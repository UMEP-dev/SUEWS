<!-- Each entry should fall into one of the following categories: -->
<!-- [feature]: New feature -->
<!-- [bugfix]: Bug fixes; also, create a related GitHub issue -->
<!-- [maintenance]: Codebase maintenance (including Claude Code/dev tooling) -->
<!-- [doc]: Documentation updates -->
<!-- [change]: Changes exposed to users -->

## Table of Contents

- [2025](#2025)
- [2024](#2024)
- [2023](#2023)
- [2022](#2022)
- [2021](#2021)
- [2020](#2020)
- [2019](#2019)
- [2018](#2018)
- [2017](#2017)

## Annual Statistics

| Year | Features | Bugfixes | Changes | Maintenance | Docs | Total |
|------|----------|----------|---------|-------------|------|-------|
| 2025 | 36 | 25 | 13 | 34 | 16 | 124 |
| 2024 | 12 | 17 | 1 | 12 | 1 | 43 |
| 2023 | 11 | 14 | 3 | 9 | 1 | 38 |
| 2022 | 15 | 18 | 0 | 7 | 0 | 40 |
| 2021 | 4 | 5 | 1 | 3 | 6 | 19 |
| 2020 | 7 | 6 | 0 | 3 | 2 | 18 |
| 2019 | 4 | 8 | 1 | 6 | 1 | 20 |
| 2018 | 7 | 1 | 6 | 5 | 0 | 19 |
| 2017 | 9 | 0 | 3 | 2 | 0 | 14 |


## 2025

### 21 Oct 2025
<<<<<<< HEAD
- [feature] Added `get_mean_annual_air_temperature()` for stable parameter initialisation using CRU TS4.06 climate normals
=======
- [bugfix] Fixed Phase B validation to update roofs/walls temperature fields in initial_states from CRU climate data
  - Extended `adjust_surface_temperatures()` to process `initial_states.roofs` and `initial_states.walls` arrays
  - Updates `temperature` (5-layer array), `tsfc`, and `tin` fields to monthly averages from CRU TS4.06 dataset
  - Ensures consistent temperature initialization across all surface types
>>>>>>> 9f9c88b7

### 20 Oct 2025
- [bugfix] Fixed recursive nested config updates in SUEWSSimulation (#756, 88a5202)
  - Resolved issue where updating nested configuration settings converted parameters to dictionaries
  - Implemented new function to handle any level of nesting properly
  - Ensures df_state_init can be generated correctly after nested updates
- [maintenance] Added comprehensive test coverage for nested config updates (07db1e6, #757)

### 17 Oct 2025
- [bugfix] Fixed nlayer nested structures detection in validation system (2e5922e, #731)
  - Enhanced find_missing_parameters_in_lists to properly detect nlayer-dependent nested structures
  - Improved validation for complex nested arrays in vertical layers configuration

### 16 Oct 2025
- [bugfix] Fixed Sphinx configuration errors preventing ReadTheDocs builds (648a83b)
  - Defined path_source variable before use in RTD build section
  - Converted rst_prolog to raw f-string to fix escape sequence warnings
- [doc] Removed documentation status badge from index.rst (7d0b9e3)

### 15 Oct 2025
- [maintenance] Simplified GitHub Release creation conditions to prevent failures from context mismatches (047d9f67)
- [feature] Added automatic nlayer dimension validation in Phase A (#731)
  - Automatically detects nlayer value from user configuration
  - Validates all vertical layer arrays match expected dimensions (veg_frac, veg_scale, building_frac, building_scale: nlayer elements; height: nlayer+1 elements)
  - Pads short arrays with null values to help users, but fails validation requiring user to replace nulls
  - Creates complete null template structures for complex nested arrays (roofs/walls in vertical_layers and initial_states)
  - Generates detailed reports distinguishing array types and levels with clear suggested fixes
  - Added 5 comprehensive tests in test_validation.py covering simple arrays, multiple errors, and complex nested structures
- [feature] Enhanced UMEP/QGIS build system with nightly builds and improved version handling (cdb4273, 8f540b9, 636c1b9, 35510bb, 4a972c7)
  - Enabled UMEP nightly builds with `.dev1` versioning strategy for continuous testing
  - Explicitly excluded nightly builds from UMEP workflow to prevent conflicts
  - Added UMEP builds to master/manual workflow runs
  - Aligned UMEP builds with QGIS Python 3.12 requirements
- [bugfix] Fixed sample output validation test to skip for NumPy 1.x builds (a4017cc)
- [bugfix] Removed path filter from tag triggers to ensure all tagged builds are processed (1eb6667)
- [maintenance] Performance improvement in Conductor setup by removing unnecessary build steps (ddedf96)

### 14 Oct 2025
- [bugfix] Fixed GRIDID collision test logic to correctly handle validation error messages (2880, f64292, 6320673, f80add7)
  - Used tuple-based structured error data to avoid string replacement collisions
  - Improved handling of RefValue objects in validation system
  - Added comprehensive tests for GRIDID error handling
- [bugfix] Transformed Pydantic validation errors to use GRIDID instead of array indices (3b73d69, 273e2e7)
  - Grid IDs now properly displayed in validation reports and terminal outputs
  - Improved user experience by showing meaningful grid identifiers
- [feature] Comprehensive release automation and dual-build system for UMEP/QGIS compatibility (#721, d396e53, 04616de, b5c8f3b, 2e1ddda)
  - Added automatic UMEP/QGIS compatible builds using `rc1` pre-release versioning
  - Prevented `rc1` suffix for dev builds to maintain PEP 440 compliance
  - Consolidated dual-build documentation into RELEASE_MANUAL
  - Automated schema updates for releases (736ade9)
- [bugfix] Fixed building height constraint validation in surface configuration (441420f)
- [maintenance] Refactored CI/CD infrastructure for better maintainability (0905ad3, 89b7b15, 28b963c)
  - Extracted CIBW configuration into reusable composite action
  - Removed redundant test_numpy_compat job
  - Cleaned up temporary test scripts after verification
- [maintenance] Made pvlib optional to remove h5py build dependency (1139884, 629e5c3, 0c7544e)
  - Prevented h5py source builds on macOS by preferring binary wheels
  - Improved cross-platform build reliability
- [maintenance] Removed hardcoded Claude model specification from CI (c665999)

### 8 Oct 2025
- [doc] Enhanced API documentation for configuration converter (15bd357, 3e2a007, a7c8a4c)
  - Added Python API documentation for table format conversion
  - Simplified docstrings and removed redundant examples
- [doc] Restructured API reference into individual pages with improved navigation (4292d01, ade76d9, 3f7dfc7)
  - Fixed section numbering and intersphinx mappings
  - Enabled incremental builds in livehtml target for faster documentation development
- [feature] Added automatic UMEP/QGIS compatible builds with `.post1` versioning (4c4588e)
- [bugfix] Fixed Conductor workspace to activate virtual environment before running documentation server (5835239)

### 4 Oct 2025
- [bugfix] Fixed handling of heterogeneous site structures in multi-site configurations (91febb8)
- [feature] Enhanced Conductor workspace management (#721)
  - Added archive script to update parent repository when archiving Conductor worktrees
  - Improved setup script with macOS-compatible remote cleanup

### 3 Oct 2025
- [feature] Added `make reinstall` target for fixing stale editable installs (#719, 9d92650)
- [feature] Enhanced Conductor workspace scripts with setup and run commands (#718, 3520bd3)

### 2 Oct 2025
- [bugfix] Improved YAML validator documentation and report generation (#690)
  - Fixed validation documentation to reflect actual command syntax and report structure
  - Enhanced Phase B error reporting to provide comprehensive feedback even when initialisation fails
  - Added support for `--mode dev` and `--mode public` distinctions in validator
  - Improved Phase A reporting to show "Phase A passed" message on success

### 1 Oct 2025
- [improvement] Refactored SPARTACUS nlayer=1 handling in `SurfaceInitialState.from_df_state()` to use more robust try-except pattern
  - Replaced conditional logic based on nlayer value with EAFP (Easier to Ask Forgiveness than Permission) approach
  - Method now automatically handles both array format `"(idx,)"` and scalar format `"idx"` for DataFrame columns
  - Improved code maintainability and self-documentation with `safe_get_value()` helper function
  - Enhanced error messages to aid debugging when column format issues occur
- [bugfix] Fixed validation report consolidation bugs: properly merge NO ACTION NEEDED messages from all phases in multi-phase pipelines; BC pipeline now consolidates Phase B messages when Phase C fails; removed extra separator line between ACTION NEEDED and NO ACTION NEEDED sections
- [change] Harmonised validation system output: standardised report headers without phase-specific references; all pipelines produce `updated_config.yml` and `report_config.txt`; removed "Suggestion:" messages; consistent terminal output format; phase names now descriptive (Structure/Scientific/Model validation) instead of A/B/C
- [doc] Updated validation documentation (workflow.rst, validation.rst, README.md, ORCHESTRATOR.md, PHASE_A/B/C_DETAILED.md) to reflect consolidated reports, standardised file naming, deduplication features, and harmonised output format

### 30 Sep 2025
- [bugfix] Fixed SPARTACUS multi-layer configuration handling to correctly create roof/wall arrays matching nlayer value (#698, #706, #707, #708)
  - Conversion now properly reads nlayer from GridLayoutKc.nml and creates matching number of roof/wall layers
  - Initial states now correctly reflect the specified number of vertical layers
  - Added defensive coding to handle missing layer data gracefully
- [improvement] Added warning when nlayer parameter is missing from df_state, improving debugging visibility for configuration issues

### 26 Sep 2025
- [bugfix] Fixed path resolution bug in `suews-validate` CLI command that prevented validation from working when run from subdirectories

### 23 Sep 2025
- [bugfix] Fixed missing ANOHM parameter mappings in validation system (chanohm→ch_anohm, cpanohm→rho_cp_anohm, kkanohm→k_anohm)
- [doc] Updated Phase A documentation (PHASE_A_DETAILED.md, README.md) to reflect complete ANOHM parameter mappings
- [change] Replaced "Phase A/B/C passed" messages with descriptive validation status messages in all user-facing outputs
- [change] Terminal output now shows "YAML structure checks" and "Physics checks" instead of generic phase letters for better user understanding
- [change] Validation reports now display "YAML structure check passed", "Physics checks passed", and "Validation passed" instead of phase-based terminology
- [change] Intermediate file descriptions in terminal output use user-friendly names (e.g., "YAML structure checks report" vs "Phase A report")
- [change] Updated CLI help message to use "complete validation pipeline" instead of technical "A/B/C validation pipeline" for better user understanding
- [doc] Updated validation.rst with authentic examples from real SUEWS validation reports, replacing placeholder text with actual parameter names and validation scenarios
- [doc] Enhanced validation.rst to document intermediate files (updatedA_*, reportA_*, etc.) alongside final output files for complete workflow understanding
- [maintenance] Updated PHASE_A_DETAILED.md documentation examples to reflect new descriptive validation messages
- [maintenance] Updated technical documentation titles and descriptions in ORCHESTRATOR.md, PHASE_A_DETAILED.md, PHASE_B_DETAILED.md, and PHASE_C_DETAILED.md to use descriptive terminology while preserving technical implementation details
- [doc] Added detailed documentation reference section to pipeline/README.md with clear navigation to ORCHESTRATOR.md, PHASE_A_DETAILED.md, PHASE_B_DETAILED.md, and PHASE_C_DETAILED.md for developers

### 19 Sep 2025
- [doc] Updated technical documentation (PHASE_B_DETAILED.md, PHASE_C_DETAILED.md, README.md) to describe STEBBS convection coefficients constraints in Phase C and automatic outdoor temperature updates using CRU monthly climatological data in Phase B
- [bugfix] Phase A reports now display "Phase A passed" when validation completes successfully with no issues, improving clarity in multi-phase workflows
- [bugfix] Phase B now generates comprehensive error reports even when initialization fails, ensuring users always receive actionable guidance
- [bugfix] CLI validator now properly distinguishes between --mode dev and --mode public modes
- [doc] Enhanced ReadTheDocs validation documentation (validation.rst) with accurate command syntax, correct report structure examples, and comprehensive --mode dev/public usage examples
- [maintenance] Updated detailed technical documentation (PHASE_A_DETAILED.md, PHASE_B_DETAILED.md, ORCHESTRATOR.md) to reflect validator improvements and report generation enhancements

### 17 Sep 2025

- [change] Moved snowuse parameter validation from Phase C to orchestrator.py for early detection of restricted model options ([PR #688](https://github.com/UMEP-dev/SUEWS/pull/688))
- [change] Public mode now halts execution with clear error message when snowuse values != 0, preventing use of restricted development features
- [change] Development mode allows snowuse values != 0, maintaining same behaviour as stebbsmethod for developer access
- [doc] Updated ORCHESTRATOR.md and PHASE_A_DETAILED.md documentation to reflect snowuse restriction changes
- [bugfix] Fixed parameter naming convention mismatch between sample_config.yml and data model in validation system ([PR #686](https://github.com/UMEP-dev/SUEWS/pull/686), fixes [#650](https://github.com/UMEP-dev/SUEWS/issues/650))
- [bugfix] Added parameter name mapping in validation system to link different naming conventions between YAML and data model
- [bugfix] Prevented parameter duplication in updated user YAML files when running Phase A validation
- [maintenance] Added specific tests to test_yaml_processing.py to verify parameter naming convention fixes

- [maintenance] Fixed Linux platform support for older systems by switching to manylinux2014 for broader glibc compatibility (GitHub issue #679)
- [maintenance] Added Fortran line length compiler flag (-ffree-line-length-none) to handle long lines without manual breaking
- [maintenance] Added fprettify configuration for consistent Fortran code formatting
- [maintenance] Fixed pyarrow installation on Linux CI by configuring pip to use binary wheels instead of building from source
  - Added PIP_PREFER_BINARY=1 and PIP_ONLY_BINARY=":all:" to ensure manylinux2014 wheels are used
  - pyarrow remains a required dependency for SUEWS output functionality
- [maintenance] Enabled f90wrap build from source for Python 3.13 on Linux
  - f90wrap 0.2.16 doesn't provide Python 3.13 wheels yet
  - Modified CI to allow source builds for f90wrap while keeping binary wheels for other packages
  - Added F90=gfortran environment variable for f90wrap compilation

### 16 Sep 2025
- [bugfix] Fixed Windows Unicode encoding error in logging output
  - Replaced Unicode checkmark characters (✓) with ASCII alternatives ([OK])
  - Fixes UnicodeEncodeError on Windows console that cannot handle UTF-8 characters
  - Affects table conversion logging and CLI output messages
- [bugfix] Replaced timezonefinder with tzfpy to fix Windows installation failure ([#681](https://github.com/UMEP-dev/SUEWS/issues/681))
  - Switched from timezonefinder to tzfpy which provides pre-built Windows wheels
  - Maintains full DST calculation functionality on all platforms
  - Added compatibility wrapper to preserve existing API
  - Falls back to timezonefinder if tzfpy not available for backward compatibility
- [bugfix] Fixed SUEWS-SS to YAML conversion failure for single-layer configurations ([#650](https://github.com/UMEP-dev/SUEWS/issues/650))
  - Fixed index format mismatch in `VerticalLayers.from_df_state` and `BuildingLayer.from_df_state`
  - Single-layer configurations now correctly use index format '0' instead of '(0,)'
  - Multi-layer configurations continue to use '(0,)', '(1,)' format
  - Enables successful conversion of urban-only SUEWS-SS simulations without vegetation
- [doc] Added simple instructions for testing development versions ([#652](https://github.com/UMEP-dev/SUEWS/issues/652))
  - Added concise section in README.md for developers to test pre-release versions from test.pypi.org
  - Included uv-based installation method to resolve dependency issues
  - Provided clear steps for creating fresh environment and verifying installation
- [maintenance] Refactored all conversion tests to use proper subprocess-based CLI invocation
  - Migrated all tests from test/core/test_cmd_to_yaml.py to test/test_cli_conversion.py
  - Tests now properly invoke suews-convert command as it would be used in a terminal
  - Removed problematic Click test runner that mocked internal functions
  - Added validation tests to ensure converted YAML files can be loaded by SUEWSConfig
  - Verified that both single-layer and multi-layer conversions produce valid YAML structures
  - All conversion tests now use subprocess.run() for authentic CLI testing

### 21 Aug 2025
- [doc] Added comprehensive developer onboarding guide (`dev-ref/onboarding-guide.md`)
  - Combined structured workflow documentation with practical insights from team onboarding sessions
  - Covers user perspective, development workflow, technical setup, and general development areas
  - Includes detailed PR workflow, testing strategies, and team collaboration practices
  - Provides onboarding checklist and resources for new developers
- [doc] Created README index for development reference directory (`dev-ref/README.md`)
  - Provides overview of all development guides with quick navigation
  - Organises guides by category: Getting Started, Development Process, Testing
  - Includes quick links to key resources
- [doc] Added references to onboarding guide in Sphinx documentation
  - Linked from both `contributing.rst` and `dev_guide.rst` for better discoverability
  - Maintains separation between user docs (Sphinx) and developer reference (markdown)

### 20 Aug 2025
- [maintenance] Refactored validation module structure for better organization
  - Moved `yaml_processor` into `validation/pipeline` subdirectory
  - Moved existing validation files into `validation/core` subdirectory
  - Removed redundant top-level `validation` and `schema` facade modules
  - Updated all imports and meson.build to reflect new structure

### 19 Aug 2025
- [feature] Added unified `suews-schema` CLI for comprehensive schema management ([#612](https://github.com/UMEP-dev/SUEWS/issues/612), [#613](https://github.com/UMEP-dev/SUEWS/issues/613))
  - Consolidated schema version checking, validation, and migration into single command
  - Subcommands: `info`, `version`, `validate`, `migrate`, `export`
  - Supports batch operations on multiple YAML files
  - CI/CD friendly with `--strict` mode and multiple output formats (json, yaml, table)
  - Dry-run capability for safe migration preview
  - Automatic backup creation during updates and migrations
  - Designed for integration with future suews-wizard ([#544](https://github.com/UMEP-dev/SUEWS/issues/544))
  - Rich console output with progress tracking and color-coded status

### 15 Aug 2025
- [feature] Added YAML configuration schema versioning for structure evolution tracking ([#576](https://github.com/UMEP-dev/SUEWS/issues/576))
  - Single `schema_version` field tracks configuration structure changes (e.g., '1.0', '1.1', '2.0')
  - Schema versions are independent of SUEWS model versions for cleaner separation of concerns
  - Automatic compatibility checking with clear warnings for version mismatches
  - Migration framework for updating configurations between schema versions
  - Created `update_schema_version.py` utility for managing schema versions
  - Updated sample_config.yml with schema_version field
  - Comprehensive documentation explaining schema vs model versioning
  - Follows industry patterns (Docker Compose, Kubernetes) for configuration versioning
- [feature] Added JSON Schema publishing system for external validation and IDE support
  - Export Pydantic models to JSON Schema format for universal validation
  - Versioned schema storage in `schemas/` directory
  - User-friendly validation CLI: `suews-validate` command
  - Schema generation tool: `suews-schema` command
  - GitHub Actions workflow for automatic schema publishing on releases
  - IDE integration support (VS Code, PyCharm, Vim, etc.)
  - Enables autocomplete, inline validation, and documentation in editors
  - Comprehensive documentation for schema usage and integration
- [bugfix] Fix forcing path resolution to be relative to config file location (#573)
  - SUEWSSimulation now correctly resolves relative forcing paths relative to the config file
  - Previously, relative paths were resolved relative to the current working directory
  - Added comprehensive tests to ensure forcing paths work correctly in all scenarios
- [feature] Added community publications section for user-submitted SUEWS-related work (#80)
  - Created new community BibTeX file (refs-community.bib) for community submissions
  - Added Community Publications page with simple PR submission workflow
  - Updated main documentation to link to both core and community publications
  - Included example submission from issue #80

### 14 Aug 2025
- [bugfix] Fix test failures in CI by using package resources for sample_config.yml access
  - Use importlib.resources for proper package resource handling in tests
  - Replace hardcoded paths with trv_supy_module from supy._env
  - Ensures tests work correctly in different directory structures (local vs CI)

### 13 Aug 2025
- [maintenance] Marked ANOHM-specific fields as internal to exclude from user documentation ([#598](https://github.com/UMEP-dev/SUEWS/pull/598))
  - Added `internal_only` flag to ANOHM-specific fields (ch_anohm, rho_cp_anohm, k_anohm)
  - These fields are only used by the deprecated ANOHM method (StorageHeatMethod=3)
  - OHM fields remain visible as OHM methods (1, 6) are still valid user options
  - Documentation generation script excludes internal options when run without --include-internal flag

### 12 Aug 2025
- [feature] Enhanced YAML processor Phase C validation error reporting 
  - Converted conditional validation warnings to actionable validation errors
  - Added critical null physics parameter detection for runtime-critical parameters
  - Improved error reporting with individual, separated validation issues
  - Each validation error now shows specific field names and precise locations in YAML structure
  - Suppressed verbose validation summary warnings for cleaner user experience
  - Updated documentation to reflect new validation error handling and enhanced reporting
- [maintenance] Replaced hardcoded nested sections list with dynamic introspection in YAML processor
  - Implemented `get_allowed_nested_sections_in_properties()` with Pydantic model introspection
  - Automatically discovers nested BaseModel fields that allow extra parameters across all data model modules  
  - Eliminates maintenance burden - no manual updates needed when data model evolves
  - Added comprehensive test suite covering dynamic introspection, type extraction, and error handling
  - Enhanced technical documentation in `phase_a_detailed.rst` with implementation details

### 11 Aug 2025
- [doc] Added comprehensive parameter documentation for YAML configuration ([#577](https://github.com/UMEP-dev/SUEWS/issues/577), [#598](https://github.com/UMEP-dev/SUEWS/pull/598))
  - Created user-friendly Parameter Configuration Guide organized by use cases
  - Added practical guidance for essential parameters, physics methods, and urban morphology
  - Included common configuration examples for urban, suburban, and park sites
  - Generated searchable parameter reference with 697 documented parameters
  - Added alphabetical parameter index for quick lookup
  - Properly integrated documentation under YAML configuration section

### 10 Aug 2025
- [maintenance] Removed web UI configuration builder from documentation
  - Deleted all web UI files from `docs/source/_static/`
  - Removed references to the interactive configuration builder
  - Will be replaced by a forthcoming command-line wizard tool

### 8 Aug 2025
- [maintenance] Formalised release management plan for SUEWS ([#592](https://github.com/UMEP-dev/SUEWS/issues/592))
  - Established semantic versioning strategy with year-based major versions
  - Defined three release channels: Stable, Preview (beta/rc), and Development
  - Created quarterly release cadence aligned with academic calendar
  - Documented quality assurance process
  - Established documentation synchronisation with code releases
  - Created communication templates and notification strategies
  - Defined roles, responsibilities, and success metrics
  - Addresses needs of academic users, non-academic partners, and developers
- [maintenance] Improved table converter path handling to use RunControl.nml paths consistently (#566)
  - All SUEWS versions now read file paths from RunControl.nml FileInputPath
  - Removed special case handling for 2016a version
  - Support both absolute and relative paths in RunControl.nml
  - Automatic fallback to root/Input directories for backward compatibility
  - Refactored converter functions to reduce complexity and improve maintainability
  - Fixed ruff linting issues in yaml converter module
- [maintenance] Upgraded PyPI publishing to use Trusted Publishing (OIDC authentication)
  - Removed dependency on long-lived API tokens for PyPI and TestPyPI
  - Added OIDC permissions (`id-token: write`) to deployment jobs
  - Enhanced security with short-lived tokens generated per workflow run
  - Created documentation for configuring Trusted Publishing on PyPI
  - Maintains backward compatibility until PyPI configuration is updated

### 7 Aug 2025
- [maintenance] Added CLAUDE.md content preservation system to prevent AI-induced data loss
  - Created validation script to detect placeholder text and missing critical sections
  - Implemented automatic backup system with timestamped snapshots
  - Added Git pre-commit hook for CLAUDE.md integrity validation
  - Documented best practices for preventing content truncation
  - Ensures complete file preservation during AI-assisted edits

### 6 Aug 2025
- [maintenance] Added 2016a to YAML conversion test to test_cmd_to_yaml.py
- [bugfix] Fixed malformed SUEWS_Profiles.txt in 2016a test fixtures (extra value on line 21 causing parsing errors)
- [bugfix] Improved 2016a conversion robustness in table converter (#566)
  - Fixed `add_var` function to handle columns beyond current DataFrame width
  - Added placeholder columns when target position exceeds existing columns
  - Fixed `delete_var` and `rename_var` functions to handle edge cases with empty or reshaped DataFrames
  - Made SPARTACUS.nml loading optional for older format conversions
  - Added automatic creation of SPARTACUS.nml during conversion to 2024a or later
  - Added robust file reading that handles both tab and space-separated formats
  - Fixed NaN to integer conversion error in first column processing
  - Added comprehensive error logging for debugging conversion failures
  - Made conversion fail explicitly when a step fails rather than silently continuing
  - Fixed file preservation for SUEWS_OHMCoefficients.txt, SUEWS_Profiles.txt, SUEWS_Soil.txt, and SUEWS_WithinGridWaterDist.txt
  - Addressed formatting issues in `add_var` that caused quoted column names and malformed data values
  - Implemented `sanitize_legacy_suews_file` function to handle Fortran-era formatting:
    - Removes inline comments (text after ! character)
    - Standardizes line endings (removes carriage returns)
    - Ensures consistent column counts across all rows
    - Handles tab-separated values properly
    - Removes data after footer lines (-9)
  - Applied automatic sanitization to 2016a files during conversion
  - Fixed handling of -999 placeholder values in `build_code_df` to prevent KeyError during data model loading
  - Note: 2016a conversion now progresses through all table format conversions and partial YAML data model loading, with remaining issues in profile column handling
  - Fixed profile column processing in `build_code_df` to handle 24-hour data columns correctly
  - Fixed NaN to integer conversion by using fillna(-999) before astype(int) 
  - Fixed multi-column DataFrame creation for profile data to properly handle shape mismatches
  - Updated conversion rules to use existing profile codes (41) instead of non-existent ones (701, 702, 801, 802, 44, 45, etc.)
  - Implemented graceful handling of missing codes in `build_code_df` with warnings instead of failures
  - Added support for 2016a directory structure with files in both root and Input/ subdirectory
  - Fixed glob pattern to properly match SUEWS_*.txt files (was missing underscore)
  - Added automatic preservation of files not mentioned in conversion rules
- [bugfix] Fixed CSV quoting issue in table converter causing "need to escape" error (#581)
  - Changed from `quoting=3` (QUOTE_NONE) to `quoting=0` (QUOTE_MINIMAL) to handle special characters properly
  - Added proper version-specific test fixtures (2016a, 2024a, 2025a) for comprehensive testing
  - Added end-to-end test to verify converted YAML can be loaded and validated by SUEWSConfig
  - Made `-t/--to` option default to 'latest' when omitted, which automatically selects the most recent version
  - Added 'latest' keyword support to always use the most recent converter version
  - Renamed test function from `test_unified_interface_2025_conversion` to `test_table_to_yaml_conversion` for clarity
- [feature] Aligned converter versioning with project versioning semantics
  - `suews-convert` now uses 2025a as the last table-based version marker
  - 'latest' now dynamically references the current project version (e.g., 2025.8.6.dev81)
  - Future YAML format changes will follow semantic versioning from `get_ver_git.py`
  - Improved forward compatibility for future versions beyond 2025a
- [maintenance] Simplified converter tests to focus on essential scenario
  - Single focused test: 2024a (last table format) to latest YAML conversion
  - Test verifies conversion success and YAML validation with SUEWSConfig
  - Removed redundant tests and problematic 2016a fixtures for maintainability
- [maintenance] Cleaned up problematic commented code in table converter (#581)
  - Removed commented code that had conflicting delimiter settings (quotechar=" " with sep=" ")

- [feature] Added CRU TS4.06 climatological temperature data integration for precheck initialisation
  - Integrated CRU TS4.06 monthly temperature normals (1991-2020) for automatic temperature initialisation
  - Added `get_mean_monthly_air_temperature()` function using 0.5° global grid data
  - Optimised data storage using Parquet format (2.3MB vs 19MB CSV)
  - Provides location-specific temperature estimates for any global urban site
  - Includes spatial interpolation for nearest grid cell matching
  - Added comprehensive test coverage for temperature lookup functionality

- [maintenance] Integrated limited CI testing for draft PRs to speed up development feedback
  - Modified main CI workflow to dynamically adjust build matrix based on draft status

- [maintenance] Moved legacy configuration files from sample_run to test fixtures
  - **Moved to test/fixtures/legacy_format/** for conversion tool testing:
    - 14 txt configuration files (SUEWS tables): ~85 KB
    - 8 namelist (.nml) files: ~9 KB
    - Total: 22 files, ~94 KB moved out of main package
  - **Purpose**: These files are now test fixtures for:
    - `supy-convert` command (table version converter)
    - `supy-to-yaml` command (legacy to YAML converter)
  - **Impact**:
    - Reduces distributed package size by ~94 KB
    - Maintains backward compatibility testing capability
    - All runtime configuration now exclusively uses YAML (sample_config.yml)
    - SPARTACUS, STEBBS, and ESTM configs fully integrated in YAML

- [change] Simplified `suews-convert` command interface with automatic conversion type detection
  - Automatically determines conversion type based on target version:
    - Versions before 2025 (e.g., 2024a): Table-to-table conversion
    - Version 2025a or later: Convert to YAML format
  - No subcommands needed - single unified interface
  - Examples:
    - `suews-convert -f 2020a -t 2024a -i input_dir -o output_dir` (table conversion)
    - `suews-convert -f 2024a -t 2025a -i input_dir -o config.yml` (YAML conversion)
  - Added missing cmd/to_yaml.py to meson.build sources (#566, #582)

- [bugfix] Fixed empty list handling in modify_df_init when STEBBS disabled
  - Prevented DataFrame column name mismatch when no new columns to add

- [bugfix] Fixed missing column handling in from_df_state methods
  - Added graceful handling of missing columns in legacy format conversion
  - Affected classes: SiteProperties, ArchetypeProperties, StebbsProperties
  - Missing columns now use default values from field definitions

- [bugfix] Fixed water surface soilstore validation constraint
  - Water surfaces can now have soilstore=0 (physically correct)
  - Override constraint in InitialStateWater class

- [bugfix] Fixed missing config/description columns in legacy conversion
  - Added default values when converting from legacy format
  - Default name: "Converted from legacy format"
  - Default description: "Configuration converted from legacy SUEWS table format"
  - Added to_yaml.py to meson.build for package installation
  - Created test suite using legacy format fixtures

- [bugfix] Fixed STEBBS loading logic in _load.py
  - Fixed incorrect dict access (was using path_runcontrol["fileinputpath"] instead of dict_runconfig["fileinputpath"])
  - Skip STEBBS file loading when stebbsmethod=0 (disabled) to avoid missing test file dependencies
  - Draft PRs: Only test Linux + Python 3.9 and 3.13 (2 configurations)
  - Ready PRs: Full testing across all platforms and Python versions (20 configurations)
  - Added auto-cancellation of in-progress CI runs when new commits are pushed
  - Provides 10x faster feedback during development while ensuring full coverage when ready

### 5 Aug 2025
- [doc] Fixed FAIMethod option descriptions inconsistency ([#578](https://github.com/UMEP-dev/SUEWS/issues/578))
  - Updated Python data model FAIMethod enum to match Fortran implementation
  - Changed enum names from ZERO/FIXED to USE_PROVIDED/SIMPLE_SCHEME
  - Removed VARIABLE option (value 2) as it's not implemented in Fortran code
  - Clarified that option 0 uses provided FAI values, option 1 calculates using simple scheme
  - Updated Field description to reflect actual implementation behaviour
  - Aligned default value with Fortran code (FAIMethod.USE_PROVIDED = 0)
- [bugfix] Fixed missing to_yaml module ([#566](https://github.com/UMEP-dev/SUEWS/issues/566))
  - Added missing import of `to_yaml` function in `supy.cmd.__init__.py`
  - Added `suews-to-yaml` console script entry point in pyproject.toml
  - Moved supy imports to be lazy-loaded inside the function to avoid circular import issues
  - Note: `python -m supy.cmd.to_yaml` requires supy to be fully installed first

### 25 Jul 2025
- [bugfix] Fixed NaN QF (anthropogenic heat flux) when population density is zero ([#240](https://github.com/UMEP-dev/SUEWS/issues/240))
  - Added check to prevent division by zero in QF_build calculation
  - When population density is zero, building energy flux is now correctly set to zero
  - Added tests to verify correct behaviour with zero population density
- [bugfix] Fixed timezone field to use enum for valid timezone offsets ([PR #554](https://github.com/UMEP-dev/SUEWS/pull/554), fixes [#552](https://github.com/UMEP-dev/SUEWS/issues/552))
  - Changed timezone field from `FlexibleRefValue(int)` to `FlexibleRefValue(Union[TimezoneOffset, float])`
  - Created `TimezoneOffset` enum with all valid global timezone offsets
  - Enables support for fractional timezone offsets (e.g., 5.5 for India, 5.75 for Nepal)
  - Validates input against standard timezone offsets only (no arbitrary floats)
  - Automatically converts numeric inputs to appropriate enum values
  - Critical for accurate solar geometry calculations in regions with non-integer offsets
- [doc] Added comprehensive documentation for runoff generation mechanisms ([#212](https://github.com/UMEP-dev/SUEWS/issues/212))
  - Explained infiltration capacity exceedance (Hortonian runoff)
  - Documented saturation excess runoff for different surface types
  - Clarified timestep considerations for runoff calculations
  - Added mathematical formulations and water routing details
- [bugfix] Fixed unnecessary interpolation when tstep equals resolutionfilesin ([#161](https://github.com/UMEP-dev/SUEWS/issues/161))
  - Added conditional check to skip interpolation when model timestep matches input data resolution
  - Prevents incorrect interpolation of averaged variables like kdown
  - Ensures forcing data passes through unchanged when no resampling is needed
- [doc] Improved clarity of tstep_prev purpose for WRF-SUEWS coupling ([#551](https://github.com/UMEP-dev/SUEWS/issues/551), [#553](https://github.com/UMEP-dev/SUEWS/issues/553))
  - Added explanatory comments at all tstep_prev usage sites
  - Enhanced type definition documentation in SUEWS_TIMER
  - Added module-level documentation explaining WRF coupling support
  - Clarified that tstep_prev equals tstep in standalone SUEWS but allows adaptive timesteps in WRF
- [feature] Separated RSL and MOST height array generation ([PR #541](https://github.com/UMEP-dev/SUEWS/pull/541))
  - Fixed interpolation errors by completely separating RSL and MOST approaches
  - Improved height array generation for different atmospheric stability methods
- [maintenance] Updated PyPI/TestPyPI deployment strategy
  - PR/Push builds no longer deploy to conserve TestPyPI quota
  - Nightly builds create YYYY.M.D.dev tags after successful builds
  - Dev tags deploy all wheels to TestPyPI only
  - Production tags deploy all wheels to PyPI only
- [maintenance] Add workflow guidance for build and test before push
  - Updated CLAUDE.md with workflow section requiring build and test before pushing or creating PRs
  - Ensures Claude Code always validates code compilation and test success before remote operations
  - Fixed race condition in tag creation with single job approach
- [maintenance] Enhanced documentation for build process and introduced new agents
  - Added reminders in CLAUDE.md for updating meson.build files when creating new source files
  - Created `doc-code-sync-checker` agent to ensure documentation synchronisation with code changes
  - Created `test-coverage-mece-analyser` agent to verify comprehensive test coverage following MECE principle
- [doc] Updated issue label system to include developer queries
  - Extended 1-question label from 'User question/support' to 'User question/support/dev query'
  - Updated issue triage documentation and decision tree to reflect this change

### 24 Jul 2025
- [maintenance] Enhanced uv environment setup documentation and best practices
  - Created comprehensive `.claude/howto/setup-uv-environment.md` guide aligned with `pyproject.toml` and `env.yml`
  - Updated worktree setup guide to use `uv pip install -e ".[dev]"` for proper dependency management
  - Documented package name differences between conda and pip (e.g., `matplotlib-base` → `matplotlib`, `pytables` → `tables`)
  - Emphasised uv's 10-100x speed improvement over pip/conda for package installation
- [feature] Added minimal Makefile recipes for uv environment management
  - Added `make uv-dev` - one-stop setup with both dev and docs dependencies
  - Added `make uv-clean` - remove virtual environment
  - Streamlined recipes to avoid Makefile bloat while maintaining essential functionality
  - Includes documentation dependencies by default for complete development environment
  - Properly aligned with `pyproject.toml` dependency groups

### 23 Jul 2025
- [maintenance] Added `/log-changes` slash command for automated documentation updates
  - Created custom slash command in `.claude/commands/log-changes.md`
  - Analyses git commits to fill gaps between last documented date and today
  - Uses actual commit dates to maintain accurate historical record
  - Groups commits by date and categorises changes appropriately
  - Identifies documentation files that need updating based on code changes
  - Runs documentation generation scripts when data models or schemas change
  - Uses Claude Code's built-in slash command system with metadata and bash integration
- [maintenance] Created CHANGELOG management scripts ([PR #547](https://github.com/UMEP-dev/SUEWS/pull/547))
  - Added `.claude/scripts/changelog_restructure.py` for parsing, cleaning, and sorting entries
  - Restructured entire CHANGELOG.md file with proper reverse chronological ordering
  - Extended historical coverage from 65 to 117 dates by analyzing git commit history
  - Filled documentation gaps from 2020-2024 with comprehensive analysis of 3,418 commits
  - Established automated workflow for ongoing CHANGELOG maintenance
- [maintenance] Enhanced CLAUDE.md with documentation update requirements for Claude Code workflows
  - Updated CLAUDE.md to emphasise updating documentation and CHANGELOG.md for code changes
  - Clarified that documentation generation scripts run ONLY for specific data model changes
  - Added reminder that CLAUDE.md updates should be categorised as [maintenance]
  - Modified claude.yml and claude-code-review.yml workflows to check for documentation updates
  - Added explicit CHANGELOG.md update requirements with category guidelines

### 22 Jul 2025
- [feature] Enhanced CI workflow to trigger on tag pushes
  - Build workflow now triggers on version tag pushes for release automation
- [bugfix] Fixed input validation for zero wind speed ([PR #545](https://github.com/UMEP-dev/SUEWS/pull/545), fixes [#314](https://github.com/UMEP-dev/SUEWS/issues/314))
  - Added validation to prevent division by zero in atmospheric calculations
  - Fixed wind speed validation test to use correct forcing data structure
  - Prevents model crashes when wind speed approaches zero
- [bugfix] Fixed snow warning spam ([PR #542](https://github.com/UMEP-dev/SUEWS/pull/542), fixes [#528](https://github.com/UMEP-dev/SUEWS/issues/528))
  - Limited snow warning message to appear only once per simulation run
  - Added module-level flag to track warning display status
  - Prevents console spam when SnowUse=1 is enabled
- [maintenance] Migrated all model validators to SUEWSConfig ([PR #546](https://github.com/UMEP-dev/SUEWS/pull/546))
  - Completed systematic migration of 12 model validators from individual Pydantic classes
  - Centralised all validation logic in SUEWSConfig for better maintainability
  - Added 99 comprehensive tests for migrated validators
  - Updated legacy tests to use new centralised validation architecture
  - Improved albedo validation to allow equality for constant albedo scenarios
- [doc] Enhanced documentation for Claude Code and issue triage
  - Updated CLAUDE.md with feature planning and spec system documentation
  - Added comprehensive SUEWS issue triage guide with MECE label system
  - Added scientific review process documentation

### 21 Jul 2025
- [feature] Allow lists under RefValue for forcing data ([PR #540](https://github.com/UMEP-dev/SUEWS/pull/540), fixes [#538](https://github.com/UMEP-dev/SUEWS/issues/538))
  - Added iteration functionality to RefValue when value is a list
  - Enables more flexible configuration of forcing data parameters
  - Added comprehensive test coverage for list handling in RefValue

### 20 Jul 2025
- [feature] Enhanced code formatting automation
  - Added ability to create format-only PRs via workflow dispatch
  - Replaced master auto-format with PR-based formatting for better review
  - Added GitHub Actions workflow for Fortran code formatting
- [maintenance] Repository cleanup and reorganisation
  - Removed .ropeproject from tracking
  - Removed disabled workflow files for auto-formatting
  - Reorganised developer documentation into dev-ref directory

### 19 Jul 2025
- [maintenance] Improved auto-format workflow
  - Updated workflow to create PR instead of direct push
  - Removed pre-commit configuration
  - Fixed conflicting .fprettify.yml file

### 18 Jul 2025
- [feature] Added comprehensive testing improvements (PRs [#525](https://github.com/UMEP-dev/SUEWS/issues/525), [#526](https://github.com/UMEP-dev/SUEWS/issues/526))
  - Added extensive utility tests for core functionality
  - Added comprehensive coding guidelines and testing documentation
  - Implemented automatic code formatting on master branch
- [bugfix] Fixed CI errors in test suite
  - Disabled cmd tests to fix CI errors on Python 3.9/3.10
  - Used importlib.resources for reliable sample config access in CI
- [maintenance] Removed WRF-SUEWS integration utilities

### 17 Jul 2025
- [feature] Added cibuildwheel debug workflow with SSH access ([PR #522](https://github.com/UMEP-dev/SUEWS/pull/522))
- [maintenance] Enhanced Claude workflows with skip functionality
  - Added ability to skip reviews based on PR title keywords
  - Converted Claude code review to manual workflow dispatch
- [maintenance] Test suite improvements
  - Added pytest-order to dev dependencies
  - Enabled all tests on all platforms ([PR #513](https://github.com/UMEP-dev/SUEWS/pull/513))
  - Reorganised test suite by functionality

### 16 Jul 2025
- [bugfix] Fixed QE/QH discrepancy with atmospheric state initialization
  - Replaced exact equality checks with epsilon-based comparisons
  - Added floating-point epsilon constant for numerical stability
  - Initialised all atmospheric state variables to prevent state pollution
  - Added comprehensive floating-point stability test suite

### 15 Jul 2025
- [change] Updated data model to use rho_cp instead of cp parameter
  - Changed thermal layer specification for consistency
  - Updated pydantic data model validation

### 13 Jul 2025
- [maintenance] Improved Claude Code review formatting ([PR #474](https://github.com/UMEP-dev/SUEWS/pull/474))
  - Added collapsible HTML sections for better organisation
  - Enhanced review structure with categorised feedback

### 11 Jul 2025
- [maintenance] Added Claude Code GitHub Actions workflows (PRs [#466](https://github.com/UMEP-dev/SUEWS/issues/466), [#467](https://github.com/UMEP-dev/SUEWS/issues/467))
  - Added Claude PR Assistant workflow for automated reviews
  - Preserved security checks for authorised users
  - Added worktree command for Claude Code integration

### 10 Jul 2025
- [bugfix] Fixed version tag preservation ([PR #465](https://github.com/UMEP-dev/SUEWS/pull/465))

### 08 Jul 2025
- [feature] Added conditional validation for model options ([PR #460](https://github.com/UMEP-dev/SUEWS/pull/460))
  - Implemented validation for storage, RSL, and STEBBS options
  - Added comprehensive test coverage for conditional validation
  - Improved validation error messages with detailed issues

### 05 Jul 2025
- [feature] Simplified SUEWSSimulation API ([PR #463](https://github.com/UMEP-dev/SUEWS/pull/463))
  - Refactored class for cleaner, more intuitive interface
  - Fixed forcing file path handling issues ([#458](https://github.com/UMEP-dev/SUEWS/issues/458), [#459](https://github.com/UMEP-dev/SUEWS/issues/459))
  - Added comprehensive tests for various forcing scenarios
  - Updated documentation for new API

### 04 Jul 2025
- [feature] Enhanced SUEWS configuration builder ([PR #455](https://github.com/UMEP-dev/SUEWS/pull/455))
  - Added unsaved changes warning
  - Implemented field-specific UI controls
  - Fixed radio button styling and type conversion
  - Added experimental warnings and version info
  - Improved validation error messages
  - Modularised config-builder.js for better maintainability

### 03 Jul 2025
- [change] Added DailyState resampling option ([PR #456](https://github.com/UMEP-dev/SUEWS/pull/456))
  - Improved resampling implementation for DailyState outputs
  - Enhanced output flexibility for different temporal resolutions

### 02 Jul 2025
- [feature] Added automatic annotated YAML generation for parameter validation errors
  - Generates helpful annotated YAML files when configuration validation fails
  - Marks missing parameters with [ERROR] MISSING: and provides [TIP] ADD HERE: suggestions
  - Includes parameter descriptions and expected types for each missing field
  - Significantly improves user experience when creating configuration files
- [bugfix] Fixed parameter validation false positives and improved validation messages ([#448](https://github.com/UMEP-dev/SUEWS/issues/448))
  - Resolved spurious warnings during normal operations
  - Made validation messages clearer and more actionable
  - Fixed platform-specific test failures on Windows, Linux, and macOS
- [change] Replaced emoji markers with text markers in annotated YAML files
  - Changed from emoji (🔴, 💡) to text markers ([ERROR], [TIP]) for Windows compatibility
  - Ensures consistent display across all platforms without Unicode encoding issues

### 28 Jun 2025
- [feature] Completed SUEWS MCP (Model Context Protocol) server implementation
  - Finished all 11 tools across configuration guidance and result interpretation
  - Implemented comprehensive parameter knowledge base with scientific documentation
  - Added physics compatibility matrix for method validation
  - Created desktop extension (.dxt) for easy Claude Desktop integration
  - Tools include: validation, suggestions, templates, energy balance diagnosis, thermal comfort analysis, urban effects, validation metrics, and narrative insights
- [maintenance] Streamlined worktree workflow for Claude Code development
  - Created automated scripts for worktree management: worktree-setup.sh and worktree-cleanup.sh
  - Replaced slow mamba environment cloning with fast Python venv creation
  - Updated CLAUDE.md to prioritise friction-free workflow with single-command operations
  - Added comprehensive guide at .claude/workspace/claude-code-worktree-guide.md
  - Benefits: seconds vs minutes for setup, no shell integration issues, self-contained environments

### 22 Jun 2025
- [feature] Successfully completed SUEWSSimulation class implementation and testing
  - Fixed core SUEWSSimulation functionality to work with real SUEWS benchmark data
  - Implemented proper state conversion using actual `config.to_df_state()` method instead of placeholder
  - Fixed forcing data loading using `supy.util._io.read_forcing()` function
  - Created simplified test suite using real benchmark files: test/benchmark1/benchmark1.yml and test/benchmark1/forcing/Kc1_2011_data_5.txt
  - All 7 core functionality tests passing: init, setup_forcing, simulation_run, expected_output_variables, results_format, error_handling
  - Successfully runs complete SUEWS simulations with energy flux outputs (QH, QE, QS) and proper MultiIndex DataFrame structure
  - Validated integration with existing SuPy infrastructure including run_supy_ser execution engine

### 20 Jun 2025
- [feature] Added modern SUEWSSimulation class with comprehensive object-oriented interface
  - Implemented YAML-based configuration management with intelligent parameter overriding
  - Created pandas DataFrame integration with multi-index results structure for enhanced data manipulation
  - Added chainable method design for intuitive workflows: init, from_yaml, setup_forcing, run, get_results, summary, see, quick_plot, save, clone, reset, validate
  - Built-in validation system with British English error messages and actionable feedback
  - Multiple export formats support: CSV, Excel, Pickle, NetCDF with automatic directory creation
  - Performance optimisation with chunking support and lazy loading for large datasets
  - Comprehensive test suite with 48/48 tests passing (100% success rate) across unit, integration, and functionality tests
  - Standalone implementation addressing circular import issues during development
  - Complete documentation with usage examples and migration guidance
- [bugfix] Fixed SUEWSSimulation test failures using real SuPy sample data
  - Updated test fixtures to use actual SuPy sample configuration and forcing data instead of mock objects
  - Fixed import paths for mock decorators from 'supy.suews_sim' to 'supy._run' modules
  - Implemented proper error handling with correct exception types (ValueError vs RuntimeError)
  - Added fallback resampling functionality when SuPy's resample_output lacks required variables
  - Enhanced mock configuration for matplotlib plotting tests with proper method assignments
  - Fixed validation logic to properly handle missing vs. empty forcing data with appropriate error types
- [bugfix] Fixed claude-dev Docker image not being built with custom Dockerfile
  - Implemented pre-build approach for custom SUEWS development Docker image
  - Modified start script to build `suews-claude-dev:latest` from Dockerfile.claude-dev
  - Removed dockerfile reference from claude-sandbox.config.json to use pre-built image
  - Updated rebuild flag to handle all possible image names and force fresh builds
  - Now correctly uses the comprehensive SUEWS development environment with conda, gfortran, etc.

### 19 Jun 2025
- [maintenance] Updated main README.md and Makefile help text to reference actual Claude Code integration tools
- [maintenance] Enhanced documentation for Dropbox compatibility and multi-workspace development workflows
- [doc] Updated claude-dev/README.md to accurately reflect implementation with `claude.sh` workspace manager
- [doc] Documented advanced workspace management features for parallel development environments
- [doc] Fixed documentation inconsistencies: removed non-existent Makefile targets, corrected script names
- [doc] Reorganised README.md: moved Development Environment under Developer Note section
- [doc] Enhanced Traditional Development section with complete local setup instructions including prerequisites, workflow, and troubleshooting
- [doc] Simplified main README with Quick Start section for users, moving detailed compilation steps to developer documentation

### 15 Jun 2025
- [feature] Implemented cross-platform isolated build directories (`/tmp/suews-builds/`) to prevent environment conflicts
- [feature] Enhanced `make dev` with automatic environment detection and appropriate build configuration
- [feature] Added new Makefile target: `make deactivate` (environment management helper)
- [feature] Comprehensive help system with `make help` displaying Quick Start guide and complete command reference
- [bugfix] Resolved meson build conflicts between different Python environments by implementing isolated build directories
- [bugfix] Fixed numpy path issues when using virtual environments located within project directory structure
- [maintenance] Improved cross-platform compatibility for Windows, macOS, and Linux build environments
- [maintenance] Enhanced Makefile with unified development workflow
- [maintenance] Added automatic .gitignore rules for SPARTACUS generated files to prevent repository pollution
- [doc] Updated CLAUDE.md with comprehensive changelog management guidelines and development workflow documentation

### 13 Jun 2025
- [feature] Added YAML-based configuration system with comprehensive conversion tools and interactive web UI ([#343](https://github.com/UMEP-dev/SUEWS/issues/343))
- [feature] Implemented `to_yaml.py` command-line tool for converting legacy table-based inputs to modern YAML format with optional version upgrade support
- [feature] Created interactive web-based configuration builder with real-time validation, Bootstrap UI, and YAML/JSON export capabilities
- [feature] Added automatic JSON Schema generation from Pydantic data models for configuration validation and UI integration
- [maintenance] Unified development and documentation environments into single `environment.yml` file to simplify workflow and reduce maintenance overhead
- [maintenance] Migrated from deprecated `_config.py` to dedicated `data_model` subpackage with type-safe Pydantic models
- [maintenance] Improved Windows build compatibility with UCRT support, enhanced CI/CD workflows, and Windows-specific compiler optimisations
- [doc] Enhanced documentation system with modernised structure and comprehensive migration guides from table-based to YAML-based configuration

### 06 Jun 2025
- [doc] Added comprehensive unit documentation to all RefValue parameters in data model, improving dimensional consistency and user understanding of expected parameter scales and ranges ([#398](https://github.com/UMEP-dev/SUEWS/issues/398))

### 30 Jan 2025
- [feature] Major STEBBS (Spatially-Resolving Building Energy Balance Scheme) enhancements ([PR #309](https://github.com/UMEP-dev/SUEWS/pull/309))
  - Refactored STEBBS parameter handling and building state types
  - Added comprehensive STEBBS configuration support in YAML format
  - Updated STEBBS outputs and namelist file expectations
  - Improved STEBBS method options validation (0 or 1 only)
  - Renamed 'stebbsuse' to 'stebbsmethod' for consistency
- [maintenance] Build system improvements
  - Refactored supy_driver build process for better debugging
  - Added success message to SUEWS library build process
  - Removed temporary debug commands from meson build script
- [maintenance] CI/CD enhancements
  - Updated GitHub Actions workflow for wheel building
  - Removed archived workflow files
  - Added automated fprettify source code formatting

### 28 Jan 2025
- [feature] Python 3.13 support (PRs [#341](https://github.com/UMEP-dev/SUEWS/issues/341), [#342](https://github.com/UMEP-dev/SUEWS/issues/342))
  - Added full test coverage for Python 3.13 on linux_x86_64
  - Updated cibuildwheel to v2.20 for Python 3.13 compatibility
  - Fixed macOS wheel building for multiple Python versions
  - Enhanced CI matrix configuration for broader platform support
- [bugfix] Fixed atmospheric stability calculations (issue [#296](https://github.com/UMEP-dev/SUEWS/issues/296))
  - Modified neut_limit parameter handling
  - Changed L_MOD to L_MOD_RSL for psihath calculations
- [maintenance] Improved macOS build configuration
  - Dynamically set deployment targets based on runner platform
  - Added FC environment variable for Fortran compiler selection
  - Simplified macOS wheel building process

### 24 Jan 2025
- [maintenance] Improved CI testing workflow:
  - Added quick test mode for faster CI runs
  - Added matrix-dependent macOS deployment targets
  - Optimised test selection for different Python versions
  - Updated cibuildwheel configuration for better cross-platform compatibility

### 23 Jan 2025
- [feature] Added a pydantic-based input structure to ease the input of model parameters ([#324](https://github.com/UMEP-dev/SUEWS/issues/324))

### 21 Jan 2025
- [feature] Enhanced configuration system with Pydantic validation
  - Added pydantic dependency for robust data validation
  - Implemented from_df_state methods for configuration classes
  - Added sample_config.yml for configuration examples
  - Enhanced SUEWSConfig initialization methods
- [feature] STEBBS model improvements
  - Refactored STEBBS module for improved clarity and consistency
  - Enhanced building state management and parameter naming
  - Added detailed documentation for LBM (Local Building Model) types
  - Improved STEBBS configuration variable organization

### 8 Jan 2025
- [bugfix] Fixed STEBBS parameter type handling (PRs [#321](https://github.com/UMEP-dev/SUEWS/issues/321), [#323](https://github.com/UMEP-dev/SUEWS/issues/323), fixes [#319](https://github.com/UMEP-dev/SUEWS/issues/319))
  - Fixed string/numeric type handling in pack_var function
  - Ensured consistent output types for error handling
  - Removed DAVE-specific parameters from STEBBS


## 2024

### 20 Dec 2024
- [feature] ValueWithDOI (Value with Digital Object Identifier) system implementation
  - Added comprehensive VWD support across all model components
  - Implemented VWD for SPARTACUS, forcing files, and vertical layers
  - Added VWD to model physics, surface properties, and building layers
  - Enhanced parameter traceability with Reference class implementation
  - Applied VWD to water distribution, thermal layers, and OHM coefficients
- [feature] Enhanced parameter documentation and citation tracking
  - Added DOI references for all major parameter categories
  - Improved scientific reproducibility with parameter source tracking

### 11 Dec 2024
- [doc] Enhanced soil moisture calculations documentation
  - Refined soil moisture deficit calculations with detailed parameter guidance
  - Clarified roles of G_sm, S1, and S2 parameters
  - Improved documentation for moisture stress response mechanisms
  - Restored threshold-based approach for moisture stress calculations

### 9 Dec 2024
- [bugfix] Fixed soil water state calculations ([PR #317](https://github.com/UMEP-dev/SUEWS/pull/317), fixes [#316](https://github.com/UMEP-dev/SUEWS/issues/316))
  - Corrected soil water state initialization issues
  - Updated moisture stress calculations
- [maintenance] Development environment improvements
  - Added test-quick.py to .gitignore
  - Enhanced support for easier testing of development changes

### 8 Dec 2024
- [feature] YAML configuration system enhancements ([PR #315](https://github.com/UMEP-dev/SUEWS/pull/315), fixes [#298](https://github.com/UMEP-dev/SUEWS/issues/298))
  - Merged default YAML generator into def_config_suews function
  - Added field rules and validators for STEBBS properties
  - Enhanced configuration validation for storage heat methods
  - Generated new config-suews.yml with STEBBS parameters

### 3 Dec 2024
- [bugfix] Fixed wind speed handling in RSL calculations ([PR #307](https://github.com/UMEP-dev/SUEWS/pull/307), fixes [#283](https://github.com/UMEP-dev/SUEWS/issues/283))
  - Modified RSL calculations to avoid negative wind speeds
  - Prevented negative zero displacement height (zd) values
  - Added error catching for negative wind speed conditions

### 27 Nov 2024
- [feature] Enhanced DataFrame state conversion capabilities
  - Added from_df_state methods for multiple property classes
  - Implemented to_df_state methods for vertical layers
  - Enhanced water distribution parameter handling
  - Added comprehensive testing framework for DataFrame validation
- [bugfix] Fixed water distribution parameter bug in control files
  - Corrected parameter indexing in surface properties

### 20 Nov 2024
- [feature] YAML to DataFrame converter implementation (PRs [#305](https://github.com/UMEP-dev/SUEWS/issues/305), [#306](https://github.com/UMEP-dev/SUEWS/issues/306), fixes [#304](https://github.com/UMEP-dev/SUEWS/issues/304))
  - Created converter for YAML configurations to df_state format
  - Updated config schema for SUEWS
  - Enhanced DataFrame structure with default values
  - Added support for vertical layers, roofs, and walls configuration

### 12 Nov 2024
- [bugfix] Critical error reporting enhancement ([PR #295](https://github.com/UMEP-dev/SUEWS/pull/295), fixes [#294](https://github.com/UMEP-dev/SUEWS/issues/294))
  - Created error report system for critical issues
  - Improved error handling in data processing module
- [maintenance] Build system improvements ([PR #293](https://github.com/UMEP-dev/SUEWS/pull/293), fixes [#285](https://github.com/UMEP-dev/SUEWS/issues/285))
  - Updated Makefile to install without dependencies
  - Restored albedo value range checks in update_Veg subroutine
  - Fixed typos in documentation

### 8 Nov 2024
- [feature] Added STEBBS method switching capability
  - Implemented switch to enable/disable STEBBS calculations
  - Added configuration option for STEBBS method selection

### 8 Oct 2024
- [feature] Enhanced STEBBS output capabilities
  - Added new output line for STEBBS results
  - Improved data logging for building energy calculations

### 17 Sep 2024
- [feature] Added BUILDING_STATE type
  - Implemented new derived type for building state management
  - Enhanced building energy balance calculations

### 6 Aug 2024
- [bugfix] Fixed parallel running mode issues ([PR #282](https://github.com/UMEP-dev/SUEWS/pull/282))
  - Resolved issues with df_debug in parallel execution mode
  - Improved thread safety for debug output
  - Preserved .dev suffix in version tags
  - Fixed metadata variable error suppression during packing
  - Applied dropna only to DailyState group in resample_output

### 06 Aug 2024
- [bugfix] Fixed issue with unassociated `avcp` parameter causing model instability ([PR #282](https://github.com/UMEP-dev/SUEWS/pull/282))
- [maintenance] Simplified SuPy module's serial mode implementation for better performance

### 02 Aug 2024
- [bugfix] Fixed a bug in the calculation of the surface temperature ([#281](https://github.com/UMEP-dev/SUEWS/issues/281))

### 05 Jul 2024
- [feature] Added an option to consider the local feedback of near-surface temperature on the surface energy balance ([#132](https://github.com/UMEP-dev/SUEWS/issues/132))
- [feature] Implemented debug mode to help with model troubleshooting ([#275](https://github.com/UMEP-dev/SUEWS/issues/275))
- [bugfix] Restored full test for the DTS-based version ([#264](https://github.com/UMEP-dev/SUEWS/issues/264))
- [bugfix] Fixed the goto part in snow code implementation ([#128](https://github.com/UMEP-dev/SUEWS/issues/128))
- [maintenance] Enhanced the ability to auto-fix missing parameters in df_state ([#276](https://github.com/UMEP-dev/SUEWS/issues/276))
- [maintenance] Updated SSss_YYYY_SUEWS_TT.csv output tables

### 04 Jul 2024
- [bugfix] Fixed a bug causing an abrupt change in results due to a less smooth transition in `z0` from surfaces without roughness elements to those with them. ([#271](https://github.com/UMEP-dev/SUEWS/issues/271))
- [bugfix] Improved the discretisation of the vertical levels in the RSL scheme for better interpolation of surface diagnostics (e.g. `T2`) ([#271](https://github.com/UMEP-dev/SUEWS/issues/271))
- [maintenance] Added support for NumPy 2.0 ([#271](https://github.com/UMEP-dev/SUEWS/issues/271))

### 13 Jun 2024
- [bugfix] Fixed SUEWS-SS issue with more than 7 layers ([#268](https://github.com/UMEP-dev/SUEWS/issues/268))

### 09 Jun 2024
- [bugfix] Fixed SUEWS-SS issue when same building fractions were used ([#266](https://github.com/UMEP-dev/SUEWS/issues/266))

### 31 May 2024
- [feature] Added `dict_debug` an optional output of `run_supy` to help debug the model (for developers: add a `debug` flag to `df_state` to activate this feature) ([#233](https://github.com/UMEP-dev/SUEWS/issues/233))

### 23 May 2024
- [bugfix] Fixed string type issue on Python 3.9
- [maintenance] Added support for Python 3.9 to Python 3.12 ([#257](https://github.com/UMEP-dev/SUEWS/issues/257))
- [maintenance] Updated test suite for consistency and readability

### 17 May 2024
- [maintenance] Changed the python build backend to `meson` and `ninja` for faster builds ([#257](https://github.com/UMEP-dev/SUEWS/issues/257))

### 09 May 2024
- [feature] Added CITATION file for academic referencing ([#258](https://github.com/UMEP-dev/SUEWS/issues/258))
- [bugfix] Fixed Windows build issues
- [maintenance] Updated GitHub Actions for upload/download and EndBug/add-and-commit
- [maintenance] Removed unnecessary files and updated build configuration

### 01 Mar 2024
- [bugfix] Fixed table converter error due to issue in `rule.csv` ([#249](https://github.com/UMEP-dev/SUEWS/issues/249))
- [change] Updated update_DailyStateLine_DTS function to include additional input parameters

### 01 Feb 2024
- [maintenance] Added Apple M1 GitHub runner to CI for enhanced cross-platform testing

### 31 Jan 2024
- [bugfix] Fixed GCC and M1 environment compatibility issues


## 2023

### 19 Dec 2023
- [feature] Fixed water storage calculation and snow fraction update (contributed by @ljarvi)
- [feature] Added horizontal soil water movement with new variables
- [feature] Added option to use local air temperature in phenology-related calculations
- [feature] Added local temperature option for QF-related calculations
- [change] Refactored soil moisture calculations to use hydroState instead of hydroState_prev

### 21 Nov 2023
- [bugfix] Fixed various issues reported in [#237](https://github.com/UMEP-dev/SUEWS/issues/237) and [#238](https://github.com/UMEP-dev/SUEWS/issues/238)

### 18 Oct 2023
- [change] `Snow` is temporarily turned off for easier implementation of other functionalities; will be brought back in the future.

### 17 Oct 2023
- [bugfix] Fixed issue in calculating irrigation ([#228](https://github.com/UMEP-dev/SUEWS/issues/228))

### 15 Oct 2023
- [bugfix] Fixed installation of specific SuPy version ([#229](https://github.com/UMEP-dev/SUEWS/issues/229))
- [bugfix] Fixed potential initialisation issue in water use calculation that might lead to NaN values
- [maintenance] Multiple contributions merged from @ljarvi (patches 10-23)

### 07 Oct 2023
- [maintenance] Updated build script and full testing requirements to Python 3.11
- [doc] Updated CO2 related documentation pages ([#226](https://github.com/UMEP-dev/SUEWS/issues/226))

### 14 Aug 2023
- [feature] Added allocation/deallocation subroutines to SPARTACUS_LAYER_PRM
- [bugfix] Fixed oscillation issue in EHC ([#210](https://github.com/UMEP-dev/SUEWS/issues/210))
- [maintenance] Fixed LooseVersion deprecation issues
- [maintenance] Updated to 2nd DTS-based interface

### 01 Jul 2023
- [feature] Added a function `supy.util.get_spinup_state` to retrieve the spin-up state for the model, which can be used for debugging and initialising the model for simulation.
- [feature] Implemented fast spin-up for large-scale simulations ([#200](https://github.com/UMEP-dev/SUEWS/issues/200))
- [feature] Added Crank-Nicholson-based heat conduction solver
- [maintenance] Updated DTS procedures and functions

### 28 Jun 2023
- [bugfix] Fixed RSS problem due to incorrect porosity ([#197](https://github.com/UMEP-dev/SUEWS/issues/197))

### 05 Jun 2023
- [feature] added `FAIMethod` to help determine the FAI ([#192](https://github.com/UMEP-dev/SUEWS/issues/192))
- [bugfix] Fixed NaN in ESTM_ext surface temperature ([#182](https://github.com/UMEP-dev/SUEWS/issues/182))
- [maintenance] Updated default porosity range to avoid issues in roughness calculations

### 03 Jun 2023
- [bugfix] fixed a bug in writing out `DailyState` - all rows were written as zero ([#190](https://github.com/UMEP-dev/SUEWS/issues/190))

### 15 May 2023
- [bugfix] fixed a bug in heat flux calculation ([#182](https://github.com/UMEP-dev/SUEWS/issues/182))
- [bugfix] fixed a bug in `table-converter` ([#186](https://github.com/UMEP-dev/SUEWS/issues/186))

### 13 Apr 2023
- [feature] added more upgrade options to the `upgrade_df_state` function
- [bugfix] fixed a bug in the calculation of the soil moisture deficit weighted by vegetation fractions ([#174](https://github.com/UMEP-dev/SUEWS/issues/174))
- [change] removed `deltaLAI` from the `DailyState` output group as related info is already in `LAI` columns of all vegetated surfaces
- [maintenance] added [script](src/supy/gen_sample_output.py) to update sample output for testing

### 18 Feb 2023
- [maintenance] merged supy into suews
- [maintenance] re-organised file structure

### 16 Feb 2023
- [bugfix] Fixed issues with model stability and water balance calculations ([#142](https://github.com/UMEP-dev/SUEWS/issues/142), [#143](https://github.com/UMEP-dev/SUEWS/issues/143))

### 10 Feb 2023
- [bugfix] Fixed build system and dependency issues ([#82](https://github.com/UMEP-dev/SUEWS/issues/82))

### 27 Jan 2023
- [feature] Added EPW (EnergyPlus Weather) file header support ([#69](https://github.com/UMEP-dev/SUEWS/issues/69))
- [bugfix] Fixed various test and CI pipeline issues ([#75](https://github.com/UMEP-dev/SUEWS/issues/75), [#76](https://github.com/UMEP-dev/SUEWS/issues/76))


## 2022

### 09 Sep 2022
- [bugfix] Fixed QGIS compatibility issue with scipy/pandas dependencies
- [maintenance] Improved build system and wheel generation for releases ([#134](https://github.com/UMEP-dev/SUEWS/issues/134))

### 06 Sep 2022
- [feature] Enhanced snow module with improved debugging output
- [bugfix] Fixed snow-related calculations when snow module is disabled

### 02 Sep 2022
- [feature] Added surface-specific diagnostic output for energy balance components
- [feature] Enhanced water balance debugging with additional output variables

### 29 Aug 2022
- [bugfix] Fixed abnormal snow fraction handling when snow module is off ([#67](https://github.com/UMEP-dev/SUEWS/issues/67), [#131](https://github.com/UMEP-dev/SUEWS/issues/131))
- [bugfix] Fixed fraction calculations for surface types

### 25 Aug 2022
- [bugfix] Fixed zero QE issue when snow fraction is zero due to incorrect snow switch
- [maintenance] Reorganised snow module code structure

### 24 Aug 2022
- [bugfix] Fixed critical issues when snow module is enabled ([#127](https://github.com/UMEP-dev/SUEWS/issues/127), [#129](https://github.com/UMEP-dev/SUEWS/issues/129))
- [bugfix] Fixed snow-related initial condition loading

### 30 Jun 2022
- [feature] Improved RSL (Roughness Sublayer) calculations with better psihat correction algorithm
- [feature] Enhanced RSL calculation logic

### 29 May 2022
- [bugfix] Fixed longwave flux issues in SUEWS-SPARTACUS coupling ([#99](https://github.com/UMEP-dev/SUEWS/issues/99))

### 25 May 2022
- [feature] Added diffuse radiation at ground level output for SUEWS-SPARTACUS ([#98](https://github.com/UMEP-dev/SUEWS/issues/98))

### 24 May 2022
- [feature] Added incoming radiation into facets output for SUEWS-SPARTACUS ([#97](https://github.com/UMEP-dev/SUEWS/issues/97))
- [maintenance] Reorganised SPARTACUS output structure ([#101](https://github.com/UMEP-dev/SUEWS/issues/101))

### 14 May 2022
- [bugfix] Fixed improper hydrology calculations over roofs and walls
- [maintenance] Added Apple M1 support in Makefile

### 21 Apr 2022
- [bugfix] Fixed critical memory leakage issues
- [maintenance] Added GDB debugging instructions for macOS

### 20 Apr 2022
- [bugfix] Fixed multi-grid and multi-year run issues due to OHM averages in Qn

### 07 Apr 2022
- [feature] Added water-related results output for ESTM_ext module ([#93](https://github.com/UMEP-dev/SUEWS/issues/93))
- [bugfix] Fixed storage heat method switch issues

### 03 Apr 2022
- [feature] Added multi-grid water module implementation

### 01 Apr 2022
- [feature] Added ESTM_ext water-related variables for roofs and walls

### 30 Mar 2022
- [feature] Added combined snow and ESTM_ext functionality
- [maintenance] Split snow calculations from QE as separate module

### 24 Mar 2022
- [feature] Added `diagmethod` option for T2, RH2 and U10 calculations
- [bugfix] Fixed FAI calculation from areal mean to sum
- [bugfix] Fixed negative zd_RSL issue with small FAI and large Lc ([#88](https://github.com/UMEP-dev/SUEWS/issues/88))

### 16 Mar 2022
- [bugfix] Fixed height/level calculation bug in RSL module

### 23 Feb 2022
- [feature] ESTM coupling via surface temperature now working
  - Completed ESTM (Extended Surface Temperature Method) integration
  - Working coupling through surface temperature calculations
  - Updated SUEWS_SPARTACUS documentation

### 14 Feb 2022
- [bugfix] Fixed array allocation issues

### 10 Feb 2022
- [bugfix] Fixed multi-grid settings loading bug

### 07 Feb 2022
- [feature] Performance improvements in data loading
- [bugfix] Improved file loading procedure to handle encoding issues ([#42](https://github.com/UMEP-dev/SUEWS/issues/42))

### 24 Jan 2022
- [feature] Added skeleton code for ESTM coupling (experimental)

### 17 Jan 2022
- [maintenance] Moved SPARTACUS-specific output files to output section ([#77](https://github.com/UMEP-dev/SUEWS/issues/77))


## 2021

### 11 Dec 2021
- [doc] Restructured documentation around QF calculations ([#26](https://github.com/UMEP-dev/SUEWS/issues/26))
- [doc] Improved documentation for RSL module ([#56](https://github.com/UMEP-dev/SUEWS/issues/56))
- [doc] Enhanced spinup documentation ([#27](https://github.com/UMEP-dev/SUEWS/issues/27))
- [doc] Clarified XSMD description in meteorological input file ([#9](https://github.com/UMEP-dev/SUEWS/issues/9))

### 23 Nov 2021
- [feature] Added Python 3.10 support
- [bugfix] Fixed test issues for Python 3.10 by removing deprecated nose test
- [bugfix] Fixed pressure and relative humidity units issue ([#38](https://github.com/UMEP-dev/SUEWS/issues/38))
- [maintenance] Updated gfortran to v11 for testing
- [maintenance] Fixed Linux and manylinux build recipes

### 01 Nov 2021
- [feature] Added option to use existing surface temperature for outgoing longwave radiation

### 27 Oct 2021
- [bugfix] Fixed RH diagnostics by setting upper limit of 100%
- [doc] Added BibTeX support for references
- [doc] Fixed documentation formatting issues

### 26 Jul 2021
- [maintenance] Updated RTD configuration and version history structure

### 23 Jul 2021
- [bugfix] Fixed ERA5 download issue due to CDS variable renaming

### 15 Jul 2021
- [bugfix] Fixed parameter table loading issue with pandas 1.3.x

### 30 May 2021
- [feature] SUEWS-SPARTACUS integration completed
  - Integrated SPARTACUS radiation model with SUEWS
  - Added SPARTACUS as git submodule
  - Implemented coupling for albedo calculations
  - Added vegetation extinction calculation based on LAI
  - Made profiles constant with height
  - Added SPARTACUS namelist configuration files

### 25 May 2021
- [feature] Enhanced RSL (Roughness Sublayer) module
  - Reduced mean building height threshold for RSL activation from 6m to 5m
  - Fixed zero QE issue when vegetation fraction is zero
  - Added dynamic z0 and zd calculations based on plan area index

### 11 May 2021
- [change] Version 2021a release
  - Improved RSL computational stability
  - Added comprehensive test suite for 2021a


## 2020

### 08 Dec 2020
- [feature] Added debug output group for runtime diagnostics
- [doc] Fixed multiple documentation issues and references

### 06 Aug 2020
- [feature] Version 2020b release
  - Major improvements to RSL module stability
  - Fixed overlarge T2 issue by restricting Lc parameter
  - Enhanced numeric stability of RSL calculations
  - Fixed NaN issues within canyon for corner cases

### 14 Jul 2020
- [bugfix] Fixed argument list issue in GFORTRAN v10
- [maintenance] Improved computational stability in RSL diagnostics ([#130](https://github.com/UMEP-dev/SUEWS/issues/130))

### 01 Jul 2020
- [feature] Added option to use existing ERA5 files for forcing generation ([#165](https://github.com/UMEP-dev/SUEWS/issues/165))
- [doc] Updated tutorials for UMEP workshop ([#169](https://github.com/UMEP-dev/SUEWS/issues/169))

### 26 Jun 2020
- [feature] Version 2020a2 release with RSL improvements
- [bugfix] Fixed QF parameter issues in sample data ([#163](https://github.com/UMEP-dev/SUEWS/issues/163))

### 15 May 2020
- [feature] Version 2020a release ([#114](https://github.com/UMEP-dev/SUEWS/issues/114))
  - Added RSL (Roughness Sublayer) model for within-canyon diagnostics
  - Enhanced forcing data resampling with different methods for different variables
  - Added plotting function for RSL output ([#144](https://github.com/UMEP-dev/SUEWS/issues/144))
  - Improved ERA5 downloader functionality

### 10 May 2020
- [bugfix] Fixed TMY radiation calculations
- [maintenance] Updated sample data to match Ward et al. (2016, Urban Climate)

### 28 Feb 2020
- [bugfix] Fixed ERA5 data download permission issues ([#127](https://github.com/UMEP-dev/SUEWS/issues/127))

### 02 Feb 2020
- [feature] Added Python 3.8 support
- [bugfix] Fixed issues with pandas 1.0 compatibility

### 23 Jan 2020
- [feature] Added serial mode for run_supy for better robustness
- [bugfix] Fixed ERA5 data file location issues
- [maintenance] Enhanced testing with pytest integration


## 2019

### 15 Nov 2019
- [feature] Version 2019a release
  - Added anthropogenic emission module (Järvi et al. 2019)
  - Added canyon profile module (RSL) for within-canyon diagnostics (Theeuwes et al. 2019)
  - Recovered BLUEWS functionality with CBLUse parameter
- [bugfix] Fixed LAI calculation for long-term runs
- [bugfix] Fixed net all-wave radiation differential calculation for OHM
- [bugfix] Fixed GDD/SDD calculation cross-contamination between vegetative surfaces
- [bugfix] Fixed water redistribution bug in snow module
- [change] Renamed SUEWS_AnthropogenicHeat.txt to SUEWS_AnthropogenicEmission.txt
  - Added new parameters: MinFCMetab, MaxFCMetab, FrPDDwe, FcEF_v_kgkmWD, FcEF_v_kgkmWE
- [maintenance] Removed SOLWEIG from codebase (use separate SOLWEIG implementation)
- [maintenance] Removed netCDF output support (use SuPy with pandas/xarray instead)

### 24 Oct 2019
- [bugfix] Fixed T2 diagnostics in RSL module
- [bugfix] Fixed bug in translating iceFrac for multi-grid runs
- [bugfix] Fixed surface temperature (T_sfc) calculation
- [bugfix] Fixed Lup_snow calculation
- [maintenance] Improved RSL module consistency and stability

### 21 Feb 2019
- [feature] Version 2018c release
- [feature] Introduced SuPy (SUEWS in Python) - Python wrapper for SUEWS
  - Facilitates more fluent urban climate research workflows
  - Enhanced with Python ecosystem capabilities
- [maintenance] Improved benchmark report system with more testing sites

### 01 Jan 2019
- [feature] Added multi-timestep mode support in driver
- [maintenance] Added version tracking to supy_driver
- [maintenance] Trimmed unnecessary output groups
- [doc] Major documentation improvements and restructuring


## 2018

### 28 Dec 2018
- [change] Renamed interface variables for consistency with documentation
  - meltwaterstore → snowwater
  - soilmoist → soilstore
- [maintenance] Fixed interface issues for SuMin (WRF coupling)
- [maintenance] Added annotations for HDD_id, GDD_id, LAI_id, and WUDay_id layouts

### 17 Dec 2018
- [feature] Version 2018b release
- [bugfix] Fixed external water use pickup from meteorological forcing file
- [maintenance] Improved OHM radiation calculation using time-step-weighted dQ*
  - Better memory usage and supports variable time-step simulations
  - Essential for WRF-SUEWS coupling

### 02 Aug 2018
- [feature] Version 2018a release
- [feature] New readthedocs.org-based documentation system
- [feature] Added input_converter for version migration
- [feature] Added benchmark_report for release validation
- [feature] Improved near-surface diagnostics (T2, Q2, U10)
- [feature] Improved skin temperature calculation (Ts)
- [change] StabilityMethod recommended option changed from 2 to 3
- [change] Energy use profile selections moved from SUEWS_SiteSelect.txt to SUEWS_AnthropogenicHeat.txt
- [change] Added BiogenCO2Code to SUEWS_Veg.txt for new SUEWS_BiogenCO2.txt lookup
- [change] Expanded weekday/weekend options for multiple parameters
  - TrafficRate_WD/WE, QF0_BEU_WD/WE
  - AHMin_WD/WE, AHSlope_WD/WE, TCritic_WD/WE with cooling/heating settings
- [change] AnthropHeatMethod renamed to EmissionsMethod
- [maintenance] Major code restructuring for better modularity
  - Added explicit interface intent for module coupling
  - Restructured physics scheme layout
  - Improved output file alignment
- [maintenance] Removed AnthropCO2Method from RunControl.nml


## 2017

### 02 Aug 2017
- [feature] Version 2017b release
- [feature] Added surface-level diagnostics as default output
  - T2 (air temperature at 2 m agl)
  - Q2 (air specific humidity at 2 m agl)
  - U10 (wind speed at 10 m agl)
- [feature] Added netCDF output format support (disabled in public release)
- [maintenance] Development of new storage heat flux options (AnOHM, ESTM) - not for production use
- [maintenance] Development of carbon dioxide flux modelling - not for production use

### 01 Feb 2017
- [feature] Version 2017a release
- [feature] Automatic forcing disaggregation and output aggregation
  - Removes need for Python wrapper
  - Model handles time-step conversions internally
- [feature] Improved InitialConditions handling
  - SUEWS approximates most initial conditions if unknown
  - Detailed initial conditions still supported if available
- [feature] Surface-specific LAI calculations
  - Each vegetated surface uses its own LAI development parameters
  - Previously only deciduous tree parameters were used
- [feature] Adapted storage heat flux for sub-hourly time-steps
  - Hysteresis based on hourly running means
- [feature] Improved error handling
  - Separate files: problems.txt (serious), warnings.txt (less critical)
- [change] Major changes to input file formats
  - Simplified RunControl.nml and InitialConditions files
  - Met forcing files no longer need -9 termination rows
  - Single InitialConditions file can serve multiple grids
- [change] Longitude sign convention corrected
  - Negative values = west, positive values = east
- [change] Configurable output variable selection
  - Option to write subset of variables instead of all<|MERGE_RESOLUTION|>--- conflicted
+++ resolved
@@ -35,14 +35,11 @@
 ## 2025
 
 ### 21 Oct 2025
-<<<<<<< HEAD
 - [feature] Added `get_mean_annual_air_temperature()` for stable parameter initialisation using CRU TS4.06 climate normals
-=======
 - [bugfix] Fixed Phase B validation to update roofs/walls temperature fields in initial_states from CRU climate data
   - Extended `adjust_surface_temperatures()` to process `initial_states.roofs` and `initial_states.walls` arrays
   - Updates `temperature` (5-layer array), `tsfc`, and `tin` fields to monthly averages from CRU TS4.06 dataset
   - Ensures consistent temperature initialization across all surface types
->>>>>>> 9f9c88b7
 
 ### 20 Oct 2025
 - [bugfix] Fixed recursive nested config updates in SUEWSSimulation (#756, 88a5202)
