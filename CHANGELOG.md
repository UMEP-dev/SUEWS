--- conflicted
+++ resolved
@@ -35,18 +35,15 @@
 ## 2025
 
 ### 16 Sep 2025
-<<<<<<< HEAD
 - [bugfix] Fixed Linux platform support by using manylinux2014 instead of manylinux_2_28 ([#679](https://github.com/UMEP-dev/SUEWS/issues/679))
   - Changed wheel builds to use manylinux2014 (glibc 2.17) for broader Linux compatibility
   - Fixes installation issues on older Linux distributions and HPC systems
   - Updated both main build and debug workflows
-=======
 - [bugfix] Fixed SUEWS-SS to YAML conversion failure for single-layer configurations ([#650](https://github.com/UMEP-dev/SUEWS/issues/650))
   - Fixed index format mismatch in `VerticalLayers.from_df_state` and `BuildingLayer.from_df_state`
   - Single-layer configurations now correctly use index format '0' instead of '(0,)'
   - Multi-layer configurations continue to use '(0,)', '(1,)' format
   - Enables successful conversion of urban-only SUEWS-SS simulations without vegetation
->>>>>>> 25960388
 - [doc] Added simple instructions for testing development versions ([#652](https://github.com/UMEP-dev/SUEWS/issues/652))
   - Added concise section in README.md for developers to test pre-release versions from test.pypi.org
   - Included uv-based installation method to resolve dependency issues
