MODULE SPARTACUS_MODULE
   !==============================================================================
   !NET ALL WAVE RADIATION PARAMETERIZATION ROUTINES
   !B. OFFERLE
   !DEPT OF GEOGRAPHY
   !INDIANA UNIVERSITY
   !bofferle@indiana.edu
   !
   !MODIFIED: 19 DEC 2002
   !CURRENTLY THE SMITH GRID IS ONLY VALID FOR THE N. HEMISPHERE
   !
   !Thomas Loridan, May 2008
   !4.1: MODIFICATION FOR CLOUD FRACTION PARAMETERIZATION AT NIGHT USING THE RATE OF COOLING.
   !     EOSHIFT INTRINSIC FUNCTION WAS ALSO REMOVED BECAUSE IT IS COMPILER DEPENDENT.
   !
   !6.0  T. Loridan - June 2009
   !     Different longwave down options (ldown_option)
   ! 1 - LDOWN Observed (add data as last column in met file)
   ! 2 - LDOWN modelled from observed FCLD (add data as last column in met file)
   ! 3 - LDOWN modelled from FCLD(RH,TA)
   ! 4 - LDOWN modelled from FCLD(Kdown); i.e. day FCLD only
   !     cloud fraction is kept constant throught the night (Offerle et al. 2003, JAM)
   ! 5 - Option 3 at night and 4 during the day (might cause discontinuities in LDOWN)

   !SUEWS   L. Jarvi - Oct 2010
   !Currently LDOWN options 4 and 5 commented out in order to reduce input files.
   !Last modified:
   ! TS 06 Aug 2017 - interface modified to receive explict input and output arguments
   ! LJ 27 Jan 2016 - Removal of tabs, cleaning of the code
   ! FL July 2014 - Variables are moved to modules in NARP subroutine. Snow related should also in future.
   ! FL Nov 2013 - A new sun postion algorithm added
   ! LJ May 2013 - Main program NARP changed to take subsurfaces and snow into account here and not
   ! in the main program
   ! LJ Oct 2012 - Zenith angle change in the calculation of albedo added
   ! sg feb 2012 - Allocatable array module added

   !==============================================================================================
   USE allocateArray, ONLY: NSURF, NVegSurf, nspec, nsw, nlw, ncol, &
                            ConifSurf, DecidSurf, BldgSurf, PavSurf, GrassSurf, BSoilSurf, WaterSurf

   IMPLICIT NONE

CONTAINS
   SUBROUTINE SPARTACUS_Initialise
      USE data_in, ONLY: fileinputpath
      USE allocateArray
      IMPLICIT NONE
      ! INTEGER :: n_vegetation_region_urban, &
      !            n_stream_sw_urban, n_stream_lw_urban
      ! REAL(KIND(1D0)) :: sw_dn_direct_frac, air_ext_sw, air_ssa_sw, &
      !                    veg_ssa_sw, air_ext_lw, air_ssa_lw, veg_ssa_lw, &
      !                    veg_fsd_const, veg_contact_fraction_const, &
      !                    ground_albedo_dir_mult_fact
      ! LOGICAL :: use_sw_direct_albedo
      NAMELIST /Spartacus_Settings/ use_sw_direct_albedo, n_vegetation_region_urban, &
         n_stream_sw_urban, n_stream_lw_urban &
         /Spartacus_Constant_Parameters/ sw_dn_direct_frac, air_ext_sw, air_ssa_sw, veg_ssa_sw, air_ext_lw, &
         air_ssa_lw, veg_ssa_lw, veg_fsd_const, veg_contact_fraction_const, ground_albedo_dir_mult_fact

      ! Bring in SUEWS-SPARTACUS.nml settings and parameters
      OPEN (511, file=TRIM(FileInputPath)//'SUEWS_SPARTACUS.nml', status='old')
      READ (511, nml=Spartacus_Settings)
      READ (511, nml=Spartacus_Constant_Parameters)
      CLOSE (511)

   END SUBROUTINE SPARTACUS_Initialise

   SUBROUTINE SPARTACUS( &
      DiagQN, & !input:
      sfr_surf, zenith_deg, nlayer, & !input:
      tsfc_surf, tsfc_roof, tsfc_wall, &
      kdown, ldown, Tair_C, alb, emis, LAI_id, &
      n_vegetation_region_urban, &
      n_stream_sw_urban, n_stream_lw_urban, &
      sw_dn_direct_frac, air_ext_sw, air_ssa_sw, &
      veg_ssa_sw, air_ext_lw, air_ssa_lw, veg_ssa_lw, &
      veg_fsd_const, veg_contact_fraction_const, &
      ground_albedo_dir_mult_fact, use_sw_direct_albedo, &
      height, building_frac, veg_frac, sfr_roof, sfr_wall, &
      building_scale, veg_scale, & !input:
      alb_roof, emis_roof, alb_wall, emis_wall, &
      roof_albedo_dir_mult_fact, wall_specular_frac, &
      qn, kup, lup, qn_roof, qn_wall, & !output:
      dataOutLineSPARTACUS)
      USE parkind1, ONLY: jpim, jprb
      USE radsurf_interface, ONLY: radsurf
      USE radsurf_config, ONLY: config_type
      ! USE spartacus_surface_config, ONLY: read_config_from_namelist, driver_config_type
      USE radsurf_canopy_properties, ONLY: canopy_properties_type
      USE radsurf_sw_spectral_properties, ONLY: sw_spectral_properties_type
      USE radsurf_lw_spectral_properties, ONLY: lw_spectral_properties_type
      USE radsurf_boundary_conds_out, ONLY: boundary_conds_out_type
      USE radsurf_canopy_flux, ONLY: canopy_flux_type
      USE radsurf_simple_spectrum, ONLY: calc_simple_spectrum_lw
      ! USE data_in, ONLY: fileinputpath
      USE allocateArray, ONLY: ncolumnsDataOutSPARTACUS

      IMPLICIT NONE

      !!!!!!!!!!!!!! Set objects and variables !!!!!!!!!!!!!!

      ! Input parameters and variables from SUEWS
      REAL(KIND(1D0)), INTENT(IN) :: zenith_deg
      INTEGER, INTENT(IN) :: DiagQN
      INTEGER, INTENT(IN) :: nlayer

      ! TODO: tsurf_0 and temp_C need to be made vertically distributed
      REAL(KIND(1D0)), DIMENSION(nlayer), INTENT(IN) :: tsfc_roof, tsfc_wall
      REAL(KIND(1D0)), INTENT(IN) :: Tair_C

      REAL(KIND(1D0)), INTENT(IN) :: kdown
      REAL(KIND(1D0)), INTENT(IN) :: ldown
      REAL(KIND(1D0)), DIMENSION(NSURF), INTENT(IN) :: tsfc_surf
      REAL(KIND(1D0)), DIMENSION(NSURF), INTENT(IN) :: sfr_surf, alb, emis
      REAL(KIND(1D0)), DIMENSION(NVegSurf), INTENT(IN) :: LAI_id

      ! SPARTACUS configuration parameters
      INTEGER, INTENT(IN) :: n_vegetation_region_urban, &
                             n_stream_sw_urban, n_stream_lw_urban
      REAL(KIND(1D0)), INTENT(IN) :: sw_dn_direct_frac, air_ext_sw, air_ssa_sw, &
                                     veg_ssa_sw, air_ext_lw, air_ssa_lw, veg_ssa_lw, &
                                     veg_fsd_const, veg_contact_fraction_const, &
                                     ground_albedo_dir_mult_fact
      ! INTEGER(kind=jpim) :: ncol
      ! INTEGER(kind=jpim) :: nlayer
      INTEGER(kind=jpim), ALLOCATABLE :: i_representation(:)
      INTEGER(kind=jpim), ALLOCATABLE :: nlay(:)
      INTEGER :: istartcol, iendcol
      INTEGER :: jrepeat, ilay, jlay, jcol

      ! --------------------------------------------------------------------------------
      ! output variables
      ! --------------------------------------------------------------------------------
      ! these will be used by other SUEWS calculations
      REAL(KIND(1D0)), INTENT(OUT) :: qn, kup, lup
      REAL(KIND(1D0)), DIMENSION(nlayer), INTENT(OUT) :: qn_roof
      REAL(KIND(1D0)), DIMENSION(nlayer), INTENT(OUT) :: qn_wall
      ! --------------------------------------------------------------------------------
      ! these will be in the SPARTACUS output array
      REAL(KIND(1D0)) :: alb_spc, emis_spc, lw_emission_spc, lw_up_spc, sw_up_spc, qn_spc
      REAL(KIND(1D0)) :: top_net_lw_spc
      REAL(KIND(1D0)) :: ground_net_lw_spc
      REAL(KIND(1D0)) :: top_dn_lw_spc
      REAL(KIND(1D0)) :: top_dn_dir_sw_spc
      REAL(KIND(1D0)) :: top_net_sw_spc
      REAL(KIND(1D0)) :: ground_dn_dir_sw_spc
      REAL(KIND(1D0)) :: ground_net_sw_spc
      REAL(KIND(1D0)) :: ground_vertical_diff
      REAL(KIND(1D0)), DIMENSION(15) :: clear_air_abs_lw_spc
      REAL(KIND(1D0)), DIMENSION(15) :: clear_air_abs_sw_spc
      REAL(KIND(1D0)), DIMENSION(15) :: roof_in_sw_spc
      REAL(KIND(1D0)), DIMENSION(15) :: roof_in_lw_spc
      REAL(KIND(1D0)), DIMENSION(15) :: roof_net_sw_spc
      REAL(KIND(1D0)), DIMENSION(15) :: roof_net_lw_spc
      REAL(KIND(1D0)), DIMENSION(15) :: wall_in_sw_spc
      REAL(KIND(1D0)), DIMENSION(15) :: wall_in_lw_spc
      REAL(KIND(1D0)), DIMENSION(15) :: wall_net_sw_spc
      REAL(KIND(1D0)), DIMENSION(15) :: wall_net_lw_spc
      ! --------------------------------------------------------------------------------

      REAL(KIND(1D0)), DIMENSION(ncolumnsDataOutSPARTACUS - 5), INTENT(OUT) :: dataOutLineSPARTACUS

      ! Derived types for the inputs to the radiation scheme
      TYPE(config_type) :: config
      TYPE(canopy_properties_type) :: canopy_props
      TYPE(sw_spectral_properties_type) :: sw_spectral_props
      TYPE(lw_spectral_properties_type) :: lw_spectral_props
      TYPE(boundary_conds_out_type) :: bc_out
      TYPE(canopy_flux_type) :: sw_norm_dir ! SW fluxes normalized by top-of-canopy direct
      TYPE(canopy_flux_type) :: sw_norm_diff ! SW fluxes normalized by top-of-canopy diffuse
      TYPE(canopy_flux_type) :: lw_internal ! LW fluxes from internal emission
      TYPE(canopy_flux_type) :: lw_norm ! LW fluxes normalized by top-of-canopy down
      TYPE(canopy_flux_type) :: lw_flux ! Total lw canopy fluxes
      TYPE(canopy_flux_type) :: sw_flux ! Total sw canopy fluxes

      ! Top-of-canopy downward radiation, all dimensioned (nspec, ncol)
      REAL(KIND(1D0)), ALLOCATABLE :: top_flux_dn_sw(:, :) ! Total shortwave (direct+diffuse)
      REAL(KIND(1D0)), ALLOCATABLE :: top_flux_dn_direct_sw(:, :) ! ...diffuse only
      REAL(KIND(1D0)), ALLOCATABLE :: top_flux_dn_lw(:, :) ! longwave

      ! surface temperature and air temperature in Kelvin
      REAL(KIND(1D0)), DIMENSION(nlayer) :: tsfc_roof_K, tsfc_wall_K
      REAL(KIND(1D0)), DIMENSION(nsurf) :: tsfc_surf_K
      REAL(KIND(1D0)) :: tair_K
      ! top-of-canopy diffuse sw downward
      REAL(KIND(1D0)) :: top_flux_dn_diffuse_sw
      ! plan area weighted albedo and emissivity of surfaces not including buildings and trees
      REAL(KIND(1D0)) :: alb_no_tree_bldg, emis_no_tree_bldg
      ! vegetation emissivity
      ! REAL(KIND(1D0)) :: veg_emis
      ! area weighted LAI of trees
      REAL(KIND(1D0)), ALLOCATABLE :: LAI_av(:)
      ! area weighted LAI of trees in each layer
      REAL(KIND(1D0)), ALLOCATABLE :: LAI_av_z(:)
      REAL(KIND(1D0)), ALLOCATABLE :: veg_ext(:)
      ! depth of the vegetated layer
      REAL(KIND(1D0)), ALLOCATABLE :: veg_depth(:)

      LOGICAL, INTENT(IN) :: use_sw_direct_albedo

      REAL(KIND(1D0)), DIMENSION(nlayer + 1), INTENT(IN) :: height
      REAL(KIND(1D0)), DIMENSION(nlayer), INTENT(IN) :: building_frac ! cumulative building fraction at each layer
      REAL(KIND(1D0)), DIMENSION(nlayer), INTENT(IN) :: veg_frac
      REAL(KIND(1D0)), DIMENSION(nlayer), INTENT(IN) :: sfr_roof ! individual surface fraction of roofs at each layer
      REAL(KIND(1D0)), DIMENSION(nlayer), INTENT(IN) :: sfr_wall ! individual surface fraction of walls at each layer
      REAL(KIND(1D0)), DIMENSION(nlayer), INTENT(IN) :: building_scale
      REAL(KIND(1D0)), DIMENSION(nlayer), INTENT(IN) :: veg_scale
      REAL(KIND(1D0)), DIMENSION(nlayer), INTENT(IN) :: alb_roof
      REAL(KIND(1D0)), DIMENSION(nlayer), INTENT(IN) :: emis_roof
      REAL(KIND(1D0)), DIMENSION(nlayer), INTENT(IN) :: alb_wall
      REAL(KIND(1D0)), DIMENSION(nlayer), INTENT(IN) :: emis_wall
      REAL(KIND(1D0)), DIMENSION(nspec, nlayer), INTENT(IN) :: roof_albedo_dir_mult_fact
      REAL(KIND(1D0)), DIMENSION(nspec, nlayer), INTENT(IN) :: wall_specular_frac

      ! parameters to pass into the radiation scheme
      REAL(KIND(1D0)), DIMENSION(nspec, nlayer) :: roof_albedo
      REAL(KIND(1D0)), DIMENSION(nspec, nlayer) :: wall_albedo
      REAL(KIND(1D0)), DIMENSION(nspec, nlayer) :: roof_emissivity
      REAL(KIND(1D0)), DIMENSION(nspec, nlayer) :: wall_emissivity
      REAL(KIND(1D0)), DIMENSION(nlayer) :: veg_fsd, veg_contact_fraction
      ! REAL(KIND(1D0)), DIMENSION(nlayer) :: sfr_roof ! individual building fraction at each layer
      REAL(KIND(1D0)), DIMENSION(nlayer) :: dz_ind ! individual net building height at each layer
      ! REAL(KIND(1D0)), DIMENSION(nlayer) :: sfr_wall ! individual net building height at each layer
      REAL(KIND(1D0)), DIMENSION(nlayer) :: perimeter_ind ! individual building perimeter at each layer
      ! REAL(KIND(1D0)) :: debug1, debug2

      IF (DiagQN == 1) PRINT *, 'in SPARTACUS, starting ...'
      ! initialize the output variables
      dataOutLineSPARTACUS = -999.

      ! ! get individual building fractions of each layer
      ! sfr_roof = 0.
      ! sfr_roof(1:nlayer - 1) = building_frac(1:nlayer - 1) - building_frac(2:nlayer)
      ! sfr_roof(nlayer) = building_frac(nlayer)

      ! ! get individual net building height of each layer
      ! dz_ind = 0.
      ! dz_ind(1:nlayer) = height(2:nlayer + 1) - height(1:nlayer)

      ! ! get individual building perimeter of each layer
      ! perimeter_ind = 0.
      ! perimeter_ind(1:nlayer) = 4.*sfr_roof(1:nlayer)/building_scale(1:nlayer)

      ! ! get individual wall area at each layer
      ! sfr_wall = 0.
      ! sfr_wall(1:nlayer) = perimeter_ind(1:nlayer)*dz_ind(1:nlayer)/2.

      ALLOCATE (nlay(ncol))
      ! nlay = [nlayers] ! modified to follow ESTM_ext convention
      nlay = [nlayer]
      ALLOCATE (veg_ext(nlayer))

      !Set the values of profiles that are implemented as being constant with height
      ! veg_frac(:) = veg_frac_const
      veg_fsd(:) = veg_fsd_const
      veg_contact_fraction(:) = veg_contact_fraction_const

      ! Set the values of the albedo/emissivity profiles; note the dimension
      roof_albedo(nspec, :) = alb_roof
      wall_albedo(nspec, :) = alb_wall
      roof_emissivity(nspec, :) = emis_roof
      wall_emissivity(nspec, :) = emis_wall
      ! print *, 'emis_wall in su', emis_wall
      ! print *, 'wall_emissivity(nspec, :) in su', wall_emissivity(nspec, :)

      !!!!!!!!!!!!!! Model configuration !!!!!!!!!!!!!!
      IF (DiagQN == 1) PRINT *, 'in SPARTACUS, setting up model ...'
      ! CALL config%READ(file_name=TRIM(FileInputPath)//'SUEWS_SPARTACUS.nml')
      config%do_sw = .TRUE.
      config%do_lw = .TRUE.
      config%use_sw_direct_albedo = use_sw_direct_albedo
      ALLOCATE (i_representation(ncol))
      IF (sfr_surf(ConifSurf) + sfr_surf(DecidSurf) > 0.0 .AND. sfr_surf(BldgSurf) > 0.0) THEN
         config%do_vegetation = .TRUE.
         i_representation = [3]
         config%do_urban = .TRUE.
      ELSE IF (sfr_surf(ConifSurf) + sfr_surf(DecidSurf) == 0.0 .AND. sfr_surf(BldgSurf) > 0.0) THEN
         config%do_vegetation = .FALSE.
         i_representation = [2]
         config%do_urban = .TRUE.
      ELSE IF (sfr_surf(ConifSurf) + sfr_surf(DecidSurf) > 0.0 .AND. sfr_surf(BldgSurf) == 0.0) THEN
         config%do_vegetation = .TRUE.
         i_representation = [1]
         config%do_urban = .FALSE.
      ELSE
         config%do_vegetation = .FALSE.
         i_representation = [0]
         config%do_urban = .FALSE.
      END IF
      config%iverbose = 3
      config%n_vegetation_region_urban = n_vegetation_region_urban
      config%n_vegetation_region_forest = n_vegetation_region_urban ! use the same complexity for urban as forests
      config%nsw = nsw
      config%nlw = nlw
      config%n_stream_sw_urban = n_stream_sw_urban
      config%n_stream_lw_urban = n_stream_lw_urban
      config%n_stream_sw_forest = n_stream_sw_urban ! use the same complexity for urban as forests
      config%n_stream_lw_forest = n_stream_lw_urban ! use the same complexity for urban as forests
      CALL config%consolidate()

      !!!!!!!!!!!!!! allocate and set canopy_props !!!!!!!!!!!!!!

      ! allocate
      CALL canopy_props%DEALLOCATE()
      CALL canopy_props%ALLOCATE(config, ncol, nlayer, i_representation)

      ! set cos_sza, nlay, ncol, ntotlay
      canopy_props%cos_sza = COS(zenith_deg*3.1415927/180)
      canopy_props%nlay = nlay
      canopy_props%ncol = ncol
      canopy_props%ntotlay = nlayer

      IF (DiagQN == 1) PRINT *, 'in SPARTACUS, calculating dz array ...'
      ! calculate dz array
      ilay = 1
      DO jcol = 1, ncol
         canopy_props%dz(ilay:ilay + canopy_props%nlay(jcol) - 1) &
              &  = height(ilay + 1:ilay + canopy_props%nlay(jcol)) &
              &   - height(ilay:ilay + canopy_props%nlay(jcol) - 1)
         canopy_props%istartlay(jcol) = ilay
         ilay = ilay + canopy_props%nlay(jcol)
      END DO

      ALLOCATE (LAI_av(ncol))
      ALLOCATE (veg_depth(ncol))
      ALLOCATE (LAI_av_z(nlayer))
      !Calculate the area weighted LAI of trees
      DO jcol = 1, ncol
         ! the 10.**-10 stops the equation blowing up when there are no trees
         LAI_av(jcol) = &
            (sfr_surf(ConifSurf)*LAI_id(1) + sfr_surf(DecidSurf)*LAI_id(2)) &
            /(sfr_surf(ConifSurf) + sfr_surf(DecidSurf) + 10.**(-10))
      END DO
      ! print *, 'height in spartacus', height
      ! print *, 'building_frac in spartacus', building_frac
      ! print *, 'veg_frac in spartacus', veg_frac
      ! print *, 'building_scale in spartacus', building_scale
      ! print *, 'veg_scale in spartacus', veg_scale
      ! find veg_depth
      DO jcol = 1, ncol
         ilay = canopy_props%istartlay(jcol)
         veg_depth(jcol) = 0.
         DO jlay = 0, nlay(jcol) - 1
            IF (veg_frac(ilay + jlay) > 0.) THEN
               veg_depth(jcol) = veg_depth(jcol) + canopy_props%dz(ilay + jlay)
            END IF
         END DO
      END DO
      ! find LAV_av_z and veg_ext. Assume the LAI is uniform with height within the vegetation layer.
      DO jcol = 1, ncol
         ilay = canopy_props%istartlay(jcol)
         ! PRINT *, 'jcol', jcol
         ! PRINT *, 'ilay', ilay
         DO jlay = 0, nlay(jcol) - 1
            ! PRINT *, 'jlay', jlay
            ! PRINT *, 'veg_frac(ilay + jlay)', veg_frac(ilay + jlay)
            ! PRINT *, 'LAI_av(jcol)', LAI_av(jcol)
            ! PRINT *, 'canopy_props%dz(ilay + jlay)', canopy_props%dz(ilay + jlay)
            IF (veg_frac(ilay + jlay) > 0.) THEN
               LAI_av_z(ilay + jlay) = LAI_av(jcol)*canopy_props%dz(ilay + jlay)/veg_depth(jcol)
               veg_ext(ilay + jlay) = LAI_av_z(ilay + jlay)/(2*canopy_props%dz(ilay))
            END IF
         END DO
      END DO

      ! set temperature
      tsfc_surf_K = tsfc_surf + 273.15 ! convert surface temperature to Kelvin
      tsfc_roof_K = tsfc_roof + 273.15 ! convert surface temperature to Kelvin
      tsfc_wall_K = tsfc_wall + 273.15 ! convert surface temperature to Kelvin
      tair_K = Tair_C + 273.15 ! convert air temperature to Kelvin

      ! TODO: what does the "ground" refer to?
      ! set ground temperature as the area-weighted average of the surface temperature of all land covers but buildings
      canopy_props%ground_temperature = (DOT_PRODUCT(tsfc_surf_K, sfr_surf) - tsfc_surf_K(BldgSurf)*sfr_surf(BldgSurf)) &
                                        /(1 - sfr_surf(BldgSurf))

      canopy_props%roof_temperature = tsfc_roof_K
      canopy_props%wall_temperature = tsfc_wall_K
      canopy_props%clear_air_temperature = tair_K
      IF (sfr_surf(ConifSurf) + sfr_surf(DecidSurf) > 0.0) THEN
         canopy_props%veg_temperature = DOT_PRODUCT(tsfc_surf_K(ConifSurf:DecidSurf), sfr_surf(ConifSurf:DecidSurf))
         canopy_props%veg_air_temperature = tair_K
      END IF

      ! set building and vegetation properties
      canopy_props%i_representation = i_representation
      canopy_props%building_scale = building_scale(:) ! diameter of buildings (m). The only L method for buildings is Eq. 19 Hogan et al. 2018.
      canopy_props%building_fraction = building_frac(:) ! building fraction
      IF (sfr_surf(ConifSurf) + sfr_surf(DecidSurf) > 0.0) THEN
         canopy_props%veg_fraction = veg_frac(:) ! evergreen + deciduous fractions
         canopy_props%veg_scale = veg_scale(:) ! scale of tree crowns (m). Using the default use_symmetric_vegetation_scale_urban=.TRUE. so that Eq. 20 Hogan et al. 2018 is used for L.
         canopy_props%veg_ext = veg_ext(:)
         canopy_props%veg_fsd = veg_fsd(:)
         canopy_props%veg_contact_fraction = veg_contact_fraction(:)
      END IF

      !!!!!!!!!!!!!! allocate and set canopy top forcing !!!!!!!!!!!!!!
      IF (DiagQN == 1) PRINT *, 'in SPARTACUS, setting canopy top forcing ...'
      ALLOCATE (top_flux_dn_sw(nspec, ncol))
      ALLOCATE (top_flux_dn_direct_sw(nspec, ncol))
      ALLOCATE (top_flux_dn_lw(nspec, ncol))
      top_flux_dn_sw = kdown ! diffuse + direct
      top_flux_dn_direct_sw = sw_dn_direct_frac*kdown ! Berrizbeitia et al. 2020 say the ratio diffuse/direct is 0.55 for Berlin and Brussels on av annually
      top_flux_dn_diffuse_sw = top_flux_dn_sw(nspec, ncol) - top_flux_dn_direct_sw(nspec, ncol)
      top_flux_dn_lw = ldown

      !!!!!!!!!!!!!! allocate and set sw_spectral_props !!!!!!!!!!!!!!

      CALL sw_spectral_props%DEALLOCATE()
      CALL sw_spectral_props%ALLOCATE(config, ncol, nlayer, nspec, canopy_props%i_representation)

      alb_no_tree_bldg = (alb(1)*sfr_surf(PavSurf) + alb(5)*sfr_surf(GrassSurf) + &
                          alb(6)*sfr_surf(BSoilSurf) + alb(7)*sfr_surf(WaterSurf))/ &
                         (sfr_surf(PavSurf) + sfr_surf(GrassSurf) + sfr_surf(BSoilSurf) + sfr_surf(WaterSurf)) ! albedo of the ground
      sw_spectral_props%air_ext = air_ext_sw
      sw_spectral_props%air_ssa = air_ssa_sw
      IF (sfr_surf(ConifSurf) + sfr_surf(DecidSurf) > 0.0) THEN
         sw_spectral_props%veg_ssa = veg_ssa_sw
      END IF
      sw_spectral_props%ground_albedo = alb_no_tree_bldg ! albedo excluding buildings and trees
      sw_spectral_props%roof_albedo = roof_albedo(nspec, ncol) ! albedo of buildings
      sw_spectral_props%wall_albedo = wall_albedo(nspec, ncol) ! albedo of buildings
      sw_spectral_props%wall_specular_frac = wall_specular_frac(nspec, ncol)
      IF (config%use_sw_direct_albedo) THEN
         sw_spectral_props%ground_albedo_dir = alb_no_tree_bldg*ground_albedo_dir_mult_fact
         sw_spectral_props%roof_albedo_dir = roof_albedo(nspec, ncol)*roof_albedo_dir_mult_fact(nspec, ncol)
      END IF

      !!!!!!!!!!!!!! allocate and set lw_spectral_props !!!!!!!!!!!!!!

      CALL lw_spectral_props%DEALLOCATE()
      CALL lw_spectral_props%ALLOCATE(config, nspec, ncol, nlayer, canopy_props%i_representation)

      emis_no_tree_bldg = (emis(1)*sfr_surf(PavSurf) + emis(5)*sfr_surf(GrassSurf) + &
                           emis(6)*sfr_surf(BSoilSurf) + emis(7)*sfr_surf(WaterSurf))/ &
                          (sfr_surf(PavSurf) + sfr_surf(GrassSurf) + sfr_surf(BSoilSurf) + sfr_surf(WaterSurf)) ! emissivity of the ground
      lw_spectral_props%air_ext = air_ext_lw
      lw_spectral_props%air_ssa = air_ssa_lw
      IF (sfr_surf(ConifSurf) + sfr_surf(DecidSurf) > 0.0) THEN
         lw_spectral_props%veg_ssa = veg_ssa_lw
      END IF
      lw_spectral_props%ground_emissivity = emis_no_tree_bldg ! emissivity excluding buildings and trees
      lw_spectral_props%roof_emissivity = roof_emissivity(nspec, ncol) ! emissivity of buildings
      lw_spectral_props%wall_emissivity = wall_emissivity(nspec, ncol) ! emissivity of buildings

      ! print *, 'roof_emissivity in suews-su ', roof_emissivity(nspec,:)
      ! print *, 'wall_emissivity in suews-su ', wall_emissivity(nspec,:)
      ! print *, 'lw_spectral_props%wall_emissivity in suews-su ', lw_spectral_props%wall_emissivity
      ! print *, 'lw_spectral_props%wall_emissivity in suews-su ', lw_spectral_props%wall_emissivity

      !!!!!!!!!!!!!! allocate sw !!!!!!!!!!!!!!

      IF (config%do_sw) THEN
         CALL sw_norm_dir%ALLOCATE(config, ncol, nlayer, config%nsw, use_direct=.TRUE.)
         CALL sw_norm_diff%ALLOCATE(config, ncol, nlayer, config%nsw, use_direct=.TRUE.)

         CALL sw_norm_dir%zero_all()
         CALL sw_norm_diff%zero_all()

         CALL sw_flux%ALLOCATE(config, ncol, nlayer, config%nsw, use_direct=.TRUE.)
      END IF

      !!!!!!!!!!!!!! allocate lw !!!!!!!!!!!!!!

      IF (config%do_lw) THEN
         CALL lw_internal%ALLOCATE(config, ncol, nlayer, config%nlw, use_direct=.TRUE.)
         CALL lw_norm%ALLOCATE(config, ncol, nlayer, config%nlw, use_direct=.TRUE.)

         CALL lw_internal%zero_all()
         CALL lw_norm%zero_all()

         CALL lw_flux%ALLOCATE(config, ncol, nlayer, config%nlw, use_direct=.TRUE.)
      END IF

      !!!!!!!!!!!!!! allocate bc_out !!!!!!!!!!!!!!

      CALL bc_out%ALLOCATE(ncol, config%nsw, config%nlw)

      !!!!!!!!!!!!!! run calc_monochromatic_emission !!!!!!!!!!!!!!

      CALL lw_spectral_props%calc_monochromatic_emission(canopy_props)

      !!!!!!!!!!!!!! CALL radsurf !!!!!!!!!!!!!!

      istartcol = 1
      iendcol = 1
      ! Option of repeating calculation multiple time for more accurate profiling
      DO jrepeat = 1, 3
         IF (config%do_lw) THEN
            ! Gas optics and spectral emission
            CALL calc_simple_spectrum_lw(config, canopy_props, lw_spectral_props, &
                 &                       istartcol, iendcol)
         END IF
         ! Call the SPARTACUS-Surface radiation scheme
         CALL radsurf(config, canopy_props, &
              &       sw_spectral_props, lw_spectral_props, &
              &       bc_out, &
              &       istartcol, iendcol, &
              &       sw_norm_dir, sw_norm_diff, &
              &       lw_internal, lw_norm)
         IF (config%do_sw) THEN
            ! Scale the normalized fluxes
<<<<<<< HEAD
            debug1 = sw_norm_dir%roof_in(1, 1)
            debug2 = 0
            CALL sw_norm_dir%SCALE(canopy_props%nlay, &
            &  top_flux_dn_direct_sw)
            IF (debug1 > 0.0) THEN
               debug1 = MAXLOC(sw_norm_dir%roof_in(1, :), 1)
               debug2 = sw_norm_dir%roof_in(1, INT(debug1))
            END IF
=======
            CALL sw_norm_dir%SCALE(canopy_props%nlay, &
            &  top_flux_dn_direct_sw)
>>>>>>> e03ed81b
            CALL sw_norm_diff%SCALE(canopy_props%nlay, &
            &  top_flux_dn_sw - top_flux_dn_direct_sw)
            CALL sw_flux%SUM(sw_norm_dir, sw_norm_diff)
         END IF
         IF (config%do_lw) THEN
            CALL lw_norm%SCALE(canopy_props%nlay, top_flux_dn_lw)
            CALL lw_flux%SUM(lw_internal, lw_norm)
         END IF
      END DO
<<<<<<< HEAD
      IF (debug2 > 0) THEN
         PRINT *, ''
         PRINT *, 'debug1 = ', debug1
         PRINT *, 'debug2 = ', debug2
         PRINT *, 'top_flux_dn_sw = ', top_flux_dn_sw
         PRINT *, 'top_flux_dn_direct_sw = ', top_flux_dn_direct_sw
      END IF
      ! print *, 'debug1, debug2', debug1, debug2
=======
>>>>>>> e03ed81b

      ! albedo
      alb_spc = 0.0
      alb_spc = ((top_flux_dn_diffuse_sw + 10.**(-10))*bc_out%sw_albedo(nspec, ncol) & ! the 10.**-10 stops the equation blowing up when kdwn=0
                 + (top_flux_dn_direct_sw(nspec, ncol) + 10.**(-10))*bc_out%sw_albedo_dir(nspec, ncol)) &
                /(top_flux_dn_diffuse_sw + 10.**(-10) + top_flux_dn_direct_sw(nspec, ncol) + 10.**(-10))

      !!! Output arrays !!!

      ! emissivity
      emis_spc = bc_out%lw_emissivity(nspec, ncol)
      ! longwave emission
      lw_emission_spc = bc_out%lw_emission(nspec, ncol)
      ! lowngwave upward = emitted as blackbody + reflected
      lw_up_spc = lw_emission_spc + (1 - emis_spc)*ldown
      ! shortwave upward = downward diffuse * diffuse albedo + downward direct * direct albedo
      sw_up_spc = 0.0
      sw_up_spc = top_flux_dn_diffuse_sw*bc_out%sw_albedo(nspec, ncol) &
                  + top_flux_dn_direct_sw(nspec, ncol)*bc_out%sw_albedo_dir(nspec, ncol) ! or more simply: alb_spc*avKdn
      ! net all = net sw + net lw
      qn_spc = sw_flux%top_net(nspec, ncol) + lw_flux%top_net(nspec, ncol)

      ! lw arrays
      clear_air_abs_lw_spc = -999
      clear_air_abs_lw_spc(:nlayer) = lw_flux%clear_air_abs(nspec, :nlayer)
      wall_net_lw_spc = -999
      wall_net_lw_spc(:nlayer) = lw_flux%wall_net(nspec, :nlayer)
      wall_in_lw_spc = -999
      wall_in_lw_spc(:nlayer) = lw_flux%wall_in(nspec, :nlayer)
      ! PRINT *, 'wall_net_lw_spc in suews-su', lw_flux%wall_net
      roof_net_lw_spc = -999
      roof_net_lw_spc(:nlayer) = lw_flux%roof_net(nspec, :nlayer)
      ! PRINT *, 'roof_net_lw_spc in suews-su', lw_flux%roof_net
      roof_in_lw_spc = -999
      roof_in_lw_spc(:nlayer) = lw_flux%roof_in(nspec, :nlayer)
      top_net_lw_spc = lw_flux%top_net(nspec, ncol)
      ground_net_lw_spc = lw_flux%ground_net(nspec, ncol)
      top_dn_lw_spc = lw_flux%top_dn(nspec, ncol)

      ! sw arrays
      clear_air_abs_sw_spc = -999
      clear_air_abs_sw_spc(:nlayer) = sw_flux%clear_air_abs(nspec, :nlayer)
      wall_net_sw_spc = -999
      wall_net_sw_spc(:nlayer) = sw_flux%wall_net(nspec, :nlayer)
      wall_in_sw_spc = -999
      wall_in_sw_spc(:nlayer) = sw_flux%wall_in(nspec, :nlayer)
      ! PRINT *, 'wall_net_sw_spc in suews-su', wall_net_sw_spc(:nlayer), sw_flux%wall_net
      roof_net_sw_spc = -999
      roof_net_sw_spc(:nlayer) = sw_flux%roof_net(nspec, :nlayer)
      ! PRINT *, 'roof_net_sw_spc in suews-su', roof_net_sw_spc(:nlayer)
      ! PRINT *, 'roof_net_sw_spc in suews-su', sw_flux%roof_net
      roof_in_sw_spc = -999
      roof_in_sw_spc(:nlayer) = sw_flux%roof_in(nspec, :nlayer)
      ! PRINT *, 'roof sw in in suews-su', roof_in_sw_spc(:nlayer)
      ! PRINT *, 'roof sw in in suews-su', sw_flux%roof_in
      ! print *, ''
      top_dn_dir_sw_spc = sw_flux%top_dn_dir(nspec, ncol)
      top_net_sw_spc = sw_flux%top_net(nspec, ncol)
      ground_dn_dir_sw_spc = sw_flux%ground_dn_dir(nspec, ncol)
      ground_net_sw_spc = sw_flux%ground_net(nspec, ncol)
      ground_vertical_diff = sw_flux%ground_vertical_diff(nspec, ncol)

      !!!!!!!!!!!!!! Bulk KUP, LUP, QSTAR for SUEWS !!!!!!!!!!!!!!

      lup = lw_up_spc
      ! print *, 'lw_up_spc', lw_up_spc
      kup = sw_up_spc
      ! print *, 'sw_up_spc', sw_up_spc
      qn = qn_spc
      ! print *, 'qn_spc', qn_spc

      ! ! denormalise all the fluxes of building facets for consistency with SUEWS
      ! ! lw
      ! roof_in_lw_spc(:nlayer)=roof_in_lw_spc(:nlayer)/building_frac_ind(:nlayer)
      ! ! wall_in_lw_spc(:nlayer)=wall_in_lw_spc(:nlayer)/building_frac_ind(:nlayer)
      ! roof_net_lw_spc(:nlayer)=roof_net_lw_spc(:nlayer)/building_frac_ind(:nlayer)
      ! ! wall_net_lw_spc(:nlayer)=wall_net_lw_spc(:nlayer)/building_frac_ind(:nlayer)
      ! ! sw
      ! roof_in_sw_spc(:nlayer)=roof_in_sw_spc(:nlayer)/building_frac_ind(:nlayer)
      ! ! wall_in_sw_spc(:nlayer)=wall_in_sw_spc(:nlayer)/building_frac_ind(:nlayer)
      ! roof_net_sw_spc(:nlayer)=roof_net_sw_spc(:nlayer)/building_frac_ind(:nlayer)
      ! ! wall_net_sw_spc(:nlayer)=wall_net_sw_spc(:nlayer)/building_frac_ind(:nlayer)

      ! net radiation for roof/wall
      ! note these fluxes are NOT de-normalised
      qn_roof = roof_net_lw_spc(:nlayer) + roof_net_sw_spc(:nlayer)
      qn_wall = wall_net_lw_spc(:nlayer) + wall_net_sw_spc(:nlayer)

      ! de-normalise net radiation for roof/wall - these will be used in other SUEWS calculations
      ! note the orignal results from above SS calcuations are normalised by the whole grid area
      ! roof: need to de-normalise by dividing the building/roof fraction
      qn_roof = qn_roof/sfr_roof(:nlayer)
      ! wall: two steps needed:
      ! 1. convert to horizotnal sense by mutliplying the roof/building fractions
      ! 2. de-normalise by dividing the wall areas
      qn_wall = qn_wall*sfr_roof(:nlayer)/sfr_wall(:nlayer)
      ! qn_wall = qn_wall/sfr_wall(:nlayer)

      dataOutLineSPARTACUS = &
         [alb_spc, emis_spc, &
          top_dn_dir_sw_spc, &
          sw_up_spc, &
          top_dn_lw_spc, &
          lw_up_spc, &
          qn_spc, &
          top_net_sw_spc, &
          top_net_lw_spc, &
          lw_emission_spc, &
          ground_dn_dir_sw_spc, &
          ground_vertical_diff, &
          ground_net_sw_spc, &
          ground_net_lw_spc, &
          roof_in_sw_spc, &
          roof_net_sw_spc, &
          wall_in_sw_spc, &
          wall_net_sw_spc, &
          clear_air_abs_sw_spc, &
          roof_in_lw_spc, &
          roof_net_lw_spc, &
          wall_in_lw_spc, &
          wall_net_lw_spc, &
          clear_air_abs_lw_spc &
          ]

      !!!!!!!!!!!!!! Clear from memory !!!!!!!!!!!!!

      CALL canopy_props%DEALLOCATE()
      CALL sw_spectral_props%DEALLOCATE()
      CALL lw_spectral_props%DEALLOCATE()
      CALL bc_out%DEALLOCATE()
      CALL sw_norm_dir%DEALLOCATE()
      CALL sw_norm_diff%DEALLOCATE()
      CALL lw_internal%DEALLOCATE()
      CALL lw_norm%DEALLOCATE()
      CALL sw_flux%DEALLOCATE()
      CALL lw_flux%DEALLOCATE()

      ! DEALLOCATE (height)
      DEALLOCATE (top_flux_dn_sw)
      DEALLOCATE (top_flux_dn_direct_sw)
      DEALLOCATE (top_flux_dn_lw)
      ! DEALLOCATE (building_frac)
      ! DEALLOCATE (veg_frac)
      ! DEALLOCATE (building_scale)
      ! DEALLOCATE (veg_scale)
      DEALLOCATE (veg_depth)
      DEALLOCATE (veg_ext)
      DEALLOCATE (LAI_av)
      DEALLOCATE (LAI_av_z)
      ! DEALLOCATE (veg_fsd)
      ! DEALLOCATE (veg_contact_fraction)
      ! DEALLOCATE (roof_albedo)
      ! DEALLOCATE (wall_albedo)
      ! DEALLOCATE (roof_albedo_dir_mult_fact)
      ! DEALLOCATE (wall_specular_frac)
      ! DEALLOCATE (roof_emissivity)
      ! DEALLOCATE (wall_emissivity)

   END SUBROUTINE SPARTACUS

END MODULE SPARTACUS_MODULE<|MERGE_RESOLUTION|>--- conflicted
+++ resolved
@@ -500,19 +500,8 @@
               &       lw_internal, lw_norm)
          IF (config%do_sw) THEN
             ! Scale the normalized fluxes
-<<<<<<< HEAD
-            debug1 = sw_norm_dir%roof_in(1, 1)
-            debug2 = 0
             CALL sw_norm_dir%SCALE(canopy_props%nlay, &
             &  top_flux_dn_direct_sw)
-            IF (debug1 > 0.0) THEN
-               debug1 = MAXLOC(sw_norm_dir%roof_in(1, :), 1)
-               debug2 = sw_norm_dir%roof_in(1, INT(debug1))
-            END IF
-=======
-            CALL sw_norm_dir%SCALE(canopy_props%nlay, &
-            &  top_flux_dn_direct_sw)
->>>>>>> e03ed81b
             CALL sw_norm_diff%SCALE(canopy_props%nlay, &
             &  top_flux_dn_sw - top_flux_dn_direct_sw)
             CALL sw_flux%SUM(sw_norm_dir, sw_norm_diff)
@@ -522,17 +511,6 @@
             CALL lw_flux%SUM(lw_internal, lw_norm)
          END IF
       END DO
-<<<<<<< HEAD
-      IF (debug2 > 0) THEN
-         PRINT *, ''
-         PRINT *, 'debug1 = ', debug1
-         PRINT *, 'debug2 = ', debug2
-         PRINT *, 'top_flux_dn_sw = ', top_flux_dn_sw
-         PRINT *, 'top_flux_dn_direct_sw = ', top_flux_dn_direct_sw
-      END IF
-      ! print *, 'debug1, debug2', debug1, debug2
-=======
->>>>>>> e03ed81b
 
       ! albedo
       alb_spc = 0.0
