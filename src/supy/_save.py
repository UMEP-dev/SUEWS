--- conflicted
+++ resolved
@@ -223,7 +223,6 @@
 
     # resample output if `freq_s` is different from runtime `freq` (usually 5 min)
     freq_save = pd.Timedelta(freq_s, "s")
-<<<<<<< HEAD
     
     # Handle output groups filtering
     if output_groups is None:
@@ -241,13 +240,7 @@
 
     # drop snow related group from output groups if not requested
     if not save_snow and 'snow' in df_save.columns.get_level_values('group'):
-        df_save = df_save.drop("snow", axis=1,level='group')
-=======
-
-    # drop snow related group from output groups
-    if not save_snow:
-        df_save = df_save.drop("snow", axis=1, level="group")
->>>>>>> 2bc83cb0
+        df_save = df_save.drop("snow", axis=1, level='group')
 
     # resample `df_output` at `freq_save`
     df_rsmp = resample_output(df_save, freq_save)
