import yaml
from typing import Optional, Union, List
import numpy as np
from pydantic import ConfigDict, BaseModel, Field, field_validator, model_validator
import pandas as pd
from enum import Enum

from .type import RefValue, Reference, FlexibleRefValue
from .type import init_df_state


class EmissionsMethod(Enum):
    """
    Method for calculating anthropogenic heat flux (QF) and CO2 emissions.

    0: NO_EMISSIONS - Uses observed QF values from forcing file. Set to zero in forcing file to exclude QF from energy balance
    1: L11 - Loridan et al. (2011) SAHP method. Linear relation with air temperature, weekday/weekend profiles, scales with population density
    2: J11 - Järvi et al. (2011) SAHP_2 method. Uses heating/cooling degree days, weekday/weekend differences via profiles and coefficients
    3: L11_UPDATED - Modified Loridan method using daily mean air temperature instead of instantaneous values
    4: J19 - Järvi et al. (2019) method. Includes building energy use, human metabolism, and traffic contributions
    5: J19_UPDATED - As method 4 but also calculates CO2 emissions (biogenic and anthropogenic components)
    """

    # just a demo to show how to use Enum for emissionsmethod
    NO_EMISSIONS = 0
    L11 = 1
    J11 = 2
    L11_UPDATED = 3
    J19 = 4
    J19_UPDATED = 5

    def __new__(cls, value):
        obj = object.__new__(cls)
        obj._value_ = value
        # Mark internal options
        if value in [3, 5]:  # L11_UPDATED and J19_UPDATED
            obj._internal = True
        else:
            obj._internal = False
        return obj

    def __int__(self):
        """Representation showing just the value"""
        return self.value

    def __repr__(self):
        """Representation showing the name and value"""
        return str(self.value)


class NetRadiationMethod(Enum):
    """
    Method for calculating net all-wave radiation (Q*).

    0: OBSERVED - Uses observed Q* values from forcing file
    1: LDOWN_OBSERVED - Models Q* using observed longwave down radiation (L↓) from forcing file
    2: LDOWN_CLOUD - Models Q* with L↓ estimated from cloud cover fraction
    3: LDOWN_AIR - Models Q* with L↓ estimated from air temperature and relative humidity (recommended for basic runs)
    11-13: Surface temperature variants of methods 1-3 (not recommended)
    100-300: Zenith angle correction variants with NARP output (not recommended)
    1001-1003: SPARTACUS-Surface integration variants (experimental)
    """

    OBSERVED = 0
    LDOWN_OBSERVED = 1
    LDOWN_CLOUD = 2
    LDOWN_AIR = 3
    LDOWN_SURFACE = 11
    LDOWN_CLOUD_SURFACE = 12
    LDOWN_AIR_SURFACE = 13
    LDOWN_ZENITH = 100
    LDOWN_CLOUD_ZENITH = 200
    LDOWN_AIR_ZENITH = 300
    LDOWN_SS_OBSERVED = 1001
    LDOWN_SS_CLOUD = 1002
    LDOWN_SS_AIR = 1003

    def __new__(cls, value):
        obj = object.__new__(cls)
        obj._value_ = value
        # Mark internal options (not recommended/experimental)
        if value in [11, 12, 13, 100, 200, 300, 1001, 1002, 1003]:
            obj._internal = True
        else:
            obj._internal = False
        return obj

    def __int__(self):
        return self.value

    def __repr__(self):
        return str(self.value)


class StorageHeatMethod(Enum):
    """
    Method for calculating storage heat flux (ΔQS).

    0: OBSERVED - Uses observed ΔQS values from forcing file
    1: OHM_WITHOUT_QF - Objective Hysteresis Model using Q* only (use with OhmIncQf=0)
    3: ANOHM - Analytical OHM (Sun et al., 2017) - not recommended
    4: ESTM - Element Surface Temperature Method (Offerle et al., 2005) - not recommended
    5: ESTM_EXTENDED - Extended ESTM with separate roof/wall/ground temperatures
    6: OHM_ENHANCED - OHM with enhanced parameterisation
    """

    OBSERVED = 0
    OHM_WITHOUT_QF = 1
    ANOHM = 3
    ESTM = 4
    ESTM_EXTENDED = 5
    OHM_ENHANCED = 6

    def __new__(cls, value):
        obj = object.__new__(cls)
        obj._value_ = value
        # Mark internal options (not recommended)
        if value in [3, 4]:  # ANOHM and ESTM
            obj._internal = True
        else:
            obj._internal = False
        return obj

    def __int__(self):
        return self.value

    def __repr__(self):
        return str(self.value)


class OhmIncQf(Enum):
    """
    Controls inclusion of anthropogenic heat flux in OHM storage heat calculations.

    0: EXCLUDE - Use Q* only (required when StorageHeatMethod=1)
    1: INCLUDE - Use Q*+QF (required when StorageHeatMethod=2)
    """

    EXCLUDE = 0
    INCLUDE = 1

    def __int__(self):
        return self.value

    def __repr__(self):
        return str(self.value)


class RoughnessMethod(Enum):
    """
    Method for calculating aerodynamic roughness length (z0m) and thermal roughness length (z0h).

    1: FIXED - Fixed roughness length from site parameters
    2: VARIABLE - Variable based on vegetation LAI using rule of thumb (Grimmond & Oke 1999)
    3: MACDONALD - MacDonald et al. (1998) morphometric method based on building geometry
    4: LAMBDAP_DEPENDENT - Varies with plan area fraction λp (Grimmond & Oke 1999)
    5: ALTERNATIVE - Alternative variable method
    """

    FIXED = 1  # Fixed roughness length
    VARIABLE = 2  # Variable roughness length based on vegetation state
    MACDONALD = 3  # MacDonald 1998 method
    LAMBDAP_DEPENDENT = 4  # lambdaP dependent method
    ALTERNATIVE = 5  # Alternative method

    def __new__(cls, value):
        obj = object.__new__(cls)
        obj._value_ = value
        # Mark internal options
        if value == 5:  # ALTERNATIVE (vague method)
            obj._internal = True
        else:
            obj._internal = False
        return obj

    def __int__(self):
        return self.value

    def __repr__(self):
        return str(self.value)


class StabilityMethod(Enum):
    """
    Atmospheric stability correction functions for momentum and heat fluxes.

    0: NOT_USED - Reserved
    1: NOT_USED2 - Reserved
    2: HOEGSTROM - Dyer (1974)/Högström (1988) for momentum, Van Ulden & Holtslag (1985) for stable conditions (not recommended)
    3: CAMPBELL_NORMAN - Campbell & Norman (1998) formulations for both momentum and heat (recommended)
    4: BUSINGER_HOEGSTROM - Businger et al. (1971)/Högström (1988) formulations (not recommended)
    """

    NOT_USED = 0
    NOT_USED2 = 1
    HOEGSTROM = 2
    CAMPBELL_NORMAN = 3
    BUSINGER_HOEGSTROM = 4

    def __new__(cls, value):
        obj = object.__new__(cls)
        obj._value_ = value
        # Mark internal options (reserved/not recommended)
        if value in [0, 1, 2, 4]:  # NOT_USED, NOT_USED2, HOEGSTROM, BUSINGER_HOEGSTROM
            obj._internal = True
        else:
            obj._internal = False
        return obj

    def __int__(self):
        return self.value

    def __repr__(self):
        return str(self.value)


class SMDMethod(Enum):
    """
    Method for determining soil moisture deficit (SMD).

    0: MODELLED - SMD calculated from water balance using soil parameters
    1: OBSERVED_VOLUMETRIC - Uses observed volumetric soil moisture content (m³/m³) from forcing file
    2: OBSERVED_GRAVIMETRIC - Uses observed gravimetric soil moisture content (kg/kg) from forcing file
    """

    MODELLED = 0
    OBSERVED_VOLUMETRIC = 1
    OBSERVED_GRAVIMETRIC = 2

    def __int__(self):
        return self.value

    def __repr__(self):
        return str(self.value)


class WaterUseMethod(Enum):
    """
    Method for determining external water use (irrigation).

    0: MODELLED - Water use calculated based on soil moisture deficit and irrigation parameters
    1: OBSERVED - Uses observed water use values from forcing file
    """

    MODELLED = 0
    OBSERVED = 1

    def __int__(self):
        return self.value

    def __repr__(self):
        return str(self.value)


class RSLMethod(Enum):
    """
    Method for calculating near-surface meteorological diagnostics (2m temperature, 2m humidity, 10m wind speed).

    0: MOST (Monin-Obukhov Similarity Theory) - Appropriate for relatively homogeneous, flat surfaces
    1: RST (Roughness Sublayer Theory) - Appropriate for heterogeneous urban surfaces with tall roughness elements
    2: VARIABLE - Automatically selects between MOST and RST based on surface morphology (plan area index, frontal area index, and roughness element heights)
    """

    MOST = 0
    RST = 1
    VARIABLE = 2

    def __int__(self):
        return self.value

    def __repr__(self):
        return str(self.value)


class FAIMethod(Enum):
    """
    Method for calculating frontal area index (FAI) - the ratio of frontal area to plan area.

    0: ZERO - FAI set to zero (typically for non-urban areas)
    1: FIXED - Fixed FAI from site parameters
    2: VARIABLE - Variable FAI based on vegetation LAI changes
    """

    ZERO = 0  # Not documented
    FIXED = 1  # Fixed frontal area index
    VARIABLE = 2  # Variable frontal area index based on vegetation state

    def __new__(cls, value):
        obj = object.__new__(cls)
        obj._value_ = value
        # Mark internal options
        if value == 0:  # ZERO (not documented)
            obj._internal = True
        else:
            obj._internal = False
        return obj

    def __int__(self):
        return self.value

    def __repr__(self):
        return str(self.value)


class RSLLevel(Enum):
    """
    Method for incorporating local environmental feedbacks on surface processes, particularly vegetation phenology
    and evapotranspiration responses to urban heat island effects.

    0: NONE - No local climate adjustments; use forcing file meteorology directly
    1: BASIC - Simple adjustments for urban temperature effects on leaf area index (LAI) and growing degree days
    2: DETAILED - Comprehensive feedbacks including moisture stress, urban CO2 dome effects, and modified phenology cycles
    """

    NONE = 0
    BASIC = 1
    DETAILED = 2

    def __int__(self):
        return self.value

    def __repr__(self):
        return str(self.value)


class GSModel(Enum):
    """
    Stomatal conductance parameterisation method for vegetation surfaces.

    1: JARVI - Original parameterisation (Järvi et al. 2011) based on environmental controls
    2: WARD - Updated parameterisation (Ward et al. 2016) with improved temperature and VPD responses
    """

    JARVI = 1
    WARD = 2
    # MP: Removed as dependent on rsllevel - legacy options for CO2 with 2 m temperature
    # JARVI_2M = 3
    # WARD_2M = 4

    def __int__(self):
        return self.value

    def __repr__(self):
        return str(self.value)


class StebbsMethod(Enum):
    """
    Surface Temperature Energy Balance Based Scheme (STEBBS) for facet temperatures.

    0: NONE - STEBBS calculations disabled
    1: DEFAULT - STEBBS enabled with default parameters
    2: PROVIDED - STEBBS enabled with user-specified parameters
    """

    NONE = 0
    DEFAULT = 1
    PROVIDED = 2

    def __int__(self):
        return self.value

    def __repr__(self):
        return str(self.value)


class SnowUse(Enum):
    """
    Controls snow process calculations.

    0: DISABLED - Snow processes not included
    1: ENABLED - Snow accumulation, melt, and albedo effects included
    """

    DISABLED = 0
    ENABLED = 1

    def __int__(self):
        return self.value

    def __repr__(self):
        return str(self.value)


def yaml_equivalent_of_default(dumper, data):
    """Convert enum values to YAML scalar integers.

    This function is used as a YAML representer for enum classes. It converts the enum value
    to a string and represents it as a YAML integer scalar.

    Args:
        dumper: The YAML dumper instance
        data: The enum value to be converted

    Returns:
        A YAML scalar node containing the integer value of the enum
    """
    return dumper.represent_scalar("tag:yaml.org,2002:int", str(data.value))


# Register YAML representers for all enums
for enum_class in [
    NetRadiationMethod,
    EmissionsMethod,
    StorageHeatMethod,
    RoughnessMethod,
    StabilityMethod,
    SMDMethod,
    WaterUseMethod,
    RSLMethod,
    FAIMethod,
    RSLLevel,
    GSModel,
    StebbsMethod,
    SnowUse,
    OhmIncQf,
]:
    yaml.add_representer(enum_class, yaml_equivalent_of_default)


class ModelPhysics(BaseModel):
    """
    Model physics configuration options.

    Key method interactions:

    - diagmethod: Determines HOW near-surface values (2m temp, 10m wind) are calculated from forcing data
    - stabilitymethod: Provides stability correction functions used BY diagmethod calculations
    - localclimatemethod: Uses the near-surface values FROM diagmethod to modify vegetation processes
    - gsmodel: Stomatal conductance model that may be influenced by localclimatemethod adjustments
    """

    netradiationmethod: FlexibleRefValue(NetRadiationMethod) = Field(
        default=NetRadiationMethod.LDOWN_AIR,
        description="Method for calculating net all-wave radiation (Q*). Options: 0 (OBSERVED) = Uses observed Q* from forcing file; 1 (LDOWN_OBSERVED) = Models Q* using observed L↓; 2 (LDOWN_CLOUD) = Models Q* with L↓ from cloud cover; 3 (LDOWN_AIR) = Models Q* with L↓ from air temp and RH (recommended); 11 (LDOWN_SURFACE) = Surface temp variant of method 1 (not recommended); 12 (LDOWN_CLOUD_SURFACE) = Surface temp variant of method 2 (not recommended); 13 (LDOWN_AIR_SURFACE) = Surface temp variant of method 3 (not recommended); 100 (LDOWN_ZENITH) = Zenith angle variant of method 1; 200 (LDOWN_CLOUD_ZENITH) = Zenith angle variant of method 2; 300 (LDOWN_AIR_ZENITH) = Zenith angle variant of method 3; 1001 (LDOWN_SS_OBSERVED) = SPARTACUS-Surface variant of method 1 (experimental); 1002 (LDOWN_SS_CLOUD) = SPARTACUS-Surface variant of method 2 (experimental); 1003 (LDOWN_SS_AIR) = SPARTACUS-Surface variant of method 3 (experimental)",
        json_schema_extra={"unit": "dimensionless"},
    )
    emissionsmethod: FlexibleRefValue(EmissionsMethod) = Field(
        default=EmissionsMethod.J11,
        description="Method for calculating anthropogenic heat flux (QF) and CO2 emissions. Options: 0 (NO_EMISSIONS) = Observed QF from forcing file; 1 (L11) = Loridan et al. 2011 linear temp relation; 2 (J11) = Järvi et al. 2011 with HDD/CDD; 3 (L11_UPDATED) = Loridan with daily mean temp; 4 (J19) = Järvi et al. 2019 including metabolism and traffic; 5 (J19_UPDATED) = As 4 with CO2 emissions",
        json_schema_extra={"unit": "dimensionless"},
    )
    storageheatmethod: FlexibleRefValue(StorageHeatMethod) = Field(
        default=StorageHeatMethod.OHM_WITHOUT_QF,
        description="Method for calculating storage heat flux (ΔQS). Options: 0 (OBSERVED) = Uses observed ΔQS from forcing file; 1 (OHM_WITHOUT_QF) = Objective Hysteresis Model using Q* only; 3 (ANOHM) = Analytical OHM (not recommended); 4 (ESTM) = Element Surface Temperature Method (not recommended); 5 (ESTM_EXTENDED) = Extended ESTM with separate facet temps; 6 (OHM_ENHANCED) = Enhanced OHM parameterisation",
        json_schema_extra={"unit": "dimensionless"},
    )
    ohmincqf: FlexibleRefValue(OhmIncQf) = Field(
        default=OhmIncQf.EXCLUDE,
        description="Controls inclusion of anthropogenic heat flux in OHM storage heat calculations. Options: 0 (EXCLUDE) = Use Q* only (required when StorageHeatMethod=1); 1 (INCLUDE) = Use Q*+QF (required when StorageHeatMethod=2)",
        json_schema_extra={"unit": "dimensionless"},
    )
    roughlenmommethod: FlexibleRefValue(RoughnessMethod) = Field(
        default=RoughnessMethod.VARIABLE,
        description="Method for calculating momentum roughness length (z0m). Options: 1 (FIXED) = Fixed from site parameters; 2 (VARIABLE) = Varies with vegetation LAI; 3 (MACDONALD) = MacDonald et al. 1998 morphometric method; 4 (LAMBDAP_DEPENDENT) = Varies with plan area fraction; 5 (ALTERNATIVE) = Alternative variable method",
        json_schema_extra={"unit": "dimensionless"},
    )
    roughlenheatmethod: FlexibleRefValue(RoughnessMethod) = Field(
        default=RoughnessMethod.VARIABLE,
        description="Method for calculating thermal roughness length (z0h). Options: 1 (FIXED) = Fixed from site parameters; 2 (VARIABLE) = Varies with vegetation LAI; 3 (MACDONALD) = MacDonald et al. 1998 morphometric method; 4 (LAMBDAP_DEPENDENT) = Varies with plan area fraction; 5 (ALTERNATIVE) = Alternative variable method",
        json_schema_extra={"unit": "dimensionless"},
    )
    stabilitymethod: FlexibleRefValue(StabilityMethod) = Field(
        default=StabilityMethod.CAMPBELL_NORMAN,
        description="Atmospheric stability correction functions for momentum and heat fluxes. Options: 0 = Reserved; 1 = Reserved; 2 (HOEGSTROM) = Dyer/Högström formulations (not recommended); 3 (CAMPBELL_NORMAN) = Campbell & Norman 1998 formulations (recommended); 4 (BUSINGER_HOEGSTROM) = Businger/Högström formulations (not recommended)",
        json_schema_extra={"unit": "dimensionless"},
    )
    smdmethod: FlexibleRefValue(SMDMethod) = Field(
        default=SMDMethod.MODELLED,
        description="Method for determining soil moisture deficit (SMD). Options: 0 (MODELLED) = Calculated from water balance using soil parameters; 1 (OBSERVED_VOLUMETRIC) = Uses observed volumetric soil moisture (m³/m³) from forcing file; 2 (OBSERVED_GRAVIMETRIC) = Uses observed gravimetric soil moisture (kg/kg) from forcing file",
        json_schema_extra={"unit": "dimensionless"},
    )
    waterusemethod: FlexibleRefValue(WaterUseMethod) = Field(
        default=WaterUseMethod.MODELLED,
        description="Method for determining external water use (irrigation). Options: 0 (MODELLED) = Calculated based on soil moisture deficit and irrigation parameters; 1 (OBSERVED) = Uses observed water use values from forcing file",
        json_schema_extra={"unit": "dimensionless"},
    )
    rslmethod: FlexibleRefValue(RSLMethod) = Field(
        default=RSLMethod.VARIABLE,
        description="Method for calculating near-surface meteorological diagnostics (2m temperature, 2m humidity, 10m wind speed). Options: 0 (MOST) = Monin-Obukhov Similarity Theory for homogeneous surfaces; 1 (RST) = Roughness Sublayer Theory for heterogeneous urban surfaces; 2 (VARIABLE) = Automatic selection based on surface morphology (plan area index, frontal area index, and roughness element heights)",
        json_schema_extra={"unit": "dimensionless"},
    )
    faimethod: FlexibleRefValue(FAIMethod) = Field(
        default=FAIMethod.FIXED,
        description="Method for calculating frontal area index (FAI) - the ratio of frontal area to plan area. Options: 0 (ZERO) = FAI set to zero (non-urban areas); 1 (FIXED) = Fixed FAI from site parameters; 2 (VARIABLE) = Variable FAI based on vegetation LAI changes",
        json_schema_extra={"unit": "dimensionless"},
    )
    rsllevel: FlexibleRefValue(RSLLevel) = Field(
        default=RSLLevel.NONE,
        description="Method for incorporating urban microclimate feedbacks on vegetation and evapotranspiration. Options: 0 (NONE) = No local climate adjustments, use forcing file meteorology directly; 1 (BASIC) = Simple adjustments for urban temperature effects on leaf area index and growing degree days; 2 (DETAILED) = Comprehensive feedbacks including moisture stress, urban CO2 dome effects, and modified phenology cycles",
        json_schema_extra={"unit": "dimensionless"},
    )
    gsmodel: FlexibleRefValue(GSModel) = Field(
        default=GSModel.WARD,
        description="Stomatal conductance parameterisation method for vegetation surfaces. Options: 1 (JARVI) = Original parameterisation (Järvi et al. 2011) based on environmental controls; 2 (WARD) = Updated parameterisation (Ward et al. 2016) with improved temperature and VPD responses",
        json_schema_extra={"unit": "dimensionless"},
    )
    snowuse: FlexibleRefValue(SnowUse) = Field(
        default=SnowUse.DISABLED,
        description="Controls snow process calculations. Options: 0 (DISABLED) = Snow processes not included; 1 (ENABLED) = Snow accumulation, melt, and albedo effects included",
        json_schema_extra={"unit": "dimensionless"},
    )
    stebbsmethod: FlexibleRefValue(StebbsMethod) = Field(
        default=StebbsMethod.NONE,
        description="Surface Temperature Energy Balance Based Scheme (STEBBS) for facet temperatures. Options: 0 (NONE) = STEBBS disabled; 1 (DEFAULT) = STEBBS with default parameters; 2 (PROVIDED) = STEBBS with user-specified parameters",
        json_schema_extra={"unit": "dimensionless"},
    )

    ref: Optional[Reference] = None

    # We then need to set to 0 (or None) all the CO2-related parameters or rules
    # in the code and return them accordingly in the yml file.

    def to_df_state(self, grid_id: int) -> pd.DataFrame:
        """Convert model physics properties to DataFrame state format."""
        df_state = init_df_state(grid_id)

        # Helper function to set values in DataFrame
        def set_df_value(col_name: str, value: float):
            idx_str = "0"
            if (col_name, idx_str) not in df_state.columns:
                # df_state[(col_name, idx_str)] = np.nan
                df_state[(col_name, idx_str)] = None
            val = value.value if isinstance(value, RefValue) else value
            df_state.at[grid_id, (col_name, idx_str)] = int(val)

        list_attr = [
            "netradiationmethod",
            "emissionsmethod",
            "storageheatmethod",
            "ohmincqf",
            "roughlenmommethod",
            "roughlenheatmethod",
            "stabilitymethod",
            "smdmethod",
            "waterusemethod",
            "rslmethod",
            "faimethod",
            "rsllevel",
            "gsmodel",
            "snowuse",
            "stebbsmethod",
        ]
        for attr in list_attr:
            if attr == "rslmethod":
                set_df_value("diagmethod", getattr(self, attr))
                continue
            if attr == "rsllevel":
                set_df_value("localclimatemethod", getattr(self, attr))
                continue
            set_df_value(attr, getattr(self, attr))
        return df_state

    @classmethod
    def from_df_state(cls, df: pd.DataFrame, grid_id: int) -> "ModelPhysics":
        """
        Reconstruct ModelPhysics from a DataFrame state format.

        Args:
            df: DataFrame containing model physics properties
            grid_id: Grid ID for the DataFrame index

        Returns:
            ModelPhysics: Instance of ModelPhysics
        """

        properties = {}

        list_attr = [
            "netradiationmethod",
            "emissionsmethod",
            "storageheatmethod",
            "ohmincqf",
            "roughlenmommethod",
            "roughlenheatmethod",
            "stabilitymethod",
            "smdmethod",
            "waterusemethod",
            "rslmethod",
            "faimethod",
            "rsllevel",
            "gsmodel",
            "snowuse",
            "stebbsmethod",
        ]

        for attr in list_attr:
            try:
                if attr == "rslmethod":
                    properties[attr] = RefValue(
                        int(df.loc[grid_id, ("diagmethod", "0")])
                    )
                    continue
                if attr == "rsllevel":
                    properties[attr] = RefValue(
                        int(df.loc[grid_id, ("localclimatemethod", "0")])
                    )
                    continue
                properties[attr] = RefValue(int(df.loc[grid_id, (attr, "0")]))
            except KeyError:
                raise ValueError(f"Missing attribute '{attr}' in the DataFrame")

        return cls(**properties)


class OutputFormat(Enum):
    """
    Output file format options.

    TXT: Traditional text files (one per year/grid/group)
    PARQUET: Single Parquet file containing all output data (efficient columnar format)
    """

    TXT = "txt"
    PARQUET = "parquet"

    def __str__(self):
        return self.value


class OutputConfig(BaseModel):
    """Configuration for model output files."""

    format: OutputFormat = Field(
        default=OutputFormat.TXT,
        description="Output file format. Options: 'txt' for traditional text files (one per year/grid/group), 'parquet' for single Parquet file containing all data",
    )
    freq: Optional[int] = Field(
        default=None,
        description="Output frequency in seconds. Must be a multiple of the model timestep (tstep). If not specified, defaults to 3600 (hourly)",
    )
    groups: Optional[List[str]] = Field(
        default=None,
        description="List of output groups to save (only applies to txt format). Available groups: 'SUEWS', 'DailyState', 'snow', 'ESTM', 'RSL', 'BL', 'debug'. If not specified, defaults to ['SUEWS', 'DailyState']",
    )

    @field_validator("groups")
    def validate_groups(cls, v):
        if v is not None:
            valid_groups = {"SUEWS", "DailyState", "snow", "ESTM", "RSL", "BL", "debug"}
            invalid = set(v) - valid_groups
            if invalid:
                raise ValueError(
                    f"Invalid output groups: {invalid}. Valid groups are: {valid_groups}"
                )
        return v


class ModelControl(BaseModel):
    tstep: FlexibleRefValue(int) = Field(
        default=300, description="Time step in seconds for model calculations"
    )
    forcing_file: Union[FlexibleRefValue(str), FlexibleRefValue(List[str])] = Field(
        default="forcing.txt",
        description="Path(s) to meteorological forcing data file(s). This can be either: (1) A single file path as a string (e.g., 'forcing.txt'), or (2) A list of file paths (e.g., ['forcing_2020.txt', 'forcing_2021.txt', 'forcing_2022.txt']). When multiple files are provided, they will be automatically concatenated in chronological order. The forcing data contains time-series meteorological measurements that drive SUEWS simulations. For detailed information about required variables, file format, and data preparation guidelines, see :ref:`met_input`.",
    )
    kdownzen: Optional[FlexibleRefValue(int)] = Field(
        default=None,
        description="Use zenithal correction for downward shortwave radiation",
        json_schema_extra={"internal_only": True},
    )
    output_file: Union[str, OutputConfig] = Field(
        default="output.txt",
        description="Output file configuration. DEPRECATED: String values are ignored and will issue a warning. Please use an OutputConfig object specifying format ('txt' or 'parquet'), frequency (seconds, must be multiple of tstep), and groups to save (for txt format only). Example: {'format': 'parquet', 'freq': 3600} or {'format': 'txt', 'freq': 1800, 'groups': ['SUEWS', 'DailyState', 'ESTM']}. For detailed information about output variables and file structure, see :ref:`output_files`.",
    )
    # daylightsaving_method: int
    diagnose: FlexibleRefValue(int) = Field(
        default=0,
        description="Level of diagnostic output (0=none, 1=basic, 2=detailed)",
        json_schema_extra={"internal_only": True},
    )
    start_time: Optional[str] = Field(
        default=None,
        description="Start time of model run. If None use forcing data bounds.",
    )
    end_time: Optional[str] = Field(
        default=None,
        description="End time of model run. If None use forcing data bounds.",
    )

    ref: Optional[Reference] = None

    @field_validator("tstep", "diagnose", mode="after")
    def validate_int_float(cls, v):
        if isinstance(v, (np.float64, np.float32)):
            return float(v)
        elif isinstance(v, (np.int64, np.int32)):
            return int(v)
        return v

    def to_df_state(self, grid_id: int) -> pd.DataFrame:
        """Convert model control properties to DataFrame state format."""
        df_state = init_df_state(grid_id)

        # Helper function to set values in DataFrame
        def set_df_value(col_name: str, value: float):
            idx_str = "0"
            if (col_name, idx_str) not in df_state.columns:
                # df_state[(col_name, idx_str)] = np.nan
                df_state[(col_name, idx_str)] = None
            df_state.at[grid_id, (col_name, idx_str)] = value

        list_attr = ["tstep", "diagnose"]
        for attr in list_attr:
            set_df_value(attr, getattr(self, attr))
        return df_state

    @classmethod
    def from_df_state(cls, df: pd.DataFrame, grid_id: int) -> "ModelControl":
        """Reconstruct model control properties from DataFrame state format."""
        instance = cls()
        for attr in ["tstep", "diagnose"]:
            value = df.loc[grid_id, (attr, "0")]
            setattr(
                instance,
                attr,
                int(value) if isinstance(value, (np.int64, np.int32)) else value,
            )
        return instance


class Model(BaseModel):
    control: ModelControl = Field(
        default_factory=ModelControl,
        description="Model control parameters including timestep, output options, etc.",
    )
    physics: ModelPhysics = Field(
        default_factory=ModelPhysics,
        description="Model physics parameters including surface properties, coefficients, etc.",
    )

<<<<<<< HEAD
    @model_validator(mode="after")
    def validate_radiation_method(self) -> "Model":
        netradiationmethod_val = (
            self.physics.netradiationmethod.value
            if isinstance(self.physics.netradiationmethod, RefValue)
            else self.physics.netradiationmethod
        )
        forcing_file_val = (
            self.control.forcing_file.value
            if isinstance(self.control.forcing_file, RefValue)
            else self.control.forcing_file
        )

        if netradiationmethod_val == 1 and forcing_file_val == "forcing.txt":
            raise ValueError(
                "NetRadiationMethod is set to 1 (using observed Ldown). "
                "The sample forcing file lacks observed Ldown. Use netradiation = 3 for sample forcing. "
                "If not using sample forcing, ensure that the forcing file contains Ldown and rename from forcing.txt."
                # TODO: This is a temporary solution. We need to provide a better way to catch this.
            )
        return self

    @model_validator(mode="after")
    def validate_output_config(self) -> "Model":
        """Validate output configuration, especially frequency vs timestep."""
        if isinstance(self.control.output_file, OutputConfig):
            output_config = self.control.output_file
            if output_config.freq is not None:
                # Handle both direct value and RefValue
                tstep = self.control.tstep
                tstep_value = tstep.value if isinstance(tstep, RefValue) else tstep
                if output_config.freq % tstep_value != 0:
                    raise ValueError(
                        f"Output frequency ({output_config.freq}s) must be a multiple of timestep ({tstep_value}s)"
                    )
        elif (
            isinstance(self.control.output_file, str)
            and self.control.output_file != "output.txt"
        ):
            # Issue warning for non-default string values
            import warnings

            warnings.warn(
                f"The 'output_file' parameter with value '{self.control.output_file}' is deprecated and was never used. "
                "Please use the new OutputConfig format or remove this parameter. "
                "Example: output_file: {format: 'parquet', freq: 3600}",
                DeprecationWarning,
                stacklevel=3,
            )
        return self

=======
>>>>>>> 78fb2a4c
    def to_df_state(self, grid_id: int) -> pd.DataFrame:
        """Convert model to DataFrame state format"""
        df_state = init_df_state(grid_id)
        df_control = self.control.to_df_state(grid_id)
        df_physics = self.physics.to_df_state(grid_id)
        df_state = pd.concat([df_state, df_control, df_physics], axis=1)
        return df_state

    @classmethod
    def from_df_state(cls, df: pd.DataFrame, grid_id: int) -> "Model":
        """Reconstruct Model from DataFrame state format."""
        # Extract control and physics parameters
        control = ModelControl.from_df_state(df, grid_id)
        physics = ModelPhysics.from_df_state(df, grid_id)

        # Create an instance using the extracted parameters
        return cls(control=control, physics=physics)<|MERGE_RESOLUTION|>--- conflicted
+++ resolved
@@ -702,7 +702,10 @@
 
         list_attr = ["tstep", "diagnose"]
         for attr in list_attr:
-            set_df_value(attr, getattr(self, attr))
+            value = getattr(self, attr)
+            # Extract value from RefValue if needed
+            val = value.value if isinstance(value, RefValue) else value
+            set_df_value(attr, val)
         return df_state
 
     @classmethod
@@ -729,60 +732,6 @@
         description="Model physics parameters including surface properties, coefficients, etc.",
     )
 
-<<<<<<< HEAD
-    @model_validator(mode="after")
-    def validate_radiation_method(self) -> "Model":
-        netradiationmethod_val = (
-            self.physics.netradiationmethod.value
-            if isinstance(self.physics.netradiationmethod, RefValue)
-            else self.physics.netradiationmethod
-        )
-        forcing_file_val = (
-            self.control.forcing_file.value
-            if isinstance(self.control.forcing_file, RefValue)
-            else self.control.forcing_file
-        )
-
-        if netradiationmethod_val == 1 and forcing_file_val == "forcing.txt":
-            raise ValueError(
-                "NetRadiationMethod is set to 1 (using observed Ldown). "
-                "The sample forcing file lacks observed Ldown. Use netradiation = 3 for sample forcing. "
-                "If not using sample forcing, ensure that the forcing file contains Ldown and rename from forcing.txt."
-                # TODO: This is a temporary solution. We need to provide a better way to catch this.
-            )
-        return self
-
-    @model_validator(mode="after")
-    def validate_output_config(self) -> "Model":
-        """Validate output configuration, especially frequency vs timestep."""
-        if isinstance(self.control.output_file, OutputConfig):
-            output_config = self.control.output_file
-            if output_config.freq is not None:
-                # Handle both direct value and RefValue
-                tstep = self.control.tstep
-                tstep_value = tstep.value if isinstance(tstep, RefValue) else tstep
-                if output_config.freq % tstep_value != 0:
-                    raise ValueError(
-                        f"Output frequency ({output_config.freq}s) must be a multiple of timestep ({tstep_value}s)"
-                    )
-        elif (
-            isinstance(self.control.output_file, str)
-            and self.control.output_file != "output.txt"
-        ):
-            # Issue warning for non-default string values
-            import warnings
-
-            warnings.warn(
-                f"The 'output_file' parameter with value '{self.control.output_file}' is deprecated and was never used. "
-                "Please use the new OutputConfig format or remove this parameter. "
-                "Example: output_file: {format: 'parquet', freq: 3600}",
-                DeprecationWarning,
-                stacklevel=3,
-            )
-        return self
-
-=======
->>>>>>> 78fb2a4c
     def to_df_state(self, grid_id: int) -> pd.DataFrame:
         """Convert model to DataFrame state format"""
         df_state = init_df_state(grid_id)
