--- conflicted
+++ resolved
@@ -868,13 +868,14 @@
 
                IF (ALLOCATED(sout%Tair_exch)) DEALLOCATE (sout%Tair_exch)
                ALLOCATE (sout%Tair_exch(sout%ntstep))
-<<<<<<< HEAD
+
+               IF (ALLOCATED(sout%Tair_exch_bh)) DEALLOCATE (sout%Tair_exch_bh)
                ALLOCATE (sout%Tair_exch_bh(sout%ntstep))
+
+               IF (ALLOCATED(sout%Tair_exch_hbh)) DEALLOCATE (sout%Tair_exch_hbh)
                ALLOCATE (sout%Tair_exch_hbh(sout%ntstep))
-=======
 
                IF (ALLOCATED(sout%Tsurf_exch)) DEALLOCATE (sout%Tsurf_exch)
->>>>>>> 83294649
                ALLOCATE (sout%Tsurf_exch(sout%ntstep))
 
                IF (ALLOCATED(sout%Kwall_exch)) DEALLOCATE (sout%Kwall_exch)
@@ -885,13 +886,14 @@
 
                IF (ALLOCATED(sout%ws_exch)) DEALLOCATE (sout%ws_exch)
                ALLOCATE (sout%ws_exch(sout%ntstep))
-<<<<<<< HEAD
+
+               IF (ALLOCATED(sout%ws_exch_bh)) DEALLOCATE (sout%ws_exch_bh)
                ALLOCATE (sout%ws_exch_bh(sout%ntstep))
+               
+               IF (ALLOCATED(sout%ws_exch_hbh)) DEALLOCATE (sout%ws_exch_hbh)
                ALLOCATE (sout%ws_exch_hbh(sout%ntstep))
-=======
 
                IF (ALLOCATED(sout%Lroof_exch)) DEALLOCATE (sout%Lroof_exch)
->>>>>>> 83294649
                ALLOCATE (sout%Lroof_exch(sout%ntstep))
 
                IF (ALLOCATED(sout%Lwall_exch)) DEALLOCATE (sout%Lwall_exch)
