!
!
!
!
MODULE modulestebbsprecision
!
   USE ISO_FORTRAN_ENV, ONLY: REAL64
!
   IMPLICIT NONE
!
   INTEGER, PARAMETER :: rprc = REAL64
!
END MODULE
!
!
!
!
MODULE modulestebbs
!
   USE modulestebbsprecision
!
   REAL(rprc), PARAMETER :: sigma = 5.670E-8
!
   INTEGER, SAVE :: flgtimecheck = 1
   INTEGER :: resolution
   INTEGER :: time_st, time_ed, count_p_sec, count_max ! Time check
!
   INTEGER :: nbtype
!
   CHARACTER(len=256), ALLOCATABLE, DIMENSION(:) :: fnmls, cases
!
   TYPE :: LBM
!
      CHARACTER(len=256) :: &
         BuildingType, &
         BuildingName, &
         fnmlLBM, &
         CASE
!
      INTEGER :: idLBM
      INTEGER :: flginit = 0
      INTEGER :: appliance_totalnumber
!
      REAL(rprc) :: &
         Qtotal_heating, &
         Qtotal_cooling, &
         Qmetabolic_sensible, &
         Qmetabolic_latent, &
         Qtotal_water_tank, &
         qhwtDrain, &
         ratio_window_wall, &
         Afootprint, &
         height_building, &
         wallExternalArea, &
         ratioInternalVolume, &
         thickness_wallroof, &
         thickness_groundfloor, &
         depth_ground, &
         thickness_window, &
         conv_coeff_intwallroof, &
         conv_coeff_indoormass, &
         conv_coeff_intgroundfloor, &
         conv_coeff_intwindow, &
         conv_coeff_extwallroof, &
         conv_coeff_extwindow, &
         conductivity_wallroof, &
         conductivity_groundfloor, &
         conductivity_window, &
         conductivity_ground, &
         density_wallroof, &
         weighting_factor_heatcapacity_wallroof, &
         density_groundfloor, &
         density_window, &
         density_indoormass, &
         density_air_ind, &
         cp_wallroof, &
         cp_groundfloor, &
         cp_window, &
         cp_indoormass, &
         cp_air_ind, &
         emissivity_extwallroof, &
         emissivity_intwallroof, &
         emissivity_indoormass, &
         emissivity_extwindow, &
         emissivity_intwindow, &
         windowTransmissivity, &
         windowAbsorbtivity, &
         windowReflectivity, &
         wallTransmisivity, &
         wallAbsorbtivity, &
         wallReflectivity, &
         BVF_extwall, &
         GVF_extwall, &
         SVF_extwall, &
         occupants, &
         metabolic_rate, &
         ratio_metabolic_latent_sensible, &
         appliance_power_rating, &
         appliance_usage_factor, &
         maxheatingpower_air, &
         heating_efficiency_air, &
         maxcoolingpower_air, &
         coeff_performance_cooling, &
         Vair_ind, &
         ventilation_rate, &
         Awallroof, &
         Vwallroof, &
         Vgroundfloor, &
         Awindow, &
         Vwindow, &
         Vindoormass, &
         Aindoormass, &
         Tair_ind, &
         Tindoormass, &
         Tintwallroof, &
         Textwallroof, &
         Tintwindow, &
         Textwindow, &
         Tintgroundfloor, &
         Textgroundfloor, &
         Twater_tank, &
         Tintwall_tank, &
         Textwall_tank, &
         thickness_tankwall, &
         Tincomingwater_tank, &
         Vwater_tank, &
         Asurf_tank, &
         Vwall_tank, &
         setTwater_tank, &
         init_wtTs, &
         Twater_vessel, &
         Tintwall_vessel, &
         Textwall_vessel, &
         thickness_wall_vessel, &
         Vwater_vessel, &
         Awater_vessel, &
         Vwall_vessel, &
         flowrate_water_supply, &
         flowrate_water_drain, &
         single_flowrate_water_supply, &
         single_flowrate_water_drain, &
         cp_water, &
         cp_water_tank, &
         cp_wall_tank, &
         cp_wall_vessel, &
         density_water, &
         density_wall_tank, &
         density_wall_vessel, &
         BVF_tank, &
         MVF_tank, &
         conductivity_wall_tank, &
         conv_coeff_intwall_tank, &
         conv_coeff_extwall_tank, &
         emissivity_extwall_tank, &
         conductivity_wall_vessel, &
         conv_coeff_intwall_vessel, &
         conv_coeff_extwall_vessel, &
         emissivity_extwall_vessel, &
         maxheatingpower_water, &
         heating_efficiency_water, &
         minVwater_vessel, &
         minHeatingPower_DHW, &
         HeatingPower_DHW
!
!
!
!   STEBBS output
!
      REAL(rprc) :: &
         qfm_dom, & ! Metabolic sensible and latent heat
         qheat_dom, & ! Hourly heating load  [W]
         qcool_dom, & ! Hourly cooling load  [W]
         qfb_hw_dom, & ! Hot water
         qfb_dom_air, & ! Sensible heat to air [W]
         dom_temp, & ! Domain temperature   [W]
         QStar, & ! Net radiation        [W m-2]
         QEC, & ! Energy use           [W m-2]
         QH, & ! Sensible heat flux   [W m-2]
         QS, & ! Storage heat flux    [W m-2]
         QBAE, & ! Building exchange    [W m-2]
         QWaste ! Waste heating        [W m-2]
!
!
!
      REAL(rprc), DIMENSION(2) :: Ts, initTs
      REAL(rprc), DIMENSION(4) :: h_i, k_eff
      REAL(rprc), DIMENSION(2) :: h_o
      REAL(rprc), DIMENSION(5) :: rho
      REAL(rprc), DIMENSION(5) :: Cp
      REAL(rprc), DIMENSION(5) :: emis
      REAL(rprc), DIMENSION(3) :: wiTAR, waTAR
      REAL(rprc), DIMENSION(3) :: viewFactors
      REAL(rprc), DIMENSION(3) :: occupantData
      REAL(rprc), DIMENSION(3) :: HTsAverage, HWTsAverage
      REAL(rprc), DIMENSION(3) :: HWPowerAverage
!
      REAL(rprc), DIMENSION(25) :: EnergyExchanges = 0.0
!
!
!
   END TYPE
!
   TYPE(LBM), ALLOCATABLE, DIMENSION(:) :: blds
!
END MODULE modulestebbs
!
!
!
!
MODULE modulestebbsfunc
!
   USE modulestebbsprecision
!
   IMPLICIT NONE
!
CONTAINS
!
!
!
!/**************** Water lost to drains *****************/
!// rho - density of water
!// Cp - specific heat capacity
!// vFR - volume Flow Rate
!// Tout - temperature (K) of water in vessel lost to drains
   FUNCTION waterUseEnergyLossToDrains(rho, Cp, vFRo, Tout, timeResolution) RESULT(q_wt)
!
      USE modulestebbsprecision
!
      IMPLICIT NONE
!
      INTEGER, INTENT(in) :: timeResolution
      REAL(rprc), INTENT(in) :: rho, Cp, vFRo, Tout
      REAL(rprc) :: q_wt
!
      q_wt = rho*Cp*Tout*(vFRo*timeResolution) ! // kg/m3 . J/K.kg . K . (m3/s . s) (units cancel to J)
!
   END FUNCTION
!
!
!
!
   FUNCTION indoorConvectionHeatTransfer(h, A, Twi, Ti) RESULT(ind_cht)
!
      USE modulestebbsprecision
!
      IMPLICIT NONE
!
      REAL(rprc), INTENT(in) :: h, A, Twi, Ti
      REAL(rprc) :: ind_cht
!
      ind_cht = h*A*(Ti - Twi)
!
   END FUNCTION indoorConvectionHeatTransfer
!
!
!
!
   FUNCTION internalConvectionHeatTransfer(h, A, Tio, Ti) RESULT(int_cht)
!
      USE modulestebbsprecision
!
      IMPLICIT NONE
!
      REAL(rprc), INTENT(in) :: h, A, Tio, Ti
      REAL(rprc) :: int_cht
!
      int_cht = h*A*(Ti - Tio)
!
   END FUNCTION internalConvectionHeatTransfer
!
!
!
!
   FUNCTION indoorRadiativeHeatTransfer() RESULT(q)
!
      USE modulestebbsprecision
!
      IMPLICIT NONE
!
      REAL(rprc) :: q
!
      q = 0.0
!
      RETURN
!
   END FUNCTION indoorRadiativeHeatTransfer
!
!
!
!
   FUNCTION outdoorConvectionHeatTransfer(h, A, Two, Ta) RESULT(out_cht)
!
      USE modulestebbsprecision
!
      IMPLICIT NONE
!
      REAL(rprc), INTENT(in) :: h, A, Two, Ta
      REAL(rprc) :: out_cht
!
      out_cht = h*A*(Two - Ta)
!
      RETURN
!
   END FUNCTION outdoorConvectionHeatTransfer
!
!
!
!
   FUNCTION outdoorRadiativeHeatTransfer(f, A, emis, Two, Ts) RESULT(q)
!
      USE modulestebbsprecision
      USE modulestebbs, ONLY: sigma
!
      IMPLICIT NONE
!
      REAL(rprc), INTENT(in) :: f, A, emis, Two, Ts
      REAL(rprc) :: q
!
      q = A*f*sigma*emis*(Two**4.0 - Ts**4.0)
!
      RETURN
!
   END FUNCTION outdoorRadiativeHeatTransfer
!
!
!
!
   FUNCTION lwoutdoorRadiativeHeatTransfer(A, emis, Two, lw) RESULT(q)
!
      USE modulestebbsprecision
      USE modulestebbs, ONLY: sigma
!
      IMPLICIT NONE
!
      REAL(rprc), INTENT(in) :: A, emis, Two, lw
      REAL(rprc) :: q
!
      q = A*sigma*emis*(Two**4.0) - emis*lw*a ! Revised based on Yiqing's discovery
!
      RETURN
!
   END FUNCTION lwoutdoorRadiativeHeatTransfer
!
!
!
!/************************************************************/
!// Window Solar Insolation
!// Kwall - Irradiance incident on vertical window/wall
!// Tr - Effective Transmissivity
!// NOTE: This should be added as heat gain to internal single mass object
!
   FUNCTION windowInsolation(Irr, Tr, A) RESULT(wi_in)
!
      USE modulestebbsprecision
!
      IMPLICIT NONE
!
      REAL(rprc), INTENT(in) :: Irr, Tr, A
      REAL(rprc) :: wi_in
!
      wi_in = Irr*Tr*A
!
      RETURN
!
   END FUNCTION windowInsolation
!
!
!
!/************************************************************/
!//  Solar Insolation on surface
!// Irr - Irradiance incident horiozntal roof or vertical wall (irr2)
!// Ab - Effective Absorptance of surface
!// NOTE: This should be added as heat gain to external surface of wall
!
   FUNCTION wallInsolation(Irr, Ab, A) RESULT(wa_in)
!
      USE modulestebbsprecision
!
      IMPLICIT NONE
!
      REAL(rprc), INTENT(in) :: Irr, Ab, A
      REAL(rprc) :: wa_in
!
      wa_in = Irr*Ab*A
!
      RETURN
!
   END FUNCTION wallInsolation
!
!
!
!
   FUNCTION wallConduction(k_eff, A, Twi, Two, L) RESULT(wa_co)
!
      USE modulestebbsprecision
!
      IMPLICIT NONE
!
      REAL(rprc), INTENT(in) :: k_eff, Twi, Two, A, L
      REAL(rprc) :: wa_co
!
      wa_co = k_eff*A*((Twi - Two)/L)
!
   END FUNCTION wallConduction
!
!
!
!
   FUNCTION windowConduction(k_eff, A, Twi, Two, L) RESULT(wi_co)
!
      USE modulestebbsprecision
!
      IMPLICIT NONE
!
      REAL(rprc), INTENT(in) :: k_eff, Twi, Two, A, L
      REAL(rprc) :: wi_co
!
      wi_co = k_eff*A*((Twi - Two)/L)
!
   END FUNCTION windowConduction
!
!
!
!
   FUNCTION heating(Ts, Ti, epsilon, P) RESULT(q_heating)
!
      USE modulestebbsprecision
!
      IMPLICIT NONE
!
      REAL(rprc), INTENT(in) :: Ts, Ti, epsilon, P
      REAL(rprc) :: q_heating
!
      q_heating = 0.0
!
      IF (Ti < Ts) THEN
         q_heating = (P - (P/EXP(Ts - Ti)))*epsilon
      END IF
!
   END FUNCTION heating
!
!
!
!
   FUNCTION ventilationHeatTransfer(rho, Cp, V, To, Ti) RESULT(q_in)
!
      USE modulestebbsprecision
!
      IMPLICIT NONE
!
      REAL(rprc), INTENT(in) :: rho, Cp, V, To, Ti
      REAL(rprc) :: q_in
!
      q_in = rho*Cp*V*(To - Ti)
!
   END FUNCTION ventilationHeatTransfer
!
!
!
!
   FUNCTION additionalSystemHeatingEnergy(q_heating, epsilon) RESULT(qH_additional)
!
      USE modulestebbsprecision
!
      IMPLICIT NONE
!
      REAL(rprc), INTENT(in) :: q_heating, epsilon
      REAL(rprc) :: qH_additional
!
      qH_additional = 0.0
      qH_additional = (q_heating/epsilon) - q_heating
!
   END FUNCTION additionalSystemHeatingEnergy
!
!
!
!
   FUNCTION cooling(Ts, Ti, COP, P) RESULT(q_cooling)
!
      USE modulestebbsprecision
!
      IMPLICIT NONE
!
      REAL(rprc), INTENT(in) :: Ts, Ti, COP, P
      REAL(rprc) :: q_cooling
!
      q_cooling = 0.0
!
      IF (Ti > Ts) THEN
         q_cooling = P - (P/EXP(Ti - Ts))
      END IF
!
   END FUNCTION cooling
!
!
!
!
   FUNCTION additionalSystemCoolingEnergy(q_cooling, COP) RESULT(qC_additional)
!
      USE modulestebbsprecision
!
      IMPLICIT NONE
!
      REAL(rprc), INTENT(in) :: q_cooling, COP
      REAL(rprc) :: qC_additional
!
      qC_additional = q_cooling/COP
!
   END FUNCTION additionalSystemCoolingEnergy
!
!
!
!
   FUNCTION internalOccupancyGains(Occupants, metRate, LSR) RESULT(qSL)
!
      USE modulestebbsprecision
!
      IMPLICIT NONE
!
      REAL(rprc), INTENT(in) :: Occupants, metRate, LSR
      REAL(rprc) :: qSen, qLat
      REAL(rprc), DIMENSION(2) :: qSL
!
!  qSen = (metRate*Occupants)/(1.0+LSR)
!  qLat = (metRate*Occupants)*LSR/(1.0+LSR)
!
      qSL(1) = (metRate*Occupants)/(1.0 + LSR)
      qSL(2) = (metRate*Occupants)*LSR/(1.0 + LSR)
!
   END FUNCTION internalOccupancyGains
!
!
!
!
   FUNCTION internalApplianceGains(P, f, n) RESULT(qapp)
!
      USE modulestebbsprecision
!
      IMPLICIT NONE
!
      INTEGER, INTENT(in) :: n
      REAL(rprc), INTENT(in) :: P, f
      REAL(rprc) :: qapp
!
      qapp = P*f*n
!
   END FUNCTION internalApplianceGains
!
!
!
!
   FUNCTION ext_conv_coeff(wind_speed, dT) RESULT(hc)
!
      USE modulestebbsprecision
!
      IMPLICIT NONE
!
      REAL(rprc), INTENT(in) :: wind_speed, dT
      REAL(rprc) :: hn, a, b, Rf, hcglass, hc
!
      hn = 1.31*(ABS(dT)**(1.0/3.0))
      a = 3.26
      b = 0.89
      Rf = 1.67 ! # Rough brick used from E+ Engineering Reference guide, Walton 1981
      hcglass = ((hn**2) + ((a*(wind_speed**b))**2))**(0.5)
      hc = hn + Rf*(hcglass - hn)
!
   END FUNCTION ext_conv_coeff
!
!
!
END MODULE modulestebbsfunc
!
!
!
!
MODULE modulesuewsstebbscouple
!
   USE modulestebbsprecision
!
   IMPLICIT NONE
!
   REAL(rprc) :: Tair_out, Tsurf, Tground_deep, &
                 density_air_out, cp_air_out, &
                 Qsw_dn_extroof, Qsw_dn_extwall, &
                 Qlw_dn_extwall, Qlw_dn_extroof
!
!
!
   TYPE :: suewsprop
!
      INTEGER :: ntstep, timestep
      CHARACTER(len=256), ALLOCATABLE, DIMENSION(:) :: datetime, hourmin
      REAL(rprc), ALLOCATABLE, DIMENSION(:) :: Tair, Tsurf, Kwall, Kroof, ws, Lroof, Lwall
!
      INTEGER :: ntskip
      CHARACTER(len=256), ALLOCATABLE, DIMENSION(:) :: datetime_exch, hourmin_exch
      REAL(rprc), ALLOCATABLE, DIMENSION(:) :: Tair_exch, Tsurf_exch, Kwall_exch, Kroof_exch, ws_exch, Lroof_exch, Lwall_exch
!
   END TYPE
!
!
!
   TYPE(suewsprop) :: sout
!
END MODULE modulesuewsstebbscouple
!
!
!
!
SUBROUTINE setdatetime(datetimeLine)
!
   USE modulestebbsprecision
   USE modulesuewsstebbscouple, ONLY: sout
!
   IMPLICIT NONE
!
   REAL(rprc), DIMENSION(5), INTENT(in) :: datetimeLine
!
   INTEGER :: i
   CHARACTER(len=4) :: cyear
   CHARACTER(len=2) :: cmonth, cday, chour, cmin, csec
   INTEGER, DIMENSION(12) :: stmonth
   INTEGER, DIMENSION(12) :: stmonth_nonleap = (/0, 31, 59, 90, 120, 151, 181, 212, 243, 273, 304, 334/)
   INTEGER, DIMENSION(12) :: stmonth_leap = (/0, 31, 60, 91, 121, 152, 182, 213, 244, 274, 305, 335/)
!
!
! Year
!
   WRITE (cyear, '(i4)') INT(datetimeLine(1))
!
   IF (MOD(INT(datetimeLine(1)), 4) == 0) THEN
      stmonth = stmonth_leap
   ELSE
      stmonth = stmonth_nonleap
   END IF
!
! DOY
!
   DO i = 1, 11, 1
      IF (stmonth(i) < datetimeLine(2) .AND. datetimeLine(2) <= stmonth(i + 1)) THEN
         WRITE (cmonth, '(i2.2)') i
         WRITE (cday, '(i2.2)') INT(datetimeLine(2)) - stmonth(i)
      END IF
      IF (stmonth(12) < datetimeLine(2)) THEN
         WRITE (cmonth, '(i2.2)') 12
         WRITE (cday, '(i2.2)') INT(datetimeLine(2)) - stmonth(12)
      END IF
   END DO
!
!
!
   WRITE (chour, '(i2.2)') INT(datetimeLine(3))
   WRITE (cmin, '(i2.2)') INT(datetimeLine(4))
   WRITE (csec, '(i2.2)') 0
!
   sout%datetime(1) = TRIM(cyear//'-'//cmonth//'-'//cday)
   sout%hourmin(1) = TRIM(chour//':'//cmin//':'//csec)
!
!
!
   RETURN
!
END SUBROUTINE setdatetime
!
!
!
!
MODULE stebbs_module
! SUBROUTINE stebbsonlinecouple(timestep, datetimeLine, Tair_sout, Tsurf_sout, &
!                               Kroof_sout, Kwall_sout, Lwall_sout, Lroof_sout, ws)

CONTAINS

   SUBROUTINE stebbsonlinecouple( &
      timer, config, forcing, siteInfo, & ! Input
      modState, & ! Input/Output
      datetimeLine, & ! Input
      dataoutLineSTEBBS) ! Output
!
      USE modulestebbs, ONLY: nbtype, blds, cases, fnmls, resolution
      USE modulesuewsstebbscouple, ONLY: sout ! Defines sout
      USE modulestebbsprecision!, ONLY: rprc ! Defines rprc as REAL64
      USE allocateArray, ONLY: ncolumnsDataOutSTEBBS
!
      USE SUEWS_DEF_DTS, ONLY: SUEWS_CONFIG, SUEWS_TIMER, SUEWS_FORCING, LC_PAVED_PRM, LC_BLDG_PRM, &
                               LC_EVETR_PRM, LC_DECTR_PRM, LC_GRASS_PRM, &
                               LC_BSOIL_PRM, LC_WATER_PRM, &
                               SUEWS_SITE, atm_state, ROUGHNESS_STATE, &
                               HEAT_STATE, SUEWS_STATE, BUILDING_STATE
!
      IMPLICIT NONE
!
      TYPE(SUEWS_CONFIG), INTENT(IN) :: config
      TYPE(SUEWS_TIMER), INTENT(IN) :: timer
      TYPE(SUEWS_FORCING), INTENT(IN) :: forcing
      TYPE(SUEWS_SITE), INTENT(IN) :: siteInfo
!
      TYPE(SUEWS_STATE), INTENT(INOUT) :: modState
!
      REAL(KIND(1D0)), INTENT(out), DIMENSION(ncolumnsDataOutSTEBBS - 5) :: dataoutLineSTEBBS
!
      INTEGER :: i, ios
      ! INTEGER, INTENT(in) :: timestep ! MP replaced from line 706
      INTEGER :: timestep
      INTEGER, SAVE :: flginit = 0
      CHARACTER(LEN=256) :: command, filename
      CHARACTER(LEN=256), ALLOCATABLE :: file_list(:)
      INTEGER :: num_files
!
      ! REAL(rprc), INTENT(in) :: Tair_sout, Tsurf_sout, Kroof_sout, &
      !                           Kwall_sout, Lwall_sout, Lroof_sout, ws
      REAL(rprc), DIMENSION(5), INTENT(in) :: datetimeLine ! To replace
!
      ! NAMELIST /settings/ nbtype, resolution
      ! namelist/io/cases

      REAL(KIND(1D0)), DIMENSION(4) :: wallStatesK, wallStatesL
      ! REAL(rprc) :: Knorth, Ksouth, Keast, Kwest
      ! REAL(rprc) :: Lnorth, Lsouth, Least, Lwest
      REAL(rprc) :: Kwall_sout, Lwall_sout
      ! REAL(rprc) :: Kroof_sout, Lroof_sout
      REAL(rprc) :: QStar, QH, QS, QEC, QWaste
      ! REAL(rprc) :: ws, Tair_sout
      REAL(rprc) :: Tsurf_sout

!
      ASSOCIATE ( &
         timestep => timer%tstep, &
         heatState => modState%heatState, &
         atmState => modState%atmState, &
         roughnessState => modState%roughnessState, &
         bldgState => modState%bldgState &
         )
         
         ! ALLOCATE(cases(nbtype))

         ASSOCIATE ( &
            ws => atmState%U10_ms, &
            Tair_sout => atmState%t2_C, &
            Kroof_sout => bldgState%Kdown2d, &
            Lroof_sout => bldgState%Ldown2d, &
            ! Create an array of the wall states
            Knorth => bldgState%Knorth, &
            Ksouth => bldgState%Ksouth, &
            Keast => bldgState%Keast, &
            Kwest => bldgState%Kwest, &
            Lnorth => bldgState%Lnorth, &
            Lsouth => bldgState%Lsouth, &
            Least => bldgState%Least, &
            Lwest => bldgState%Lwest &
            )

!
            wallStatesK(1) = Knorth
            wallStatesK(2) = Ksouth
            wallStatesK(3) = Keast
            wallStatesK(4) = Kwest
            ! Calculate the mean of the wall states
            Kwall_sout = SUM(wallStatesK)/SIZE(wallStatesK)
            !
            ! ! Calculate the mean of the wall states
            wallStatesL(1) = Lnorth
            wallStatesL(2) = Lsouth
            wallStatesL(3) = Least
            wallStatesL(4) = Lwest
            Lwall_sout = SUM(wallStatesL)/SIZE(wallStatesL)

<<<<<<< HEAD
!       !
            IF (flginit == 0) THEN

               command = 'ls ./BuildClasses/*.nml > file_list.txt'
               CALL EXECUTE_COMMAND_LINE(command)

               OPEN(UNIT=10, FILE='file_list.txt', STATUS='old', ACTION='read', IOSTAT=ios)
               IF (ios /= 0) THEN
                  PRINT *, 'Error opening file_list.txt'
                  STOP
               END IF

               num_files = 0
               DO
                  READ(10, '(A)', IOSTAT=ios) filename
                  IF (ios /= 0) EXIT
                  num_files = num_files + 1
               END DO

               ALLOCATE(cases(num_files))
               ALLOCATE(fnmls(num_files))
               ALLOCATE(blds(num_files))

               REWIND(10)
               DO i = 1, num_files
                  READ(10, '(A)', IOSTAT=ios) cases(i)
                  IF (ios /= 0) EXIT
               END DO

               CLOSE(10)

               nbtype = num_files
         !
=======
            !
            IF (flginit == 0) THEN
               !
               ! OPEN (rprc, file='./RunControl_STEBBS.nml', status='old', form='formatted')
               ! READ (rprc, nml=settings)
               ALLOCATE (cases(nbtype))
               ! READ (rprc, nml=io)
               ! CLOSE (rprc)
               !
               ALLOCATE (fnmls(nbtype))
               ALLOCATE (blds(nbtype))
               !
>>>>>>> 12635411
               WRITE (*, *) '++++ SUEWS-STEBBS coupling'
               WRITE (*, *) '    + Total building type : ', nbtype
               DO i = 1, nbtype, 1
                  WRITE (*, *) '    + Cases title         : ', i, TRIM(cases(i)) ! changed cases(i) to cases for test
               END DO
<<<<<<< HEAD
!          !
               resolution = timestep
!          !

=======
               !
               ! IF (resolution <= 0) resolution = timestep
               !
               !
               !
>>>>>>> 12635411
               DO i = 1, nbtype, 1
                  ! fnmls(i) = './BuildClasses/'//TRIM(cases(i))//'.nml'
                  fnmls(i) = TRIM(cases(i))
                  WRITE(*, *) '    + Building class file : ', TRIM(fnmls(i))
                  CALL create_building(cases(i), blds(i), i) ! also changed cases here
               END DO
<<<<<<< HEAD
!          !
!          !
!          !
=======
               !
               !
               !
>>>>>>> 12635411
               sout%ntstep = 1
               ALLOCATE (sout%datetime(sout%ntstep))
               ALLOCATE (sout%hourmin(sout%ntstep))
               ALLOCATE (sout%Tair(sout%ntstep))
               ALLOCATE (sout%Tsurf(sout%ntstep))
               ALLOCATE (sout%Kwall(sout%ntstep))
               ALLOCATE (sout%Kroof(sout%ntstep))
               ALLOCATE (sout%ws(sout%ntstep))
               ALLOCATE (sout%Lroof(sout%ntstep))
               ALLOCATE (sout%Lwall(sout%ntstep))
               ALLOCATE (sout%datetime_exch(sout%ntstep))
               ALLOCATE (sout%hourmin_exch(sout%ntstep))
               ALLOCATE (sout%Tair_exch(sout%ntstep))
               ALLOCATE (sout%Tsurf_exch(sout%ntstep))
               ALLOCATE (sout%Kwall_exch(sout%ntstep))
               ALLOCATE (sout%Kroof_exch(sout%ntstep))
               ALLOCATE (sout%ws_exch(sout%ntstep))
               ALLOCATE (sout%Lroof_exch(sout%ntstep))
               ALLOCATE (sout%Lwall_exch(sout%ntstep))
               !
            END IF
<<<<<<< HEAD
      
! !
! !
! !
!       ! Hand over SUEWS output to STEBBS input
!       !
=======

!
!
!
            ! Hand over SUEWS output to STEBBS input
            !
>>>>>>> 12635411
            sout%Tair(1) = Tair_sout
            sout%Tsurf(1) = Tsurf_sout
            sout%Kroof(1) = Kroof_sout
            sout%Kwall(1) = Kwall_sout
            sout%Lwall(1) = Lwall_sout
            sout%Lroof(1) = Lroof_sout
            sout%timestep = timestep
            sout%Tair_exch(1) = Tair_sout
            sout%Tsurf_exch(1) = Tsurf_sout
            sout%ws_exch(1) = ws
<<<<<<< HEAD
!       !
!       !
!       !
            CALL setdatetime(datetimeLine)
!       !
!       !
!       ! Time integration for each building type
!       !
=======
            !
            !
            !
            CALL setdatetime(datetimeLine)
            !
            !
            ! Time integration for each building type
            !
>>>>>>> 12635411
            DO i = 1, nbtype, 1
               CALL suewsstebbscouple(blds(i), &
                                      QStar, QH, QS, QEC, QWaste)
            END DO
<<<<<<< HEAD
!       !
!       !
!       !
!       ! Mush-up building-wise output to cast back to SUEWS
!       !
!       ! SHOULD DO THIS HERE
!       !
!       !
!       !
=======
            !
            !
            !
            ! Mush-up building-wise output to cast back to SUEWS
            !
            ! SHOULD DO THIS HERE
            !
            !
            !
>>>>>>> 12635411
            flginit = 1
            !
            dataoutLineSTEBBS = [QStar, QH, QS, QEC, QWaste]
            RETURN
<<<<<<< HEAD
!          !
=======
            !
>>>>>>> 12635411
         END ASSOCIATE
      END ASSOCIATE

   END SUBROUTINE stebbsonlinecouple
!
END MODULE stebbs_module
!
!
!
SUBROUTINE readsuewsout()
!
   USE modulesuewsstebbscouple
!
   IMPLICIT NONE
!
   INTEGER :: i, reason, icrop
!
!
!
   sout%timestep = 3600 ! 1hr, hard-coded for the test
!
!
!
   OPEN (8, file='./SUEWS_output_res.csv', form='formatted')

   i = 0
   DO WHILE (.TRUE.)
      READ (8, *, iostat=reason)
      IF (reason < 0) go to 333
      i = i + 1
   END DO
!
333 CONTINUE
!
   sout%ntstep = i - 1
!
   ALLOCATE (sout%datetime(sout%ntstep))
   ALLOCATE (sout%hourmin(sout%ntstep))
   ALLOCATE (sout%Tair(sout%ntstep))
   ALLOCATE (sout%Tsurf(sout%ntstep))
   ALLOCATE (sout%Kwall(sout%ntstep))
   ALLOCATE (sout%Kroof(sout%ntstep))
   ALLOCATE (sout%ws(sout%ntstep))
   ALLOCATE (sout%Lroof(sout%ntstep))
   ALLOCATE (sout%Lwall(sout%ntstep))
   ALLOCATE (sout%datetime_exch(sout%ntstep))
   ALLOCATE (sout%hourmin_exch(sout%ntstep))
   ALLOCATE (sout%Tair_exch(sout%ntstep))
   ALLOCATE (sout%Tsurf_exch(sout%ntstep))
   ALLOCATE (sout%Kwall_exch(sout%ntstep))
   ALLOCATE (sout%Kroof_exch(sout%ntstep))
   ALLOCATE (sout%ws_exch(sout%ntstep))
   ALLOCATE (sout%Lroof_exch(sout%ntstep))
   ALLOCATE (sout%Lwall_exch(sout%ntstep))
!
!
!
   REWIND (8)
!
   READ (8, *)
!
   DO i = 1, sout%ntstep, 1
      READ (8, *) sout%datetime(i), sout%hourmin(i), sout%Tair(i), sout%Tsurf(i), &
         sout%Kwall(i), sout%Kroof(i), sout%ws(i), sout%Lroof(i), sout%Lwall(i)
   END DO
!
   WRITE (*, *) '    + SUEWS output profile'
   WRITE (*, *) '    + Date            : ', TRIM(sout%datetime(1)), ' ', TRIM(sout%hourmin(1)), ' - ', &
      TRIM(sout%datetime(sout%ntstep)), ' ', TRIM(sout%hourmin(sout%ntstep))
   WRITE (*, *) '    + Total data step : ', sout%ntstep
!
   CLOSE (8)
!
!
!
!
   sout%ntskip = 12
!
! This is the clock rate of original SUEWS by the STEBBS
! IF STEBBS uses 60 mins. output but SUEWS output 5 min. ntskip = 60/5 = 12
!
!
   OPEN (8, file='./SUEWS_output.csv', form='formatted')
!
   READ (8, *)

   DO i = 1, sout%ntstep*sout%ntskip, 1
      IF (MOD(i - 1, sout%ntskip) == 0) THEN
         icrop = INT((i - 1)/sout%ntskip) + 1
         READ (8, *) sout%datetime_exch(icrop), sout%hourmin_exch(icrop), &
            sout%Tair_exch(icrop), sout%Tsurf_exch(icrop), &
            sout%Kwall_exch(icrop), sout%Kroof_exch(icrop), &
            sout%ws_exch(icrop), sout%Lroof_exch(icrop), &
            sout%Lwall_exch(icrop)
      ELSE
         READ (8, *)
      END IF
   END DO
!
   CLOSE (8)
!
!
!
   RETURN
!
END SUBROUTINE readsuewsout
!
!
!
!
!
SUBROUTINE suewsstebbscouple(self, &
                             QStar, QH, QS, QEC, QWaste) ! Output
!
   USE modulestebbsprecision
   USE modulestebbs, ONLY: LBM, resolution
   USE modulestebbsfunc, ONLY: ext_conv_coeff
   USE modulesuewsstebbscouple, ONLY: &
      sout, &
      Tair_out, Tground_deep, Tsurf, density_air_out, &
      cp_air_out, Qsw_dn_extroof, Qsw_dn_extwall, &
      Qlw_dn_extwall, Qlw_dn_extroof
!
   IMPLICIT NONE
!
   TYPE(LBM) :: self
!
   INTEGER :: tstep, i
   REAL(rprc) :: Area, qfm_dom, qheat_dom, qcool_dom, qfb_hw_dom, qfb_dom_air, dom_temp, &
                 Qsw_transmitted_window, Qsw_absorbed_window, Qsw_absorbed_wallroof, &
                 Qlw_net_extwallroof_to_outair, Qlw_net_extwindow_to_outair, &
                 QStar, qinternal, qe_cool, qe_heat, QEC, &
                 Qconv_extwindow_to_outair, Qconv_extwallroof_to_outair, QH, QS, &
                 Qcond_ground, Q_ventilation, QBAE, Q_waste, QWaste, &
                 temp, Textwallroof, Tintwallroof, Textwindow, Tintwindow, Tair_ind
!
   REAL(rprc), DIMENSION(6) :: bem_qf_1
   REAL(rprc), DIMENSION(25) :: energyEx
   CHARACTER(len=256) :: CASE
   CHARACTER(len=256), DIMENSION(4) :: fout
!
   INTENT(OUT) :: QStar, QH, QS, QEC, QWaste
!
!
   CASE = self%CASE
   Area = self%Afootprint
!
!
!
   IF (self%flginit == 0) THEN
!
!     Output file
!
      ! fout(1) = 'Output_'//TRIM(CASE)//'.csv'; fout(2) = 'HeatFluxes_'//TRIM(CASE)//'.csv'
      ! fout(3) = 'EnergyBalance_'//TRIM(CASE)//'.csv'; fout(4) = 'Temp_'//TRIM(CASE)//'.csv'
      fout(1) = 'Output.csv'; fout(2) = 'HeatFluxes.csv'
      fout(3) = 'EnergyBalance.csv'; fout(4) = 'Temp.csv'
!
      DO i = 1, 4, 1
         OPEN (i + 100*self%idLBM, file=TRIM(fout(i)), status='unknown', form='formatted')
      END DO

      WRITE (1 + 100*self%idLBM, *) ',qheat_dom, qcool_dom, dom_tind, qfb_hw_dom, qfm_dom, qfb_dom_air'
      WRITE (2 + 100*self%idLBM, *) ',Qsw_transmitted_window, Qsw_absorbed_window, Qsw_absorbed_wallroof, '// &
         'qmc, qir, qirw, qirf, qia, avr, qwc, qwic, qfc, qha, qwcon, qwicon, '// &
         'qfcon, Qcond_ground, Qlw_net_extwallroof_to_outair, Qlw_net_extwindow_to_outair, '// &
         'Qconv_extwallroof_to_outair, Qconv_extwindow_to_outair, qwaste, QS, QS_fabric, QS_air'
      WRITE (3 + 100*self%idLBM, *) ',QStar, QEC, QH, QS, QBAE, QWaste'
      WRITE (4 + 100*self%idLBM, *) ',Textwallroof, Tintwallroof, Textwindow, Tintwindow, Tair_ind'
!
   END IF
!
!
!  Time integration start
!
   DO tstep = 1, sout%ntstep, 1
!
      Tair_out = sout%Tair(tstep) + 273.15
      Tground_deep = 273.15 + 10.0
      Tsurf = sout%Tsurf(tstep) + 273.15
      density_air_out = 1.225
      cp_air_out = 1005.0
      Qsw_dn_extroof = sout%Kroof(tstep)
      Qsw_dn_extwall = sout%Kwall(tstep)
      Qlw_dn_extwall = sout%Lwall(tstep)
      Qlw_dn_extroof = sout%Lroof(tstep)
!
!
!
      self%h_o(1) = ext_conv_coeff(sout%ws_exch(tstep), sout%Tair_exch(tstep) - sout%Tsurf_exch(tstep))
      self%h_o(2) = ext_conv_coeff(sout%ws_exch(tstep), sout%Tair_exch(tstep) - sout%Tsurf_exch(tstep))
!
      CALL timeStepCalculation(self, Tair_out, Tground_deep, Tsurf, &
                               density_air_out, cp_air_out, &
                               Qsw_dn_extroof, Qsw_dn_extwall, &
                               Qlw_dn_extwall, Qlw_dn_extroof, sout%timestep, &
                               resolution &
                               )
!
!
!       Handle return values
!
      bem_qf_1 = (/self%Qtotal_heating, self%Qtotal_cooling, self%EnergyExchanges(8), &
                   self%Qtotal_water_tank, self%Qmetabolic_sensible, self%Qmetabolic_latent/)
      bem_qf_1 = bem_qf_1/float(sout%timestep)
!
!       Metabolic sensible and latent heat
!
      qfm_dom = bem_qf_1(5) + bem_qf_1(6)
!
!       Hourly heating load [W] and cooling load [W]
!
      qheat_dom = bem_qf_1(1)
      qcool_dom = bem_qf_1(2)
!
!       Hot water
!
      qfb_hw_dom = bem_qf_1(4)
!
!       Sensible heat to air [W]
!
      qfb_dom_air = 0
!
      dom_temp = self%Tair_ind - 273.15 ! [K] to deg.
!
!
!
!        ?? = (/self%setTwater_tank, self%Twater_tank, self%Twater_vessel,                   &
!               self%Vwater_vessel, self%flowrate_water_supply, self%flowrate_water_drain/)
!
      energyEx = self%EnergyExchanges(:)/float(sout%timestep)
!
!       # calculate energy balance fluxes for a building, divided by footprint area [W m-2]
!       # 1) for net all wave radiation Q*
!       # knet from building = Qsw_transmitted_window + Qsw_absorbed_window + Qsw_absorbed_wallroof
!       # Lnet = -Qlw_net_extwallroof_to_outair - Qlw_net_extwindow_to_outair
!
      Qsw_transmitted_window = energyEx(1)/Area ! # transmitted solar radiation through windows [W m-2]
      Qsw_absorbed_window = energyEx(2)/Area ! # absorbed solar radiation by windows [W m-2]
      Qsw_absorbed_wallroof = energyEx(3)/Area ! #absorbed solar heat by walls [W m-2]
      Qlw_net_extwallroof_to_outair = energyEx(18)/Area ! # longwave radiation at external wall [W m-2]
      Qlw_net_extwindow_to_outair = energyEx(19)/Area ! #longwave radiation at external windows [W m-2]
      QStar = Qsw_transmitted_window + Qsw_absorbed_window + Qsw_absorbed_wallroof &
              - Qlw_net_extwallroof_to_outair - Qlw_net_extwindow_to_outair
!
!       # 2) sensible energy input into building (QEC)
!
      qinternal = (energyEx(8) + bem_qf_1(5))/Area ! #sensible internal appliance gain and sensible metabolism [W m-2]
      qe_cool = qcool_dom/self%coeff_performance_cooling/Area ! #energy use by cooling  [W m-2]
      qe_heat = qheat_dom/self%heating_efficiency_air/Area ! #energy use by heating [W m-2]
      QEC = qinternal + qe_cool + qe_heat ! # [W m-2] , Notice: energy use by hot water has not been added yet
!
!       # 3) sensible heat flux (QH)
!
      Qconv_extwindow_to_outair = energyEx(21)/Area ! #convection at windows [W m-2]
      Qconv_extwallroof_to_outair = energyEx(20)/Area ! #convection at wall [W m-2]
      QH = Qconv_extwallroof_to_outair + Qconv_extwindow_to_outair ! #[W m-2]
!
!       # 4) storage heat flux (QS)
!
      qs = energyEx(23)/Area ! #heat storage/release by building fabric and indoor air  [W m-2]
      Qcond_ground = energyEx(17)/Area ! #conduction to external ground [W m-2], if assume ground floor is close to isolated, this flux should be close to 0
      QS = qs + Qcond_ground ! #[W m-2]
!
!       # 5) Building air exchange
!
      Q_ventilation = energyEx(9)/Area ! #ventilation and infiltration
      QBAE = -Q_ventilation ! #[W m-2]
!
!       # 6) Waste heat by mechani cooling (waste heat by heating is released into indoor, so not in this part)
!
      q_waste = energyEx(22)/Area ! # waste heat from cooling  include energy consumption
      QWaste = q_waste ! #[W m-2]
!
!       Temperature output
!
      Textwallroof = self%Textwallroof ! # external surface temperature of wall [K]
      Tintwallroof = self%Tintwallroof ! # internal surface temperature of wall [K]
      Textwindow = self%Textwindow ! # external surface temperature of window [K]
      Tintwindow = self%Tintwindow ! # internal surface temperature of window [K]
      Tair_ind = self%Tair_ind ! # Indoor air temperature [K]
!
!
!
      WRITE (1 + 100*self%idLBM, '(a19,1x,6(",",f10.5))') TRIM(sout%datetime(tstep))//' '//TRIM(sout%hourmin(tstep)), &
         qheat_dom, qcool_dom, dom_temp, qfb_hw_dom, qfm_dom, qfb_dom_air
      WRITE (2 + 100*self%idLBM, '(a19,1x,25(",",f15.5))') TRIM(sout%datetime(tstep))//' '//TRIM(sout%hourmin(tstep)), &
         (energyEx(i)/Area, i=1, 25, 1)
      WRITE (3 + 100*self%idLBM, '(a19,1x,6(",",f15.5))') TRIM(sout%datetime(tstep))//' '//TRIM(sout%hourmin(tstep)), QStar, QEC, &
         QH, QS, QBAE, QWaste
     WRITE (4 + 100*self%idLBM, '(a19,1x,5(",",f15.5))') TRIM(sout%datetime(tstep))//' '//TRIM(sout%hourmin(tstep)), Textwallroof, &
         Tintwallroof, Textwindow, Tintwindow, Tair_ind
!
!
!
   END DO
!
!
! Store the STEBBS output to building type variables
!
   self%qfm_dom = qfm_dom
   self%qheat_dom = qheat_dom
   self%qcool_dom = qcool_dom
   self%qfb_hw_dom = qfb_hw_dom
   self%dom_temp = dom_temp
   self%QStar = QStar
   self%QEC = QEC
   self%QH = QH
   self%QS = QS
   self%QBAE = QBAE
   self%QWaste = QWaste
!
!
!
   self%flginit = 1
!
   RETURN
!
END SUBROUTINE suewsstebbscouple
!
!
!
!
SUBROUTINE timeStepCalculation(self, Tair_out, Tground_deep, Tsurf, &
                               density_air_out, cp_air_out, &
                               Qsw_dn_extroof, Qsw_dn_extwall, &
                               Qlw_dn_extwall, Qlw_dn_extroof, &
                               timestep, resolution &
                               )
!
   USE modulestebbsprecision
   USE modulestebbs, ONLY: LBM
!
   IMPLICIT NONE
!
   INTEGER :: timestep, resolution
   REAL(rprc) :: Tair_out, Tground_deep, Tsurf, density_air_out, &
                 cp_air_out, Qsw_dn_extroof, Qsw_dn_extwall, &
                 Qlw_dn_extwall, Qlw_dn_extroof
!
   TYPE(LBM) :: self
!
!
! ReinitialiseHC
!
   self%Qtotal_heating = 0.0
   self%Qtotal_cooling = 0.0
   self%Qtotal_water_tank = 0.0
   self%qhwtDrain = 0.0
!
!
!
   CALL tstep( &
      Tair_out, Tground_deep, Tsurf, &
      density_air_out, cp_air_out, &
      Qsw_dn_extroof, Qsw_dn_extwall, &
      Qlw_dn_extwall, Qlw_dn_extroof, &
      self%wiTAR(1), self%wiTAR(2), self%wiTAR(3), &
      self%waTAR(1), self%waTAR(2), self%waTAR(3), &
      self%Qtotal_heating, self%Qtotal_cooling, &
      self%height_building, self%ratio_window_wall, self%thickness_wallroof, &
      self%thickness_groundfloor, self%depth_ground, self%thickness_window, &
      self%conv_coeff_intwallroof, self%conv_coeff_indoormass, &
      self%conv_coeff_intgroundfloor, self%conv_coeff_intwindow, &
      !  self%conv_coeff_extwallroof, self%conv_coeff_extwindow,                               &
      self%h_o(1), self%h_o(2), &
      self%conductivity_wallroof, self%conductivity_groundfloor, &
      self%conductivity_window, self%conductivity_ground, &
      self%density_wallroof, self%density_groundfloor, &
      self%density_window, self%density_indoormass, self%density_air_ind, &
      self%cp_wallroof, self%cp_groundfloor, self%cp_window, &
      self%cp_indoormass, self%cp_air_ind, &
      self%emissivity_extwallroof, self%emissivity_intwallroof, self%emissivity_indoormass, &
      self%emissivity_extwindow, self%emissivity_intwindow, &
      self%windowTransmissivity, self%windowAbsorbtivity, self%windowReflectivity, &
      self%wallTransmisivity, self%wallAbsorbtivity, self%wallReflectivity, &
      self%BVF_extwall, self%GVF_extwall, self%SVF_extwall, &
      self%occupants, self%metabolic_rate, self%ratio_metabolic_latent_sensible, &
      self%appliance_power_rating, self%appliance_usage_factor, &
      self%maxheatingpower_air, self%heating_efficiency_air, &
      self%maxcoolingpower_air, self%coeff_performance_cooling, &
      self%Vair_ind, self%ventilation_rate, self%Awallroof, &
      self%Vwallroof, self%Afootprint, self%Vgroundfloor, &
      self%Awindow, self%Vwindow, self%Vindoormass, self%Aindoormass, &
      self%Tair_ind, self%Tindoormass, self%Tintwallroof, self%Textwallroof, &
      self%Tintwindow, self%Textwindow, self%Tintgroundfloor, self%Textgroundfloor, &
      self%Ts, &
      !  self%Ts(1), self%Ts(2),                                                               &
      self%appliance_totalnumber, timestep, resolution, &
      self%Qtotal_water_tank, self%Twater_tank, self%Tintwall_tank, &
      self%Textwall_tank, self%thickness_tankwall, self%Tincomingwater_tank, &
      self%Vwater_tank, self%Asurf_tank, self%Vwall_tank, self%setTwater_tank, &
      self%Twater_vessel, self%Tintwall_vessel, self%Textwall_vessel, &
      self%thickness_wall_vessel, self%Vwater_vessel, self%Awater_vessel, &
      self%Vwall_vessel, self%flowrate_water_supply, self%flowrate_water_drain, &
      self%cp_water, self%cp_wall_tank, self%cp_wall_vessel, &
      self%density_water, self%density_wall_tank, self%density_wall_vessel, &
      self%BVF_tank, self%MVF_tank, self%conductivity_wall_tank, &
      self%conv_coeff_intwall_tank, self%conv_coeff_extwall_tank, &
      self%emissivity_extwall_tank, self%conductivity_wall_vessel, &
      self%conv_coeff_intwall_vessel, self%conv_coeff_extwall_vessel, &
      self%emissivity_extwall_vessel, self%HeatingPower_DHW, &
      self%heating_efficiency_water, self%minVwater_vessel, &
      self%weighting_factor_heatcapacity_wallroof, &
      !
      ! Output only variables
      !
      self%EnergyExchanges(1), & !Qsw_transmitted_window_tstepTotal
      self%EnergyExchanges(2), & !Qsw_absorbed_window_tstepTotal
      self%EnergyExchanges(3), & !Qsw_absorbed_wallroof_tstepTotal
      self%EnergyExchanges(4), & !Qconv_indair_to_indoormass_tstepTotal
      self%EnergyExchanges(5), & !Qlw_net_intwallroof_to_allotherindoorsurfaces_tstepTotal
      self%EnergyExchanges(6), & !Qlw_net_intwindow_to_allotherindoorsurfaces_tstepTotal
      self%EnergyExchanges(7), & !Qlw_net_intgroundfloor_to_allotherindoorsurfaces_tstepTotal
      self%EnergyExchanges(8), & !Q_appliance_tstepTotal
      self%EnergyExchanges(9), & !Q_ventilation_tstepTotal
      self%EnergyExchanges(10), & !Qconv_indair_to_intwallroof_tstepTotal
      self%EnergyExchanges(11), & !Qconv_indair_to_intwindow_tstepTotal
      self%EnergyExchanges(12), & !Qconv_indair_to_intgroundfloor_tstepTotal
      self%EnergyExchanges(13), & !Qloss_efficiency_heating_air_tstepTotal
      self%EnergyExchanges(14), & !Qcond_wallroof_tstepTotal
      self%EnergyExchanges(15), & !Qcond_window_tstepTotal
      self%EnergyExchanges(16), & !Qcond_groundfloor_tstepTotal
      self%EnergyExchanges(17), & !Qcond_ground_tstepTotal
      self%EnergyExchanges(18), & !Qlw_net_extwallroof_to_outair_tstepTotal
      self%EnergyExchanges(19), & !Qlw_net_extwindow_to_outair_tstepTotal
      self%EnergyExchanges(20), & !Qconv_extwallroof_to_outair_tstepTotal
      self%EnergyExchanges(21), & !Qconv_extwindow_to_outair_tstepTotal
      self%EnergyExchanges(22), & !q_cooling_timestepTotal
      self%EnergyExchanges(23), & !QS_tstepTotal
      self%EnergyExchanges(24), & !QS_fabric_tstepTotal
      self%EnergyExchanges(25), & !QS_air_tstepTotal
      self%qhwtDrain, & !Qloss_drain
      self%Qmetabolic_sensible, & !qsensible_timestepTotal
      self%Qmetabolic_latent) !qlatent_timestepTotal
!
!
!
   RETURN
!
END SUBROUTINE timeStepCalculation
!
!
!
!
!
SUBROUTINE tstep( &
   Tair_out, Tground_deep, Tsurf, &
   density_air_out, cp_air_out, &
   Qsw_dn_extroof, Qsw_dn_extwall, &
   Qlw_dn_extwall, Qlw_dn_extroof, &
   winT, winA, winR, walT, walA, walR, &
   Qtotal_heating, Qtotal_cooling, & !IO
   height_building, ratio_window_wall, thickness_wallroof, &
   thickness_groundfloor, depth_ground, thickness_window, &
   conv_coeff_intwallroof, conv_coeff_indoormass, &
   conv_coeff_intgroundfloor, conv_coeff_intwindow, &
   conv_coeff_extwallroof, conv_coeff_extwindow, &
   conductivity_wallroof, conductivity_groundfloor, &
   conductivity_window, conductivity_ground, &
   density_wallroof, density_groundfloor, &
   density_window, density_indoormass, density_air_ind, &
   cp_wallroof, cp_groundfloor, cp_window, cp_indoormass, cp_air_ind, &
   emissivity_extwallroof, emissivity_intwallroof, emissivity_indoormass, &
   emissivity_extwindow, emissivity_intwindow, &
   windowTransmissivity, windowAbsorbtivity, windowReflectivity, &
   wallTransmisivity, wallAbsorbtivity, wallReflectivity, &
   BVF_extwall, GVF_extwall, SVF_extwall, &
   occupants, metabolic_rate, ratio_metabolic_latent_sensible, &
   appliance_power_rating, appliance_usage_factor, &
   maxheatingpower_air, heating_efficiency_air, &
   maxcoolingpower_air, coeff_performance_cooling, &
   Vair_ind, ventilation_rate, Awallroof, &
   Vwallroof, Afootprint, Vgroundfloor, &
   Awindow, Vwindow, Vindoormass, Aindoormass, &
   Tair_ind, Tindoormass, Tintwallroof, Textwallroof, & !IO
   Tintwindow, Textwindow, Tintgroundfloor, Textgroundfloor, & !IO
   Ts, & !IO
   !  Ts(1), Ts(2),                                                          &
   appliance_totalnumber, timestep, resolution, &
   Qtotal_water_tank, Twater_tank, Tintwall_tank, & !IO
   Textwall_tank, thickness_tankwall, Tincomingwater_tank, & !IO
   Vwater_tank, Asurf_tank, Vwall_tank, setTwater_tank, & !IO
   Twater_vessel, Tintwall_vessel, Textwall_vessel, & !IO
   thickness_wall_vessel, Vwater_vessel, Awater_vessel, & !IO
   Vwall_vessel, flowrate_water_supply, flowrate_water_drain, &
   cp_water, cp_wall_tank, cp_wall_vessel, &
   density_water, density_wall_tank, density_wall_vessel, &
   BVF_tank, MVF_tank, conductivity_wall_tank, &
   conv_coeff_intwall_tank, conv_coeff_extwall_tank, &
   emissivity_extwall_tank, conductivity_wall_vessel, &
   conv_coeff_intwall_vessel, conv_coeff_extwall_vessel, &
   emissivity_extwall_vessel, maxheatingpower_water, &
   heating_efficiency_water, minVwater_vessel, &
   weighting_factor_heatcapacity_wallroof, &
   !
   ! Output only variables
   !
   Qsw_transmitted_window_tstepTotal, & !EE(1)
   Qsw_absorbed_window_tstepTotal, & !EE(2)
   Qsw_absorbed_wallroof_tstepTotal, & !EE(3)
   Qconv_indair_to_indoormass_tstepTotal, & !EE(4)
   Qlw_net_intwallroof_to_allotherindoorsurfaces_tstepTotal, & !EE(5)
   Qlw_net_intwindow_to_allotherindoorsurfaces_tstepTotal, & !EE(6)
   Qlw_net_intgroundfloor_to_allotherindoorsurfaces_tstepTotal, & !EE(7)
   Q_appliance_tstepTotal, & !EE(8)
   Q_ventilation_tstepTotal, Qconv_indair_to_intwallroof_tstepTotal, & !EE(9),(10)
   Qconv_indair_to_intwindow_tstepTotal, & !EE(11)
   Qconv_indair_to_intgroundfloor_tstepTotal, & !EE(12)
   Qloss_efficiency_heating_air_tstepTotal, & !EE(13)
   Qcond_wallroof_tstepTotal, Qcond_window_tstepTotal, & !EE(14),(15)
   Qcond_groundfloor_tstepTotal, Qcond_ground_tstepTotal, & !EE(16),(17)
   Qlw_net_extwallroof_to_outair_tstepTotal, & !EE(18)
   Qlw_net_extwindow_to_outair_tstepTotal, & !EE(19)
   Qconv_extwallroof_to_outair_tstepTotal, & !EE(20)
   Qconv_extwindow_to_outair_tstepTotal, & !EE(21)
   q_cooling_timestepTotal, & !EE(22)
   QS_tstepTotal, QS_fabric_tstepTotal, QS_air_tstepTotal, & !EE(23,24,25)
   Qloss_drain, & !qhwtDrain
   qsensible_timestepTotal, qlatent_timestepTotal) !Qmetabolic_sensible, Qmetabolic_latent
!
   USE modulestebbsprecision
   USE modulestebbsfunc
!
   IMPLICIT NONE
!
   INTEGER :: i
   REAL(rprc) :: Tair_out, Tground_deep, Tsurf, &
                 density_air_out, cp_air_out, Qsw_dn_extroof, &
                 Qsw_dn_extwall, Qlw_dn_extwall, Qlw_dn_extroof
!    /*** DOMESTIC HOT WATER ***/
   REAL(rprc) :: Twater_tank, & ! // Water temperature (K) in Hot Water Tank
                 Tintwall_tank, & ! // Hot water tank internal wall temperature (K)
                 Textwall_tank ! //Hot water tank external wall temperature (K)
   REAL(rprc) :: dTwater_tank = 0.0, dTintwall_tank = 0.0, dTextwall_tank = 0.0
   REAL(rprc) :: thickness_tankwall ! //Hot water tank wall thickness
!
   REAL(rprc) :: Tincomingwater_tank ! // Water temperature (K) of Water coming into the Water Tank
   REAL(rprc) :: Vwater_tank, & ! // Volume of Water in Hot Water Tank (m^3)
                 Asurf_tank, & ! // Surface Area of Hot Water Tank(m^2)
                 Vwall_tank, & ! // Wall volume of Hot Water Tank(m^2)
                 setTwater_tank ! // Water Tank setpoint temperature (K)
!
   REAL(rprc) :: Twater_vessel, & ! // Water temperature (K) of water held in use in Building
                 Tintwall_vessel, & ! // Hot water tank internal wall temperature (K)
                 Textwall_vessel ! // Hot water tank external wall temperature (K)
   REAL(rprc) :: dTwater_vessel = 0.0, dTintwall_vessel = 0.0, dTextwall_vessel = 0.0
   REAL(rprc) :: thickness_wall_vessel ! //DHW vessels wall thickness
!
   REAL(rprc) :: Vwater_vessel ! // Volume of water held in use in building
   REAL(rprc) :: dVwater_vessel = 0.0 ! // Change in volume of Domestic Hot Water held in use in building
   REAL(rprc) :: Awater_vessel, & ! // Surface Area of Hot Water in Vessels in Building
                 Vwall_vessel, & ! // Wall volume of Hot water Vessels in Building
                 flowrate_water_supply, & ! // Hot Water Flow Rate in m^3 / s
                 flowrate_water_drain ! // Draining of Domestic Hot Water held in building
!
   REAL(rprc) :: cp_water, & ! //Specific Heat Capacity of Domestic Hot Water
                 cp_wall_tank, & ! //Specific Heat Capacity of Hot Water Tank wall
                 cp_wall_vessel ! //Specific Heat Capacity of Vessels containing DHW in use in Building
!
   REAL(rprc) :: density_water, & ! //Density of water
                 density_wall_tank, & ! //Density of hot water tank wall
                 density_wall_vessel ! //Density of vessels containing DHW in use in buildings
!
   REAL(rprc) :: BVF_tank, & ! //water tank - building wall view factor
                 MVF_tank ! //water tank - building internal mass view factor
!
   REAL(rprc) :: conductivity_wall_tank, & ! // Effective Wall conductivity of the Hot Water Tank
                 conv_coeff_intwall_tank, & ! // Effective Internal Wall convection coefficient of the Hot Water Tank
                 conv_coeff_extwall_tank, & ! // Effective External Wall convection coefficient of the Hot Water Tank
                 emissivity_extwall_tank, & ! // Effective External Wall emissivity of the Hot Water Tank
                 conductivity_wall_vessel, & ! // Effective Conductivity of vessels containing DHW in use in Building.
                 conv_coeff_intwall_vessel, & ! // Effective Internal Wall convection coefficient of the Vessels holding DHW in use in Building
                 conv_coeff_extwall_vessel, & ! // Effective Enternal Wall convection coefficient of the Vessels holding DHW in use in Building
                 emissivity_extwall_vessel ! // Effective External Wall emissivity of hot water being used within building
!    /** NOTE THAT LATENT HEAT FLUX RELATING TO HOT WATER USE CURRENTLY NOT IMPLEMENTED **/
!
   REAL(rprc) :: maxheatingpower_water, &
                 heating_efficiency_water
!    /*** END DOMESTIC HOT WATER ***/
!
   REAL(rprc) :: winT, & ! // window transmisivity
                 winA, & ! // window absorptivity
                 winR, & ! // window reflectivity
                 walT, & ! // wall transmisivity
                 walA, & ! // wall absorptivity
                 walR ! // wall reflectivity
!
   REAL(rprc) :: Qtotal_heating, & ! // currently only sensible but this needs to be  split into sensible and latent heat components
                 Qtotal_cooling ! // currently only sensible but this needs to be  split into sensible and latent heat components
!
   REAL(rprc) :: height_building, ratio_window_wall, &
                 thickness_wallroof, thickness_groundfloor, depth_ground, thickness_window, &
                 !    //float height_building, width, depth, ratio_window_wall, thickness_wallroof, thickness_groundfloor, depth_ground, thickness_window;
                 conv_coeff_intwallroof, conv_coeff_indoormass, &
                 conv_coeff_intgroundfloor, conv_coeff_intwindow, &
                 conv_coeff_extwallroof, conv_coeff_extwindow, &
                 conductivity_wallroof, conductivity_groundfloor, &
                 conductivity_window, conductivity_ground, &
                 density_wallroof, density_groundfloor, density_window, &
                 density_indoormass, density_air_ind, &
                 cp_wallroof, cp_groundfloor, cp_window, &
                 cp_indoormass, cp_air_ind, &
                 emissivity_extwallroof, emissivity_intwallroof, &
                 emissivity_indoormass, emissivity_extwindow, emissivity_intwindow, &
                 windowTransmissivity, windowAbsorbtivity, windowReflectivity, &
                 wallTransmisivity, wallAbsorbtivity, wallReflectivity, &
                 BVF_extwall, GVF_extwall, SVF_extwall
!
   REAL(rprc) :: occupants
!
   REAL(rprc) :: metabolic_rate, ratio_metabolic_latent_sensible, &
                 appliance_power_rating
   INTEGER :: appliance_totalnumber
   REAL(rprc) :: appliance_usage_factor, &
                 maxheatingpower_air, heating_efficiency_air, &
                 maxcoolingpower_air, coeff_performance_cooling, &
                 Vair_ind, ventilation_rate, & ! //Fixed at begining to have no natural ventilation. Given in units of volume of air per hour
                 Awallroof, Vwallroof, &
                 Afootprint, Vgroundfloor, &
                 Awindow, Vwindow, &
                 Vindoormass, Aindoormass ! //Assumed internal mass as a cube
!
   REAL(rprc) :: Tair_ind, Tindoormass, Tintwallroof, Textwallroof, &
                 Tintwindow, Textwindow, Tintgroundfloor, Textgroundfloor
   REAL(rprc) :: dTair_ind = 0.0, dTindoormass = 0.0, dTintwallroof = 0.0, &
                 dTextwallroof = 0.0, dTintwindow = 0.0, dTextwindow = 0.0, &
                 dTintgroundfloor = 0.0, dTextgroundfloor = 0.0
!
!    /*** DOMESTIC HOT WATER ***/
   REAL(rprc) :: Qconv_water_to_inttankwall = 0.0, & ! // heat flux to internal wall of hot water tank
                 Qconv_exttankwall_to_indair = 0.0, & ! // convective heat flux to external wall of hot water tank
                 Qlw_net_exttankwall_to_intwallroof = 0.0, & !
                 Qlw_net_exttankwall_to_indoormass = 0.0, & ! // radiative heat flux to external wall of hot water tank
                 Qcond_tankwall = 0.0, & ! // heat flux through wall of hot water tank
                 Qtotal_water_tank, & ! // total heat input into water of hot water tank over simulation, hence do not equate to zero
                 Qconv_water_to_intvesselwall = 0.0, & ! // heat flux to internal wall of vessels holding DHW in use in building
                 Qcond_vesselwall = 0.0, & ! // heat flux through wall of vessels holding DHW in use in building
                 Qconv_extvesselwall_to_indair = 0.0, & ! // convective heat flux to external wall of vessels holding DHW in use in building
                 Qlw_net_extvesselwall_to_wallroof = 0.0, &
                 Qlw_net_extvesselwall_to_indoormass = 0.0, & ! // radiative heat flux to external wall of vessels holding DHW in use in building
                 !                      Qloss_drain = 0.0,                         & ! //Heat loss as water held in use in building drains to sewer
                 Qloss_efficiency_heating_water = 0.0 ! // additional heat release from efficieny losses/gains of heating hot water

   REAL(rprc), INTENT(out) :: Qloss_drain ! // Heat loss as water held in use in building drains to sewer
   REAL(rprc) :: Qtotal_net_water_tank = 0.0, Qtotal_net_intwall_tank = 0.0, &
                 Qtotal_net_extwall_tank = 0.0, Qtotal_net_water_vessel = 0.0, &
                 Qtotal_net_intwall_vessel = 0.0, Qtotal_net_extwall_vessel = 0.0
   REAL(rprc) :: qhwt_timestep = 0.0
!
   REAL(rprc) :: VARatio_water_vessel = 0.0
   REAL(rprc) :: minVwater_vessel
   REAL(rprc) :: weighting_factor_heatcapacity_wallroof
!    /************************************************************/
!    /*** END DOMESTIC HOT WATER ***/
!
   REAL(rprc), DIMENSION(2) :: Ts ! //Heating and Cooling setpoint temperature (K)s, respectively
   REAL(rprc), DIMENSION(2) :: Qm ! //Metabolic heat, sensible(1) and latent(2)
!
   INTEGER :: timestep, resolution
!
   REAL(rprc) :: Qf_ground_timestep = 0.0, &
                 q_heating_timestep = 0.0, &
                 q_cooling_timestep = 0.0
!
   REAL(rprc) :: Qsw_transmitted_window = 0.0, Qsw_absorbed_window = 0.0, Qsw_absorbed_wallroof = 0.0, &
                 Qconv_indair_to_indoormass = 0.0, Qlw_net_intwallroof_to_allotherindoorsurfaces = 0.0, &
                 Qlw_net_intwindow_to_allotherindoorsurfaces = 0.0, Qlw_net_intgroundfloor_to_allotherindoorsurfaces = 0.0
   REAL(rprc) :: Q_appliance = 0.0, Q_ventilation = 0.0, Qconv_indair_to_intwallroof = 0.0, &
                 Qconv_indair_to_intwindow = 0.0, Qconv_indair_to_intgroundfloor = 0.0
   REAL(rprc) :: Qloss_efficiency_heating_air = 0.0, Qcond_wallroof = 0.0, Qcond_window = 0.0, &
                 Qcond_groundfloor = 0.0, Qcond_ground = 0.0
   REAL(rprc) :: Qlw_net_extwallroof_to_outair = 0.0, Qlw_net_extwindow_to_outair = 0.0, &
                 Qconv_extwallroof_to_outair = 0.0, Qconv_extwindow_to_outair = 0.0
   REAL(rprc) :: QS_total = 0.0, QS_fabric = 0.0, QS_air = 0.0
!    //STS - 31/07/2018: Added parameters to return surface fluxes for each timestep.
!    //This allows model user to calculate QfB and Qs externally to the model
!    //and provide a more flexible interface to surface energy balance models.
!
! Output vars
   REAL(rprc), INTENT(inout) :: Qsw_transmitted_window_tstepTotal, &
                                Qsw_absorbed_window_tstepTotal, &
                                Qsw_absorbed_wallroof_tstepTotal, &
                                Qconv_indair_to_indoormass_tstepTotal, &
                                Qlw_net_intwallroof_to_allotherindoorsurfaces_tstepTotal, &
                                Qlw_net_intwindow_to_allotherindoorsurfaces_tstepTotal, &
                                Qlw_net_intgroundfloor_to_allotherindoorsurfaces_tstepTotal
   REAL(rprc), INTENT(inout) :: Q_appliance_tstepTotal, &
                                Q_ventilation_tstepTotal, &
                                Qconv_indair_to_intwallroof_tstepTotal, &
                                Qconv_indair_to_intwindow_tstepTotal, &
                                Qconv_indair_to_intgroundfloor_tstepTotal
   REAL(rprc), INTENT(inout) :: Qloss_efficiency_heating_air_tstepTotal, &
                                Qcond_wallroof_tstepTotal, &
                                Qcond_window_tstepTotal, &
                                Qcond_groundfloor_tstepTotal, &
                                Qcond_ground_tstepTotal
   REAL(rprc), INTENT(inout) :: Qlw_net_extwallroof_to_outair_tstepTotal, &
                                Qlw_net_extwindow_to_outair_tstepTotal, &
                                Qconv_extwallroof_to_outair_tstepTotal, &
                                Qconv_extwindow_to_outair_tstepTotal
   REAL(rprc), INTENT(inout) :: q_cooling_timestepTotal, &
                                qsensible_timestepTotal, &
                                qlatent_timestepTotal
   REAL(rprc), INTENT(inout) :: QS_tstepTotal, QS_fabric_tstepTotal, QS_air_tstepTotal
   REAL(rprc) :: Qmetabolic_sensible = 0.0, Qmetabolic_latent = 0.0
!
   REAL(rprc) :: Qtotal_net_indoormass = 0.0, Qtotal_net_indair = 0.0, &
                 Qtotal_net_intwallroof = 0.0, Qtotal_net_extwallroof = 0.0, &
                 Qtotal_net_intwindow = 0.0, Qtotal_net_extwindow = 0.0, &
                 Qtotal_net_intgroundfloor = 0.0, Qtotal_net_extgroundfloor = 0.0
!
!
!
! Output cleaning
!
   Qsw_transmitted_window_tstepTotal = 0.0
   Qsw_absorbed_window_tstepTotal = 0.0
   Qsw_absorbed_wallroof_tstepTotal = 0.0
   Qconv_indair_to_indoormass_tstepTotal = 0.0
   Qlw_net_intwallroof_to_allotherindoorsurfaces_tstepTotal = 0.0
   Qlw_net_intwindow_to_allotherindoorsurfaces_tstepTotal = 0.0
   Qlw_net_intgroundfloor_to_allotherindoorsurfaces_tstepTotal = 0.0
   Q_appliance_tstepTotal = 0.0
   Q_ventilation_tstepTotal = 0.0
   Qconv_indair_to_intwallroof_tstepTotal = 0.0
   Qconv_indair_to_intwindow_tstepTotal = 0.0
   Qconv_indair_to_intgroundfloor_tstepTotal = 0.0
   Qloss_efficiency_heating_air_tstepTotal = 0.0
   Qcond_wallroof_tstepTotal = 0.0
   Qcond_window_tstepTotal = 0.0
   Qcond_groundfloor_tstepTotal = 0.0
   Qcond_ground_tstepTotal = 0.0
   Qlw_net_extwallroof_to_outair_tstepTotal = 0.0
   Qlw_net_extwindow_to_outair_tstepTotal = 0.0
   Qconv_extwallroof_to_outair_tstepTotal = 0.0
   Qconv_extwindow_to_outair_tstepTotal = 0.0
   q_cooling_timestepTotal = 0.0
   qsensible_timestepTotal = 0.0
   qlatent_timestepTotal = 0.0
   QS_tstepTotal = 0.0
   QS_fabric_tstepTotal = 0.0
   QS_air_tstepTotal = 0.0
!
!
!
!
! Simulation starts
!
!    //Used to recalculate Area of DHW in use
   IF (Awater_vessel > 0.0) THEN
      VARatio_water_vessel = Vwater_vessel/Awater_vessel
   END IF
!
!    if ((timestep % resolution) == 0) {
!        for (int i=0;i<(timestep/resolution);i++) {
   IF (MOD(timestep, resolution) == 0) THEN
      looptime: DO i = 1, INT(timestep/resolution), 1
!
         Qsw_transmitted_window = windowInsolation(Qsw_dn_extwall, winT, Awindow)
         Qsw_absorbed_window = windowInsolation(Qsw_dn_extwall, winA, Awindow)
!            // Awallroof excludes windows and includes floor area
         Qsw_absorbed_wallroof = &
            wallInsolation(Qsw_dn_extwall, walA, Awallroof - Afootprint) + &
            wallInsolation(Qsw_dn_extroof, walA, Afootprint) !//separate the wall and roof
!//            printf("Qconv_indair_to_indoormass: %f  Tindoormass: %f  Tair_ind: %f  ", Qconv_indair_to_indoormass, Tindoormass, Tair_ind);
         Qconv_indair_to_indoormass = internalConvectionHeatTransfer(conv_coeff_indoormass, Aindoormass, Tindoormass, Tair_ind)
!//            printf("Qconv_indair_to_indoormass: %f  Tindoormass: %f  Tair_ind: %f \n", Qconv_indair_to_indoormass, Tindoormass, Tair_ind);
         Qlw_net_intwallroof_to_allotherindoorsurfaces = indoorRadiativeHeatTransfer() ! //  for wall internal radiative exchange
         Qlw_net_intwindow_to_allotherindoorsurfaces = Qlw_net_intwallroof_to_allotherindoorsurfaces ! //  for window internal radiative exchange - TODO: currently no distinction in internal radiative exchanges
         Qlw_net_intgroundfloor_to_allotherindoorsurfaces = Qlw_net_intwallroof_to_allotherindoorsurfaces ! //  for ground floor internal radiative exchange - TODO: currently no distinction in internal radiative exchanges
!//
         Q_appliance = &
            internalApplianceGains(appliance_power_rating, appliance_usage_factor, appliance_totalnumber)
         Q_ventilation = &
            ventilationHeatTransfer(density_air_ind, cp_air_ind, ventilation_rate, Tair_out, Tair_ind)
         Qconv_indair_to_intwallroof = &
            indoorConvectionHeatTransfer(conv_coeff_intwallroof, Awallroof, Tintwallroof, Tair_ind)
         Qconv_indair_to_intwindow = &
            indoorConvectionHeatTransfer(conv_coeff_intwindow, Awindow, Tintwindow, Tair_ind)
         Qconv_indair_to_intgroundfloor = &
            indoorConvectionHeatTransfer(conv_coeff_intgroundfloor, Afootprint, Tintgroundfloor, Tair_ind)
!//
         q_heating_timestep = heating(Ts(1), Tair_ind, heating_efficiency_air, maxheatingpower_air)
         q_cooling_timestep = cooling(Ts(2), Tair_ind, coeff_performance_cooling, maxcoolingpower_air)

         !internalOccupancyGains(occupants, metabolic_rate, ratio_metabolic_latent_sensible, Qmetabolic_sensible, Qmetabolic_latent)
         Qm = internalOccupancyGains(occupants, metabolic_rate, ratio_metabolic_latent_sensible)
!
         Qmetabolic_sensible = Qm(1)
         Qmetabolic_latent = Qm(2)
!
         Qloss_efficiency_heating_air = &
            additionalSystemHeatingEnergy(q_heating_timestep, heating_efficiency_air)
         Qcond_wallroof = &
            wallConduction(conductivity_wallroof, Awallroof, Tintwallroof, Textwallroof, thickness_wallroof)
         Qcond_window = &
            windowConduction(conductivity_window, Awindow, Tintwindow, Textwindow, thickness_window)
         Qcond_groundfloor = &
            wallConduction(conductivity_groundfloor, Afootprint, Tintgroundfloor, Textgroundfloor, thickness_groundfloor)
         Qcond_ground = &
            wallConduction(conductivity_ground, Afootprint, Textgroundfloor, Tground_deep, depth_ground) ! ; // conduction from ground floor to external ground - depth of the ground can be set (depth_ground) and ground temperature should be determined accordingly..
         ! //add the longwave radiation between sky and external envelope; Assume surrounding surface and ground surface temperature is the same (e.g. assumed outdoor air temperature as in EnergyPlus)
         ! // Qlw_net_extwallroof_to_outair = outdoorRadiativeHeatTransfer(BVF_extwall, Awallroof, emissivity_extwallroof, Textwallroof, Tsurf)+outdoorRadiativeHeatTransfer(SVF_extwall, Awallroof, emissivity_extwallroof, Textwallroof, Tsky);
         ! // Qlw_net_extwindow_to_outair = outdoorRadiativeHeatTransfer(BVF_extwall, Awindow, emissivity_extwindow, Textwindow, Tsurf)+outdoorRadiativeHeatTransfer(SVF_extwall, Awindow, emissivity_extwindow, Textwindow, Tsky);
         ! // call outdoorRadiativeHeatTransfer with LW instead of temp
         Qlw_net_extwallroof_to_outair = &
            lwoutdoorRadiativeHeatTransfer &
            (Awallroof, emissivity_extwallroof, Textwallroof, &
             ((Qlw_dn_extwall*(Awallroof - Afootprint)) + (Qlw_dn_extroof*Afootprint))/Awallroof)
         Qlw_net_extwindow_to_outair = lwoutdoorRadiativeHeatTransfer(Awindow, emissivity_extwindow, Textwindow, Qlw_dn_extwall)
         Qconv_extwallroof_to_outair = outdoorConvectionHeatTransfer(conv_coeff_extwallroof, Awallroof, Textwallroof, Tair_out)
         Qconv_extwindow_to_outair = outdoorConvectionHeatTransfer(conv_coeff_extwindow, Awindow, Textwindow, Tair_out)

!
!            /**************************/
!            /*** DOMESTIC HOT WATER ***/
         ifVwater_tank: IF (Vwater_tank > 0.0) THEN
            ! // convective heat flux to internal wall of hot water tank
            Qconv_water_to_inttankwall = &
               indoorConvectionHeatTransfer &
               (conv_coeff_intwall_tank, Asurf_tank, Tintwall_tank, Twater_tank)

            ! // heat flux by conduction through wall of hot water tank
            Qcond_tankwall = &
               wallConduction &
               (conductivity_wall_tank, Asurf_tank, Tintwall_tank, Textwall_tank, thickness_tankwall)

            ! // convective heat flux for external wall of hot water tank
            Qconv_exttankwall_to_indair = &
               outdoorConvectionHeatTransfer &
               (conv_coeff_extwall_tank, Asurf_tank, Textwall_tank, Tair_ind)
            ! // radiative heat flux for external wall of hot water tank
            ! //TODO: Should expand to consider windows and floor as well.

            Qlw_net_exttankwall_to_intwallroof = &
               outdoorRadiativeHeatTransfer &
               (BVF_tank, Asurf_tank, emissivity_extwall_tank, Textwall_tank, Tintwallroof) ! // to building walls
            Qlw_net_exttankwall_to_indoormass = &
               outdoorRadiativeHeatTransfer &
               (MVF_tank, Asurf_tank, emissivity_extwall_tank, Textwall_tank, Tindoormass) ! // to internal mass

            ! // heat input into water of hot water tank
            qhwt_timestep = &
               heating &
               (setTwater_tank, Twater_tank, heating_efficiency_water, maxheatingpower_water)

            ! //Heat release from hot water heating due to efficiency losses
            Qloss_efficiency_heating_water = &
               additionalSystemHeatingEnergy(qhwt_timestep, heating_efficiency_water)
!
         END IF ifVwater_tank
!
!
!
!
         ifVwater_vessel: IF (Vwater_vessel > 0.0) THEN
!
            ! // heat flux to internal wall of vessels holding DHW in use in building
            Qconv_water_to_intvesselwall = &
               indoorConvectionHeatTransfer &
               (conv_coeff_intwall_vessel, Awater_vessel, Tintwall_vessel, Twater_vessel)

            ! // heat flux by conduction through wall of vessels holding DHW in use in building
            Qcond_vesselwall = &
               wallConduction &
               (conductivity_wall_vessel, Awater_vessel, Tintwall_vessel, Textwall_vessel, thickness_wall_vessel)

            ! // convective heat flux to external wall of vessels holding DHW in use in building
            Qconv_extvesselwall_to_indair = &
               outdoorConvectionHeatTransfer &
               (conv_coeff_extwall_vessel, Awater_vessel, Textwall_vessel, Tair_ind)
            ! // radiative heat flux to external wall of vessels holding DHW in use in building
            ! // TODO: Should expand to consider windows and floor as well.
            Qlw_net_extvesselwall_to_wallroof = &
               outdoorRadiativeHeatTransfer &
               (BVF_tank, Awater_vessel, emissivity_extwall_vessel, Textwall_vessel, Tintwallroof)
            Qlw_net_extvesselwall_to_indoormass = &
               outdoorRadiativeHeatTransfer &
               (MVF_tank, Awater_vessel, emissivity_extwall_vessel, Textwall_vessel, Tindoormass)

            ! //Heat transfer due to use and replacement of water
            ! //qhwt_v = waterUseHeatTransfer(density_water, cp_water, flowrate_water_supply, Tincomingwater_tank, Twater_tank)
!
         ELSEIF (Vwater_vessel == minVwater_vessel .AND. &
                 flowrate_water_supply < flowrate_water_drain) THEN
!
            ! //Set Drain Flow rate to be same as usage flow rate to avoid hot water storage going below the set minimum threshold (minVwater_vessel)
            flowrate_water_drain = flowrate_water_supply
!
         END IF ifVwater_vessel
!
!
!
!
!            //TODO: Need to consider the latent component of heat transfer for the DHW in use here also.

!            /************************************************************/
!            // Need to calculate the temperature change in the hot water tank due to energy flux
         Qtotal_net_water_tank = qhwt_timestep - Qconv_water_to_inttankwall
!            /************************************************************/
!
!            /************************************************************/
!            // Need to calculate the temperature change in the hot water tank internal walls to energy flux
         Qtotal_net_intwall_tank = Qconv_water_to_inttankwall - Qcond_tankwall
!            /************************************************************/
!
!            /************************************************************/
!            // Need to calculate the temperature change in the hot water tank external walls to energy flux
         Qtotal_net_extwall_tank = &
            Qcond_tankwall - Qconv_exttankwall_to_indair - &
            Qlw_net_exttankwall_to_intwallroof - Qlw_net_exttankwall_to_indoormass
!            /************************************************************/
!
!            /************************************************************/
!            // Need to calculate the temperature change in the DHW vessels (i.e. in use hot water) due to energy flux
         Qtotal_net_water_vessel = -Qconv_water_to_intvesselwall
!            /************************************************************/
!
!            /************************************************************/
!            // Need to calculate the temperature change in tthe DHW vessels (i.e. in use hot water) internal walls to energy flux
         Qtotal_net_intwall_vessel = Qconv_water_to_intvesselwall - Qcond_vesselwall
!            /************************************************************/

!            /************************************************************/
!            // Need to calculate the temperature change in the hot water tank external walls to energy flux
         Qtotal_net_extwall_vessel = &
            Qcond_vesselwall - Qconv_extvesselwall_to_indair - &
            Qlw_net_extvesselwall_to_wallroof - Qlw_net_extvesselwall_to_indoormass
!            /************************************************************/

!            /*** END DOMESTIC HOT WATER ***/
!            /******************************/
!
!            /************************************************************/
!            // Need to calculate the temperature change in the internal mass object due to energy flux, given its heat capacity
         Qtotal_net_indoormass = &
            Qsw_transmitted_window + Qconv_indair_to_indoormass + &
            Qlw_net_intwallroof_to_allotherindoorsurfaces + &
            Qlw_net_exttankwall_to_indoormass + Qlw_net_extvesselwall_to_indoormass
!
!            /************************************************************/
!
!            /************************************************************/
!            // Need to calculate the temperature change in the internal volume of air due to energy flux to/from internal mass object AND to/from internal walls.
!            // and to/from hot water tanks and to/from the DHW held in use in the building.
         Qtotal_net_indair = &
            Q_appliance + Qmetabolic_sensible + Q_ventilation + &
            q_heating_timestep - q_cooling_timestep - Qconv_indair_to_indoormass - &
            Qlw_net_intwallroof_to_allotherindoorsurfaces - Qconv_indair_to_intwallroof - &
            Qconv_indair_to_intwindow - Qconv_indair_to_intgroundfloor + &
            Qloss_efficiency_heating_air + Qconv_exttankwall_to_indair + &
            Qconv_extvesselwall_to_indair + Qloss_efficiency_heating_water
!
!            // TODO: Have not yet considered the latent heat component from occupancy gains!!
!
!            /************************************************************/
!
!            /************************************************************/
!            // Need to calculate the temperature change of the internal wall surface due to internal heat exchanges and conduction through wall. Need an internal wall thermal mass also.
         Qtotal_net_intwallroof = &
            Qconv_indair_to_intwallroof - Qcond_wallroof - &
            Qlw_net_intwallroof_to_allotherindoorsurfaces + &
            Qlw_net_exttankwall_to_intwallroof + Qlw_net_extvesselwall_to_wallroof
!
!            /************************************************************/
!
!            /************************************************************/
!            // Need to calculate the temperature change of the external wall surface due to the conduction through the wall as well as wall surface exchanges with outside environment. Need an external wall thermal mass also.
         Qtotal_net_extwallroof = &
            Qcond_wallroof + Qsw_absorbed_wallroof - &
            Qlw_net_extwallroof_to_outair - Qconv_extwallroof_to_outair

!            /************************************************************/
!
!            /************************************************************/
!            // Need to calculate the temperature change of the internal window surface due to internal heat exchanges and conduction through wall. Need an internal window thermal mass also.
         Qtotal_net_intwindow = &
            Qconv_indair_to_intwindow - Qcond_window - &
            Qlw_net_intwindow_to_allotherindoorsurfaces

!            /************************************************************/
!
!            /************************************************************/
!            // Need to calculate the temperature change of the external window surface due to the conduction through the window as well as window surface exchanges with outside environment. Need an external window thermal mass also.
         Qtotal_net_extwindow = &
            Qcond_window + Qsw_absorbed_window - &
            Qlw_net_extwindow_to_outair - Qconv_extwindow_to_outair
!
!            /************************************************************/
!
!            /************************************************************/
!            // Need to calculate the temperature change of the internal ground floor surface due to internal heat exchanges and conduction through floor. Need an internal floor thermal mass also.
         Qtotal_net_intgroundfloor = &
            Qconv_indair_to_intgroundfloor - Qcond_groundfloor - &
            Qlw_net_intgroundfloor_to_allotherindoorsurfaces

!            /************************************************************/
!
!            /************************************************************/
!            // Need to calculate the temperature change of the external ground floor surface due to the conduction through the floor as well as surface exchanges with outside ground environment. Need an external wall thermal mass also.
         Qtotal_net_extgroundfloor = Qcond_groundfloor - Qcond_ground

!            // Accumulate the heat storage flux by wall/roof, window, floor, internal mass and air
         QS_total = &
            Qtotal_net_extwallroof + Qtotal_net_intwallroof + &
            Qtotal_net_extwindow + Qtotal_net_intwindow + &
            Qtotal_net_extgroundfloor + Qtotal_net_intgroundfloor + &
            Qtotal_net_indoormass + Qtotal_net_indair
!
         QS_fabric = &
            Qtotal_net_extwallroof + Qtotal_net_intwallroof + Qtotal_net_extwindow + &
            Qtotal_net_intwindow + Qtotal_net_extgroundfloor + Qtotal_net_intgroundfloor + &
            Qtotal_net_indoormass
!
         QS_air = Qtotal_net_indair
!            /************************************************************/
!
!            /************************************************************/
!            // Detected Qf for SUEWS will be the outside wall and window heat flux, ventilation losses, and any additional HVAC system heat ejection related to system COP/efficiency.
!            // TODO: Consider Heat Storage Flux in this calculation. Where these fluxes are negative they represent the building absorbing heat from outside. This is part of Storage heat flux. There is also a question of how (or even if you can)  separate storage flux from QfB for solar passive gains.
!            //if (Qlw_net_extwallroof_to_outair < 0) Qlw_net_extwallroof_to_outair=0;  These lines are deleted, negatiev fluxes could happen, indicating building absorbs heat from outdoor environment
!            //if (Qlw_net_extwindow_to_outair < 0) Qlw_net_extwindow_to_outair=0;
!            //if (qwoc < 0) qwoc=0;
!            //if (Qconv_extwindow_to_outair < 0) Qconv_extwindow_to_outair=0;
!            //if (Q_ventilation > 0) Q_ventilation=0;
!
         Qf_ground_timestep = Qcond_ground*resolution
!
!            /************************************************************/
!
!            /************************************************************/
!            // STS - 31/0718: Adds time resolution heat flux to all building Energy Exchanges
!            // for building model timestep. Allows for calculating QfB and
!            // Qs outside of building energy model.
         Qsw_transmitted_window_tstepTotal = &
            Qsw_transmitted_window_tstepTotal + Qsw_transmitted_window*resolution
!
         Qsw_absorbed_window_tstepTotal = &
            Qsw_absorbed_window_tstepTotal + Qsw_absorbed_window*resolution
!
         Qsw_absorbed_wallroof_tstepTotal = &
            Qsw_absorbed_wallroof_tstepTotal + Qsw_absorbed_wallroof*resolution
!
         Qconv_indair_to_indoormass_tstepTotal = &
            Qconv_indair_to_indoormass_tstepTotal + Qconv_indair_to_indoormass*resolution
!
         Qlw_net_intwallroof_to_allotherindoorsurfaces_tstepTotal = &
            Qlw_net_intwallroof_to_allotherindoorsurfaces_tstepTotal + &
            Qlw_net_intwallroof_to_allotherindoorsurfaces*resolution
!
         Qlw_net_intwindow_to_allotherindoorsurfaces_tstepTotal = &
            Qlw_net_intwindow_to_allotherindoorsurfaces_tstepTotal + &
            Qlw_net_intwindow_to_allotherindoorsurfaces*resolution
!
         Qlw_net_intgroundfloor_to_allotherindoorsurfaces_tstepTotal = &
            Qlw_net_intgroundfloor_to_allotherindoorsurfaces_tstepTotal + &
            Qlw_net_intgroundfloor_to_allotherindoorsurfaces*resolution
!
         Q_appliance_tstepTotal = Q_appliance_tstepTotal + Q_appliance*resolution
!
         Q_ventilation_tstepTotal = Q_ventilation_tstepTotal + Q_ventilation*resolution
!
         Qconv_indair_to_intwallroof_tstepTotal = &
            Qconv_indair_to_intwallroof_tstepTotal + &
            Qconv_indair_to_intwallroof*resolution
!
         Qconv_indair_to_intwindow_tstepTotal = &
            Qconv_indair_to_intwindow_tstepTotal + Qconv_indair_to_intwindow*resolution
!
         Qconv_indair_to_intgroundfloor_tstepTotal = &
            Qconv_indair_to_intgroundfloor_tstepTotal + Qconv_indair_to_intgroundfloor*resolution

         Qloss_efficiency_heating_air_tstepTotal = &
            Qloss_efficiency_heating_air_tstepTotal + Qloss_efficiency_heating_air*resolution

         Qcond_wallroof_tstepTotal = Qcond_wallroof_tstepTotal + Qcond_wallroof*resolution

         Qcond_window_tstepTotal = Qcond_window_tstepTotal + Qcond_window*resolution

         Qcond_groundfloor_tstepTotal = Qcond_groundfloor_tstepTotal + Qcond_groundfloor*resolution

         Qcond_ground_tstepTotal = Qcond_ground_tstepTotal + Qcond_ground*resolution

         Qlw_net_extwallroof_to_outair_tstepTotal = &
            Qlw_net_extwallroof_to_outair_tstepTotal + Qlw_net_extwallroof_to_outair*resolution

         Qlw_net_extwindow_to_outair_tstepTotal = &
            Qlw_net_extwindow_to_outair_tstepTotal + Qlw_net_extwindow_to_outair*resolution

         Qconv_extwallroof_to_outair_tstepTotal = &
            Qconv_extwallroof_to_outair_tstepTotal + Qconv_extwallroof_to_outair*resolution

         Qconv_extwindow_to_outair_tstepTotal = &
            Qconv_extwindow_to_outair_tstepTotal + Qconv_extwindow_to_outair*resolution

         q_cooling_timestepTotal = &
            q_cooling_timestepTotal + &
            (q_cooling_timestep + additionalSystemCoolingEnergy(q_cooling_timestep, coeff_performance_cooling))*resolution

         qsensible_timestepTotal = qsensible_timestepTotal + Qmetabolic_sensible*resolution

         qlatent_timestepTotal = qlatent_timestepTotal + Qmetabolic_latent*resolution
!            /************************************************************/
!            //Adds timestep of heat storage flux
         QS_tstepTotal = QS_tstepTotal + QS_total*resolution
         QS_fabric_tstepTotal = QS_fabric_tstepTotal + QS_fabric*resolution
         QS_air_tstepTotal = QS_air_tstepTotal + QS_air*resolution
!            /************************************************************/
!            // Adds timestep heating/cooling to overall heating/cooling for building model
         Qtotal_heating = Qtotal_heating + (q_heating_timestep*resolution)
         Qtotal_cooling = Qtotal_cooling + (q_cooling_timestep*resolution)
!
!            /***** DOMESTIC HOT WATER HEATING *****/
         Qtotal_water_tank = Qtotal_water_tank + (qhwt_timestep*resolution)
!            /**************************************/
!
!            /************************************************************/
!
!            /*******************************************************************/
!            //Building temperature changes calculated for each lumped component
!            /*******************************************************************/
!            /************************************************************/
!            // Temperature Changes calculated for next timestep
!
!            /****************************/
!            /**** DOMESTIC HOT WATER ****/
!
!            // temperature (K) of DHW in use in Building due to heat transfer to building
         IF (Vwater_vessel > 0.0) THEN
            dTwater_vessel = &
               (Qtotal_net_water_vessel/(density_water*cp_water)*Vwater_vessel)*resolution

            Twater_vessel = Twater_vessel + dTwater_vessel
         END IF
!
!            //DHW "vessel" Internal Wall surface temperature (K)
         IF (Vwall_vessel > 0.0) THEN
            dTintwall_vessel = &
               (Qtotal_net_intwall_vessel/((density_wall_vessel*cp_wall_vessel)*(Vwall_vessel/2)))*resolution
            Tintwall_vessel = Tintwall_vessel + dTintwall_vessel

!            //DHW "vessel" External Wall surface temperature (K)
            dTextwall_vessel = &
               (Qtotal_net_extwall_vessel/((density_wall_vessel*cp_wall_vessel)*(Vwall_vessel/2)))*resolution
            Textwall_vessel = Textwall_vessel + dTextwall_vessel
         END IF
!
!            //Heat transfer to sewer/drain based on water in building going to drain.
         Qloss_drain = &
            waterUseEnergyLossToDrains(density_water, cp_water, flowrate_water_drain, Twater_vessel, resolution)
!
!            //Need to recalculate the volume of DHW in use in building before calculating the temperature (K) of DHW in use.
         dVwater_vessel = (flowrate_water_supply - flowrate_water_drain)*resolution
         Vwater_vessel = Vwater_vessel + dVwater_vessel
!
!            //Avoid going below a given minimum volume
         IF (Vwater_vessel < minVwater_vessel) THEN
            Vwater_vessel = minVwater_vessel
         END IF
!
!            //Need to recalculate the temperature after mixing of water
         Twater_vessel = &
            (((flowrate_water_supply*resolution)*Twater_tank) + &
             ((Vwater_vessel - (flowrate_water_supply*resolution))*Twater_vessel))/Vwater_vessel
!
!            /**********/
!            //Recalculate DHW vessel surface area and wall volume based on new volume and maintaining the previous
         IF (Vwater_vessel > 0.0) THEN ! //Checks that Volume isn't zero
            Awater_vessel = Vwater_vessel/VARatio_water_vessel
         ELSE ! // if Volume is zero it makes the area also zero
            Awater_vessel = 0.0
         END IF
         Vwall_vessel = Awater_vessel*thickness_wall_vessel
!            /**********/
!
!            //Hot Water Tank water temperature (K)
         IF (Vwater_tank > 0.0) THEN
            dTwater_tank = (Qtotal_net_water_tank/((density_water*cp_water)*Vwater_tank))*resolution !//(Q_hwt/((density_water*cp_water)*Vwater_tank))*resolution ! // resolution in seconds
            Twater_tank = Twater_tank + dTwater_tank
!//                write(*,*)"HWT Water Temperature: %f, dTwt: %f, Heating Q_hwt_timestep: %f \n", Twater_tank, dTwt, qhwt_timestep
         END IF
!
!            // Hot Water Tank Internal Wall surface temperature (K)
         dTintwall_tank = &
            (Qtotal_net_intwall_tank/((density_wall_tank*cp_wall_tank)*(Vwall_tank/2)))*resolution
         Tintwall_tank = Tintwall_tank + dTintwall_tank
!
!            // Hot Water Tank External Wall surface temperature (K)
         dTextwall_tank = &
            (Qtotal_net_extwall_tank/((density_wall_tank*cp_wall_tank)*(Vwall_tank/2)))*resolution
         Textwall_tank = Textwall_tank + dTextwall_tank
!
!            //Need to recalculate the volume of water in hot water tank before calculating the temperature (K) after mixing with mains water
!            //NOTE: Currently not implemented as the water tank volume is considered constant at all times.
!            //dVwt = (flowrate_water_supply - flowrate_water_supply)*resolution;
!            //Vwater_tank = Vwater_tank + dVwt;
!
!            //Need to recalculate the temperature after mixing of mains water with hot water remaining in the tank
         Twater_tank = &
            (((flowrate_water_supply*resolution)*Tincomingwater_tank) + &
             ((Vwater_tank - (flowrate_water_supply*resolution))*Twater_tank))/Vwater_tank
!
!            /** END DOMESTIC HOT WATER **/
!            /****************************/
!
!
!            // Indoor thermal mass temperature (K)
         dTindoormass = (Qtotal_net_indoormass/((density_indoormass*cp_indoormass)*Vindoormass))*resolution ! // resolution in seconds
         Tindoormass = Tindoormass + dTindoormass
!
!            // Indoor air temperature (K)
         dTair_ind = (Qtotal_net_indair/((density_air_ind*cp_air_ind)*Vair_ind))*resolution ! // resolution in seconds
         Tair_ind = Tair_ind + dTair_ind
!
!            // print "dTi: " + str(dTi)
!            // print "Tair_ind: " + str(self.Tair_ind)
!            // print "Qtotal_net_indair: " + str(Qtotal_net_indair)
!            // print "q_heating_timestep: " + str(q_heating_timestep)
!
!            // Internal wall surface temperature (K), use x1 to split heat capacity, impacting surface temperature change with time
         dTintwallroof = &
            (Qtotal_net_intwallroof/((density_wallroof*cp_wallroof)* &
                                     (Vwallroof*(1 - weighting_factor_heatcapacity_wallroof))))*resolution ! // resolution in seconds
         Tintwallroof = Tintwallroof + dTintwallroof
!
!            // print "Tintwallroof: " + str(self.Tintwallroof)
!
!            // External wall surface temperature (K)
         dTextwallroof = &
            (Qtotal_net_extwallroof/((density_wallroof*cp_wallroof)* &
                                     (Vwallroof*weighting_factor_heatcapacity_wallroof)))*resolution !  // resolution in seconds
         Textwallroof = Textwallroof + dTextwallroof
!
!            // Internal window surface temperature (K)
         dTintwindow = (Qtotal_net_intwindow/((density_window*cp_window)*(Vwindow/2)))*resolution ! // resolution in seconds
         Tintwindow = Tintwindow + dTintwindow
!
!            // External window surface temperture
         dTextwindow = (Qtotal_net_extwindow/((density_window*cp_window)*(Vwindow/2)))*resolution ! // resolution in seconds
         Textwindow = Textwindow + dTextwindow
!
!            // Internal ground floor surface temperature (K)
         dTintgroundfloor = &
            (Qtotal_net_intgroundfloor/((density_groundfloor*cp_groundfloor)*(Vgroundfloor/2)))* &
            resolution ! // resolution in seconds
         Tintgroundfloor = Tintgroundfloor + dTintgroundfloor
!
!            // External ground floor surface temperature (K)
         dTextgroundfloor = &
            (Qtotal_net_extgroundfloor/((density_groundfloor*cp_groundfloor)*(Vgroundfloor/2)))* &
            resolution !  // resolution in seconds
         Textgroundfloor = Textgroundfloor + dTextgroundfloor
!            /************************************************************/

      END DO looptime
   ELSE !iftimestepresolution
!        printf("Timestep: %i not equally divisible by given resolution: %i.\n", timestep, resolution)
   END IF
!
!
!
END SUBROUTINE tstep
!
!
!
!
SUBROUTINE reinitialiseTemperatures
END SUBROUTINE reinitialiseTemperatures
!
!
!
!
SUBROUTINE readnml(fnml, self)
!
   USE modulestebbsprecision
   USE modulestebbs, ONLY: LBM
!
   IMPLICIT NONE
!
   TYPE(LBM) :: self
   CHARACTER(len=256), INTENT(in) :: fnml
!
   CHARACTER(len=256) :: BuildingType, BuildingName
   
   INTEGER :: ios
   CHARACTER(LEN=256) :: fnml_trimmed

   REAL(rprc) :: &
      Height, &
      FootprintArea, &
      RatioInternalVolume, &
      GroundDepth, &
      !  ratio_window_wall,                             &
      WWR, &
      WallThickness, &
      FloorThickness, &
      WindowThickness, &
      WallInternalConvectionCoefficient, &
      InternalMassConvectionCoefficient, &
      FloorInternalConvectionCoefficient, &
      WindowInternalConvectionCoefficient, &
      WallExternalConvectionCoefficient, &
      WindowExternalConvectionCoefficient, &
      WallEffectiveConductivity, &
      GroundFloorEffectiveConductivity, &
      WindowEffectiveConductivity, &
      ExternalGroundConductivity, &
      WallDensity, &
      Wallx1, &
      WallExternalArea, &
      GroundFloorDensity, &
      WindowDensity, &
      InternalMassDensity, &
      IndoorAirDensity, &
      WallCp, &
      GroundFloorCp, &
      WindowCp, &
      InternalMassCp, &
      IndoorAirCp, &
      WallExternalEmissivity, &
      WallInternalEmissivity, &
      InternalMassEmissivity, &
      WindowExternalEmissivity, &
      WindowInternalEmissivity, &
      WindowTransmissivity, &
      WindowAbsorbtivity, &
      WindowReflectivity, &
      WallTransmissivity, &
      WallAbsorbtivity, &
      WallReflectivity, &
      WallBuildingViewFactor, &
      WallGroundViewFactor, &
      WallSkyViewFactor, &
      occupants, &
      MetabolicRate, &
      ApplianceRating, &
      LatentSensibleRatio, &
      appliance_power_rating, &
      TotalNumberofAppliances, &
      ApplianceUsageFactor, &
      MaxHeatingPower, &
      HeatingSystemEfficiency, &
      MaxCoolingPower, &
      CoolingSystemCOP, &
      AirVolume, &
      VentilationRate, &
      WallArea, &
      WallVolume, &
      FloorArea, &
      FloorVolume, &
      WindowArea, &
      WindowVolume, &
      InternalMassVolume, &
      InternalMassArea, &
      IndoorAirStartTemperature, &
      IndoorMassStartTemperature, &
      WallIndoorSurfaceTemperature, &
      WallOutdoorSurfaceTemperature, &
      WindowIndoorSurfaceTemperature, &
      WindowOutdoorSurfaceTemperature, &
      GroundFloorIndoorSurfaceTemperature, &
      GroundFloorOutdoorSurfaceTemperature, &
      HeatingSetpointTemperature, &
      CoolingSetpointTemperature, &
      WaterTankTemperature, &
      InternalWallWaterTankTemperature, &
      ExternalWallWaterTankTemperature, &
      WaterTankWallThickness, &
      MainsWaterTemperature, &
      WaterTankWaterVolume, &
      WaterTankSurfaceArea, &
      HotWaterTankWallVolume, &
      HotWaterHeatingSetpointTemperature, &
      DomesticHotWaterTemperatureInUseInBuilding, &
      InternalWallDHWVesselTemperature, &
      ExternalWallDHWVesselTemperature, &
      DHWVesselWallThickness, &
      DHWWaterVolume, &
      DHWSurfaceArea, &
      DHWVesselWallVolume, &
      DHWVesselEmissivity, &
      HotWaterFlowRate, &
      DHWDrainFlowRate, &
      DHWSpecificHeatCapacity, &
      HotWaterTankSpecificHeatCapacity, &
      DHWVesselSpecificHeatCapacity, &
      DHWDensity, &
      HotWaterTankWallDensity, &
      DHWVesselDensity, &
      HotWaterTankBuildingWallViewFactor, &
      HotWaterTankInternalMassViewFactor, &
      HotWaterTankWallConductivity, &
      HotWaterTankInternalWallConvectionCoefficient, &
      HotWaterTankExternalWallConvectionCoefficient, &
      HotWaterTankWallEmissivity, &
      DHWVesselWallConductivity, &
      DHWVesselInternalWallConvectionCoefficient, &
      DHWVesselExternalWallConvectionCoefficient, &
      DHWVesselWallEmissivity, &
      MaximumHotWaterHeatingPower, &
      HotWaterHeatingEfficiency, &
      MinimumVolumeOfDHWinUse
!

   NAMELIST /specification/ &
      BuildingType, &
      BuildingName, &
      Height, &
      FootprintArea, &
      WallExternalArea, &
      WWR, &
      RatioInternalVolume, &
      WallThickness, &
      WallEffectiveConductivity, &
      WallDensity, &
      WallCp, &
      Wallx1, &
      FloorThickness, &
      GroundFloorEffectiveConductivity, &
      GroundFloorDensity, &
      GroundFloorCp, &
      GroundDepth, &
      ExternalGroundConductivity, &
      WindowThickness, &
      WindowEffectiveConductivity, &
      WindowDensity, &
      WindowCp, &
      InternalMassDensity, &
      InternalMassCp, &
      IndoorAirDensity, &
      IndoorAirCp, &
      WallInternalConvectionCoefficient, &
      InternalMassConvectionCoefficient, &
      FloorInternalConvectionCoefficient, &
      WindowInternalConvectionCoefficient, &
      WallExternalConvectionCoefficient, &
      WindowExternalConvectionCoefficient, &
      WallExternalEmissivity, &
      WallInternalEmissivity, &
      InternalMassEmissivity, &
      WindowExternalEmissivity, &
      WindowInternalEmissivity, &
      WindowTransmissivity, &
      WindowAbsorbtivity, &
      WindowReflectivity, &
      WallTransmissivity, &
      WallAbsorbtivity, &
      WallReflectivity, &
      WallBuildingViewFactor, &
      WallGroundViewFactor, &
      WallSkyViewFactor, &
      Occupants, &
      MetabolicRate, &
      LatentSensibleRatio, &
      ApplianceRating, &
      TotalNumberofAppliances, &
      ApplianceUsageFactor, &
      MaxHeatingPower, &
      HeatingSystemEfficiency, &
      MaxCoolingPower, &
      CoolingSystemCOP, &
      VentilationRate, &
      IndoorAirStartTemperature, &
      IndoorMassStartTemperature, &
      WallIndoorSurfaceTemperature, &
      WallOutdoorSurfaceTemperature, &
      WindowIndoorSurfaceTemperature, &
      WindowOutdoorSurfaceTemperature, &
      GroundFloorIndoorSurfaceTemperature, &
      GroundFloorOutdoorSurfaceTemperature, &
      HeatingSetpointTemperature, &
      CoolingSetpointTemperature, &
      WaterTankTemperature, &
      InternalWallWaterTankTemperature, &
      ExternalWallWaterTankTemperature, &
      WaterTankWallThickness, &
      MainsWaterTemperature, &
      WaterTankWaterVolume, &
      WaterTankSurfaceArea, &
      HotWaterHeatingSetpointTemperature, &
      HotWaterTankWallEmissivity, &
      DomesticHotWaterTemperatureInUseInBuilding, &
      InternalWallDHWVesselTemperature, &
      ExternalWallDHWVesselTemperature, &
      DHWVesselWallThickness, &
      DHWWaterVolume, &
      DHWSurfaceArea, &
      DHWVesselEmissivity, &
      HotWaterFlowRate, &
      DHWDrainFlowRate, &
      DHWSpecificHeatCapacity, &
      HotWaterTankSpecificHeatCapacity, &
      DHWVesselSpecificHeatCapacity, &
      DHWDensity, &
      HotWaterTankWallDensity, &
      DHWVesselDensity, &
      HotWaterTankBuildingWallViewFactor, &
      HotWaterTankInternalMassViewFactor, &
      HotWaterTankWallConductivity, &
      HotWaterTankInternalWallConvectionCoefficient, &
      HotWaterTankExternalWallConvectionCoefficient, &
      DHWVesselWallConductivity, &
      DHWVesselInternalWallConvectionCoefficient, &
      DHWVesselExternalWallConvectionCoefficient, &
      DHWVesselWallEmissivity, &
      MaximumHotWaterHeatingPower, &
      HotWaterHeatingEfficiency, &
      MinimumVolumeOfDHWinUse
!
!
!
! Maybe namelist nml can be more general
!
   ! Trim the file name
   fnml_trimmed = TRIM(fnml)
   
   WRITE(*,*) "Reading namelist file: ", fnml_trimmed

   ! Open the file with error handling
   OPEN (UNIT=8, FILE=fnml_trimmed, STATUS='OLD', IOSTAT=ios)
   IF (ios /= 0) THEN
      WRITE(*,*) "Error opening file: ", fnml_trimmed, " with IOSTAT=", ios
      STOP 'File open error'
   END IF

   ! Print debug information
   WRITE(*,*) "File opened successfully: ", fnml_trimmed, " with IOSTAT=", ios

   ! ! Read the namelist with error handling
   READ (UNIT=8, NML=specification, IOSTAT=ios)
   IF (ios /= 0) THEN
      WRITE(*,*) "Error reading namelist from file: ", fnml_trimmed, " with IOSTAT=", ios
      STOP 'Namelist read error'
   END IF

   ! Print debug information
   WRITE(*,*) "Namelist read successfully from file: ", fnml_trimmed

   ! ! Close the file
   CLOSE(UNIT=8)

!
!
!
! Asign to the object
!
   self%BuildingType = BuildingType
   self%BuildingName = BuildingName
   self%ratio_window_wall = WWR
   self%Afootprint = FootprintArea ! # NEW
   self%height_building = Height
   self%wallExternalArea = WallExternalArea ! # NEW
   self%ratioInternalVolume = RatioInternalVolume ! # NEW ratio internal/external volume
   self%thickness_wallroof = WallThickness ! # wall and roof thickness as not separate (in metres)
   self%thickness_groundfloor = FloorThickness ! # ground floor thickness (in metres)
   self%depth_ground = GroundDepth ! # depth of ground considered for QfB to ground (in metres)
   self%thickness_window = WindowThickness ! # all window's thickness (in metres)
   self%conv_coeff_intwallroof = WallInternalConvectionCoefficient
   self%conv_coeff_indoormass = InternalMassConvectionCoefficient
   self%conv_coeff_intgroundfloor = FloorInternalConvectionCoefficient
   self%conv_coeff_intwindow = WindowInternalConvectionCoefficient
   self%conv_coeff_extwallroof = WallExternalConvectionCoefficient
   self%conv_coeff_extwindow = WindowExternalConvectionCoefficient
   self%conductivity_wallroof = WallEffectiveConductivity
   self%conductivity_groundfloor = GroundFloorEffectiveConductivity
   self%conductivity_window = WindowEffectiveConductivity
   self%conductivity_ground = ExternalGroundConductivity
   self%density_wallroof = WallDensity
   self%weighting_factor_heatcapacity_wallroof = Wallx1 ! #to split heat capacity of external and internal node of wall/roof, impacting surface temperature change with time
   self%density_groundfloor = GroundFloorDensity
   self%density_window = WindowDensity
   self%density_indoormass = InternalMassDensity
   self%density_air_ind = IndoorAirDensity
   self%cp_wallroof = WallCp
   self%cp_groundfloor = GroundFloorCp
   self%cp_window = WindowCp
   self%cp_indoormass = InternalMassCp
   self%cp_air_ind = IndoorAirCp
   self%emissivity_extwallroof = WallExternalEmissivity
   self%emissivity_intwallroof = WallInternalEmissivity
   self%emissivity_indoormass = InternalMassEmissivity
   self%emissivity_extwindow = WindowExternalEmissivity
   self%emissivity_intwindow = WindowInternalEmissivity
   self%windowTransmissivity = WindowTransmissivity
   self%windowAbsorbtivity = WindowAbsorbtivity
   self%windowReflectivity = WindowReflectivity
   self%wallTransmisivity = WallTransmissivity
   self%wallAbsorbtivity = WallAbsorbtivity
   self%wallReflectivity = WallReflectivity
   self%BVF_extwall = WallBuildingViewFactor
   self%GVF_extwall = WallGroundViewFactor
   self%SVF_extwall = WallSkyViewFactor
   self%occupants = occupants ! #0
!  # self.maxOccupants = nameListFile["Occupants"]
!  # self.appliance_energy = 0
!  # self.metabolic_energy = 0
!  # self.water_users = 0
!  # self.BuildingClass = nameListFile["BuildingClass"]
!  # self.BuildingCount = nameListFile["BuildingCount"]
   self%metabolic_rate = MetabolicRate
   self%ratio_metabolic_latent_sensible = LatentSensibleRatio
   self%appliance_power_rating = ApplianceRating
   self%appliance_totalnumber = INT(TotalNumberofAppliances)
   self%appliance_usage_factor = ApplianceUsageFactor
   self%maxheatingpower_air = MaxHeatingPower
   self%heating_efficiency_air = HeatingSystemEfficiency
   self%maxcoolingpower_air = MaxCoolingPower
   self%coeff_performance_cooling = CoolingSystemCOP
   self%Vair_ind = (self%Afootprint*self%height_building)* &
                   (1 - self%ratioInternalVolume) ! # Multiplied by factor that accounts for internal mass
!   self%ventilation_rate       = VentilationRate ! # Fixed at begining to have no natural ventilation. Given in units of volume of air per second
   self%ventilation_rate = self%Vair_ind*VentilationRate/3600.0 ! Now Nakao includes setVentilationRate(self, VR: float) in STEBBS.py
   self%Awallroof = (self%wallExternalArea*(1 - self%ratio_window_wall)) + self%Afootprint ! # last component accounts for the roof as not considered seperately in the model
   self%Vwallroof = self%Awallroof*self%thickness_wallroof
   self%Vgroundfloor = self%Afootprint*self%thickness_groundfloor
   self%Awindow = self%wallExternalArea*self%ratio_window_wall
   self%Vwindow = self%Awindow*self%thickness_window
   self%Vindoormass = self%Vair_ind*self%ratioInternalVolume ! # Multiplied by factor that accounts for internal mass as proportion of total air volume
   self%Aindoormass = 6*(self%Vindoormass**(2./3.)) ! # Assumed internal mass as a cube
   self%h_i = (/self%conv_coeff_intwallroof, self%conv_coeff_indoormass, &
                self%conv_coeff_intgroundfloor, self%conv_coeff_intwindow/)
   self%h_o = (/self%conv_coeff_extwallroof, self%conv_coeff_extwindow/)
   self%k_eff = (/self%conductivity_wallroof, self%conductivity_groundfloor, &
                  self%conductivity_window, self%conductivity_ground/)
   self%rho = (/self%density_wallroof, self%density_groundfloor, &
                self%density_window, self%density_indoormass, &
                self%density_air_ind/)
   self%Cp = (/self%cp_wallroof, self%cp_groundfloor, self%cp_window, &
               self%cp_indoormass, self%cp_air_ind/)
   self%emis = (/self%emissivity_extwallroof, self%emissivity_intwallroof, &
                 self%emissivity_indoormass, self%emissivity_extwindow, &
                 self%emissivity_intwindow/)
   self%wiTAR = (/self%windowTransmissivity, self%windowAbsorbtivity, self%windowReflectivity/)
   self%waTAR = (/self%wallTransmisivity, self%wallAbsorbtivity, self%wallReflectivity/)

   self%viewFactors = (/self%BVF_extwall, self%GVF_extwall, self%SVF_extwall/) ! # Building, ground, and sky view factors
   self%occupantData = (/self%occupants, self%metabolic_rate, self%ratio_metabolic_latent_sensible/)

!# List of occupant related factors [Number of occupants, average metabolic rate, latent to sensible heat ratio]
! #            self.applianceData = [self.appliance_power_rating,self.appliance_totalnumber,self.appliance_usage_factor] # List of appliance related factors [Average appliance power rating, Number of appliances, factor usage of appliances (0 to 1)]

! #            self.heatingSystem = [self.maxheatingpower_air,self.heating_efficiency_air]
! #            self.coolingSystem = [self.maxcoolingpower_air,self.coeff_performance_cooling]

   self%Tair_ind = IndoorAirStartTemperature + 273.15 ! # Indoor air temperature (K)
   self%Tindoormass = IndoorMassStartTemperature + 273.15 ! # Indoor mass temperature (K)
   self%Tintwallroof = WallIndoorSurfaceTemperature + 273.15 ! # Wall indoor surface temperature (K)
   self%Textwallroof = WallOutdoorSurfaceTemperature + 273.15 ! # Wall outdoor surface temperature (K)
   self%Tintwindow = WindowIndoorSurfaceTemperature + 273.15 ! # Window indoor surface temperature (K)
! # Window outdoor surface temperature (K)
   self%Textwindow = WindowOutdoorSurfaceTemperature + 273.15
! # Ground floor indoor surface temperature (K)
   self%Tintgroundfloor = GroundFloorIndoorSurfaceTemperature + 273.15
! # Ground floor outdoor surface temperature (K)
   self%Textgroundfloor = GroundFloorOutdoorSurfaceTemperature + 273.15
! # Heating and Cooling setpoint temperature (K)s, respectively

   self%Ts = (/HeatingSetpointTemperature + 273.15, &
               CoolingSetpointTemperature + 273.15/)
!
   self%initTs = (/HeatingSetpointTemperature + 273.15, &
                   CoolingSetpointTemperature + 273.15/)
!
   self%HTsAverage = (/18 + 273.15, 18 + 273.15, 18 + 273.15/)
   self%HWTsAverage = (/10 + 273.15, 10 + 273.15, 10 + 273.15/)

!            ####################################################
!            ################ DOMESTIC HOT WATER ################

   self%Twater_tank = WaterTankTemperature + 273.15 ! # Water temperature (K) in Hot Water Tank
   self%Tintwall_tank = InternalWallWaterTankTemperature + 273.15 ! # Hot water tank internal wall temperature (K)
   self%Textwall_tank = ExternalWallWaterTankTemperature + 273.15 ! # Hot water tank external wall temperature (K)
   self%thickness_tankwall = WaterTankWallThickness ! # Hot water tank wall thickness
   self%Tincomingwater_tank = MainsWaterTemperature + 273.15 ! # Water temperature (K) of Water coming into the Water Tank
   self%Vwater_tank = WaterTankWaterVolume ! # Volume of Water in Hot Water Tank (m^3)
   self%Asurf_tank = WaterTankSurfaceArea ! # Surface Area of Hot Water Tank(m^2)
   self%Vwall_tank = self%Asurf_tank*self%thickness_tankwall ! # Wall volume of Hot Water Tank(m^2)
   self%setTwater_tank = HotWaterHeatingSetpointTemperature + 273.15 ! # Water Tank setpoint temperature (K)
   self%init_wtTs = HotWaterHeatingSetpointTemperature + 273.15 ! # Initial Water Tank setpoint temperature (K)
   self%Twater_vessel = DomesticHotWaterTemperatureInUseInBuilding + 273.15 ! # Water temperature (K) of water held in use in Building
   self%Tintwall_vessel = InternalWallDHWVesselTemperature + 273.15 ! # Hot water vessel internal wall temperature (K)
   self%Textwall_vessel = ExternalWallDHWVesselTemperature + 273.15 ! # Hot water tank external wall temperature (K)
   self%thickness_wall_vessel = DHWVesselWallThickness ! # DHW vessels wall thickness

   self%Vwater_vessel = DHWWaterVolume ! # Volume of water held in use in building
   self%Awater_vessel = DHWSurfaceArea ! # Surface Area of Hot Water in Vessels in Building
   self%Vwall_vessel = self%Awater_vessel*self%thickness_wall_vessel ! # Wall volume of Hot water Vessels in Building
   self%flowrate_water_supply = HotWaterFlowRate ! # Hot Water Flow Rate in m^3 / s
   self%flowrate_water_drain = DHWDrainFlowRate ! # Draining of Domestic Hot Water held in building

   self%single_flowrate_water_supply = HotWaterFlowRate ! # Hot Water Flow Rate in m^3 s^-1 for a single HW unit
   self%single_flowrate_water_drain = DHWDrainFlowRate ! # Draining of Domestic Hot Water held in building

   self%cp_water = DHWSpecificHeatCapacity ! # Specific Heat Capacity of Domestic Hot Water
   self%cp_wall_tank = HotWaterTankSpecificHeatCapacity ! # Specific Heat Capacity of Hot Water Tank wall
   self%cp_wall_vessel = DHWVesselSpecificHeatCapacity ! # Specific Heat Capacity of Vessels containing DHW in use in Building

   self%density_water = DHWDensity ! # Density of water
   self%density_wall_tank = HotWaterTankWallDensity ! # Density of hot water tank wall

   self%density_wall_vessel = DHWVesselDensity ! # Density of vessels containing DHW in use in buildings

   self%BVF_tank = HotWaterTankBuildingWallViewFactor ! # water tank - building wall view factor
   self%MVF_tank = HotWaterTankInternalMassViewFactor ! # water tank - building internal mass view factor

   self%conductivity_wall_tank = HotWaterTankWallConductivity ! # Effective Wall conductivity of the Hot Water Tank
   self%conv_coeff_intwall_tank = HotWaterTankInternalWallConvectionCoefficient ! # Effective Internal Wall convection coefficient of the Hot Water Tank
   self%conv_coeff_extwall_tank = HotWaterTankExternalWallConvectionCoefficient ! # Effective External Wall convection coefficient of the Hot Water Tank

   self%emissivity_extwall_tank = HotWaterTankWallEmissivity ! # Effective External Wall emissivity of the Hot Water Tank
   self%conductivity_wall_vessel = DHWVesselWallConductivity ! # Effective Conductivity of vessels containing DHW in use in Building.
   self%conv_coeff_intwall_vessel = DHWVesselInternalWallConvectionCoefficient ! # Effective Internal Wall convection coefficient of the Vessels holding DHW in use in Building
   self%conv_coeff_extwall_vessel = DHWVesselExternalWallConvectionCoefficient ! # Effective Enternal Wall convection coefficient of the Vessels holding DHW in use in Building
   self%emissivity_extwall_vessel = DHWVesselWallEmissivity ! # Effective External Wall emissivity of hot water being used within building

! ## NOTE THAT LATENT HEAT FLUX RELATING TO HOT WATER USE CURRENTLY NOT IMPLEMENTED ##
!
   self%maxheatingpower_water = MaximumHotWaterHeatingPower
   self%heating_efficiency_water = HotWaterHeatingEfficiency
   self%minVwater_vessel = MinimumVolumeOfDHWinUse
!
   self%minHeatingPower_DHW = MaximumHotWaterHeatingPower
   self%HeatingPower_DHW = MaximumHotWaterHeatingPower
!
   self%HWPowerAverage = (/30000, 30000, 30000/)
!
!
!
   RETURN
!
END SUBROUTINE readnml
!
!
!
!
SUBROUTINE create_building(CASE, self, icase)
!
   USE modulestebbs, ONLY: LBM
!
   IMPLICIT NONE
!
   INTEGER, INTENT(in) :: icase
   CHARACTER(len=256) :: CASE
   TYPE(LBM) :: self
!
!
!
   self%idLBM = icase
   ! self%fnmlLBM = './BuildClasses/'//TRIM(CASE)//'.nml'
   self%fnmlLBM = TRIM(CASE)
   self%CASE = TRIM(CASE)
   self%Qtotal_heating = 0.0 ! # currently only sensible but this needs to be  split into sensible and latent heat components
   self%Qtotal_cooling = 0.0 ! # currently only sensible but this needs to be  split into sensible and latent heat components

   self%Qmetabolic_sensible = 0.0 ! # Sensible heat flux from people in building
   self%Qmetabolic_latent = 0.0 ! # Latent heat flux from people in building

!        ############ DOMESTIC HOT WATER TOTAL HEATING ############
   self%Qtotal_water_tank = 0.0
   self%qhwtDrain = 0.0
!
   self%EnergyExchanges(:) = 0.0
!        ########## END DOMESTIC HOT WATER TOTAL HEATING ##########
!
   ifnonml: IF (TRIM(CASE) == 'none') THEN
      self%BuildingType = 'None'
      self%BuildingName = 'Default'
      self%ratio_window_wall = 0.4 ! # window to wall ratio
      self%Afootprint = 225.0
      self%height_building = 15.0
      self%wallExternalArea = 450.0
      self%ratioInternalVolume = 0.1
      self%thickness_wallroof = 0.25 ! # wall and roof thickness as not separate (in metres)
      self%thickness_groundfloor = 0.5 ! # ground floor thickness (in metres)
      self%depth_ground = 2.0 ! # depth of ground considered for calculating QfB to ground (in metres)
      self%thickness_window = 0.05 ! # all window's thickness (in metres)
      self%conv_coeff_intwallroof = 1
      self%conv_coeff_indoormass = 1
      self%conv_coeff_intgroundfloor = 1
      self%conv_coeff_intwindow = 1
      self%conv_coeff_extwallroof = 2 ! # Could be changed to react to outdoor wind speed from SUEWS
      self%conv_coeff_extwindow = 2
      self%conductivity_wallroof = 0.2
      self%conductivity_groundfloor = 0.2
      self%conductivity_window = 0.5
      self%conductivity_ground = 1.0
      self%density_wallroof = 50
      self%weighting_factor_heatcapacity_wallroof = 0.5
      self%density_groundfloor = 1000
      self%density_window = 5
      self%density_indoormass = 250
      self%density_air_ind = 1.225
      self%cp_wallroof = 500
      self%cp_groundfloor = 1500
      self%cp_window = 840
      self%cp_indoormass = 1000
      self%cp_air_ind = 1005
      self%emissivity_extwallroof = 0.85
      self%emissivity_intwallroof = 0.85
      self%emissivity_indoormass = 0.85
      self%emissivity_extwindow = 0.85
      self%emissivity_intwindow = 0.85
      self%windowTransmissivity = 0.9
      self%windowAbsorbtivity = 0.05
      self%windowReflectivity = 0.05
      self%wallTransmisivity = 0.0
      self%wallAbsorbtivity = 0.5
      self%wallReflectivity = 0.5
      self%BVF_extwall = 0.4
      self%GVF_extwall = 0.2
      self%SVF_extwall = 0.4
      self%occupants = 15
      self%metabolic_rate = 250
      self%ratio_metabolic_latent_sensible = 0.8
      self%appliance_power_rating = 100
      self%appliance_totalnumber = 45
      self%appliance_usage_factor = 0.8
      self%maxheatingpower_air = 45000
      self%heating_efficiency_air = 0.9
      self%maxcoolingpower_air = 3000
      self%coeff_performance_cooling = 2.0
      self%Vair_ind = &
         (self%Afootprint*self%height_building)* &
         (1 - self%ratioInternalVolume) ! # Multiplied by factor that accounts for internal mass
      self%ventilation_rate = 0 ! # Fixed at begining to have no natural ventilation. Given in units of volume of air per second
      self%Awallroof = &
         (self%wallExternalArea*(1 - self%ratio_window_wall)) + &
         self%Afootprint ! # last component accounts for the roof as not considered seperately in the model
      self%Vwallroof = self%Awallroof*self%thickness_wallroof
      self%Vgroundfloor = self%Afootprint*self%thickness_groundfloor
      self%Awindow = self%wallExternalArea*self%ratio_window_wall
      self%Vwindow = self%Awindow*self%thickness_window
      self%Vindoormass = self%Vair_ind*self%ratioInternalVolume ! # Multiplied by factor that accounts for internal mass as proportion of total air volume
      self%Aindoormass = 6*(self%Vindoormass**(2./3.)) ! # Assumed internal mass as a cube
      self%h_i = (/self%conv_coeff_intwallroof, self%conv_coeff_indoormass, &
                   self%conv_coeff_intgroundfloor, self%conv_coeff_intwindow/)

      self%h_o = (/self%conv_coeff_extwallroof, self%conv_coeff_extwindow/)
      self%k_eff = (/self%conductivity_wallroof, self%conductivity_groundfloor, &
                     self%conductivity_window, self%conductivity_ground/)

      self%rho = (/self%density_wallroof, self%density_groundfloor, &
                   self%density_window, self%density_indoormass, &
                   self%density_air_ind/)
      self%Cp = (/self%cp_wallroof, self%cp_groundfloor, self%cp_window, &
                  self%cp_indoormass, self%cp_air_ind/)
      self%emis = (/self%emissivity_extwallroof, self%emissivity_intwallroof, &
                    self%emissivity_indoormass, self%emissivity_extwindow, &
                    self%emissivity_intwindow/)
      self%wiTAR = (/self%windowTransmissivity, self%windowAbsorbtivity, self%windowReflectivity/)
      self%waTAR = (/self%wallTransmisivity, self%wallAbsorbtivity, self%wallReflectivity/)

      self%viewFactors = (/self%BVF_extwall, self%GVF_extwall, self%SVF_extwall/) !  # Building, ground, and sky view factors
      self%occupantData = (/self%occupants, self%metabolic_rate, &
                            self%ratio_metabolic_latent_sensible/)
!            #            self.applianceData = [self.appliance_power_rating,self.appliance_totalnumber,self.appliance_usage_factor] # List of appliance related factors [Average appliance power rating, Number of appliances, factor usage of appliances (0 to 1)]

!            #            self.heatingSystem = [self.maxheatingpower_air,self.heating_efficiency_air]
!            #            self.coolingSystem = [self.maxcoolingpower_air,self.coeff_performance_cooling]

      self%Tair_ind = 20 + 273.15 ! # Indoor air temperature (K)
      self%Tindoormass = 20 + 273.15 ! # Indoor mass temperature (K)
      self%Tintwallroof = 20 + 273.15 ! # Wall indoor surface temperature (K)
      self%Textwallroof = 20 + 273.15 ! # Wall outdoor surface temperature (K)
      self%Tintwindow = 20 + 273.15 ! # Window indoor surface temperature (K)
      self%Textwindow = 20 + 273.15 ! # Window outdoor surface temperature (K)
      self%Tintgroundfloor = 20 + 273.15 ! # Ground floor indoor surface temperature (K)
      self%Textgroundfloor = 20 + 273.15 ! # Ground floor outdoor surface temperature (K)
      self%Ts = (/18 + 273.15, 24 + 273.15/) ! # Heating and Cooling setpoint temperatures (K), respectively
      self%initTs = (/18 + 273.15, 24 + 273.15/)
      self%HTsAverage = (/18 + 273.15, 18 + 273.15, 18 + 273.15/) ! #
      self%HWTsAverage = (/10 + 273.15, 10 + 273.15, 10 + 273.15/)
      self%Twater_tank = 70 + 273.15 ! # Water temperature (K) in Hot Water Tank
      self%Tintwall_tank = 70 + 273.15 ! # Hot water tank internal wall temperature (K)
      self%Textwall_tank = 30 + 273.15 ! # Hot water tank external wall temperature (K)
      self%thickness_tankwall = 0.1 ! # Hot water tank wall thickness (m)
      self%Tincomingwater_tank = 10 + 273.15 ! # Water temperature (K) of Water coming into the Water Tank
      self%Vwater_tank = 2 ! # Volume of Water in Hot Water Tank (m^3)  h = 1.5, (2/(1.5*3.14))^0.5 = r =
      self%Asurf_tank = 8.8 ! # Surface Area of Hot Water Tank(m^2) - cylinder h= 1.5
      self%Vwall_tank = self%Asurf_tank*self%thickness_tankwall ! # Wall volume of Hot Water Tank(m^2)
      self%setTwater_tank = 60 + 273.15 ! # Water Tank setpoint temperature (K)
      self%init_wtTs = 60 + 273.15 ! # Initial Water Tank setpoint temperature (K)

      self%Twater_vessel = 35 + 273.15 ! # Water temperature (K) of water held in use in Building
      self%Tintwall_vessel = 35 + 273.15 ! # Hot water vessel internal wall temperature (K)
      self%Textwall_vessel = 25 + 273.15 ! # Hot water vessel external wall temperature (K)
      self%thickness_wall_vessel = 0.005 ! # DHW vessels wall thickness (m)

      self%Vwater_vessel = 0 ! # Volume of water held in use in building (m^3)
      self%Awater_vessel = 10 ! # Surface Area of Hot Water in Vessels in Building (m^2)
      self%Vwall_vessel = self%Awater_vessel*self%thickness_wall_vessel ! # Wall volume of Hot water Vessels in Building
      self%flowrate_water_supply = 0 ! # Hot Water Flow Rate in m^3 / s
      self%flowrate_water_drain = 0 ! # Draining of Domestic Hot Water held in building

      self%single_flowrate_water_supply = 0 ! # Hot Water Flow Rate in m^3 s^-1 for a single HW unit
      self%single_flowrate_water_drain = 0 ! # Draining of Domestic Hot Water held in building

      self%cp_water = 4180.1 ! # Specific Heat Capacity of Domestic Hot Water (J/kg K)
      self%cp_wall_tank = 1000 ! # Specific Heat Capacity of Hot Water Tank wall
      self%cp_wall_vessel = 1900 ! # Specific Heat Capacity of Vessels containing DHW in use in Building (value here is based on MDPE)

      self%density_water = 1000 ! # Density of water
      self%density_wall_tank = 50 ! # Density of hot water tank wall
      self%density_wall_vessel = 930 ! # Density of vessels containing DHW in use in buildings

      self%BVF_tank = 0.2 ! # water tank - building wall view factor
      self%MVF_tank = 0.8 ! # water tank - building internal mass view factor

      self%conductivity_wall_tank = 0.1 ! # Effective Wall conductivity of the Hot Water Tank (based on polyurethan foam given in https://www.lsta.lt/files/events/28_jarfelt.pdf and from https://www.sciencedirect.com/science/article/pii/S0360544214011189?via%3Dihub)
      self%conv_coeff_intwall_tank = 243 ! # Effective Internal Wall convection coefficient of the Hot Water Tank (W/m2 . K) given in http://orbit.dtu.dk/fedora/objects/orbit:77843/datastreams/file_2640258/content

      self%conv_coeff_extwall_vessel = 4 ! # Effective Enternal Wall convection coefficient of the Vessels holding DHW in use in Building
      self%emissivity_extwall_vessel = 0.88 ! # Effective External Wall emissivity of hot water being used within building

!            ## NOTE THAT LATENT HEAT FLUX RELATING TO HOT WATER USE CURRENTLY NOT IMPLEMENTED ##
!
      self%maxheatingpower_water = 3000 ! # Watts
      self%heating_efficiency_water = 0.95
      self%minVwater_vessel = 0.1 ! # m3

      self%minHeatingPower_DHW = 3000
      self%HeatingPower_DHW = 3000

      self%HWPowerAverage = (/30000, 30000, 30000/)

   ELSE
      CALL readnml(self%fnmlLBM, self)
! !
   END IF ifnonml
!
!
!
   RETURN
!
END SUBROUTINE create_building
!
!
!
!
! #ifndef STEBBSONLINE
!   program main
! #else
!   subroutine main_for_offline
! #endif
! !
!   use modulestebbs
! !
!   implicit none
! !
!   integer      :: i, j
! !
! !
! !
!   if ( flgtimecheck == 1 )  call system_clock(time_st, count_p_sec, count_max)
! !
! !
! !
! ! Test two building types
! !
!   read(*,*)nbtype
!   allocate(cases(nbtype))
!   allocate(blds(nbtype))
! !
! !
! !
!   resolution = 1
! !
! !
! !
!   write(*,*)'++++ STEBBS ++++'
!   write(*,*)'    + Input namelist case name...'
! !
! !
! !
!   do i = 1, nbtype, 1
!       read(*,*)cases(i)
!       write(*,*)'    + Namelist : ' , './BuildClasses/'// trim(cases(i))//'.nml'
! !
!       call create_building(cases(i),blds(i),i)
! !
!   enddo
! !
! !
! !
!   call readsuewsout()
! !
! !
! !
!   do i = 1, nbtype, 1
!       call suewsstebbscouple(blds(i))
!   enddo
! !
! !
! !
!   do i = 1, nbtype, 1
!   do j = 1, 4, 1
!     close(j + 100*i)
!   enddo
!   enddo
! !
! !
! !
!   if ( flgtimecheck == 1 ) then
!       call system_clock(time_ed)
!       write(*,*) '    + Elapsed time : ' , real( time_ed - time_st ) / real(count_p_sec)
!   endif
! !
! !
! !
! #ifndef STEBBSONLINE
!   end program
! #else
!   end subroutine
! #endif<|MERGE_RESOLUTION|>--- conflicted
+++ resolved
@@ -766,7 +766,6 @@
             wallStatesL(4) = Lwest
             Lwall_sout = SUM(wallStatesL)/SIZE(wallStatesL)
 
-<<<<<<< HEAD
 !       !
             IF (flginit == 0) THEN
 
@@ -800,52 +799,24 @@
 
                nbtype = num_files
          !
-=======
-            !
-            IF (flginit == 0) THEN
-               !
-               ! OPEN (rprc, file='./RunControl_STEBBS.nml', status='old', form='formatted')
-               ! READ (rprc, nml=settings)
-               ALLOCATE (cases(nbtype))
-               ! READ (rprc, nml=io)
-               ! CLOSE (rprc)
-               !
-               ALLOCATE (fnmls(nbtype))
-               ALLOCATE (blds(nbtype))
-               !
->>>>>>> 12635411
                WRITE (*, *) '++++ SUEWS-STEBBS coupling'
                WRITE (*, *) '    + Total building type : ', nbtype
                DO i = 1, nbtype, 1
                   WRITE (*, *) '    + Cases title         : ', i, TRIM(cases(i)) ! changed cases(i) to cases for test
                END DO
-<<<<<<< HEAD
 !          !
                resolution = timestep
 !          !
 
-=======
-               !
-               ! IF (resolution <= 0) resolution = timestep
-               !
-               !
-               !
->>>>>>> 12635411
                DO i = 1, nbtype, 1
                   ! fnmls(i) = './BuildClasses/'//TRIM(cases(i))//'.nml'
                   fnmls(i) = TRIM(cases(i))
                   WRITE(*, *) '    + Building class file : ', TRIM(fnmls(i))
                   CALL create_building(cases(i), blds(i), i) ! also changed cases here
                END DO
-<<<<<<< HEAD
 !          !
 !          !
 !          !
-=======
-               !
-               !
-               !
->>>>>>> 12635411
                sout%ntstep = 1
                ALLOCATE (sout%datetime(sout%ntstep))
                ALLOCATE (sout%hourmin(sout%ntstep))
@@ -867,21 +838,12 @@
                ALLOCATE (sout%Lwall_exch(sout%ntstep))
                !
             END IF
-<<<<<<< HEAD
       
 ! !
 ! !
 ! !
 !       ! Hand over SUEWS output to STEBBS input
 !       !
-=======
-
-!
-!
-!
-            ! Hand over SUEWS output to STEBBS input
-            !
->>>>>>> 12635411
             sout%Tair(1) = Tair_sout
             sout%Tsurf(1) = Tsurf_sout
             sout%Kroof(1) = Kroof_sout
@@ -892,7 +854,6 @@
             sout%Tair_exch(1) = Tair_sout
             sout%Tsurf_exch(1) = Tsurf_sout
             sout%ws_exch(1) = ws
-<<<<<<< HEAD
 !       !
 !       !
 !       !
@@ -901,21 +862,10 @@
 !       !
 !       ! Time integration for each building type
 !       !
-=======
-            !
-            !
-            !
-            CALL setdatetime(datetimeLine)
-            !
-            !
-            ! Time integration for each building type
-            !
->>>>>>> 12635411
             DO i = 1, nbtype, 1
                CALL suewsstebbscouple(blds(i), &
                                       QStar, QH, QS, QEC, QWaste)
             END DO
-<<<<<<< HEAD
 !       !
 !       !
 !       !
@@ -925,26 +875,11 @@
 !       !
 !       !
 !       !
-=======
-            !
-            !
-            !
-            ! Mush-up building-wise output to cast back to SUEWS
-            !
-            ! SHOULD DO THIS HERE
-            !
-            !
-            !
->>>>>>> 12635411
             flginit = 1
             !
             dataoutLineSTEBBS = [QStar, QH, QS, QEC, QWaste]
             RETURN
-<<<<<<< HEAD
 !          !
-=======
-            !
->>>>>>> 12635411
          END ASSOCIATE
       END ASSOCIATE
 
