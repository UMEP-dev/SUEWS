<!-- Each entry should fall into one of the following categories: -->
<!-- [feature]: New feature -->
<!-- [bugfix]: Bug fixes; also, create a related GitHub issue -->
<!-- [maintenance]: Codebase maintenance (including Claude Code/dev tooling) -->
<!-- [doc]: Documentation updates -->
<!-- [change]: Changes exposed to users -->

## Table of Contents

- [2025](#2025)
- [2024](#2024)
- [2023](#2023)
- [2022](#2022)
- [2021](#2021)
- [2020](#2020)
- [2019](#2019)
- [2018](#2018)
- [2017](#2017)

## Annual Statistics

| Year | Features | Bugfixes | Changes | Maintenance | Docs | Total |
|------|----------|----------|---------|-------------|------|-------|
| 2025 | 37 | 25 | 13 | 34 | 17 | 124 |
| 2024 | 12 | 17 | 1 | 12 | 1 | 43 |
| 2023 | 11 | 14 | 3 | 9 | 1 | 38 |
| 2022 | 15 | 18 | 0 | 7 | 0 | 40 |
| 2021 | 4 | 5 | 1 | 3 | 6 | 19 |
| 2020 | 7 | 6 | 0 | 3 | 2 | 18 |
| 2019 | 4 | 8 | 1 | 6 | 1 | 20 |
| 2018 | 7 | 1 | 6 | 5 | 0 | 19 |
| 2017 | 9 | 0 | 3 | 2 | 0 | 14 |


## 2025

### 31 Oct 2025
<<<<<<< HEAD
- [bugfix] Fixed Phase B validator to not nullify `lai_id` when surface fraction is zero
  - Removed logic that set `lai_id: null` for vegetation surfaces (dectr, evetr, grass) when `sfr=0`
  - Preserves user-provided initial state values even when surface is not active
  - Existing warning "Parameters not checked because surface fraction is 0" adequately covers validation skipping
  - Prevents crashes when users later change surface fraction from 0 to non-zero values
  - Fixed in both `phase_b.py` (Phase B pipeline) and `yaml_helpers.py` (precheck functions)
  - Removed obsolete test `test_lai_id_nullified_if_no_dectr_surface` from `test_yaml_processing.py`
  - Updated documentation in `PHASE_B_DETAILED.md` to reflect new behaviour
=======
- [bugfix] Added `rcmethod` to required physics options in validation system
  - Updated validation pipelines: Phase A (`PHYSICS_OPTIONS`), Phase B (`required_physics_params`), orchestrator (`CRITICAL_PHYSICS_PARAMS`)
  - Updated tests in `test_yaml_processing.py` to include `rcmethod` in physics options validation
  - `rcmethod` controls method for splitting building envelope heat capacity in STEBBS (0=NONE, 1=PROVIDED, 2=PARAMETERISE)
>>>>>>> 1c299392

### 29 Oct 2025
- [feature] Phase B validator now automatically populates `OutdoorAirAnnualTemperature` from CRU dataset
  - Uses CRU TS4.06 1991-2020 climate normals to set annual mean air temperature for STEBBS building model
  - Consistent with existing monthly temperature handling for other STEBBS parameters
  - Adjustment recorded in validation report with CRU data provenance

### 24 Oct 2025
- [feature] Added physical range validation for 50+ STEBBS building model parameters in `ArchetypeProperties`
  - Dimensionless parameters (emissivity, transmissivity, absorptivity, reflectivity, ratios) constrained to [0.0, 1.0]
  - Physical properties (thickness, conductivity, density, heat capacity) constrained to positive values
  - Updated defaults: WallThickness (0.2 m), WallEffectiveConductivity (0.6 W/m/K), ApplianceUsageFactor ([0.0, 1.0])
- [doc] Added comprehensive documentation for forcing data validation functions
  - New "Validating Forcing Data" section in `forcing-data.rst` with complete reference
  - Documents `check_forcing()` function: what it validates, physical ranges for 20 variables, usage examples
  - Includes Python usage examples and integration with `suews-validate` command
  - Cross-references validation system documentation

### 22 Oct 2025
- [feature] Forcing data validation integrated into Phase A validator
  - Added automatic validation of meteorological forcing data in Phase A pipeline
  - Enabled by default; disable with `--forcing off` or `-f off` CLI flags
  - Errors appear in ACTION NEEDED section with single-line formatting and include filename context
  - Validates **all** forcing files when multiple files are provided (not just first)
  - Line numbers in error messages match actual file line numbers for easy debugging
  - Added 10 integration tests in `test/data_model/test_validation.py` covering:
    - Missing files, valid/invalid data, report integration, enable/disable functionality
    - Line number accuracy verification, RefValue format handling, multiple files validation, CLI integration
  - Updated documentation: `validation.rst`, `ORCHESTRATOR.md`, `PHASE_A_DETAILED.md`, `README.md`

### 21 Oct 2025
- [feature] Added `get_mean_annual_air_temperature()` for stable parameter initialisation using CRU TS4.06 climate normals
- [bugfix] Fixed Phase B validation to update roofs/walls temperature fields in initial_states from CRU climate data
  - Extended `adjust_surface_temperatures()` to process `initial_states.roofs` and `initial_states.walls` arrays
  - Updates `temperature` (5-layer array), `tsfc`, and `tin` fields to monthly averages from CRU TS4.06 dataset
  - Ensures consistent temperature initialization across all surface types

### 20 Oct 2025
- [bugfix] Fixed recursive nested config updates in SUEWSSimulation (#756, 88a5202)
  - Resolved issue where updating nested configuration settings converted parameters to dictionaries
  - Implemented new function to handle any level of nesting properly
  - Ensures df_state_init can be generated correctly after nested updates
- [maintenance] Added comprehensive test coverage for nested config updates (07db1e6, #757)

### 17 Oct 2025
- [bugfix] Fixed nlayer nested structures detection in validation system (2e5922e, #731)
  - Enhanced find_missing_parameters_in_lists to properly detect nlayer-dependent nested structures
  - Improved validation for complex nested arrays in vertical layers configuration

### 16 Oct 2025
- [bugfix] Fixed Sphinx configuration errors preventing ReadTheDocs builds (648a83b)
  - Defined path_source variable before use in RTD build section
  - Converted rst_prolog to raw f-string to fix escape sequence warnings
- [doc] Removed documentation status badge from index.rst (7d0b9e3)

### 15 Oct 2025
- [maintenance] Simplified GitHub Release creation conditions to prevent failures from context mismatches (047d9f67)
- [feature] Added automatic nlayer dimension validation in Phase A (#731)
  - Automatically detects nlayer value from user configuration
  - Validates all vertical layer arrays match expected dimensions (veg_frac, veg_scale, building_frac, building_scale: nlayer elements; height: nlayer+1 elements)
  - Pads short arrays with null values to help users, but fails validation requiring user to replace nulls
  - Creates complete null template structures for complex nested arrays (roofs/walls in vertical_layers and initial_states)
  - Generates detailed reports distinguishing array types and levels with clear suggested fixes
  - Added 5 comprehensive tests in test_validation.py covering simple arrays, multiple errors, and complex nested structures
- [feature] Enhanced UMEP/QGIS build system with nightly builds and improved version handling (cdb4273, 8f540b9, 636c1b9, 35510bb, 4a972c7)
  - Enabled UMEP nightly builds with `.dev1` versioning strategy for continuous testing
  - Explicitly excluded nightly builds from UMEP workflow to prevent conflicts
  - Added UMEP builds to master/manual workflow runs
  - Aligned UMEP builds with QGIS Python 3.12 requirements
- [bugfix] Fixed sample output validation test to skip for NumPy 1.x builds (a4017cc)
- [bugfix] Removed path filter from tag triggers to ensure all tagged builds are processed (1eb6667)
- [maintenance] Performance improvement in Conductor setup by removing unnecessary build steps (ddedf96)

### 14 Oct 2025
- [bugfix] Fixed GRIDID collision test logic to correctly handle validation error messages (2880, f64292, 6320673, f80add7)
  - Used tuple-based structured error data to avoid string replacement collisions
  - Improved handling of RefValue objects in validation system
  - Added comprehensive tests for GRIDID error handling
- [bugfix] Transformed Pydantic validation errors to use GRIDID instead of array indices (3b73d69, 273e2e7)
  - Grid IDs now properly displayed in validation reports and terminal outputs
  - Improved user experience by showing meaningful grid identifiers
- [feature] Comprehensive release automation and dual-build system for UMEP/QGIS compatibility (#721, d396e53, 04616de, b5c8f3b, 2e1ddda)
  - Added automatic UMEP/QGIS compatible builds using `rc1` pre-release versioning
  - Prevented `rc1` suffix for dev builds to maintain PEP 440 compliance
  - Consolidated dual-build documentation into RELEASE_MANUAL
  - Automated schema updates for releases (736ade9)
- [bugfix] Fixed building height constraint validation in surface configuration (441420f)
- [maintenance] Refactored CI/CD infrastructure for better maintainability (0905ad3, 89b7b15, 28b963c)
  - Extracted CIBW configuration into reusable composite action
  - Removed redundant test_numpy_compat job
  - Cleaned up temporary test scripts after verification
- [maintenance] Made pvlib optional to remove h5py build dependency (1139884, 629e5c3, 0c7544e)
  - Prevented h5py source builds on macOS by preferring binary wheels
  - Improved cross-platform build reliability
- [maintenance] Removed hardcoded Claude model specification from CI (c665999)

### 8 Oct 2025
- [doc] Enhanced API documentation for configuration converter (15bd357, 3e2a007, a7c8a4c)
  - Added Python API documentation for table format conversion
  - Simplified docstrings and removed redundant examples
- [doc] Restructured API reference into individual pages with improved navigation (4292d01, ade76d9, 3f7dfc7)
  - Fixed section numbering and intersphinx mappings
  - Enabled incremental builds in livehtml target for faster documentation development
- [feature] Added automatic UMEP/QGIS compatible builds with `.post1` versioning (4c4588e)
- [bugfix] Fixed Conductor workspace to activate virtual environment before running documentation server (5835239)

### 4 Oct 2025
- [bugfix] Fixed handling of heterogeneous site structures in multi-site configurations (91febb8)
- [feature] Enhanced Conductor workspace management (#721)
  - Added archive script to update parent repository when archiving Conductor worktrees
  - Improved setup script with macOS-compatible remote cleanup

### 3 Oct 2025
- [feature] Added `make reinstall` target for fixing stale editable installs (#719, 9d92650)
- [feature] Enhanced Conductor workspace scripts with setup and run commands (#718, 3520bd3)

### 2 Oct 2025
- [bugfix] Improved YAML validator documentation and report generation (#690)
  - Fixed validation documentation to reflect actual command syntax and report structure
  - Enhanced Phase B error reporting to provide comprehensive feedback even when initialisation fails
  - Added support for `--mode dev` and `--mode public` distinctions in validator
  - Improved Phase A reporting to show "Phase A passed" message on success

### 1 Oct 2025
- [improvement] Refactored SPARTACUS nlayer=1 handling in `SurfaceInitialState.from_df_state()` to use more robust try-except pattern
  - Replaced conditional logic based on nlayer value with EAFP (Easier to Ask Forgiveness than Permission) approach
  - Method now automatically handles both array format `"(idx,)"` and scalar format `"idx"` for DataFrame columns
  - Improved code maintainability and self-documentation with `safe_get_value()` helper function
  - Enhanced error messages to aid debugging when column format issues occur
- [bugfix] Fixed validation report consolidation bugs: properly merge NO ACTION NEEDED messages from all phases in multi-phase pipelines; BC pipeline now consolidates Phase B messages when Phase C fails; removed extra separator line between ACTION NEEDED and NO ACTION NEEDED sections
- [change] Harmonised validation system output: standardised report headers without phase-specific references; all pipelines produce `updated_config.yml` and `report_config.txt`; removed "Suggestion:" messages; consistent terminal output format; phase names now descriptive (Structure/Scientific/Model validation) instead of A/B/C
- [doc] Updated validation documentation (workflow.rst, validation.rst, README.md, ORCHESTRATOR.md, PHASE_A/B/C_DETAILED.md) to reflect consolidated reports, standardised file naming, deduplication features, and harmonised output format

### 30 Sep 2025
- [bugfix] Fixed SPARTACUS multi-layer configuration handling to correctly create roof/wall arrays matching nlayer value (#698, #706, #707, #708)
  - Conversion now properly reads nlayer from GridLayoutKc.nml and creates matching number of roof/wall layers
  - Initial states now correctly reflect the specified number of vertical layers
  - Added defensive coding to handle missing layer data gracefully
- [improvement] Added warning when nlayer parameter is missing from df_state, improving debugging visibility for configuration issues

### 26 Sep 2025
- [bugfix] Fixed path resolution bug in `suews-validate` CLI command that prevented validation from working when run from subdirectories

### 23 Sep 2025
- [bugfix] Fixed missing ANOHM parameter mappings in validation system (chanohm→ch_anohm, cpanohm→rho_cp_anohm, kkanohm→k_anohm)
- [doc] Updated Phase A documentation (PHASE_A_DETAILED.md, README.md) to reflect complete ANOHM parameter mappings
- [change] Replaced "Phase A/B/C passed" messages with descriptive validation status messages in all user-facing outputs
- [change] Terminal output now shows "YAML structure checks" and "Physics checks" instead of generic phase letters for better user understanding
- [change] Validation reports now display "YAML structure check passed", "Physics checks passed", and "Validation passed" instead of phase-based terminology
- [change] Intermediate file descriptions in terminal output use user-friendly names (e.g., "YAML structure checks report" vs "Phase A report")
- [change] Updated CLI help message to use "complete validation pipeline" instead of technical "A/B/C validation pipeline" for better user understanding
- [doc] Updated validation.rst with authentic examples from real SUEWS validation reports, replacing placeholder text with actual parameter names and validation scenarios
- [doc] Enhanced validation.rst to document intermediate files (updatedA_*, reportA_*, etc.) alongside final output files for complete workflow understanding
- [maintenance] Updated PHASE_A_DETAILED.md documentation examples to reflect new descriptive validation messages
- [maintenance] Updated technical documentation titles and descriptions in ORCHESTRATOR.md, PHASE_A_DETAILED.md, PHASE_B_DETAILED.md, and PHASE_C_DETAILED.md to use descriptive terminology while preserving technical implementation details
- [doc] Added detailed documentation reference section to pipeline/README.md with clear navigation to ORCHESTRATOR.md, PHASE_A_DETAILED.md, PHASE_B_DETAILED.md, and PHASE_C_DETAILED.md for developers

### 19 Sep 2025
- [doc] Updated technical documentation (PHASE_B_DETAILED.md, PHASE_C_DETAILED.md, README.md) to describe STEBBS convection coefficients constraints in Phase C and automatic outdoor temperature updates using CRU monthly climatological data in Phase B
- [bugfix] Phase A reports now display "Phase A passed" when validation completes successfully with no issues, improving clarity in multi-phase workflows
- [bugfix] Phase B now generates comprehensive error reports even when initialization fails, ensuring users always receive actionable guidance
- [bugfix] CLI validator now properly distinguishes between --mode dev and --mode public modes
- [doc] Enhanced ReadTheDocs validation documentation (validation.rst) with accurate command syntax, correct report structure examples, and comprehensive --mode dev/public usage examples
- [maintenance] Updated detailed technical documentation (PHASE_A_DETAILED.md, PHASE_B_DETAILED.md, ORCHESTRATOR.md) to reflect validator improvements and report generation enhancements

### 17 Sep 2025

- [change] Moved snowuse parameter validation from Phase C to orchestrator.py for early detection of restricted model options ([PR #688](https://github.com/UMEP-dev/SUEWS/pull/688))
- [change] Public mode now halts execution with clear error message when snowuse values != 0, preventing use of restricted development features
- [change] Development mode allows snowuse values != 0, maintaining same behaviour as stebbsmethod for developer access
- [doc] Updated ORCHESTRATOR.md and PHASE_A_DETAILED.md documentation to reflect snowuse restriction changes
- [bugfix] Fixed parameter naming convention mismatch between sample_config.yml and data model in validation system ([PR #686](https://github.com/UMEP-dev/SUEWS/pull/686), fixes [#650](https://github.com/UMEP-dev/SUEWS/issues/650))
- [bugfix] Added parameter name mapping in validation system to link different naming conventions between YAML and data model
- [bugfix] Prevented parameter duplication in updated user YAML files when running Phase A validation
- [maintenance] Added specific tests to test_yaml_processing.py to verify parameter naming convention fixes

- [maintenance] Fixed Linux platform support for older systems by switching to manylinux2014 for broader glibc compatibility (GitHub issue #679)
- [maintenance] Added Fortran line length compiler flag (-ffree-line-length-none) to handle long lines without manual breaking
- [maintenance] Added fprettify configuration for consistent Fortran code formatting
- [maintenance] Fixed pyarrow installation on Linux CI by configuring pip to use binary wheels instead of building from source
  - Added pyarrow pinning: `>=20,<21` for Linux Python <3.14 (manylinux2014 wheels), `>=20` for other platforms, and `>=22` for Python ≥3.14 (manylinux_2_28 wheels)
  - Kept PIP_PREFER_BINARY=1 in cibuildwheel to bias toward wheels; pyarrow pins guarantee compatible binaries
  - pyarrow remains a required dependency for SUEWS output functionality
- [maintenance] Enabled f90wrap build from source for Python 3.13 on Linux
  - f90wrap 0.2.16 doesn't provide Python 3.13 wheels yet
  - Modified CI to allow source builds for f90wrap while keeping binary wheels for other packages
  - Added F90=gfortran environment variable for f90wrap compilation

### 16 Sep 2025
- [bugfix] Fixed Windows Unicode encoding error in logging output
  - Replaced Unicode checkmark characters (✓) with ASCII alternatives ([OK])
  - Fixes UnicodeEncodeError on Windows console that cannot handle UTF-8 characters
  - Affects table conversion logging and CLI output messages
- [bugfix] Replaced timezonefinder with tzfpy to fix Windows installation failure ([#681](https://github.com/UMEP-dev/SUEWS/issues/681))
  - Switched from timezonefinder to tzfpy which provides pre-built Windows wheels
  - Maintains full DST calculation functionality on all platforms
  - Added compatibility wrapper to preserve existing API
  - Falls back to timezonefinder if tzfpy not available for backward compatibility
- [bugfix] Fixed SUEWS-SS to YAML conversion failure for single-layer configurations ([#650](https://github.com/UMEP-dev/SUEWS/issues/650))
  - Fixed index format mismatch in `VerticalLayers.from_df_state` and `BuildingLayer.from_df_state`
  - Single-layer configurations now correctly use index format '0' instead of '(0,)'
  - Multi-layer configurations continue to use '(0,)', '(1,)' format
  - Enables successful conversion of urban-only SUEWS-SS simulations without vegetation
- [doc] Added simple instructions for testing development versions ([#652](https://github.com/UMEP-dev/SUEWS/issues/652))
  - Added concise section in README.md for developers to test pre-release versions from test.pypi.org
  - Included uv-based installation method to resolve dependency issues
  - Provided clear steps for creating fresh environment and verifying installation
- [maintenance] Refactored all conversion tests to use proper subprocess-based CLI invocation
  - Migrated all tests from test/core/test_cmd_to_yaml.py to test/test_cli_conversion.py
  - Tests now properly invoke suews-convert command as it would be used in a terminal
  - Removed problematic Click test runner that mocked internal functions
  - Added validation tests to ensure converted YAML files can be loaded by SUEWSConfig
  - Verified that both single-layer and multi-layer conversions produce valid YAML structures
  - All conversion tests now use subprocess.run() for authentic CLI testing

### 21 Aug 2025
- [doc] Added comprehensive developer onboarding guide (`dev-ref/onboarding-guide.md`)
  - Combined structured workflow documentation with practical insights from team onboarding sessions
  - Covers user perspective, development workflow, technical setup, and general development areas
  - Includes detailed PR workflow, testing strategies, and team collaboration practices
  - Provides onboarding checklist and resources for new developers
- [doc] Created README index for development reference directory (`dev-ref/README.md`)
  - Provides overview of all development guides with quick navigation
  - Organises guides by category: Getting Started, Development Process, Testing
  - Includes quick links to key resources
- [doc] Added references to onboarding guide in Sphinx documentation
  - Linked from both `contributing.rst` and `dev_guide.rst` for better discoverability
  - Maintains separation between user docs (Sphinx) and developer reference (markdown)

### 20 Aug 2025
- [maintenance] Refactored validation module structure for better organization
  - Moved `yaml_processor` into `validation/pipeline` subdirectory
  - Moved existing validation files into `validation/core` subdirectory
  - Removed redundant top-level `validation` and `schema` facade modules
  - Updated all imports and meson.build to reflect new structure

### 19 Aug 2025
- [feature] Added unified `suews-schema` CLI for comprehensive schema management ([#612](https://github.com/UMEP-dev/SUEWS/issues/612), [#613](https://github.com/UMEP-dev/SUEWS/issues/613))
  - Consolidated schema version checking, validation, and migration into single command
  - Subcommands: `info`, `version`, `validate`, `migrate`, `export`
  - Supports batch operations on multiple YAML files
  - CI/CD friendly with `--strict` mode and multiple output formats (json, yaml, table)
  - Dry-run capability for safe migration preview
  - Automatic backup creation during updates and migrations
  - Designed for integration with future suews-wizard ([#544](https://github.com/UMEP-dev/SUEWS/issues/544))
  - Rich console output with progress tracking and color-coded status

### 15 Aug 2025
- [feature] Added YAML configuration schema versioning for structure evolution tracking ([#576](https://github.com/UMEP-dev/SUEWS/issues/576))
  - Single `schema_version` field tracks configuration structure changes (e.g., '1.0', '1.1', '2.0')
  - Schema versions are independent of SUEWS model versions for cleaner separation of concerns
  - Automatic compatibility checking with clear warnings for version mismatches
  - Migration framework for updating configurations between schema versions
  - Created `update_schema_version.py` utility for managing schema versions
  - Updated sample_config.yml with schema_version field
  - Comprehensive documentation explaining schema vs model versioning
  - Follows industry patterns (Docker Compose, Kubernetes) for configuration versioning
- [feature] Added JSON Schema publishing system for external validation and IDE support
  - Export Pydantic models to JSON Schema format for universal validation
  - Versioned schema storage in `schemas/` directory
  - User-friendly validation CLI: `suews-validate` command
  - Schema generation tool: `suews-schema` command
  - GitHub Actions workflow for automatic schema publishing on releases
  - IDE integration support (VS Code, PyCharm, Vim, etc.)
  - Enables autocomplete, inline validation, and documentation in editors
  - Comprehensive documentation for schema usage and integration
- [bugfix] Fix forcing path resolution to be relative to config file location (#573)
  - SUEWSSimulation now correctly resolves relative forcing paths relative to the config file
  - Previously, relative paths were resolved relative to the current working directory
  - Added comprehensive tests to ensure forcing paths work correctly in all scenarios
- [feature] Added community publications section for user-submitted SUEWS-related work (#80)
  - Created new community BibTeX file (refs-community.bib) for community submissions
  - Added Community Publications page with simple PR submission workflow
  - Updated main documentation to link to both core and community publications
  - Included example submission from issue #80

### 14 Aug 2025
- [bugfix] Fix test failures in CI by using package resources for sample_config.yml access
  - Use importlib.resources for proper package resource handling in tests
  - Replace hardcoded paths with trv_supy_module from supy._env
  - Ensures tests work correctly in different directory structures (local vs CI)

### 13 Aug 2025
- [maintenance] Marked ANOHM-specific fields as internal to exclude from user documentation ([#598](https://github.com/UMEP-dev/SUEWS/pull/598))
  - Added `internal_only` flag to ANOHM-specific fields (ch_anohm, rho_cp_anohm, k_anohm)
  - These fields are only used by the deprecated ANOHM method (StorageHeatMethod=3)
  - OHM fields remain visible as OHM methods (1, 6) are still valid user options
  - Documentation generation script excludes internal options when run without --include-internal flag

### 12 Aug 2025
- [feature] Enhanced YAML processor Phase C validation error reporting 
  - Converted conditional validation warnings to actionable validation errors
  - Added critical null physics parameter detection for runtime-critical parameters
  - Improved error reporting with individual, separated validation issues
  - Each validation error now shows specific field names and precise locations in YAML structure
  - Suppressed verbose validation summary warnings for cleaner user experience
  - Updated documentation to reflect new validation error handling and enhanced reporting
- [maintenance] Replaced hardcoded nested sections list with dynamic introspection in YAML processor
  - Implemented `get_allowed_nested_sections_in_properties()` with Pydantic model introspection
  - Automatically discovers nested BaseModel fields that allow extra parameters across all data model modules  
  - Eliminates maintenance burden - no manual updates needed when data model evolves
  - Added comprehensive test suite covering dynamic introspection, type extraction, and error handling
  - Enhanced technical documentation in `phase_a_detailed.rst` with implementation details

### 11 Aug 2025
- [doc] Added comprehensive parameter documentation for YAML configuration ([#577](https://github.com/UMEP-dev/SUEWS/issues/577), [#598](https://github.com/UMEP-dev/SUEWS/pull/598))
  - Created user-friendly Parameter Configuration Guide organized by use cases
  - Added practical guidance for essential parameters, physics methods, and urban morphology
  - Included common configuration examples for urban, suburban, and park sites
  - Generated searchable parameter reference with 697 documented parameters
  - Added alphabetical parameter index for quick lookup
  - Properly integrated documentation under YAML configuration section

### 10 Aug 2025
- [maintenance] Removed web UI configuration builder from documentation
  - Deleted all web UI files from `docs/source/_static/`
  - Removed references to the interactive configuration builder
  - Will be replaced by a forthcoming command-line wizard tool

### 8 Aug 2025
- [maintenance] Formalised release management plan for SUEWS ([#592](https://github.com/UMEP-dev/SUEWS/issues/592))
  - Established semantic versioning strategy with year-based major versions
  - Defined three release channels: Stable, Preview (beta/rc), and Development
  - Created quarterly release cadence aligned with academic calendar
  - Documented quality assurance process
  - Established documentation synchronisation with code releases
  - Created communication templates and notification strategies
  - Defined roles, responsibilities, and success metrics
  - Addresses needs of academic users, non-academic partners, and developers
- [maintenance] Improved table converter path handling to use RunControl.nml paths consistently (#566)
  - All SUEWS versions now read file paths from RunControl.nml FileInputPath
  - Removed special case handling for 2016a version
  - Support both absolute and relative paths in RunControl.nml
  - Automatic fallback to root/Input directories for backward compatibility
  - Refactored converter functions to reduce complexity and improve maintainability
  - Fixed ruff linting issues in yaml converter module
- [maintenance] Upgraded PyPI publishing to use Trusted Publishing (OIDC authentication)
  - Removed dependency on long-lived API tokens for PyPI and TestPyPI
  - Added OIDC permissions (`id-token: write`) to deployment jobs
  - Enhanced security with short-lived tokens generated per workflow run
  - Created documentation for configuring Trusted Publishing on PyPI
  - Maintains backward compatibility until PyPI configuration is updated

### 7 Aug 2025
- [maintenance] Added CLAUDE.md content preservation system to prevent AI-induced data loss
  - Created validation script to detect placeholder text and missing critical sections
  - Implemented automatic backup system with timestamped snapshots
  - Added Git pre-commit hook for CLAUDE.md integrity validation
  - Documented best practices for preventing content truncation
  - Ensures complete file preservation during AI-assisted edits

### 6 Aug 2025
- [maintenance] Added 2016a to YAML conversion test to test_cmd_to_yaml.py
- [bugfix] Fixed malformed SUEWS_Profiles.txt in 2016a test fixtures (extra value on line 21 causing parsing errors)
- [bugfix] Improved 2016a conversion robustness in table converter (#566)
  - Fixed `add_var` function to handle columns beyond current DataFrame width
  - Added placeholder columns when target position exceeds existing columns
  - Fixed `delete_var` and `rename_var` functions to handle edge cases with empty or reshaped DataFrames
  - Made SPARTACUS.nml loading optional for older format conversions
  - Added automatic creation of SPARTACUS.nml during conversion to 2024a or later
  - Added robust file reading that handles both tab and space-separated formats
  - Fixed NaN to integer conversion error in first column processing
  - Added comprehensive error logging for debugging conversion failures
  - Made conversion fail explicitly when a step fails rather than silently continuing
  - Fixed file preservation for SUEWS_OHMCoefficients.txt, SUEWS_Profiles.txt, SUEWS_Soil.txt, and SUEWS_WithinGridWaterDist.txt
  - Addressed formatting issues in `add_var` that caused quoted column names and malformed data values
  - Implemented `sanitize_legacy_suews_file` function to handle Fortran-era formatting:
    - Removes inline comments (text after ! character)
    - Standardizes line endings (removes carriage returns)
    - Ensures consistent column counts across all rows
    - Handles tab-separated values properly
    - Removes data after footer lines (-9)
  - Applied automatic sanitization to 2016a files during conversion
  - Fixed handling of -999 placeholder values in `build_code_df` to prevent KeyError during data model loading
  - Note: 2016a conversion now progresses through all table format conversions and partial YAML data model loading, with remaining issues in profile column handling
  - Fixed profile column processing in `build_code_df` to handle 24-hour data columns correctly
  - Fixed NaN to integer conversion by using fillna(-999) before astype(int) 
  - Fixed multi-column DataFrame creation for profile data to properly handle shape mismatches
  - Updated conversion rules to use existing profile codes (41) instead of non-existent ones (701, 702, 801, 802, 44, 45, etc.)
  - Implemented graceful handling of missing codes in `build_code_df` with warnings instead of failures
  - Added support for 2016a directory structure with files in both root and Input/ subdirectory
  - Fixed glob pattern to properly match SUEWS_*.txt files (was missing underscore)
  - Added automatic preservation of files not mentioned in conversion rules
- [bugfix] Fixed CSV quoting issue in table converter causing "need to escape" error (#581)
  - Changed from `quoting=3` (QUOTE_NONE) to `quoting=0` (QUOTE_MINIMAL) to handle special characters properly
  - Added proper version-specific test fixtures (2016a, 2024a, 2025a) for comprehensive testing
  - Added end-to-end test to verify converted YAML can be loaded and validated by SUEWSConfig
  - Made `-t/--to` option default to 'latest' when omitted, which automatically selects the most recent version
  - Added 'latest' keyword support to always use the most recent converter version
  - Renamed test function from `test_unified_interface_2025_conversion` to `test_table_to_yaml_conversion` for clarity
- [feature] Aligned converter versioning with project versioning semantics
  - `suews-convert` now uses 2025a as the last table-based version marker
  - 'latest' now dynamically references the current project version (e.g., 2025.8.6.dev81)
  - Future YAML format changes will follow semantic versioning from `get_ver_git.py`
  - Improved forward compatibility for future versions beyond 2025a
- [maintenance] Simplified converter tests to focus on essential scenario
  - Single focused test: 2024a (last table format) to latest YAML conversion
  - Test verifies conversion success and YAML validation with SUEWSConfig
  - Removed redundant tests and problematic 2016a fixtures for maintainability
- [maintenance] Cleaned up problematic commented code in table converter (#581)
  - Removed commented code that had conflicting delimiter settings (quotechar=" " with sep=" ")

- [feature] Added CRU TS4.06 climatological temperature data integration for precheck initialisation
  - Integrated CRU TS4.06 monthly temperature normals (1991-2020) for automatic temperature initialisation
  - Added `get_mean_monthly_air_temperature()` function using 0.5° global grid data
  - Optimised data storage using Parquet format (2.3MB vs 19MB CSV)
  - Provides location-specific temperature estimates for any global urban site
  - Includes spatial interpolation for nearest grid cell matching
  - Added comprehensive test coverage for temperature lookup functionality

- [maintenance] Integrated limited CI testing for draft PRs to speed up development feedback
  - Modified main CI workflow to dynamically adjust build matrix based on draft status

- [maintenance] Moved legacy configuration files from sample_run to test fixtures
  - **Moved to test/fixtures/legacy_format/** for conversion tool testing:
    - 14 txt configuration files (SUEWS tables): ~85 KB
    - 8 namelist (.nml) files: ~9 KB
    - Total: 22 files, ~94 KB moved out of main package
  - **Purpose**: These files are now test fixtures for:
    - `supy-convert` command (table version converter)
    - `supy-to-yaml` command (legacy to YAML converter)
  - **Impact**:
    - Reduces distributed package size by ~94 KB
    - Maintains backward compatibility testing capability
    - All runtime configuration now exclusively uses YAML (sample_config.yml)
    - SPARTACUS, STEBBS, and ESTM configs fully integrated in YAML

- [change] Simplified `suews-convert` command interface with automatic conversion type detection
  - Automatically determines conversion type based on target version:
    - Versions before 2025 (e.g., 2024a): Table-to-table conversion
    - Version 2025a or later: Convert to YAML format
  - No subcommands needed - single unified interface
  - Examples:
    - `suews-convert -f 2020a -t 2024a -i input_dir -o output_dir` (table conversion)
    - `suews-convert -f 2024a -t 2025a -i input_dir -o config.yml` (YAML conversion)
  - Added missing cmd/to_yaml.py to meson.build sources (#566, #582)

- [bugfix] Fixed empty list handling in modify_df_init when STEBBS disabled
  - Prevented DataFrame column name mismatch when no new columns to add

- [bugfix] Fixed missing column handling in from_df_state methods
  - Added graceful handling of missing columns in legacy format conversion
  - Affected classes: SiteProperties, ArchetypeProperties, StebbsProperties
  - Missing columns now use default values from field definitions

- [bugfix] Fixed water surface soilstore validation constraint
  - Water surfaces can now have soilstore=0 (physically correct)
  - Override constraint in InitialStateWater class

- [bugfix] Fixed missing config/description columns in legacy conversion
  - Added default values when converting from legacy format
  - Default name: "Converted from legacy format"
  - Default description: "Configuration converted from legacy SUEWS table format"
  - Added to_yaml.py to meson.build for package installation
  - Created test suite using legacy format fixtures

- [bugfix] Fixed STEBBS loading logic in _load.py
  - Fixed incorrect dict access (was using path_runcontrol["fileinputpath"] instead of dict_runconfig["fileinputpath"])
  - Skip STEBBS file loading when stebbsmethod=0 (disabled) to avoid missing test file dependencies
  - Draft PRs: Only test Linux + Python 3.9 and 3.13 (2 configurations)
  - Ready PRs: Full testing across all platforms and Python versions (20 configurations)
  - Added auto-cancellation of in-progress CI runs when new commits are pushed
  - Provides 10x faster feedback during development while ensuring full coverage when ready

### 5 Aug 2025
- [doc] Fixed FAIMethod option descriptions inconsistency ([#578](https://github.com/UMEP-dev/SUEWS/issues/578))
  - Updated Python data model FAIMethod enum to match Fortran implementation
  - Changed enum names from ZERO/FIXED to USE_PROVIDED/SIMPLE_SCHEME
  - Removed VARIABLE option (value 2) as it's not implemented in Fortran code
  - Clarified that option 0 uses provided FAI values, option 1 calculates using simple scheme
  - Updated Field description to reflect actual implementation behaviour
  - Aligned default value with Fortran code (FAIMethod.USE_PROVIDED = 0)
- [bugfix] Fixed missing to_yaml module ([#566](https://github.com/UMEP-dev/SUEWS/issues/566))
  - Added missing import of `to_yaml` function in `supy.cmd.__init__.py`
  - Added `suews-to-yaml` console script entry point in pyproject.toml
  - Moved supy imports to be lazy-loaded inside the function to avoid circular import issues
  - Note: `python -m supy.cmd.to_yaml` requires supy to be fully installed first

### 25 Jul 2025
- [bugfix] Fixed NaN QF (anthropogenic heat flux) when population density is zero ([#240](https://github.com/UMEP-dev/SUEWS/issues/240))
  - Added check to prevent division by zero in QF_build calculation
  - When population density is zero, building energy flux is now correctly set to zero
  - Added tests to verify correct behaviour with zero population density
- [bugfix] Fixed timezone field to use enum for valid timezone offsets ([PR #554](https://github.com/UMEP-dev/SUEWS/pull/554), fixes [#552](https://github.com/UMEP-dev/SUEWS/issues/552))
  - Changed timezone field from `FlexibleRefValue(int)` to `FlexibleRefValue(Union[TimezoneOffset, float])`
  - Created `TimezoneOffset` enum with all valid global timezone offsets
  - Enables support for fractional timezone offsets (e.g., 5.5 for India, 5.75 for Nepal)
  - Validates input against standard timezone offsets only (no arbitrary floats)
  - Automatically converts numeric inputs to appropriate enum values
  - Critical for accurate solar geometry calculations in regions with non-integer offsets
- [doc] Added comprehensive documentation for runoff generation mechanisms ([#212](https://github.com/UMEP-dev/SUEWS/issues/212))
  - Explained infiltration capacity exceedance (Hortonian runoff)
  - Documented saturation excess runoff for different surface types
  - Clarified timestep considerations for runoff calculations
  - Added mathematical formulations and water routing details
- [bugfix] Fixed unnecessary interpolation when tstep equals resolutionfilesin ([#161](https://github.com/UMEP-dev/SUEWS/issues/161))
  - Added conditional check to skip interpolation when model timestep matches input data resolution
  - Prevents incorrect interpolation of averaged variables like kdown
  - Ensures forcing data passes through unchanged when no resampling is needed
- [doc] Improved clarity of tstep_prev purpose for WRF-SUEWS coupling ([#551](https://github.com/UMEP-dev/SUEWS/issues/551), [#553](https://github.com/UMEP-dev/SUEWS/issues/553))
  - Added explanatory comments at all tstep_prev usage sites
  - Enhanced type definition documentation in SUEWS_TIMER
  - Added module-level documentation explaining WRF coupling support
  - Clarified that tstep_prev equals tstep in standalone SUEWS but allows adaptive timesteps in WRF
- [feature] Separated RSL and MOST height array generation ([PR #541](https://github.com/UMEP-dev/SUEWS/pull/541))
  - Fixed interpolation errors by completely separating RSL and MOST approaches
  - Improved height array generation for different atmospheric stability methods
- [maintenance] Updated PyPI/TestPyPI deployment strategy
  - PR/Push builds no longer deploy to conserve TestPyPI quota
  - Nightly builds create YYYY.M.D.dev tags after successful builds
  - Dev tags deploy all wheels to TestPyPI only
  - Production tags deploy all wheels to PyPI only
- [maintenance] Add workflow guidance for build and test before push
  - Updated CLAUDE.md with workflow section requiring build and test before pushing or creating PRs
  - Ensures Claude Code always validates code compilation and test success before remote operations
  - Fixed race condition in tag creation with single job approach
- [maintenance] Enhanced documentation for build process and introduced new agents
  - Added reminders in CLAUDE.md for updating meson.build files when creating new source files
  - Created `doc-code-sync-checker` agent to ensure documentation synchronisation with code changes
  - Created `test-coverage-mece-analyser` agent to verify comprehensive test coverage following MECE principle
- [doc] Updated issue label system to include developer queries
  - Extended 1-question label from 'User question/support' to 'User question/support/dev query'
  - Updated issue triage documentation and decision tree to reflect this change

### 24 Jul 2025
- [maintenance] Enhanced uv environment setup documentation and best practices
  - Created comprehensive `.claude/howto/setup-uv-environment.md` guide aligned with `pyproject.toml` and `env.yml`
  - Updated worktree setup guide to use `uv pip install -e ".[dev]"` for proper dependency management
  - Documented package name differences between conda and pip (e.g., `matplotlib-base` → `matplotlib`, `pytables` → `tables`)
  - Emphasised uv's 10-100x speed improvement over pip/conda for package installation
- [feature] Added minimal Makefile recipes for uv environment management
  - Added `make uv-dev` - one-stop setup with both dev and docs dependencies
  - Added `make uv-clean` - remove virtual environment
  - Streamlined recipes to avoid Makefile bloat while maintaining essential functionality
  - Includes documentation dependencies by default for complete development environment
  - Properly aligned with `pyproject.toml` dependency groups

### 23 Jul 2025
- [maintenance] Added `/log-changes` slash command for automated documentation updates
  - Created custom slash command in `.claude/commands/log-changes.md`
  - Analyses git commits to fill gaps between last documented date and today
  - Uses actual commit dates to maintain accurate historical record
  - Groups commits by date and categorises changes appropriately
  - Identifies documentation files that need updating based on code changes
  - Runs documentation generation scripts when data models or schemas change
  - Uses Claude Code's built-in slash command system with metadata and bash integration
- [maintenance] Created CHANGELOG management scripts ([PR #547](https://github.com/UMEP-dev/SUEWS/pull/547))
  - Added `.claude/scripts/changelog_restructure.py` for parsing, cleaning, and sorting entries
  - Restructured entire CHANGELOG.md file with proper reverse chronological ordering
  - Extended historical coverage from 65 to 117 dates by analyzing git commit history
  - Filled documentation gaps from 2020-2024 with comprehensive analysis of 3,418 commits
  - Established automated workflow for ongoing CHANGELOG maintenance
- [maintenance] Enhanced CLAUDE.md with documentation update requirements for Claude Code workflows
  - Updated CLAUDE.md to emphasise updating documentation and CHANGELOG.md for code changes
  - Clarified that documentation generation scripts run ONLY for specific data model changes
  - Added reminder that CLAUDE.md updates should be categorised as [maintenance]
  - Modified claude.yml and claude-code-review.yml workflows to check for documentation updates
  - Added explicit CHANGELOG.md update requirements with category guidelines

### 22 Jul 2025
- [feature] Enhanced CI workflow to trigger on tag pushes
  - Build workflow now triggers on version tag pushes for release automation
- [bugfix] Fixed input validation for zero wind speed ([PR #545](https://github.com/UMEP-dev/SUEWS/pull/545), fixes [#314](https://github.com/UMEP-dev/SUEWS/issues/314))
  - Added validation to prevent division by zero in atmospheric calculations
  - Fixed wind speed validation test to use correct forcing data structure
  - Prevents model crashes when wind speed approaches zero
- [bugfix] Fixed snow warning spam ([PR #542](https://github.com/UMEP-dev/SUEWS/pull/542), fixes [#528](https://github.com/UMEP-dev/SUEWS/issues/528))
  - Limited snow warning message to appear only once per simulation run
  - Added module-level flag to track warning display status
  - Prevents console spam when SnowUse=1 is enabled
- [maintenance] Migrated all model validators to SUEWSConfig ([PR #546](https://github.com/UMEP-dev/SUEWS/pull/546))
  - Completed systematic migration of 12 model validators from individual Pydantic classes
  - Centralised all validation logic in SUEWSConfig for better maintainability
  - Added 99 comprehensive tests for migrated validators
  - Updated legacy tests to use new centralised validation architecture
  - Improved albedo validation to allow equality for constant albedo scenarios
- [doc] Enhanced documentation for Claude Code and issue triage
  - Updated CLAUDE.md with feature planning and spec system documentation
  - Added comprehensive SUEWS issue triage guide with MECE label system
  - Added scientific review process documentation

### 21 Jul 2025
- [feature] Allow lists under RefValue for forcing data ([PR #540](https://github.com/UMEP-dev/SUEWS/pull/540), fixes [#538](https://github.com/UMEP-dev/SUEWS/issues/538))
  - Added iteration functionality to RefValue when value is a list
  - Enables more flexible configuration of forcing data parameters
  - Added comprehensive test coverage for list handling in RefValue

### 20 Jul 2025
- [feature] Enhanced code formatting automation
  - Added ability to create format-only PRs via workflow dispatch
  - Replaced master auto-format with PR-based formatting for better review
  - Added GitHub Actions workflow for Fortran code formatting
- [maintenance] Repository cleanup and reorganisation
  - Removed .ropeproject from tracking
  - Removed disabled workflow files for auto-formatting
  - Reorganised developer documentation into dev-ref directory

### 19 Jul 2025
- [maintenance] Improved auto-format workflow
  - Updated workflow to create PR instead of direct push
  - Removed pre-commit configuration
  - Fixed conflicting .fprettify.yml file

### 18 Jul 2025
- [feature] Added comprehensive testing improvements (PRs [#525](https://github.com/UMEP-dev/SUEWS/issues/525), [#526](https://github.com/UMEP-dev/SUEWS/issues/526))
  - Added extensive utility tests for core functionality
  - Added comprehensive coding guidelines and testing documentation
  - Implemented automatic code formatting on master branch
- [bugfix] Fixed CI errors in test suite
  - Disabled cmd tests to fix CI errors on Python 3.9/3.10
  - Used importlib.resources for reliable sample config access in CI
- [maintenance] Removed WRF-SUEWS integration utilities

### 17 Jul 2025
- [feature] Added cibuildwheel debug workflow with SSH access ([PR #522](https://github.com/UMEP-dev/SUEWS/pull/522))
- [maintenance] Enhanced Claude workflows with skip functionality
  - Added ability to skip reviews based on PR title keywords
  - Converted Claude code review to manual workflow dispatch
- [maintenance] Test suite improvements
  - Added pytest-order to dev dependencies
  - Enabled all tests on all platforms ([PR #513](https://github.com/UMEP-dev/SUEWS/pull/513))
  - Reorganised test suite by functionality

### 16 Jul 2025
- [bugfix] Fixed QE/QH discrepancy with atmospheric state initialization
  - Replaced exact equality checks with epsilon-based comparisons
  - Added floating-point epsilon constant for numerical stability
  - Initialised all atmospheric state variables to prevent state pollution
  - Added comprehensive floating-point stability test suite

### 15 Jul 2025
- [change] Updated data model to use rho_cp instead of cp parameter
  - Changed thermal layer specification for consistency
  - Updated pydantic data model validation

### 13 Jul 2025
- [maintenance] Improved Claude Code review formatting ([PR #474](https://github.com/UMEP-dev/SUEWS/pull/474))
  - Added collapsible HTML sections for better organisation
  - Enhanced review structure with categorised feedback

### 11 Jul 2025
- [maintenance] Added Claude Code GitHub Actions workflows (PRs [#466](https://github.com/UMEP-dev/SUEWS/issues/466), [#467](https://github.com/UMEP-dev/SUEWS/issues/467))
  - Added Claude PR Assistant workflow for automated reviews
  - Preserved security checks for authorised users
  - Added worktree command for Claude Code integration

### 10 Jul 2025
- [bugfix] Fixed version tag preservation ([PR #465](https://github.com/UMEP-dev/SUEWS/pull/465))

### 08 Jul 2025
- [feature] Added conditional validation for model options ([PR #460](https://github.com/UMEP-dev/SUEWS/pull/460))
  - Implemented validation for storage, RSL, and STEBBS options
  - Added comprehensive test coverage for conditional validation
  - Improved validation error messages with detailed issues

### 05 Jul 2025
- [feature] Simplified SUEWSSimulation API ([PR #463](https://github.com/UMEP-dev/SUEWS/pull/463))
  - Refactored class for cleaner, more intuitive interface
  - Fixed forcing file path handling issues ([#458](https://github.com/UMEP-dev/SUEWS/issues/458), [#459](https://github.com/UMEP-dev/SUEWS/issues/459))
  - Added comprehensive tests for various forcing scenarios
  - Updated documentation for new API

### 04 Jul 2025
- [feature] Enhanced SUEWS configuration builder ([PR #455](https://github.com/UMEP-dev/SUEWS/pull/455))
  - Added unsaved changes warning
  - Implemented field-specific UI controls
  - Fixed radio button styling and type conversion
  - Added experimental warnings and version info
  - Improved validation error messages
  - Modularised config-builder.js for better maintainability

### 03 Jul 2025
- [change] Added DailyState resampling option ([PR #456](https://github.com/UMEP-dev/SUEWS/pull/456))
  - Improved resampling implementation for DailyState outputs
  - Enhanced output flexibility for different temporal resolutions

### 02 Jul 2025
- [feature] Added automatic annotated YAML generation for parameter validation errors
  - Generates helpful annotated YAML files when configuration validation fails
  - Marks missing parameters with [ERROR] MISSING: and provides [TIP] ADD HERE: suggestions
  - Includes parameter descriptions and expected types for each missing field
  - Significantly improves user experience when creating configuration files
- [bugfix] Fixed parameter validation false positives and improved validation messages ([#448](https://github.com/UMEP-dev/SUEWS/issues/448))
  - Resolved spurious warnings during normal operations
  - Made validation messages clearer and more actionable
  - Fixed platform-specific test failures on Windows, Linux, and macOS
- [change] Replaced emoji markers with text markers in annotated YAML files
  - Changed from emoji (🔴, 💡) to text markers ([ERROR], [TIP]) for Windows compatibility
  - Ensures consistent display across all platforms without Unicode encoding issues

### 28 Jun 2025
- [feature] Completed SUEWS MCP (Model Context Protocol) server implementation
  - Finished all 11 tools across configuration guidance and result interpretation
  - Implemented comprehensive parameter knowledge base with scientific documentation
  - Added physics compatibility matrix for method validation
  - Created desktop extension (.dxt) for easy Claude Desktop integration
  - Tools include: validation, suggestions, templates, energy balance diagnosis, thermal comfort analysis, urban effects, validation metrics, and narrative insights
- [maintenance] Streamlined worktree workflow for Claude Code development
  - Created automated scripts for worktree management: worktree-setup.sh and worktree-cleanup.sh
  - Replaced slow mamba environment cloning with fast Python venv creation
  - Updated CLAUDE.md to prioritise friction-free workflow with single-command operations
  - Added comprehensive guide at .claude/workspace/claude-code-worktree-guide.md
  - Benefits: seconds vs minutes for setup, no shell integration issues, self-contained environments

### 22 Jun 2025
- [feature] Successfully completed SUEWSSimulation class implementation and testing
  - Fixed core SUEWSSimulation functionality to work with real SUEWS benchmark data
  - Implemented proper state conversion using actual `config.to_df_state()` method instead of placeholder
  - Fixed forcing data loading using `supy.util._io.read_forcing()` function
  - Created simplified test suite using real benchmark files: test/benchmark1/benchmark1.yml and test/benchmark1/forcing/Kc1_2011_data_5.txt
  - All 7 core functionality tests passing: init, setup_forcing, simulation_run, expected_output_variables, results_format, error_handling
  - Successfully runs complete SUEWS simulations with energy flux outputs (QH, QE, QS) and proper MultiIndex DataFrame structure
  - Validated integration with existing SuPy infrastructure including run_supy_ser execution engine

### 20 Jun 2025
- [feature] Added modern SUEWSSimulation class with comprehensive object-oriented interface
  - Implemented YAML-based configuration management with intelligent parameter overriding
  - Created pandas DataFrame integration with multi-index results structure for enhanced data manipulation
  - Added chainable method design for intuitive workflows: init, from_yaml, setup_forcing, run, get_results, summary, see, quick_plot, save, clone, reset, validate
  - Built-in validation system with British English error messages and actionable feedback
  - Multiple export formats support: CSV, Excel, Pickle, NetCDF with automatic directory creation
  - Performance optimisation with chunking support and lazy loading for large datasets
  - Comprehensive test suite with 48/48 tests passing (100% success rate) across unit, integration, and functionality tests
  - Standalone implementation addressing circular import issues during development
  - Complete documentation with usage examples and migration guidance
- [bugfix] Fixed SUEWSSimulation test failures using real SuPy sample data
  - Updated test fixtures to use actual SuPy sample configuration and forcing data instead of mock objects
  - Fixed import paths for mock decorators from 'supy.suews_sim' to 'supy._run' modules
  - Implemented proper error handling with correct exception types (ValueError vs RuntimeError)
  - Added fallback resampling functionality when SuPy's resample_output lacks required variables
  - Enhanced mock configuration for matplotlib plotting tests with proper method assignments
  - Fixed validation logic to properly handle missing vs. empty forcing data with appropriate error types
- [bugfix] Fixed claude-dev Docker image not being built with custom Dockerfile
  - Implemented pre-build approach for custom SUEWS development Docker image
  - Modified start script to build `suews-claude-dev:latest` from Dockerfile.claude-dev
  - Removed dockerfile reference from claude-sandbox.config.json to use pre-built image
  - Updated rebuild flag to handle all possible image names and force fresh builds
  - Now correctly uses the comprehensive SUEWS development environment with conda, gfortran, etc.

### 19 Jun 2025
- [maintenance] Updated main README.md and Makefile help text to reference actual Claude Code integration tools
- [maintenance] Enhanced documentation for Dropbox compatibility and multi-workspace development workflows
- [doc] Updated claude-dev/README.md to accurately reflect implementation with `claude.sh` workspace manager
- [doc] Documented advanced workspace management features for parallel development environments
- [doc] Fixed documentation inconsistencies: removed non-existent Makefile targets, corrected script names
- [doc] Reorganised README.md: moved Development Environment under Developer Note section
- [doc] Enhanced Traditional Development section with complete local setup instructions including prerequisites, workflow, and troubleshooting
- [doc] Simplified main README with Quick Start section for users, moving detailed compilation steps to developer documentation

### 15 Jun 2025
- [feature] Implemented cross-platform isolated build directories (`/tmp/suews-builds/`) to prevent environment conflicts
- [feature] Enhanced `make dev` with automatic environment detection and appropriate build configuration
- [feature] Added new Makefile target: `make deactivate` (environment management helper)
- [feature] Comprehensive help system with `make help` displaying Quick Start guide and complete command reference
- [bugfix] Resolved meson build conflicts between different Python environments by implementing isolated build directories
- [bugfix] Fixed numpy path issues when using virtual environments located within project directory structure
- [maintenance] Improved cross-platform compatibility for Windows, macOS, and Linux build environments
- [maintenance] Enhanced Makefile with unified development workflow
- [maintenance] Added automatic .gitignore rules for SPARTACUS generated files to prevent repository pollution
- [doc] Updated CLAUDE.md with comprehensive changelog management guidelines and development workflow documentation

### 13 Jun 2025
- [feature] Added YAML-based configuration system with comprehensive conversion tools and interactive web UI ([#343](https://github.com/UMEP-dev/SUEWS/issues/343))
- [feature] Implemented `to_yaml.py` command-line tool for converting legacy table-based inputs to modern YAML format with optional version upgrade support
- [feature] Created interactive web-based configuration builder with real-time validation, Bootstrap UI, and YAML/JSON export capabilities
- [feature] Added automatic JSON Schema generation from Pydantic data models for configuration validation and UI integration
- [maintenance] Unified development and documentation environments into single `environment.yml` file to simplify workflow and reduce maintenance overhead
- [maintenance] Migrated from deprecated `_config.py` to dedicated `data_model` subpackage with type-safe Pydantic models
- [maintenance] Improved Windows build compatibility with UCRT support, enhanced CI/CD workflows, and Windows-specific compiler optimisations
- [doc] Enhanced documentation system with modernised structure and comprehensive migration guides from table-based to YAML-based configuration

### 06 Jun 2025
- [doc] Added comprehensive unit documentation to all RefValue parameters in data model, improving dimensional consistency and user understanding of expected parameter scales and ranges ([#398](https://github.com/UMEP-dev/SUEWS/issues/398))

### 30 Jan 2025
- [feature] Major STEBBS (Spatially-Resolving Building Energy Balance Scheme) enhancements ([PR #309](https://github.com/UMEP-dev/SUEWS/pull/309))
  - Refactored STEBBS parameter handling and building state types
  - Added comprehensive STEBBS configuration support in YAML format
  - Updated STEBBS outputs and namelist file expectations
  - Improved STEBBS method options validation (0 or 1 only)
  - Renamed 'stebbsuse' to 'stebbsmethod' for consistency
- [maintenance] Build system improvements
  - Refactored supy_driver build process for better debugging
  - Added success message to SUEWS library build process
  - Removed temporary debug commands from meson build script
- [maintenance] CI/CD enhancements
  - Updated GitHub Actions workflow for wheel building
  - Removed archived workflow files
  - Added automated fprettify source code formatting

### 28 Jan 2025
- [feature] Python 3.13 support (PRs [#341](https://github.com/UMEP-dev/SUEWS/issues/341), [#342](https://github.com/UMEP-dev/SUEWS/issues/342))
  - Added full test coverage for Python 3.13 on linux_x86_64
  - Updated cibuildwheel to v2.20 for Python 3.13 compatibility
  - Fixed macOS wheel building for multiple Python versions
  - Enhanced CI matrix configuration for broader platform support
- [bugfix] Fixed atmospheric stability calculations (issue [#296](https://github.com/UMEP-dev/SUEWS/issues/296))
  - Modified neut_limit parameter handling
  - Changed L_MOD to L_MOD_RSL for psihath calculations
- [maintenance] Improved macOS build configuration
  - Dynamically set deployment targets based on runner platform
  - Added FC environment variable for Fortran compiler selection
  - Simplified macOS wheel building process

### 24 Jan 2025
- [maintenance] Improved CI testing workflow:
  - Added quick test mode for faster CI runs
  - Added matrix-dependent macOS deployment targets
  - Optimised test selection for different Python versions
  - Updated cibuildwheel configuration for better cross-platform compatibility

### 23 Jan 2025
- [feature] Added a pydantic-based input structure to ease the input of model parameters ([#324](https://github.com/UMEP-dev/SUEWS/issues/324))

### 21 Jan 2025
- [feature] Enhanced configuration system with Pydantic validation
  - Added pydantic dependency for robust data validation
  - Implemented from_df_state methods for configuration classes
  - Added sample_config.yml for configuration examples
  - Enhanced SUEWSConfig initialization methods
- [feature] STEBBS model improvements
  - Refactored STEBBS module for improved clarity and consistency
  - Enhanced building state management and parameter naming
  - Added detailed documentation for LBM (Local Building Model) types
  - Improved STEBBS configuration variable organization

### 8 Jan 2025
- [bugfix] Fixed STEBBS parameter type handling (PRs [#321](https://github.com/UMEP-dev/SUEWS/issues/321), [#323](https://github.com/UMEP-dev/SUEWS/issues/323), fixes [#319](https://github.com/UMEP-dev/SUEWS/issues/319))
  - Fixed string/numeric type handling in pack_var function
  - Ensured consistent output types for error handling
  - Removed DAVE-specific parameters from STEBBS


## 2024

### 20 Dec 2024
- [feature] ValueWithDOI (Value with Digital Object Identifier) system implementation
  - Added comprehensive VWD support across all model components
  - Implemented VWD for SPARTACUS, forcing files, and vertical layers
  - Added VWD to model physics, surface properties, and building layers
  - Enhanced parameter traceability with Reference class implementation
  - Applied VWD to water distribution, thermal layers, and OHM coefficients
- [feature] Enhanced parameter documentation and citation tracking
  - Added DOI references for all major parameter categories
  - Improved scientific reproducibility with parameter source tracking

### 11 Dec 2024
- [doc] Enhanced soil moisture calculations documentation
  - Refined soil moisture deficit calculations with detailed parameter guidance
  - Clarified roles of G_sm, S1, and S2 parameters
  - Improved documentation for moisture stress response mechanisms
  - Restored threshold-based approach for moisture stress calculations

### 9 Dec 2024
- [bugfix] Fixed soil water state calculations ([PR #317](https://github.com/UMEP-dev/SUEWS/pull/317), fixes [#316](https://github.com/UMEP-dev/SUEWS/issues/316))
  - Corrected soil water state initialization issues
  - Updated moisture stress calculations
- [maintenance] Development environment improvements
  - Added test-quick.py to .gitignore
  - Enhanced support for easier testing of development changes

### 8 Dec 2024
- [feature] YAML configuration system enhancements ([PR #315](https://github.com/UMEP-dev/SUEWS/pull/315), fixes [#298](https://github.com/UMEP-dev/SUEWS/issues/298))
  - Merged default YAML generator into def_config_suews function
  - Added field rules and validators for STEBBS properties
  - Enhanced configuration validation for storage heat methods
  - Generated new config-suews.yml with STEBBS parameters

### 3 Dec 2024
- [bugfix] Fixed wind speed handling in RSL calculations ([PR #307](https://github.com/UMEP-dev/SUEWS/pull/307), fixes [#283](https://github.com/UMEP-dev/SUEWS/issues/283))
  - Modified RSL calculations to avoid negative wind speeds
  - Prevented negative zero displacement height (zd) values
  - Added error catching for negative wind speed conditions

### 27 Nov 2024
- [feature] Enhanced DataFrame state conversion capabilities
  - Added from_df_state methods for multiple property classes
  - Implemented to_df_state methods for vertical layers
  - Enhanced water distribution parameter handling
  - Added comprehensive testing framework for DataFrame validation
- [bugfix] Fixed water distribution parameter bug in control files
  - Corrected parameter indexing in surface properties

### 20 Nov 2024
- [feature] YAML to DataFrame converter implementation (PRs [#305](https://github.com/UMEP-dev/SUEWS/issues/305), [#306](https://github.com/UMEP-dev/SUEWS/issues/306), fixes [#304](https://github.com/UMEP-dev/SUEWS/issues/304))
  - Created converter for YAML configurations to df_state format
  - Updated config schema for SUEWS
  - Enhanced DataFrame structure with default values
  - Added support for vertical layers, roofs, and walls configuration

### 12 Nov 2024
- [bugfix] Critical error reporting enhancement ([PR #295](https://github.com/UMEP-dev/SUEWS/pull/295), fixes [#294](https://github.com/UMEP-dev/SUEWS/issues/294))
  - Created error report system for critical issues
  - Improved error handling in data processing module
- [maintenance] Build system improvements ([PR #293](https://github.com/UMEP-dev/SUEWS/pull/293), fixes [#285](https://github.com/UMEP-dev/SUEWS/issues/285))
  - Updated Makefile to install without dependencies
  - Restored albedo value range checks in update_Veg subroutine
  - Fixed typos in documentation

### 8 Nov 2024
- [feature] Added STEBBS method switching capability
  - Implemented switch to enable/disable STEBBS calculations
  - Added configuration option for STEBBS method selection

### 8 Oct 2024
- [feature] Enhanced STEBBS output capabilities
  - Added new output line for STEBBS results
  - Improved data logging for building energy calculations

### 17 Sep 2024
- [feature] Added BUILDING_STATE type
  - Implemented new derived type for building state management
  - Enhanced building energy balance calculations

### 6 Aug 2024
- [bugfix] Fixed parallel running mode issues ([PR #282](https://github.com/UMEP-dev/SUEWS/pull/282))
  - Resolved issues with df_debug in parallel execution mode
  - Improved thread safety for debug output
  - Preserved .dev suffix in version tags
  - Fixed metadata variable error suppression during packing
  - Applied dropna only to DailyState group in resample_output

### 06 Aug 2024
- [bugfix] Fixed issue with unassociated `avcp` parameter causing model instability ([PR #282](https://github.com/UMEP-dev/SUEWS/pull/282))
- [maintenance] Simplified SuPy module's serial mode implementation for better performance

### 02 Aug 2024
- [bugfix] Fixed a bug in the calculation of the surface temperature ([#281](https://github.com/UMEP-dev/SUEWS/issues/281))

### 05 Jul 2024
- [feature] Added an option to consider the local feedback of near-surface temperature on the surface energy balance ([#132](https://github.com/UMEP-dev/SUEWS/issues/132))
- [feature] Implemented debug mode to help with model troubleshooting ([#275](https://github.com/UMEP-dev/SUEWS/issues/275))
- [bugfix] Restored full test for the DTS-based version ([#264](https://github.com/UMEP-dev/SUEWS/issues/264))
- [bugfix] Fixed the goto part in snow code implementation ([#128](https://github.com/UMEP-dev/SUEWS/issues/128))
- [maintenance] Enhanced the ability to auto-fix missing parameters in df_state ([#276](https://github.com/UMEP-dev/SUEWS/issues/276))
- [maintenance] Updated SSss_YYYY_SUEWS_TT.csv output tables

### 04 Jul 2024
- [bugfix] Fixed a bug causing an abrupt change in results due to a less smooth transition in `z0` from surfaces without roughness elements to those with them. ([#271](https://github.com/UMEP-dev/SUEWS/issues/271))
- [bugfix] Improved the discretisation of the vertical levels in the RSL scheme for better interpolation of surface diagnostics (e.g. `T2`) ([#271](https://github.com/UMEP-dev/SUEWS/issues/271))
- [maintenance] Added support for NumPy 2.0 ([#271](https://github.com/UMEP-dev/SUEWS/issues/271))

### 13 Jun 2024
- [bugfix] Fixed SUEWS-SS issue with more than 7 layers ([#268](https://github.com/UMEP-dev/SUEWS/issues/268))

### 09 Jun 2024
- [bugfix] Fixed SUEWS-SS issue when same building fractions were used ([#266](https://github.com/UMEP-dev/SUEWS/issues/266))

### 31 May 2024
- [feature] Added `dict_debug` an optional output of `run_supy` to help debug the model (for developers: add a `debug` flag to `df_state` to activate this feature) ([#233](https://github.com/UMEP-dev/SUEWS/issues/233))

### 23 May 2024
- [bugfix] Fixed string type issue on Python 3.9
- [maintenance] Added support for Python 3.9 to Python 3.12 ([#257](https://github.com/UMEP-dev/SUEWS/issues/257))
- [maintenance] Updated test suite for consistency and readability

### 17 May 2024
- [maintenance] Changed the python build backend to `meson` and `ninja` for faster builds ([#257](https://github.com/UMEP-dev/SUEWS/issues/257))

### 09 May 2024
- [feature] Added CITATION file for academic referencing ([#258](https://github.com/UMEP-dev/SUEWS/issues/258))
- [bugfix] Fixed Windows build issues
- [maintenance] Updated GitHub Actions for upload/download and EndBug/add-and-commit
- [maintenance] Removed unnecessary files and updated build configuration

### 01 Mar 2024
- [bugfix] Fixed table converter error due to issue in `rule.csv` ([#249](https://github.com/UMEP-dev/SUEWS/issues/249))
- [change] Updated update_DailyStateLine_DTS function to include additional input parameters

### 01 Feb 2024
- [maintenance] Added Apple M1 GitHub runner to CI for enhanced cross-platform testing

### 31 Jan 2024
- [bugfix] Fixed GCC and M1 environment compatibility issues


## 2023

### 19 Dec 2023
- [feature] Fixed water storage calculation and snow fraction update (contributed by @ljarvi)
- [feature] Added horizontal soil water movement with new variables
- [feature] Added option to use local air temperature in phenology-related calculations
- [feature] Added local temperature option for QF-related calculations
- [change] Refactored soil moisture calculations to use hydroState instead of hydroState_prev

### 21 Nov 2023
- [bugfix] Fixed various issues reported in [#237](https://github.com/UMEP-dev/SUEWS/issues/237) and [#238](https://github.com/UMEP-dev/SUEWS/issues/238)

### 18 Oct 2023
- [change] `Snow` is temporarily turned off for easier implementation of other functionalities; will be brought back in the future.

### 17 Oct 2023
- [bugfix] Fixed issue in calculating irrigation ([#228](https://github.com/UMEP-dev/SUEWS/issues/228))

### 15 Oct 2023
- [bugfix] Fixed installation of specific SuPy version ([#229](https://github.com/UMEP-dev/SUEWS/issues/229))
- [bugfix] Fixed potential initialisation issue in water use calculation that might lead to NaN values
- [maintenance] Multiple contributions merged from @ljarvi (patches 10-23)

### 07 Oct 2023
- [maintenance] Updated build script and full testing requirements to Python 3.11
- [doc] Updated CO2 related documentation pages ([#226](https://github.com/UMEP-dev/SUEWS/issues/226))

### 14 Aug 2023
- [feature] Added allocation/deallocation subroutines to SPARTACUS_LAYER_PRM
- [bugfix] Fixed oscillation issue in EHC ([#210](https://github.com/UMEP-dev/SUEWS/issues/210))
- [maintenance] Fixed LooseVersion deprecation issues
- [maintenance] Updated to 2nd DTS-based interface

### 01 Jul 2023
- [feature] Added a function `supy.util.get_spinup_state` to retrieve the spin-up state for the model, which can be used for debugging and initialising the model for simulation.
- [feature] Implemented fast spin-up for large-scale simulations ([#200](https://github.com/UMEP-dev/SUEWS/issues/200))
- [feature] Added Crank-Nicholson-based heat conduction solver
- [maintenance] Updated DTS procedures and functions

### 28 Jun 2023
- [bugfix] Fixed RSS problem due to incorrect porosity ([#197](https://github.com/UMEP-dev/SUEWS/issues/197))

### 05 Jun 2023
- [feature] added `FAIMethod` to help determine the FAI ([#192](https://github.com/UMEP-dev/SUEWS/issues/192))
- [bugfix] Fixed NaN in ESTM_ext surface temperature ([#182](https://github.com/UMEP-dev/SUEWS/issues/182))
- [maintenance] Updated default porosity range to avoid issues in roughness calculations

### 03 Jun 2023
- [bugfix] fixed a bug in writing out `DailyState` - all rows were written as zero ([#190](https://github.com/UMEP-dev/SUEWS/issues/190))

### 15 May 2023
- [bugfix] fixed a bug in heat flux calculation ([#182](https://github.com/UMEP-dev/SUEWS/issues/182))
- [bugfix] fixed a bug in `table-converter` ([#186](https://github.com/UMEP-dev/SUEWS/issues/186))

### 13 Apr 2023
- [feature] added more upgrade options to the `upgrade_df_state` function
- [bugfix] fixed a bug in the calculation of the soil moisture deficit weighted by vegetation fractions ([#174](https://github.com/UMEP-dev/SUEWS/issues/174))
- [change] removed `deltaLAI` from the `DailyState` output group as related info is already in `LAI` columns of all vegetated surfaces
- [maintenance] added [script](src/supy/gen_sample_output.py) to update sample output for testing

### 18 Feb 2023
- [maintenance] merged supy into suews
- [maintenance] re-organised file structure

### 16 Feb 2023
- [bugfix] Fixed issues with model stability and water balance calculations ([#142](https://github.com/UMEP-dev/SUEWS/issues/142), [#143](https://github.com/UMEP-dev/SUEWS/issues/143))

### 10 Feb 2023
- [bugfix] Fixed build system and dependency issues ([#82](https://github.com/UMEP-dev/SUEWS/issues/82))

### 27 Jan 2023
- [feature] Added EPW (EnergyPlus Weather) file header support ([#69](https://github.com/UMEP-dev/SUEWS/issues/69))
- [bugfix] Fixed various test and CI pipeline issues ([#75](https://github.com/UMEP-dev/SUEWS/issues/75), [#76](https://github.com/UMEP-dev/SUEWS/issues/76))


## 2022

### 09 Sep 2022
- [bugfix] Fixed QGIS compatibility issue with scipy/pandas dependencies
- [maintenance] Improved build system and wheel generation for releases ([#134](https://github.com/UMEP-dev/SUEWS/issues/134))

### 06 Sep 2022
- [feature] Enhanced snow module with improved debugging output
- [bugfix] Fixed snow-related calculations when snow module is disabled

### 02 Sep 2022
- [feature] Added surface-specific diagnostic output for energy balance components
- [feature] Enhanced water balance debugging with additional output variables

### 29 Aug 2022
- [bugfix] Fixed abnormal snow fraction handling when snow module is off ([#67](https://github.com/UMEP-dev/SUEWS/issues/67), [#131](https://github.com/UMEP-dev/SUEWS/issues/131))
- [bugfix] Fixed fraction calculations for surface types

### 25 Aug 2022
- [bugfix] Fixed zero QE issue when snow fraction is zero due to incorrect snow switch
- [maintenance] Reorganised snow module code structure

### 24 Aug 2022
- [bugfix] Fixed critical issues when snow module is enabled ([#127](https://github.com/UMEP-dev/SUEWS/issues/127), [#129](https://github.com/UMEP-dev/SUEWS/issues/129))
- [bugfix] Fixed snow-related initial condition loading

### 30 Jun 2022
- [feature] Improved RSL (Roughness Sublayer) calculations with better psihat correction algorithm
- [feature] Enhanced RSL calculation logic

### 29 May 2022
- [bugfix] Fixed longwave flux issues in SUEWS-SPARTACUS coupling ([#99](https://github.com/UMEP-dev/SUEWS/issues/99))

### 25 May 2022
- [feature] Added diffuse radiation at ground level output for SUEWS-SPARTACUS ([#98](https://github.com/UMEP-dev/SUEWS/issues/98))

### 24 May 2022
- [feature] Added incoming radiation into facets output for SUEWS-SPARTACUS ([#97](https://github.com/UMEP-dev/SUEWS/issues/97))
- [maintenance] Reorganised SPARTACUS output structure ([#101](https://github.com/UMEP-dev/SUEWS/issues/101))

### 14 May 2022
- [bugfix] Fixed improper hydrology calculations over roofs and walls
- [maintenance] Added Apple M1 support in Makefile

### 21 Apr 2022
- [bugfix] Fixed critical memory leakage issues
- [maintenance] Added GDB debugging instructions for macOS

### 20 Apr 2022
- [bugfix] Fixed multi-grid and multi-year run issues due to OHM averages in Qn

### 07 Apr 2022
- [feature] Added water-related results output for ESTM_ext module ([#93](https://github.com/UMEP-dev/SUEWS/issues/93))
- [bugfix] Fixed storage heat method switch issues

### 03 Apr 2022
- [feature] Added multi-grid water module implementation

### 01 Apr 2022
- [feature] Added ESTM_ext water-related variables for roofs and walls

### 30 Mar 2022
- [feature] Added combined snow and ESTM_ext functionality
- [maintenance] Split snow calculations from QE as separate module

### 24 Mar 2022
- [feature] Added `diagmethod` option for T2, RH2 and U10 calculations
- [bugfix] Fixed FAI calculation from areal mean to sum
- [bugfix] Fixed negative zd_RSL issue with small FAI and large Lc ([#88](https://github.com/UMEP-dev/SUEWS/issues/88))

### 16 Mar 2022
- [bugfix] Fixed height/level calculation bug in RSL module

### 23 Feb 2022
- [feature] ESTM coupling via surface temperature now working
  - Completed ESTM (Extended Surface Temperature Method) integration
  - Working coupling through surface temperature calculations
  - Updated SUEWS_SPARTACUS documentation

### 14 Feb 2022
- [bugfix] Fixed array allocation issues

### 10 Feb 2022
- [bugfix] Fixed multi-grid settings loading bug

### 07 Feb 2022
- [feature] Performance improvements in data loading
- [bugfix] Improved file loading procedure to handle encoding issues ([#42](https://github.com/UMEP-dev/SUEWS/issues/42))

### 24 Jan 2022
- [feature] Added skeleton code for ESTM coupling (experimental)

### 17 Jan 2022
- [maintenance] Moved SPARTACUS-specific output files to output section ([#77](https://github.com/UMEP-dev/SUEWS/issues/77))


## 2021

### 11 Dec 2021
- [doc] Restructured documentation around QF calculations ([#26](https://github.com/UMEP-dev/SUEWS/issues/26))
- [doc] Improved documentation for RSL module ([#56](https://github.com/UMEP-dev/SUEWS/issues/56))
- [doc] Enhanced spinup documentation ([#27](https://github.com/UMEP-dev/SUEWS/issues/27))
- [doc] Clarified XSMD description in meteorological input file ([#9](https://github.com/UMEP-dev/SUEWS/issues/9))

### 23 Nov 2021
- [feature] Added Python 3.10 support
- [bugfix] Fixed test issues for Python 3.10 by removing deprecated nose test
- [bugfix] Fixed pressure and relative humidity units issue ([#38](https://github.com/UMEP-dev/SUEWS/issues/38))
- [maintenance] Updated gfortran to v11 for testing
- [maintenance] Fixed Linux and manylinux build recipes

### 01 Nov 2021
- [feature] Added option to use existing surface temperature for outgoing longwave radiation

### 27 Oct 2021
- [bugfix] Fixed RH diagnostics by setting upper limit of 100%
- [doc] Added BibTeX support for references
- [doc] Fixed documentation formatting issues

### 26 Jul 2021
- [maintenance] Updated RTD configuration and version history structure

### 23 Jul 2021
- [bugfix] Fixed ERA5 download issue due to CDS variable renaming

### 15 Jul 2021
- [bugfix] Fixed parameter table loading issue with pandas 1.3.x

### 30 May 2021
- [feature] SUEWS-SPARTACUS integration completed
  - Integrated SPARTACUS radiation model with SUEWS
  - Added SPARTACUS as git submodule
  - Implemented coupling for albedo calculations
  - Added vegetation extinction calculation based on LAI
  - Made profiles constant with height
  - Added SPARTACUS namelist configuration files

### 25 May 2021
- [feature] Enhanced RSL (Roughness Sublayer) module
  - Reduced mean building height threshold for RSL activation from 6m to 5m
  - Fixed zero QE issue when vegetation fraction is zero
  - Added dynamic z0 and zd calculations based on plan area index

### 11 May 2021
- [change] Version 2021a release
  - Improved RSL computational stability
  - Added comprehensive test suite for 2021a


## 2020

### 08 Dec 2020
- [feature] Added debug output group for runtime diagnostics
- [doc] Fixed multiple documentation issues and references

### 06 Aug 2020
- [feature] Version 2020b release
  - Major improvements to RSL module stability
  - Fixed overlarge T2 issue by restricting Lc parameter
  - Enhanced numeric stability of RSL calculations
  - Fixed NaN issues within canyon for corner cases

### 14 Jul 2020
- [bugfix] Fixed argument list issue in GFORTRAN v10
- [maintenance] Improved computational stability in RSL diagnostics ([#130](https://github.com/UMEP-dev/SUEWS/issues/130))

### 01 Jul 2020
- [feature] Added option to use existing ERA5 files for forcing generation ([#165](https://github.com/UMEP-dev/SUEWS/issues/165))
- [doc] Updated tutorials for UMEP workshop ([#169](https://github.com/UMEP-dev/SUEWS/issues/169))

### 26 Jun 2020
- [feature] Version 2020a2 release with RSL improvements
- [bugfix] Fixed QF parameter issues in sample data ([#163](https://github.com/UMEP-dev/SUEWS/issues/163))

### 15 May 2020
- [feature] Version 2020a release ([#114](https://github.com/UMEP-dev/SUEWS/issues/114))
  - Added RSL (Roughness Sublayer) model for within-canyon diagnostics
  - Enhanced forcing data resampling with different methods for different variables
  - Added plotting function for RSL output ([#144](https://github.com/UMEP-dev/SUEWS/issues/144))
  - Improved ERA5 downloader functionality

### 10 May 2020
- [bugfix] Fixed TMY radiation calculations
- [maintenance] Updated sample data to match Ward et al. (2016, Urban Climate)

### 28 Feb 2020
- [bugfix] Fixed ERA5 data download permission issues ([#127](https://github.com/UMEP-dev/SUEWS/issues/127))

### 02 Feb 2020
- [feature] Added Python 3.8 support
- [bugfix] Fixed issues with pandas 1.0 compatibility

### 23 Jan 2020
- [feature] Added serial mode for run_supy for better robustness
- [bugfix] Fixed ERA5 data file location issues
- [maintenance] Enhanced testing with pytest integration


## 2019

### 15 Nov 2019
- [feature] Version 2019a release
  - Added anthropogenic emission module (Järvi et al. 2019)
  - Added canyon profile module (RSL) for within-canyon diagnostics (Theeuwes et al. 2019)
  - Recovered BLUEWS functionality with CBLUse parameter
- [bugfix] Fixed LAI calculation for long-term runs
- [bugfix] Fixed net all-wave radiation differential calculation for OHM
- [bugfix] Fixed GDD/SDD calculation cross-contamination between vegetative surfaces
- [bugfix] Fixed water redistribution bug in snow module
- [change] Renamed SUEWS_AnthropogenicHeat.txt to SUEWS_AnthropogenicEmission.txt
  - Added new parameters: MinFCMetab, MaxFCMetab, FrPDDwe, FcEF_v_kgkmWD, FcEF_v_kgkmWE
- [maintenance] Removed SOLWEIG from codebase (use separate SOLWEIG implementation)
- [maintenance] Removed netCDF output support (use SuPy with pandas/xarray instead)

### 24 Oct 2019
- [bugfix] Fixed T2 diagnostics in RSL module
- [bugfix] Fixed bug in translating iceFrac for multi-grid runs
- [bugfix] Fixed surface temperature (T_sfc) calculation
- [bugfix] Fixed Lup_snow calculation
- [maintenance] Improved RSL module consistency and stability

### 21 Feb 2019
- [feature] Version 2018c release
- [feature] Introduced SuPy (SUEWS in Python) - Python wrapper for SUEWS
  - Facilitates more fluent urban climate research workflows
  - Enhanced with Python ecosystem capabilities
- [maintenance] Improved benchmark report system with more testing sites

### 01 Jan 2019
- [feature] Added multi-timestep mode support in driver
- [maintenance] Added version tracking to supy_driver
- [maintenance] Trimmed unnecessary output groups
- [doc] Major documentation improvements and restructuring


## 2018

### 28 Dec 2018
- [change] Renamed interface variables for consistency with documentation
  - meltwaterstore → snowwater
  - soilmoist → soilstore
- [maintenance] Fixed interface issues for SuMin (WRF coupling)
- [maintenance] Added annotations for HDD_id, GDD_id, LAI_id, and WUDay_id layouts

### 17 Dec 2018
- [feature] Version 2018b release
- [bugfix] Fixed external water use pickup from meteorological forcing file
- [maintenance] Improved OHM radiation calculation using time-step-weighted dQ*
  - Better memory usage and supports variable time-step simulations
  - Essential for WRF-SUEWS coupling

### 02 Aug 2018
- [feature] Version 2018a release
- [feature] New readthedocs.org-based documentation system
- [feature] Added input_converter for version migration
- [feature] Added benchmark_report for release validation
- [feature] Improved near-surface diagnostics (T2, Q2, U10)
- [feature] Improved skin temperature calculation (Ts)
- [change] StabilityMethod recommended option changed from 2 to 3
- [change] Energy use profile selections moved from SUEWS_SiteSelect.txt to SUEWS_AnthropogenicHeat.txt
- [change] Added BiogenCO2Code to SUEWS_Veg.txt for new SUEWS_BiogenCO2.txt lookup
- [change] Expanded weekday/weekend options for multiple parameters
  - TrafficRate_WD/WE, QF0_BEU_WD/WE
  - AHMin_WD/WE, AHSlope_WD/WE, TCritic_WD/WE with cooling/heating settings
- [change] AnthropHeatMethod renamed to EmissionsMethod
- [maintenance] Major code restructuring for better modularity
  - Added explicit interface intent for module coupling
  - Restructured physics scheme layout
  - Improved output file alignment
- [maintenance] Removed AnthropCO2Method from RunControl.nml


## 2017

### 02 Aug 2017
- [feature] Version 2017b release
- [feature] Added surface-level diagnostics as default output
  - T2 (air temperature at 2 m agl)
  - Q2 (air specific humidity at 2 m agl)
  - U10 (wind speed at 10 m agl)
- [feature] Added netCDF output format support (disabled in public release)
- [maintenance] Development of new storage heat flux options (AnOHM, ESTM) - not for production use
- [maintenance] Development of carbon dioxide flux modelling - not for production use

### 01 Feb 2017
- [feature] Version 2017a release
- [feature] Automatic forcing disaggregation and output aggregation
  - Removes need for Python wrapper
  - Model handles time-step conversions internally
- [feature] Improved InitialConditions handling
  - SUEWS approximates most initial conditions if unknown
  - Detailed initial conditions still supported if available
- [feature] Surface-specific LAI calculations
  - Each vegetated surface uses its own LAI development parameters
  - Previously only deciduous tree parameters were used
- [feature] Adapted storage heat flux for sub-hourly time-steps
  - Hysteresis based on hourly running means
- [feature] Improved error handling
  - Separate files: problems.txt (serious), warnings.txt (less critical)
- [change] Major changes to input file formats
  - Simplified RunControl.nml and InitialConditions files
  - Met forcing files no longer need -9 termination rows
  - Single InitialConditions file can serve multiple grids
- [change] Longitude sign convention corrected
  - Negative values = west, positive values = east
- [change] Configurable output variable selection
  - Option to write subset of variables instead of all<|MERGE_RESOLUTION|>--- conflicted
+++ resolved
@@ -35,7 +35,6 @@
 ## 2025
 
 ### 31 Oct 2025
-<<<<<<< HEAD
 - [bugfix] Fixed Phase B validator to not nullify `lai_id` when surface fraction is zero
   - Removed logic that set `lai_id: null` for vegetation surfaces (dectr, evetr, grass) when `sfr=0`
   - Preserves user-provided initial state values even when surface is not active
@@ -44,12 +43,10 @@
   - Fixed in both `phase_b.py` (Phase B pipeline) and `yaml_helpers.py` (precheck functions)
   - Removed obsolete test `test_lai_id_nullified_if_no_dectr_surface` from `test_yaml_processing.py`
   - Updated documentation in `PHASE_B_DETAILED.md` to reflect new behaviour
-=======
 - [bugfix] Added `rcmethod` to required physics options in validation system
   - Updated validation pipelines: Phase A (`PHYSICS_OPTIONS`), Phase B (`required_physics_params`), orchestrator (`CRITICAL_PHYSICS_PARAMS`)
   - Updated tests in `test_yaml_processing.py` to include `rcmethod` in physics options validation
   - `rcmethod` controls method for splitting building envelope heat capacity in STEBBS (0=NONE, 1=PROVIDED, 2=PARAMETERISE)
->>>>>>> 1c299392
 
 ### 29 Oct 2025
 - [feature] Phase B validator now automatically populates `OutdoorAirAnnualTemperature` from CRU dataset
