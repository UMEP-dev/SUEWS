--- conflicted
+++ resolved
@@ -223,34 +223,19 @@
     # 0. mandatory variables in supy_driver
     set_diff = set_var_use.difference(set(list_col_rule).union(set(list_var_exclude)))
     if len(set_diff) > 0:
-<<<<<<< HEAD
         # Check if these are STEBBS-related parameters
-        stebbs_params = {p for p in set_diff if 'stebbs' in str(p).lower() or any(
-            x in str(p).lower() for x in ['dhw', 'hotwater', 'buildingtype', 'occupants', 
-            'appliance', 'metabolic', 'ventilation', 'cooling', 'heating', 'window', 
-            'wall', 'floor', 'internalmass', 'indoorair']
-        )}
-        if stebbs_params:
-            str_issue = f"Optional STEBBS parameters not in validation rules (only needed if STEBBS is enabled): {stebbs_params}"
-        else:
-            str_issue = f"Parameters missing from validation rule file: {set_diff}"
-        list_issues.append(str_issue)
-        flag_valid = False
-=======
-        # Filter out STEBBS-related parameters (not ready for use)
         stebbs_params = {p for p in set_diff if 'stebbs' in str(p).lower() or any(
             x in str(p).lower() for x in ['dhw', 'hotwater', 'buildingtype', 'occupants', 
             'appliance', 'metabolic', 'ventilation', 'cooling', 'heating', 'window', 
             'wall', 'floor', 'internalmass', 'indoorair', 'watertank', 'buildingcount',
             'buildingname', 'indoormass']
         )}
-        # Only report non-STEBBS parameters
-        non_stebbs_params = set_diff - stebbs_params
-        if non_stebbs_params:
-            str_issue = f"Parameters missing from validation rule file: {non_stebbs_params}"
-            list_issues.append(str_issue)
-            flag_valid = False
->>>>>>> 9a4ca616
+        if stebbs_params:
+            str_issue = f"Optional STEBBS parameters not in validation rules (only needed if STEBBS is enabled): {stebbs_params}"
+        else:
+            str_issue = f"Parameters missing from validation rule file: {set_diff}"
+        list_issues.append(str_issue)
+        flag_valid = False
 
     # 1. correct columns
     col_df_state = df_state.columns.get_level_values("var")
@@ -263,12 +248,12 @@
     # 1.2 if all columns are included in the checking list
     set_diff = set(col_df_state).difference(list_col_rule)
     if len(set_diff) > 0:
-<<<<<<< HEAD
         # Check if these are STEBBS-related or metadata columns
         stebbs_cols = {c for c in set_diff if any(
             x in str(c).lower() for x in ['stebbs', 'dhw', 'hotwater', 'buildingtype', 
             'occupants', 'appliance', 'metabolic', 'ventilation', 'cooling', 'heating', 
-            'window', 'wall', 'floor', 'internalmass', 'indoorair']
+            'window', 'wall', 'floor', 'internalmass', 'indoorair', 'watertank', 'buildingcount',
+            'buildingname', 'indoormass']
         )}
         metadata_cols = {c for c in set_diff if str(c).lower() in ['config', 'description']}
         other_cols = set_diff - stebbs_cols - metadata_cols
@@ -284,25 +269,6 @@
         str_issue = "; ".join(issues)
         list_issues.append(str_issue)
         flag_valid = False
-=======
-        # Filter out STEBBS-related columns (not ready for use)
-        stebbs_cols = {c for c in set_diff if any(
-            x in str(c).lower() for x in ['stebbs', 'dhw', 'hotwater', 'buildingtype', 
-            'occupants', 'appliance', 'metabolic', 'ventilation', 'cooling', 'heating', 
-            'window', 'wall', 'floor', 'internalmass', 'indoorair', 'watertank', 'buildingcount',
-            'buildingname', 'indoormass']
-        )}
-        # Filter out internal metadata columns
-        metadata_cols = {c for c in set_diff if str(c).lower() in ['config', 'description']}
-        
-        # Only report columns that are neither STEBBS nor metadata
-        other_cols = set_diff - stebbs_cols - metadata_cols
-        
-        if other_cols:
-            str_issue = f"Columns not included in validation rules: {other_cols}"
-            list_issues.append(str_issue)
-            flag_valid = False
->>>>>>> 9a4ca616
 
     # 2. check based on logic types
     list_to_check = set(col_df_state).intersection(list_col_rule)
