from enum import Enum
from pydantic import ConfigDict, BaseModel, Field, PrivateAttr, model_validator
from typing import Optional, Literal, List, Union
import pandas as pd
from .type import RefValue, Reference, FlexibleRefValue

from .type import init_df_state

from .ohm import OHM_Coefficient_season_wetness

from .type import SurfaceType

from .hydro import WaterDistribution, StorageDrainParams


class ThermalLayers(BaseModel):
    dz: FlexibleRefValue(List[float]) = Field(
        default=[0.1, 0.2, 0.3, 0.4, 0.5],
        description="Thickness of thermal layers from surface to depth", json_schema_extra={"unit": "m"},
    )
    k: FlexibleRefValue(List[float]) = Field(
        default=[1.0, 1.0, 1.0, 1.0, 1.0],
        description="Thermal conductivity of each thermal layer", json_schema_extra={"unit": "W m^-1 K^-1"},
    )
<<<<<<< HEAD
    cv: RefValue[List[float]] = Field(
        default=RefValue([1000, 1000, 1000, 1000, 1000]),
        description="Volumetric heat capacity of each thermal layer",
        unit="J m^-3 K^-1",
=======
    rho_cp: FlexibleRefValue(List[float]) = Field(
        default=[1000, 1000, 1000, 1000, 1000],
        description="Volumetric heat capacity of each thermal layer", json_schema_extra={"unit": "J m^-3 K^-1"},
>>>>>>> d144671f
    )

    ref: Optional[Reference] = None

    def to_df_state(
        self,
        grid_id: int,
        idx: int,
        surf_type: Literal[
            "paved",
            "bldgs",
            "evetr",
            "dectr",
            "grass",
            "bsoil",
            "water",
            "roof",
            "wall",
        ],
    ) -> pd.DataFrame:
        """Convert thermal layer parameters to DataFrame state format.

        Args:
            grid_id: Grid ID for the DataFrame index
            surf_type: Surface type or facet type ("roof" or "wall")

        Returns:
            pd.DataFrame: DataFrame containing thermal layer parameters
        """
        df_state = init_df_state(grid_id)

        if surf_type == "roof":
            suffix = "roof"
        elif surf_type == "wall":
            suffix = "wall"
        else:
            suffix = "surf"

        # Add thermal layer parameters
        for i in range(5):
<<<<<<< HEAD
            df_state[(f"dz_{suffix}", f"({idx}, {i})")] = self.dz.value[i]
            df_state[(f"k_{suffix}", f"({idx}, {i})")] = self.k.value[i]
            df_state[(f"cp_{suffix}", f"({idx}, {i})")] = self.cv.value[i] # TODO: Change df_state to use cv instead of cp
=======
            dz_val = self.dz.value if isinstance(self.dz, RefValue) else self.dz
            k_val = self.k.value if isinstance(self.k, RefValue) else self.k
            rho_cp_val = self.rho_cp.value if isinstance(self.rho_cp, RefValue) else self.rho_cp
            df_state[(f"dz_{suffix}", f"({idx}, {i})")] = dz_val[i]
            df_state[(f"k_{suffix}", f"({idx}, {i})")] = k_val[i]
            df_state[(f"cp_{suffix}", f"({idx}, {i})")] = rho_cp_val[i] # TODO: Change df_state to use rho_cp instead of cp
>>>>>>> d144671f

        return df_state

    @classmethod
    def from_df_state(
        cls,
        df: pd.DataFrame,
        grid_id: int,
        idx: int,
        surf_type: Union[SurfaceType, Literal["roof", "wall"]],
    ) -> "ThermalLayers":
        """Reconstruct ThermalLayers instance from DataFrame.

        Args:
            df: DataFrame containing thermal layer parameters.
            grid_id: Grid ID for the DataFrame index.
            idx: Surface index for identifying columns.
            surf_type: Surface type or facet type ("roof" or "wall").

        Returns:
            ThermalLayers: Reconstructed ThermalLayers instance.
        """
        dz = []
        k = []
<<<<<<< HEAD
        cv = []
=======
        rho_cp = []
>>>>>>> d144671f

        # Determine suffix based on surf_type
        if surf_type == "roof":
            suffix = "roof"
        elif surf_type == "wall":
            suffix = "wall"
        else:
            suffix = "surf"

        # Extract thermal layer parameters for each of the 5 layers
        for i in range(5):
            dz.append(df.loc[grid_id, (f"dz_{suffix}", f"({idx}, {i})")])
            k.append(df.loc[grid_id, (f"k_{suffix}", f"({idx}, {i})")])
<<<<<<< HEAD
            cv.append(df.loc[grid_id, (f"cp_{suffix}", f"({idx}, {i})")])

        # Convert to RefValue
        dz = RefValue[List[float]](dz)
        k = RefValue[List[float]](k)
        cv = RefValue[List[float]](cv)

        # Return reconstructed instance
        return cls(dz=dz, k=k, cv=cv)
=======
            rho_cp.append(df.loc[grid_id, (f"cp_{suffix}", f"({idx}, {i})")])

        # Convert to RefValue
        dz = RefValue(dz)
        k = RefValue(k)
        rho_cp = RefValue(rho_cp)

        # Return reconstructed instance
        return cls(dz=dz, k=k, rho_cp=rho_cp)
>>>>>>> d144671f


class SurfaceProperties(BaseModel):
    """Base properties for all surface types"""

    sfr: FlexibleRefValue(float) = Field(
        ge=0,
        le=1,
        description="Surface fraction of grid area covered by this surface type", json_schema_extra={"unit": "dimensionless"},
        default=1.0 / 7,
    )
    emis: FlexibleRefValue(float) = Field(
        ge=0,
        le=1,
        description="Surface emissivity for longwave radiation", json_schema_extra={"unit": "dimensionless"},
        default=0.95,
    )
    ch_anohm: Optional[FlexibleRefValue(float)] = Field(
        default=0.0,
        description="Bulk transfer coefficient for this surface. Option: AnOHM", json_schema_extra={"unit": "J m^-3 K^-1"},
    )
    rho_cp_anohm: Optional[FlexibleRefValue(float)] = Field(
        default=1200.0,
        description="Volumetric heat capacity for this surface to use in AnOHM", json_schema_extra={"unit": "J m^-3 K^-1"},
    )
    k_anohm: Optional[FlexibleRefValue(float)] = Field(
        default=0.4,
        description="Thermal conductivity for this surface to use in AnOHM", json_schema_extra={"unit": "W m^-1 K^-1"},
    )
    ohm_threshsw: Optional[FlexibleRefValue(float)] = Field(
        default=0.0,
        description="Summer/winter threshold based on temperature for OHM calculation", json_schema_extra={"unit": "degC"},
    )
    ohm_threshwd: Optional[FlexibleRefValue(float)] = Field(
        default=0.0,
        description="Soil moisture threshold determining whether wet/dry OHM coefficients are applied", json_schema_extra={"unit": "dimensionless"},
    )
    ohm_coef: Optional[OHM_Coefficient_season_wetness] = Field(
        default_factory=OHM_Coefficient_season_wetness
    )
    soildepth: FlexibleRefValue(float) = Field(
        default=150,
        description="Depth of soil layer for hydrological calculations", json_schema_extra={"unit": "mm"},
    )
    soilstorecap: FlexibleRefValue(float) = Field(
        default=150.0,
        description="Maximum water storage capacity of soil", json_schema_extra={"unit": "mm"},
    )
    statelimit: FlexibleRefValue(float) = Field(
        default=10.0, # TODO: Check if this is an appropriate default
        description="Minimum water storage capacity for state change", json_schema_extra={"unit": "mm"},
    )
    wetthresh: FlexibleRefValue(float) = Field(
        default=0.5,
        description="Surface wetness threshold for OHM calculations", json_schema_extra={"unit": "dimensionless"},
    )
    sathydraulicconduct: FlexibleRefValue(float) = Field(
        default=0.0001,
        description="Saturated hydraulic conductivity of soil", json_schema_extra={"unit": "mm s^-1"},
    )
    waterdist: Optional[WaterDistribution] = Field(
        default=None, # TODO: Can this be None?
        description="Water distribution parameters",
    )
    storedrainprm: StorageDrainParams = Field(
        default_factory=StorageDrainParams,
        description="Storage and drain parameters",
    )
    snowpacklimit: Optional[FlexibleRefValue(float)] = Field(
        default=10.0,
        description="Limit of snow that can be held on surface", json_schema_extra={"unit": "mm"},
    )
    thermal_layers: ThermalLayers = Field(
        default_factory=ThermalLayers, description="Thermal layers for the surface"
    )
    irrfrac: Optional[FlexibleRefValue(float)] = Field(
        default=0.0,
        description="Fraction of surface area that can be irrigated", json_schema_extra={"unit": "dimensionless"},
    )
    _surface_type: Optional[SurfaceType] = PrivateAttr(default=None)

    ref: Optional[Reference] = None

    def set_surface_type(self, surface_type: SurfaceType):
        self._surface_type = surface_type
        if self._surface_type == SurfaceType.WATER:
            if self.waterdist is not None:
                raise ValueError("Water surface should not have water distribution")
        else:
            if self.waterdist is None:
                raise ValueError(
                    f"Water distribution required for {self._surface_type.value}"
                )
            self.waterdist.validate_distribution(self._surface_type)

    def get_surface_type(self) -> SurfaceType:
        return self._surface_type

    def get_surface_name(self) -> str:
        return self._surface_type.value

    def get_surface_index(self) -> int:
        dict_surface_type = {
            SurfaceType.PAVED: 0,
            SurfaceType.BLDGS: 1,
            SurfaceType.EVETR: 2,
            SurfaceType.DECTR: 3,
            SurfaceType.GRASS: 4,
            SurfaceType.BSOIL: 5,
            SurfaceType.WATER: 6,
        }
        return dict_surface_type[self._surface_type]

    def to_df_state(self, grid_id: int) -> pd.DataFrame:
        """Convert surface properties to DataFrame state format.
        This is the base implementation that handles common surface properties."""
        df_state = init_df_state(grid_id)

        # Get surface index
        surf_idx = self.get_surface_index()

        # Get surface name
        surf_name = self.get_surface_name()

        # Helper function to set values in DataFrame
        def set_df_value(col_name: str, value: float):
            idx_str = f"({surf_idx},)"
            if (col_name, idx_str) not in df_state.columns:
                # df_state[(col_name, idx_str)] = np.nan
                df_state[(col_name, idx_str)] = None
            df_state.loc[grid_id, (col_name, idx_str)] = value

        # Get all properties of this class using introspection
        properties = [
            "sfr",
            "emis",
            "ch_anohm",
            "rho_cp_anohm",
            "k_anohm",
            "ohm_coef",
            "ohm_threshsw",
            "ohm_threshwd",
            "soildepth",
            "soilstorecap",
            "statelimit",
            "wetthresh",
            "sathydraulicconduct",
            "waterdist",
            "storedrainprm",
            "snowpacklimit",
            "thermal_layers",
            "irrfrac",
        ]
        # drop 'surface_type' and model-specific properties (e.g. model_xx)
        properties = [
            p for p in properties if p != "surface_type" and not p.startswith("model_")
        ]

        # Process each property
        dfs = [df_state]  # List to collect all DataFrames

        for property in properties:
            # Handle nested properties with their own to_df_state methods
            if property in [
                "waterdist",
                "storedrainprm",
                "ohm_coef",
                # "lai",
            ]:
                nested_obj = getattr(self, property)
                if nested_obj is not None and hasattr(nested_obj, "to_df_state"):
                    nested_df = nested_obj.to_df_state(grid_id, surf_idx)
                    dfs.append(nested_df)
            elif property == "thermal_layers":
                nested_df = self.thermal_layers.to_df_state(
                    grid_id, surf_idx, surf_name
                )
                dfs.append(nested_df)
            elif property == "irrfrac":
                value = getattr(self, property)
                value = value.value if isinstance(value, RefValue) else value
                df_state.loc[grid_id, (f"{property}{surf_name}", "0")] = value
            elif property in ["sfr", "soilstorecap", "statelimit", "wetthresh"]:
                value = getattr(self, property)
                value = value.value if isinstance(value, RefValue) else value
                set_df_value(f"{property}_surf", value)
            elif property == "rho_cp_anohm":  # Moved to cp in df_state
                value = getattr(self, property)
                value = value.value if isinstance(value, RefValue) else value
                set_df_value("cpanohm", value)
            elif property == "ch_anohm":  # Moved to ch in df_state
                value = getattr(self, property)
                value = value.value if isinstance(value, RefValue) else value
                set_df_value("chanohm", value)
            elif property == "k_anohm":  # Moved to k in df_state
                value = getattr(self, property)
                value = value.value if isinstance(value, RefValue) else value
                set_df_value("kkanohm", value)
            else:
                value = getattr(self, property)
                value = value.value if isinstance(value, RefValue) else value
                set_df_value(property, value)
            # except Exception as e:
            #     print(f"Warning: Could not set property {property}: {str(e)}")
            #     continue

        # add dummy columns to conform to SUEWS convention
        list_cols = [
            "ohm_threshsw",
            "ohm_threshwd",
        ]
        for col in list_cols:
            df_state[(col, "(7,)")] = 0

        # Merge all DataFrames
        df_final = pd.concat(dfs, axis=1).sort_index(axis=1)
        return df_final

    @classmethod
    def from_df_state(
        cls, df: pd.DataFrame, grid_id: int, surf_idx: int
    ) -> "SurfaceProperties":
        """Reconstruct surface properties from DataFrame state format."""

        # Get surface name
        surf_name = [
            "paved",
            "bldgs",
            "evetr",
            "dectr",
            "grass",
            "bsoil",
            "water",
        ][surf_idx]

        # Get all properties of this class using introspection
        properties = [
            "sfr",
            "emis",
            "ch_anohm",
            "rho_cp_anohm",
            "k_anohm",
            "ohm_coef",
            "ohm_threshsw",
            "ohm_threshwd",
            "soildepth",
            "soilstorecap",
            "statelimit",
            "wetthresh",
            "sathydraulicconduct",
            "waterdist",
            "storedrainprm",
            "snowpacklimit",
            "thermal_layers",
            "irrfrac",
        ]

        # drop 'surface_type' and model-specific properties (e.g. model_xx)
        properties = [
            p for p in properties if p != "surface_type" and not p.startswith("model_")
        ]

        # Create a dictionary to hold the properties and their values
        property_values = {}

        # Process each property
        for property in properties:
            # Handle nested properties with their own from_df_state methods
            if property in [
                "waterdist",
                "storedrainprm",
                # "ohm_coef",
                # "lai",
            ]:
                nested_obj = cls.model_fields[property].annotation
                if nested_obj is not None and hasattr(nested_obj, "from_df_state"):
                    property_values[property] = nested_obj.from_df_state(
                        df, grid_id, surf_idx
                    )
                continue
            elif property == "ohm_coef":  # moved seperately as optional fails hasattr()
                if cls.model_fields[property].annotation is not None:
                    property_values[property] = (
                        OHM_Coefficient_season_wetness.from_df_state(
                            df, grid_id, surf_idx
                        )
                    )
            elif property == "thermal_layers":
                property_values[property] = cls.model_fields[
                    "thermal_layers"
                ].annotation.from_df_state(df, grid_id, surf_idx, surf_name)
            elif property == "irrfrac":
                value = df.loc[grid_id, (f"{property}{surf_name}", "0")]
                property_values[property] = RefValue(value)
            elif property in ["sfr", "soilstorecap", "statelimit", "wetthresh"]:
                value = df.loc[grid_id, (f"{property}_surf", f"({surf_idx},)")]
                property_values[property] = RefValue(value)
            elif property == "rho_cp_anohm":  # Moved to cp in df_state
                value = df.loc[grid_id, ("cpanohm", f"({surf_idx},)")]
                property_values["rho_cp_anohm"] = RefValue(value)
            elif property == "ch_anohm":  # Moved to ch in df_state
                value = df.loc[grid_id, ("chanohm", f"({surf_idx},)")]
                property_values["ch_anohm"] = RefValue(value)
            elif property == "k_anohm":  # Moved to k in df_state
                value = df.loc[grid_id, ("kkanohm", f"({surf_idx},)")]
                property_values["k_anohm"] = RefValue(value)
            else:
                value = df.loc[grid_id, (property, f"({surf_idx},)")]
                property_values[property] = RefValue(value)

        return cls(**property_values)


class NonVegetatedSurfaceProperties(SurfaceProperties):
    alb: FlexibleRefValue(float) = Field(
        ge=0,
        le=1,
        description="Surface albedo", json_schema_extra={"unit": "dimensionless"},
        default=0.1,
    )

    def to_df_state(self, grid_id: int) -> pd.DataFrame:
        """Convert non-vegetated surface properties to DataFrame state format."""

        # Get base properties from parent
        df_base = super().to_df_state(grid_id)

        surf_idx = self.get_surface_index()

        if self.waterdist is not None:
            df_waterdist = self.waterdist.to_df_state(grid_id, surf_idx)
            df_base = pd.concat([df_base, df_waterdist], axis=1).sort_index(axis=1)

        for attr in ["alb"]:
            field_val = getattr(self, attr)
            val = field_val.value if isinstance(field_val, RefValue) else field_val
            df_base.loc[grid_id, (attr, f"({surf_idx},)")] = val
            df_base = df_base.sort_index(axis=1)

        return df_base

    @classmethod
    def from_df_state(
        cls, df: pd.DataFrame, grid_id: int, surf_idx: int
    ) -> "NonVegetatedSurfaceProperties":
        """Reconstruct non-vegetated surface properties from DataFrame state format."""
        instance = super().from_df_state(df, grid_id, surf_idx)
        instance.alb = RefValue(df.loc[grid_id, ("alb", f"({surf_idx},)")])
        return instance


class PavedProperties(
    NonVegetatedSurfaceProperties
):  # May need to move VWD for waterdist to here for referencing
    _surface_type: Literal[SurfaceType.PAVED] = SurfaceType.PAVED
    waterdist: WaterDistribution = Field(
        default_factory=lambda: WaterDistribution(SurfaceType.PAVED),
        description="Water distribution fractions for paved surfaces",
    )

    def to_df_state(self, grid_id: int) -> pd.DataFrame:
        """Convert paved surface properties to DataFrame state format."""
        dfs = []

        # Get base properties from parent
        df_base = super().to_df_state(grid_id)
        dfs.append(df_base)

        surf_idx = self.get_surface_index()

        # Create DataFrame for this class's properties
        param_tuples = []
        values = []

        # Add all non-inherited properties that aren't model-specific or nested objects
        for attr in dir(self):
            if (
                not attr.startswith("_")
                and not attr.startswith("model_")
                and attr
                not in [
                    "_surface_type",
                    "waterdist",
                    "storedrainprm",
                    "thermal_layers",
                    "ohm_coef",
                ]
                and attr not in dir(super())
                and not callable(getattr(self, attr))
            ):
                value = getattr(self, attr)
                if not isinstance(value, (BaseModel, Enum)):
                    param_tuples.append((attr, (surf_idx,)))
                    values.append(value)

        if param_tuples:  # Only create DataFrame if we have properties to add
            columns = pd.MultiIndex.from_tuples(param_tuples, names=["var", "ind_dim"])
            df = pd.DataFrame(
                index=pd.Index([grid_id], name="grid"),
                columns=columns,
                data=[values],
                dtype=float,
            )
            dfs.append(df)

        # Add nested property DataFrames
        for nested_prop in ["waterdist", "storedrainprm", "thermal_layers", "ohm_coef"]:
            nested_obj = getattr(self, nested_prop)
            if nested_obj is not None and hasattr(nested_obj, "to_df_state"):
                if nested_prop == "thermal_layers":
                    surf_name = self.get_surface_name()
                    nested_df = nested_obj.to_df_state(grid_id, surf_idx, surf_name)
                else:
                    nested_df = nested_obj.to_df_state(grid_id, surf_idx)
                dfs.append(nested_df)

        # Merge all DataFrames
        df_final = pd.concat(dfs, axis=1)
        return df_final

    @classmethod
    def from_df_state(cls, df: pd.DataFrame, grid_id: int) -> "PavedProperties":
        """Reconstruct paved surface properties from DataFrame state format."""
        surf_idx = 0
        instance = super().from_df_state(df, grid_id, surf_idx)
        return instance


class BuildingLayer(
    BaseModel
):  # May need to move VWD for thermal layers here for referencing
    alb: FlexibleRefValue(float) = Field(
        ge=0,
        le=1,
        description="Surface albedo", json_schema_extra={"unit": "dimensionless"},
        default=0.1,
    )
    emis: FlexibleRefValue(float) = Field(
        ge=0,
        le=1,
        description="Surface emissivity", json_schema_extra={"unit": "dimensionless"},
        default=0.95,
    )
    thermal_layers: ThermalLayers = Field(
        default_factory=ThermalLayers,
        description="Thermal layers for the surface",
    )
    statelimit: FlexibleRefValue(float) = Field(
        default=10.0,
        description="Minimum water storage capacity for state change", json_schema_extra={"unit": "mm"},
    )
    soilstorecap: FlexibleRefValue(float) = Field(
        default=150.0,
        description="Maximum water storage capacity of soil", json_schema_extra={"unit": "mm"},
    )
    wetthresh: FlexibleRefValue(float) = Field(
        default=0.5,
        description="Surface wetness threshold for OHM calculations", json_schema_extra={"unit": "dimensionless"},
    )
    roof_albedo_dir_mult_fact: Optional[FlexibleRefValue(float)] = Field(
        default=0.1,
        description="Directional albedo multiplication factor for roofs", json_schema_extra={"unit": "dimensionless"},
    )
    wall_specular_frac: Optional[FlexibleRefValue(float)] = Field(
        default=0.1,
        description="Specular reflection fraction for walls", json_schema_extra={"unit": "dimensionless"},
    )
    _facet_type: Literal["roof", "wall"] = PrivateAttr(default="roof")

    ref: Optional[Reference] = None

    def to_df_state(
        self,
        grid_id: int,
        layer_idx: int,
        facet_type: Literal["roof", "wall"],
    ) -> pd.DataFrame:
        """Convert building layer parameters to DataFrame state format.

        Args:
            grid_id: Grid ID for the DataFrame index
            layer_idx: Layer index (0 or 1 for two layers)

        Returns:
            pd.DataFrame: DataFrame containing building layer parameters
        """
        df_state = init_df_state(grid_id)

        # Add basic parameters
        df_state[(f"alb_{facet_type}", f"({layer_idx},)")] = self.alb.value if isinstance(self.alb, RefValue) else self.alb
        df_state[(f"emis_{facet_type}", f"({layer_idx},)")] = self.emis.value if isinstance(self.emis, RefValue) else self.emis
        df_state[(f"statelimit_{facet_type}", f"({layer_idx},)")] = (
            self.statelimit.value if isinstance(self.statelimit, RefValue) else self.statelimit
        )
        df_state[(f"soilstorecap_{facet_type}", f"({layer_idx},)")] = (
            self.soilstorecap.value if isinstance(self.soilstorecap, RefValue) else self.soilstorecap
        )
        df_state[(f"wetthresh_{facet_type}", f"({layer_idx},)")] = self.wetthresh.value if isinstance(self.wetthresh, RefValue) else self.wetthresh

        # Determine prefix based on layer type
        prefix = facet_type

        # Add layer-specific parameters
        if facet_type == "roof" and self.roof_albedo_dir_mult_fact is not None:
            df_state[(f"{prefix}_albedo_dir_mult_fact", f"(0, {layer_idx})")] = (
                self.roof_albedo_dir_mult_fact.value if isinstance(self.roof_albedo_dir_mult_fact, RefValue) else self.roof_albedo_dir_mult_fact
            )
        elif facet_type == "wall" and self.wall_specular_frac is not None:
            df_state[(f"{prefix}_specular_frac", f"(0, {layer_idx})")] = (
                self.wall_specular_frac.value if isinstance(self.wall_specular_frac, RefValue) else self.wall_specular_frac
            )

        # Add thermal layers
        df_thermal = self.thermal_layers.to_df_state(grid_id, layer_idx, facet_type)
        df_state = pd.concat([df_state, df_thermal], axis=1)

        return df_state

    @classmethod
    def from_df_state(
        cls,
        df: pd.DataFrame,
        grid_id: int,
        layer_idx: int,
        facet_type: Literal["roof", "wall"],
    ) -> "BuildingLayer":
        """Reconstruct BuildingLayer instance from DataFrame.

        Args:
            df: DataFrame containing building layer parameters.
            grid_id: Grid ID for the DataFrame index.
            layer_idx: Layer index (0 or 1 for two layers).
            facet_type: Facet type ("roof" or "wall").

        Returns:
            BuildingLayer: Reconstructed BuildingLayer instance.
        """
        # Prefix for the specific layer type
        prefix = facet_type

        # Extract scalar parameters
        params = {
            "alb": df.loc[grid_id, (f"alb_{prefix}", f"({layer_idx},)")],
            "emis": df.loc[grid_id, (f"emis_{prefix}", f"({layer_idx},)")],
            "statelimit": df.loc[grid_id, (f"statelimit_{prefix}", f"({layer_idx},)")],
            "soilstorecap": df.loc[
                grid_id, (f"soilstorecap_{prefix}", f"({layer_idx},)")
            ],
            "wetthresh": df.loc[grid_id, (f"wetthresh_{prefix}", f"({layer_idx},)")],
        }

        # Extract optional parameters
        if facet_type == "roof":
            params["roof_albedo_dir_mult_fact"] = df.loc[
                grid_id, (f"roof_albedo_dir_mult_fact", f"(0, {layer_idx})")
            ]

        elif facet_type == "wall":
            params["wall_specular_frac"] = df.loc[
                grid_id, (f"wall_specular_frac", f"(0, {layer_idx})")
            ]

        # Extract ThermalLayers
        thermal_layers = ThermalLayers.from_df_state(df, grid_id, layer_idx, facet_type)

        # Convert params to VWD - move below thermal_layers if needed
        params = {key: RefValue(value) for key, value in params.items()}

        # Add thermal_layers to params
        params["thermal_layers"] = thermal_layers

        # Return the reconstructed instance
        return cls(**params)


class BldgsProperties(
    NonVegetatedSurfaceProperties
):  # May need to move VWD for waterdist to here for referencing
    _surface_type: Literal[SurfaceType.BLDGS] = SurfaceType.BLDGS
<<<<<<< HEAD
    faibldg: Optional[RefValue[float]] = Field(
=======
    faibldg: FlexibleRefValue(float) = Field(
>>>>>>> d144671f
        ge=0,
        default=0.3,
        description="Frontal area index of buildings", json_schema_extra={"unit": "dimensionless"},
    )
<<<<<<< HEAD
    bldgh: Optional[RefValue[float]] = Field(
        ge=3, default=RefValue(10.0), description="Building height", unit="m"
=======
    bldgh: FlexibleRefValue(float) = Field(
        ge=3, default=10.0, description="Building height", json_schema_extra={"unit": "m"}
>>>>>>> d144671f
    )  # We need to check if there is a building - and then this has to be greather than 0, accordingly.
    waterdist: WaterDistribution = Field(
        default_factory=lambda: WaterDistribution(SurfaceType.BLDGS)
    )

    ref: Optional[Reference] = None

    # @model_validator(mode="after")    # This is no longer appropriate - may be reintroduced and altered
    # def validate_rsl_zd_range(self) -> "BldgsProperties":
    #     sfr_bldg_lower_limit = 0.18
    #     if self.sfr < sfr_bldg_lower_limit:
    #         if self.faibldg.value < 0.25 * (1 - self.sfr.value):
    #             raise ValueError(         # This should be a warning not raising an error
    #                 "Frontal Area Index (FAI) is below a lower limit of: 0.25 * (1 - PAI), which is likely to cause a negative displacement height (zd) in the RSL.\n"
    #                 f"\tYou have entered a building FAI of {self.faibldg} and a building PAI of {self.sfr}.\n"
    #                 "\tFor more details, please refer to: https://github.com/UMEP-dev/SUEWS/issues/302"
    #             )
    #     return self

    def to_df_state(self, grid_id: int) -> pd.DataFrame:
        """Convert building properties to DataFrame state format."""
        df_state = super().to_df_state(grid_id).sort_index(axis=1)

        df_state.loc[grid_id, ("faibldg", "0")] = self.faibldg.value if isinstance(self.faibldg, RefValue) else self.faibldg
        df_state = df_state.sort_index(axis=1)
        df_state.loc[grid_id, ("bldgh", "0")] = self.bldgh.value if isinstance(self.bldgh, RefValue) else self.bldgh

        return df_state

    @classmethod
    def from_df_state(cls, df: pd.DataFrame, grid_id: int) -> "BldgsProperties":
        """Reconstruct building properties from DataFrame state format."""
        surf_idx = 1
        instance = super().from_df_state(df, grid_id, surf_idx)
        instance.bldgh = RefValue(df.loc[grid_id, ("bldgh", "0")])
        instance.faibldg = RefValue(df.loc[grid_id, ("faibldg", "0")])
        return instance


class BsoilProperties(
    NonVegetatedSurfaceProperties
):  # May need to move VWD for waterdist to here for referencing
    _surface_type: Literal[SurfaceType.BSOIL] = SurfaceType.BSOIL
    waterdist: WaterDistribution = Field(
        default_factory=lambda: WaterDistribution(SurfaceType.BSOIL),
        description="Water distribution for bare soil",
    )

    def to_df_state(self, grid_id: int) -> pd.DataFrame:
        """Convert bare soil properties to DataFrame state format."""
        df_state = super().to_df_state(grid_id)
        # df_state.loc[grid_id, ("waterdist", "0")] = self.waterdist
        return df_state

    @classmethod
    def from_df_state(cls, df: pd.DataFrame, grid_id: int) -> "BsoilProperties":
        """Reconstruct bare soil properties from DataFrame state format."""
        surf_idx = 5
        instance = super().from_df_state(df, grid_id, surf_idx)
        return instance


class WaterProperties(NonVegetatedSurfaceProperties):
    _surface_type: Literal[SurfaceType.WATER] = SurfaceType.WATER
    flowchange: FlexibleRefValue(float) = Field(
        default=0.0,
        description="Change in water flow for water bodies", json_schema_extra={"unit": "mm h^-1"},
    )

    def to_df_state(self, grid_id: int) -> pd.DataFrame:
        """Convert water surface properties to DataFrame state format."""
        df_state = super().to_df_state(grid_id)
        surf_idx = self.get_surface_index()

        # Helper function to set values in DataFrame
        def set_df_value(col_name: str, value: float):
            idx_str = f"({surf_idx},)"
            if (col_name, idx_str) not in df_state.columns:
                # df_state[(col_name, idx_str)] = np.nan
                df_state[(col_name, idx_str)] = None
            df_state.loc[grid_id, (col_name, idx_str)] = value

        list_attr = ["flowchange"]

        # Add all non-inherited properties
        df_state.loc[grid_id, ("flowchange", "0")] = self.flowchange.value if isinstance(self.flowchange, RefValue) else self.flowchange

        return df_state

    @classmethod
    def from_df_state(cls, df: pd.DataFrame, grid_id: int) -> "WaterProperties":
        """Reconstruct water properties from DataFrame state format."""
        surf_idx = 6
        instance = super().from_df_state(df, grid_id, surf_idx)
        instance.flowchange = RefValue(df.loc[grid_id, ("flowchange", f"0")])
        return instance


class RoofLayer(BuildingLayer):
    _facet_type: Literal["roof"] = "roof"


class WallLayer(BuildingLayer):
    _facet_type: Literal["wall"] = "wall"


class VerticalLayers(BaseModel):
    nlayer: FlexibleRefValue(int) = Field(
        default=3,
        description="Number of vertical layers in the urban canopy", json_schema_extra={"unit": "dimensionless"},
    )
    height: FlexibleRefValue(List[float]) = Field(
        default=[0.0, 10.0, 20.0, 30.0],
        description="Heights of layer boundaries, length must be nlayer+1", json_schema_extra={"unit": "m"},
    )
    veg_frac: FlexibleRefValue(List[float]) = Field(
        default=[0.0, 0.0, 0.0],
        description="Fraction of vegetation in each layer, length must be nlayer", json_schema_extra={"unit": "dimensionless"},
    )
    veg_scale: FlexibleRefValue(List[float]) = Field(
        default=[1.0, 1.0, 1.0],
        description="Scaling factor for vegetation in each layer, length must be nlayer", json_schema_extra={"unit": "dimensionless"},
    )
    building_frac: FlexibleRefValue(List[float]) = Field(
        default=[0.4, 0.3, 0.3],
        description="Fraction of buildings in each layer, must sum to 1.0, length must be nlayer", json_schema_extra={"unit": "dimensionless"},
    )
    building_scale: FlexibleRefValue(List[float]) = Field(
        default=[1.0, 1.0, 1.0],
        description="Scaling factor for buildings in each layer, length must be nlayer", json_schema_extra={"unit": "dimensionless"},
    )
    roofs: List[RoofLayer] = Field(
        default_factory=lambda: [RoofLayer(), RoofLayer(), RoofLayer()],
        description="Properties for roof surfaces in each layer, length must be nlayer",
    )
    walls: List[WallLayer] = Field(
        default_factory=lambda: [WallLayer(), WallLayer(), WallLayer()],
        description="Properties for wall surfaces in each layer, length must be nlayer",
    )

    ref: Optional[Reference] = None

    @model_validator(mode="after")
    def validate_building(self) -> "VerticalLayers":
        # Validate building heights
        # Handle FlexibleRefValue fields (Union of RefValue and simple values)
        height_val = self.height.value if isinstance(self.height, RefValue) else self.height
        nlayer_val = self.nlayer.value if isinstance(self.nlayer, RefValue) else self.nlayer
        
        if len(height_val) != nlayer_val + 1:
            raise ValueError(
                f"Number of building heights ({len(height_val)}) must match nlayer+1 = ({nlayer_val + 1})"
            )

        # Validate building fractions
        building_frac_val = self.building_frac.value if isinstance(self.building_frac, RefValue) else self.building_frac
        if len(building_frac_val) != nlayer_val:
            raise ValueError(
                f"Number of building fractions ({len(building_frac_val)}) must match nlayer ({nlayer_val})"
            )
        # This rule is not correct, we just need building_frac to be in range [0,1]
        # if not math.isclose(sum(self.building_frac), 1.0, rel_tol=1e-9):
        #    raise ValueError(
        #        f"Building fractions must sum to 1.0, got {sum(self.building_frac)}"
        #    )

        # Validate building scales
        building_scale_val = self.building_scale.value if isinstance(self.building_scale, RefValue) else self.building_scale
        if len(building_scale_val) != nlayer_val:
            raise ValueError(
                f"Number of building scales ({len(building_scale_val)}) must match nlayer ({nlayer_val})"
            )

        # Validate number of roof layers matches nlayer
        if len(self.roofs) != nlayer_val:
            raise ValueError(
                f"Number of roof layers ({len(self.roofs)}) must match nlayer ({nlayer_val})"
            )

        # Validate number of wall layers matches nlayer
        if len(self.walls) != nlayer_val:
            raise ValueError(
                f"Number of wall layers ({len(self.walls)}) must match nlayer ({nlayer_val})"
            )

        return self

    def to_df_state(self, grid_id: int) -> pd.DataFrame:
        """Convert vertical layers to DataFrame state format."""
        # Initialize empty DataFrame with grid_id index
        df_state = init_df_state(grid_id)

        # Set number of vertical layers
        nlayer_val = self.nlayer.value if isinstance(self.nlayer, RefValue) else self.nlayer
        df_state[(f"nlayer", "0")] = nlayer_val

        # Set heights for each layer boundary (nlayer + 1 heights needed)
        height_val = self.height.value if isinstance(self.height, RefValue) else self.height
        for i in range(nlayer_val + 1):
            df_state[("height", f"({i},)")] = height_val[i]

        # Set vegetation and building parameters for each layer
        for var in ["veg_frac", "veg_scale", "building_frac", "building_scale"]:
            field_val = getattr(self, var)
            var_values = field_val.value if isinstance(field_val, RefValue) else field_val
            for i in range(nlayer_val):
                df_state[(f"{var}", f"({i},)")] = var_values[i]

        # Convert roof and wall properties to DataFrame format for each layer
        df_roofs = pd.concat(
            [
                self.roofs[i].to_df_state(grid_id, i, "roof")
                for i in range(nlayer_val)
            ],
            axis=1,
        )
        df_walls = pd.concat(
            [
                self.walls[i].to_df_state(grid_id, i, "wall")
                for i in range(nlayer_val)
            ],
            axis=1,
        )

        # Combine all DataFrames
        df_state = pd.concat([df_state, df_roofs, df_walls], axis=1)

        return df_state

    @classmethod
    def from_df_state(cls, df: pd.DataFrame, grid_id: int) -> "VerticalLayers":
        """Reconstruct VerticalLayers instance from DataFrame."""
        # Extract the number of layers
        nlayer = int(df.loc[grid_id, ("nlayer", "0")])

        # Extract heights for each layer boundary
        height = [df.loc[grid_id, ("height", f"({i},)")] for i in range(nlayer + 1)]

        # Extract vegetation and building parameters for each layer
        veg_frac = [df.loc[grid_id, ("veg_frac", f"({i},)")] for i in range(nlayer)]
        veg_scale = [df.loc[grid_id, ("veg_scale", f"({i},)")] for i in range(nlayer)]
        building_frac = [
            df.loc[grid_id, ("building_frac", f"({i},)")] for i in range(nlayer)
        ]
        building_scale = [
            df.loc[grid_id, ("building_scale", f"({i},)")] for i in range(nlayer)
        ]

        # Reconstruct roof and wall properties for each layer
        roofs = [RoofLayer.from_df_state(df, grid_id, i, "roof") for i in range(nlayer)]
        walls = [WallLayer.from_df_state(df, grid_id, i, "wall") for i in range(nlayer)]

        # Construct and return VerticalLayers instance
        return cls(
            nlayer=RefValue(nlayer),
            height=RefValue(height),
            veg_frac=RefValue(veg_frac),
            veg_scale=RefValue(veg_scale),
            building_frac=RefValue(building_frac),
            building_scale=RefValue(building_scale),
            roofs=roofs,
            walls=walls,
        )<|MERGE_RESOLUTION|>--- conflicted
+++ resolved
@@ -22,16 +22,10 @@
         default=[1.0, 1.0, 1.0, 1.0, 1.0],
         description="Thermal conductivity of each thermal layer", json_schema_extra={"unit": "W m^-1 K^-1"},
     )
-<<<<<<< HEAD
-    cv: RefValue[List[float]] = Field(
-        default=RefValue([1000, 1000, 1000, 1000, 1000]),
-        description="Volumetric heat capacity of each thermal layer",
-        unit="J m^-3 K^-1",
-=======
     rho_cp: FlexibleRefValue(List[float]) = Field(
         default=[1000, 1000, 1000, 1000, 1000],
-        description="Volumetric heat capacity of each thermal layer", json_schema_extra={"unit": "J m^-3 K^-1"},
->>>>>>> d144671f
+        description="Volumetric heat capacity of each thermal layer", 
+        json_schema_extra={"unit": "J m^-3 K^-1"},
     )
 
     ref: Optional[Reference] = None
@@ -72,18 +66,12 @@
 
         # Add thermal layer parameters
         for i in range(5):
-<<<<<<< HEAD
-            df_state[(f"dz_{suffix}", f"({idx}, {i})")] = self.dz.value[i]
-            df_state[(f"k_{suffix}", f"({idx}, {i})")] = self.k.value[i]
-            df_state[(f"cp_{suffix}", f"({idx}, {i})")] = self.cv.value[i] # TODO: Change df_state to use cv instead of cp
-=======
             dz_val = self.dz.value if isinstance(self.dz, RefValue) else self.dz
             k_val = self.k.value if isinstance(self.k, RefValue) else self.k
             rho_cp_val = self.rho_cp.value if isinstance(self.rho_cp, RefValue) else self.rho_cp
             df_state[(f"dz_{suffix}", f"({idx}, {i})")] = dz_val[i]
             df_state[(f"k_{suffix}", f"({idx}, {i})")] = k_val[i]
             df_state[(f"cp_{suffix}", f"({idx}, {i})")] = rho_cp_val[i] # TODO: Change df_state to use rho_cp instead of cp
->>>>>>> d144671f
 
         return df_state
 
@@ -108,11 +96,7 @@
         """
         dz = []
         k = []
-<<<<<<< HEAD
-        cv = []
-=======
         rho_cp = []
->>>>>>> d144671f
 
         # Determine suffix based on surf_type
         if surf_type == "roof":
@@ -126,27 +110,10 @@
         for i in range(5):
             dz.append(df.loc[grid_id, (f"dz_{suffix}", f"({idx}, {i})")])
             k.append(df.loc[grid_id, (f"k_{suffix}", f"({idx}, {i})")])
-<<<<<<< HEAD
-            cv.append(df.loc[grid_id, (f"cp_{suffix}", f"({idx}, {i})")])
-
-        # Convert to RefValue
-        dz = RefValue[List[float]](dz)
-        k = RefValue[List[float]](k)
-        cv = RefValue[List[float]](cv)
-
-        # Return reconstructed instance
-        return cls(dz=dz, k=k, cv=cv)
-=======
             rho_cp.append(df.loc[grid_id, (f"cp_{suffix}", f"({idx}, {i})")])
-
-        # Convert to RefValue
-        dz = RefValue(dz)
-        k = RefValue(k)
-        rho_cp = RefValue(rho_cp)
 
         # Return reconstructed instance
         return cls(dz=dz, k=k, rho_cp=rho_cp)
->>>>>>> d144671f
 
 
 class SurfaceProperties(BaseModel):
@@ -726,22 +693,13 @@
     NonVegetatedSurfaceProperties
 ):  # May need to move VWD for waterdist to here for referencing
     _surface_type: Literal[SurfaceType.BLDGS] = SurfaceType.BLDGS
-<<<<<<< HEAD
-    faibldg: Optional[RefValue[float]] = Field(
-=======
     faibldg: FlexibleRefValue(float) = Field(
->>>>>>> d144671f
         ge=0,
         default=0.3,
         description="Frontal area index of buildings", json_schema_extra={"unit": "dimensionless"},
     )
-<<<<<<< HEAD
-    bldgh: Optional[RefValue[float]] = Field(
-        ge=3, default=RefValue(10.0), description="Building height", unit="m"
-=======
     bldgh: FlexibleRefValue(float) = Field(
         ge=3, default=10.0, description="Building height", json_schema_extra={"unit": "m"}
->>>>>>> d144671f
     )  # We need to check if there is a building - and then this has to be greather than 0, accordingly.
     waterdist: WaterDistribution = Field(
         default_factory=lambda: WaterDistribution(SurfaceType.BLDGS)
