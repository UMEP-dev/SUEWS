import functools
from datetime import timedelta
from pathlib import Path

import f90nml
import numpy as np
import pandas as pd


from pathlib import Path

import pandas as pd
from packaging import version


from . import _supy_driver as _sd
from . import supy_driver as sd


from ._env import logger_supy, trv_supy_module
from ._misc import path_insensitive

# choose different second representation to accommodate different pandas versions
# pandas version <1.5
str_second = "S" if version.parse(pd.__version__) < version.parse("1.5.0") else "s"


########################################################################
# get_args_suews can get the interface information
# of the f2py-converted Fortran interface
def get_args_suews(docstring=_sd.f90wrap_suews_driver__suews_cal_multitsteps.__doc__):
    # split doc lines for processing
    docLines = np.array(docstring.splitlines(), dtype=str)

    dict_inout_sd = extract_dict_docs(docLines)

    return dict_inout_sd


def extract_dict_docs(docLines):
    # get the information of input variables for SUEWS_driver
    ser_docs = pd.Series(docLines)
    varInputLines = ser_docs[ser_docs.str.contains("input|in/output")].values
    varInputInfo = np.array(
        [[xx.rstrip() for xx in x.split(":")] for x in varInputLines]
    )
    # varInputInfo
    dict_InputInfo = {xx[0]: xx[1] for xx in varInputInfo}
    dict_InOutInfo = {xx[0]: xx[1] for xx in varInputInfo if "in/out" in xx[1]}

    list_var_inout = tuple(dict_InOutInfo.keys())
    list_var_in = tuple(set(dict_InputInfo.keys()))
    # dict_InOutInfo
    # get the information of output variables for SUEWS_driver

    varOutputLines = ser_docs[ser_docs.str.startswith(("dataout", "dailystate"))].values

    # varOutputLines = docLines[posOutput[0][0] + 2 :]
    varOutputInfo = np.array(
        [[xx.rstrip() for xx in x.split(":")] for x in varOutputLines]
    )
    # varOutputInfo
    dict_OutputInfo = {xx[0]: xx[1] for xx in varOutputInfo}
    list_var_out = tuple(dict_OutputInfo.keys())
    list_var_inout = set(list_var_inout) - set(list_var_out)
    # list_var_in= set(list_var_in) - set(list_var_out)
    # pack in/out results:
    dict_inout_sd = {
        # 'input' and 'output' are dict's that store variable information:
        # 1. intent: e.g., input, in/output
        # 2. dimension: e.g., (366,7)
        "input": dict_InputInfo,
        "output": dict_OutputInfo,
        # 'var_input' and 'var_output' are tuples,
        # that keep the order of arguments as in the Fortran subroutine
        "var_input": list_var_in,
        "var_inout": list_var_inout,
        "var_output": list_var_out,
    }
    return dict_inout_sd


# for `suews_cal_multitsteps`
def get_args_suews_multitsteps():
    # split doc lines for processing
    docLines = np.array(
        _sd.f90wrap_suews_driver__suews_cal_multitsteps.__doc__.splitlines(), dtype=str
    )

    dict_inout_sd = extract_dict_docs(docLines)

    return dict_inout_sd


# store these lists for later use
list_var_input = list(get_args_suews()["var_input"])
list_var_inout = list(get_args_suews()["var_inout"])
list_var_output = list(get_args_suews()["var_output"])
set_var_input = set(list_var_input)
set_var_inout = set(list_var_inout)
set_var_ouput = set(list_var_output)

list_var_input_multitsteps = list(get_args_suews_multitsteps()["var_input"])
list_var_inout_multitsteps = list(get_args_suews_multitsteps()["var_inout"])
list_var_output_multitsteps = list(get_args_suews_multitsteps()["var_output"])
set_var_input_multitsteps = set(list_var_input_multitsteps)
set_var_inout_multitsteps = set(list_var_inout_multitsteps)
set_var_ouput_multitsteps = set(list_var_output_multitsteps)

# variables used in df_state
set_var_use = set_var_input_multitsteps
# set_var_use = set_var_input.intersection(set_var_input_multitsteps)

##############################################################################
# input processor
# 1. surface properties will be retrieved and packed together for later use
# 2. met forcing conditions will split into time steps and used to derive
# other information

######################################################################
# descriptive list/dicts for variables
# minimal required input files for configuration:
list_file_input = [
    "SUEWS_AnthropogenicEmission.txt",
    "SUEWS_BiogenCO2.txt",
    "SUEWS_Conductance.txt",
    "SUEWS_ESTMCoefficients.txt",
    "SUEWS_Irrigation.txt",
    "SUEWS_NonVeg.txt",
    "SUEWS_OHMCoefficients.txt",
    "SUEWS_Profiles.txt",
    "SUEWS_SiteSelect.txt",
    "SUEWS_Snow.txt",
    "SUEWS_Soil.txt",
    "SUEWS_Veg.txt",
    "SUEWS_Water.txt",
    "SUEWS_WithinGridWaterDist.txt",
]

# library of all properties
dict_libVar2File = {
    fileX.replace(".txt", "").replace("SUEWS", "lib"): fileX
    for fileX in list_file_input
    if fileX.endswith(".txt")
}

# dictionaries:
# links between code in SiteSelect to properties in according tables
# this is described in SUEWS online manual:
# https://suews.readthedocs.io/en/latest/input_files/SUEWS_SiteInfo/SUEWS_SiteInfo.html
path_code2file = trv_supy_module.joinpath("code2file.json")
dict_Code2File = pd.read_json(
    path_code2file,
    typ="series",
    convert_dates=False,
).to_dict()

# variable translation as done in Fortran-SUEWS
path_var2siteselect = trv_supy_module.joinpath("var2siteselect.json")
dict_var2SiteSelect = pd.read_json(
    path_var2siteselect,
    typ="series",
    convert_dates=False,
).to_dict()

# expand dict_Code2File for retrieving surface characteristics
dict_varSiteSelect2File = {
    x: "SUEWS_SiteSelect.txt" for x in dict_var2SiteSelect.keys()
}
dict_Code2File.update(dict_varSiteSelect2File)


# define data types for different resampling schemes
# time: temporal info
# avg: average values of period ending at timestamps
# inst: instantaneous values at timestamps
# sum: sum of period ending at timestamps
dict_var_type_forcing = {
    "iy": "time",
    "id": "time",
    "it": "time",
    "imin": "time",
    "qn": "avg",
    "qh": "avg",
    "qe": "avg",
    "qs": "avg",
    "qf": "avg",
    "U": "inst",
    "RH": "inst",
    "Tair": "inst",
    "pres": "inst",
    "rain": "sum",
    "kdown": "avg",
    "snow": "inst",
    "ldown": "avg",
    "fcld": "inst",
    "Wuh": "sum",
    "xsmd": "inst",
    "lai": "inst",
    "kdiff": "avg",
    "kdir": "avg",
    "wdir": "inst",
    "isec": "time",
}


######################################################################
# functions
# extract metainfo of var from dict_info
def extract_var_info(var_name, dict_info):
    dict_var_info = {"name": var_name}
    var_line = dict_info[var_name]
    list_var_line = var_line.split()
    if "array" in var_line:
        dict_var_info.update({"intent": list_var_line[0]})
        # print(list_var_line)
        rank = int(list_var_line[1].split("-")[-1])
        dict_var_info.update({"rank": rank})
        dtype = list_var_line[2]
        dict_var_info.update({"dtype": dtype})
        if rank > 0:
            bounds = list_var_line[-1]
            dict_var_info.update({"bounds": bounds})
        else:
            dict_var_info.update({"bounds": 0})
    else:
        dict_var_info.update({"intent": list_var_line[0]})
        rank = 0
        dict_var_info.update({"rank": rank})
        dtype = list_var_line[1]
        dict_var_info.update({"dtype": dtype})
        dict_var_info.update({"bounds": 0})
    return dict_var_info


# generate DataFrame of docstring for suews_wrappers generated by f2py
def gen_suews_arg_info_df(docstring):
    dict_info = get_args_suews(docstring)["input"]
    # dict_info.update(get_args_suews(docstring)['output'])
    dict_info = {var: extract_var_info(var, dict_info) for var in dict_info}
    df_info = pd.DataFrame(dict_info).T
    return df_info


# note: infer data types for variables to avoid type conversion
df_info_suews_cal_multitsteps = gen_suews_arg_info_df(
    _sd.f90wrap_suews_driver__suews_cal_multitsteps.__doc__
).infer_objects()

df_var_info = df_info_suews_cal_multitsteps.set_index("name")


# load model settings
# load configurations: mod_config
# process RunControl.nml
# this function can handle all SUEWS nml files
def load_SUEWS_nml_simple(path_file):
    # remove case issues
    # xfile = path_insensitive(xfile)
    try:
        path_file_x = Path(path_insensitive(str(path_file)))
        path_file = path_file_x.resolve()
        str_file = path_insensitive(str(path_file))
        df_res = pd.DataFrame(f90nml.read(str_file))
        return df_res
    except FileNotFoundError:
        logger_supy.exception(f"{path_file} does not exists!")


@functools.lru_cache(maxsize=128)
def load_SUEWS_nml(p_nml):
    try:
        p_nml = Path(path_insensitive(str(p_nml))).resolve()
        parser = f90nml.Parser()
        parser.row_major = True
        df_nml = pd.DataFrame(parser.read(p_nml))
        dict_nml_raw = {
            name: np.array(row.dropna().values[0]) for name, row in df_nml.iterrows()
        }
        dict_nml = {}
        for k, v in dict_nml_raw.items():
            # print(k, v, type(v))
            dict_nml.update(expand_entry(k, v))
        return dict_nml
    except FileNotFoundError:
        logger_supy.exception(f"{p_nml} does not exists!")


# load all tables (xgrid.e., txt files)
@functools.lru_cache(maxsize=128)
def load_SUEWS_table(path_file):
    # remove case issues
    try:
        path_file = path_file.resolve()
    except FileNotFoundError:
        logger_supy.exception(f"{path_file} does not exists!")
    else:
        try:
            rawdata = pd.read_csv(
                path_file,
                sep=r"\s+",  # any whitespace
                comment="!",
                on_bad_lines="error",
                encoding_errors="ignore",
                skiprows=1,
                index_col=0,
            )
            rawdata = rawdata.dropna()
            rawdata.index = rawdata.index.astype(int)
            return rawdata
        except Exception as err:
            logger_supy.exception(f"error {err} in reading {path_file}!")


# load all tables into variables staring with 'lib_' and filename
def load_SUEWS_Libs(path_input):
    dict_libs = {}
    for lib, lib_file in dict_libVar2File.items():
        # print(lib_file)
        # lib_path = os.path.join(path_input, lib_file)
        lib_path = path_input / lib_file
        dict_libs.update({lib: load_SUEWS_table(lib_path)})
    # return DataFrame containing settings
    return dict_libs


# look up properties according to code
@functools.lru_cache(maxsize=None)
def lookup_code_lib(libCode, codeKey, codeValue, path_input):
    str_lib = dict_Code2File[libCode].replace(".txt", "").replace("SUEWS", "lib")
    dict_libs = load_SUEWS_Libs(path_input)
    lib = dict_libs[str_lib]
    # print(str_lib,codeKey,codeValue)
    if codeKey == ":":
        res = lib.loc[int(np.unique(codeValue)), :].tolist()
    else:
        res = lib.loc[int(np.unique(codeValue)), codeKey]
        if isinstance(res, pd.Series):
            # drop duolicates, otherwise duplicate values
            # will be introduced with more complexity
            res = res.drop_duplicates()
            res = res.values[0] if res.size == 1 else res.tolist()
    return res


# a recursive function to retrieve value based on key sequences
@functools.lru_cache(maxsize=None)
def lookup_KeySeq_lib(indexKey, subKey, indexCode, path_input):
    if isinstance(subKey, float):
        res = subKey
    # elif indexKey == 'const':
    #     res = subKey
    elif type(subKey) is str:
        res = lookup_code_lib(indexKey, subKey, indexCode, path_input)
    elif isinstance(subKey, dict):
        # elif isinstance(subKey, HDict):
        res = []
        for indexKeyX, subKeyX in subKey.items():
            # print(indexKeyX, subKeyX)
            if indexKeyX == "const":
                resX = subKeyX
            else:
                # indexKeyX, subKeyX = list(subKey.items())[0]
                indexCodeX = lookup_code_lib(indexKey, indexKeyX, indexCode, path_input)
                if isinstance(subKeyX, list):
                    resX = [
                        lookup_KeySeq_lib(indexKeyX, x_subKeyX, indexCodeX, path_input)
                        for x_subKeyX in subKeyX
                    ]
                else:
                    resX = lookup_KeySeq_lib(indexKeyX, subKeyX, indexCodeX, path_input)
            res.append(resX)
        res = res[0] if len(res) == 1 else res
    elif isinstance(subKey, list):
        # elif isinstance(subKey, HList):
        res = []
        for subKeyX in subKey:
            indexCodeX = indexCode
            resX = lookup_KeySeq_lib(indexKey, subKeyX, indexCodeX, path_input)
            res.append(resX)
        res = res[0] if len(res) == 1 else res
    # final result
    return res


# load surface characteristics
def load_SUEWS_SurfaceChar(path_input):
    # load all libraries
    dict_libs = load_SUEWS_Libs(path_input)
    list_grid = dict_libs["lib_SiteSelect"].index
    # construct a dictionary in the form: {grid:{var:value,...}}
    dict_gridSurfaceChar = {
        grid: {
            k: lookup_KeySeq_lib(k, v, grid, path_input)
            for k, v in dict_var2SiteSelect.items()
        }
        for grid in list_grid
    }
    # convert the above dict to DataFrame
    df_gridSurfaceChar = pd.DataFrame.from_dict(dict_gridSurfaceChar).T
    # empty dict to hold updated values
    # dict_x_grid = {}
    # modify some variables to be compliant with SUEWS requirement
    for xgrid in df_gridSurfaceChar.index:
        # transpoe snowprof:
        df_gridSurfaceChar.at[xgrid, "snowprof_24hr"] = np.array(
            df_gridSurfaceChar.at[xgrid, "snowprof_24hr"], order="F"
        ).T

        # transpoe laipower:
        df_gridSurfaceChar.at[xgrid, "laipower"] = np.array(
            df_gridSurfaceChar.at[xgrid, "laipower"], order="F"
        ).T

        # select non-zero values for waterdist of water surface:
        x = np.array(df_gridSurfaceChar.at[xgrid, "waterdist"][-1])
        df_gridSurfaceChar.at[xgrid, "waterdist"][-1] = x[np.nonzero(x)]

        # surf order as F:
        df_gridSurfaceChar.at[xgrid, "storedrainprm"] = np.array(
            df_gridSurfaceChar.at[xgrid, "storedrainprm"], order="F"
        )

        # convert to np.array
        df_gridSurfaceChar.at[xgrid, "alb"] = np.array(
            df_gridSurfaceChar.at[xgrid, "alb"]
        )

        # convert unit of `surfacearea` from ha to m^2
        df_gridSurfaceChar.at[xgrid, "surfacearea"] = np.array(
            df_gridSurfaceChar.at[xgrid, "surfacearea"] * 10000.0
        )

        # print type(df_gridSurfaceChar.loc[xgrid, 'alb'])

        # dict holding updated values that can be converted to DataFrame later
        # dict_x = df_gridSurfaceChar.loc[xgrid, :].to_dict()
        # print 'len(dict_x)',len(dict_x['laipower'])

        # profiles:
        list_varTstep = [
            "ahprof_24hr",
            "popprof_24hr",
            "traffprof_24hr",
            "humactivity_24hr",
            "wuprofm_24hr",
            "wuprofa_24hr",
        ]
        df_gridSurfaceChar.loc[xgrid, list_varTstep] = df_gridSurfaceChar.loc[
            xgrid, list_varTstep
        ].map(np.transpose)

    # convert to DataFrame
    # df_x_grid = pd.DataFrame.from_dict(dict_x_grid).T
    df_x_grid = df_gridSurfaceChar
    return df_x_grid


def func_parse_date(year, doy, hour, minute):
    dt = pd.to_datetime(
        " ".join([str(k) for k in [year, doy, hour, minute]]), format="%Y %j %H %M"
    )
    return dt


def func_parse_date_row(row):
    [year, doy, hour, tmin] = row.loc[["iy", "id", "it", "imin"]]
    # dt = datetime.datetime.strptime(
    #     ' '.join([year, doy, hour, min]), '%Y %j %H %M')
    dt = pd.to_datetime(
        " ".join([str(k) for k in [year, doy, hour, tmin]]), format="%Y %j %H %M"
    )
    return dt


# calculate decimal time
def dectime(timestamp):
    t = timestamp
    time_dec = (t.dayofyear - 1) + (t.hour + (t.minute + t.second / 60.0) / 60.0) / 24
    return time_dec


# resample solar radiation by zenith correction and total amount distribution
def resample_kdn(data_raw_kdn, tstep_mod, timezone, lat, lon, alt):
    # adjust solar radiation
    datetime_mid_local = data_raw_kdn.index - timedelta(seconds=tstep_mod / 2)
    sol_elev = np.array(
        [
            _sd.f90wrap_suews_cal_sunposition(
                t.year, dectime(t), timezone, lat, lon, alt
            )[-1]
            for t in datetime_mid_local
        ]
    )
    sol_elev_reset = np.zeros_like(sol_elev)
    sol_elev_reset[sol_elev <= 90] = 1.0
    data_tstep_kdn_adj = sol_elev_reset * data_raw_kdn.copy()

    # calculate daily mean values for later rescaling
    avg_raw = data_raw_kdn.resample("D").mean()
    avg_tstep = data_tstep_kdn_adj.resample("D").mean()
    # calculate rescaling ratio
    ratio_SWdown = avg_raw / avg_tstep
    # replace nan with zero as `avg_tstep` might be zero if incomplete days included
    ratio_SWdown = ratio_SWdown.fillna(0)
    # conform to `avg_tstep` index for actual days used
    ratio_SWdown = ratio_SWdown.reindex(index=avg_tstep.index)
    # resample into `tstep_mod` steps
    ratio_SWdown = ratio_SWdown.resample(f"{tstep_mod}{str_second}").mean()
    # fill nan as the above resample will place valid values at the daily start
    ratio_SWdown = ratio_SWdown.fillna(method="pad")
    # conform to `data_tstep_kdn_adj` index for actual period used
    ratio_SWdown = ratio_SWdown.reindex(index=data_tstep_kdn_adj.index)
    # fill nan as the above resample will place valid values at the daily start
    ratio_SWdown = ratio_SWdown.fillna(method="pad")
    # rescale daily amounts
    data_tstep_kdn_adj = ratio_SWdown * data_tstep_kdn_adj
    # data_tstep_kdn_adj = data_tstep_kdn_adj.fillna(method='pad')

    return data_tstep_kdn_adj


# correct precipitation by even redistribution over resampled periods
def resample_sum(data_raw_precip, tstep_in, tstep_mod):
    ratio_precip = 1.0 * tstep_mod / tstep_in
    data_tstep_precip_adj = ratio_precip * data_raw_precip.copy().shift(
        -tstep_in + tstep_mod,
        freq="s",
    ).resample(f"{tstep_mod}{str_second}").mean().interpolate(
        method="polynomial", order=0
    )
    # assign a new start with nan
    # t_start = data_raw_precip.index.shift(-tstep_in + tstep_mod, freq='S')[0]
    t_end = data_raw_precip.index[-1]
    # data_tstep_precip_adj.loc[t_start, :] = np.nan
    data_tstep_precip_adj.loc[t_end] = np.nan
    data_tstep_precip_adj = data_tstep_precip_adj.sort_index()
    data_tstep_precip_adj = data_tstep_precip_adj.asfreq(f"{tstep_mod}{str_second}")
    data_tstep_precip_adj = data_tstep_precip_adj.fillna(value=0.0)
    return data_tstep_precip_adj


# resample input forcing with instantaneous values by linear interpolation
def resample_linear_inst(data_raw_inst, tstep_in, tstep_mod):
    # downscale input data to desired time step
    # downscale input data to desired time step
    data_raw_tstep = data_raw_inst.copy()

    # assign a new start with nan
    t_start = data_raw_inst.index.shift(-tstep_in + tstep_mod, freq="s")[0]
    t_end = data_raw_inst.index[-1]
    data_raw_tstep.loc[t_start, :] = np.nan
    data_raw_tstep.loc[t_end, :] = np.nan

    # re-align the index so after resampling we can have filled heading part
    data_raw_tstep = data_raw_tstep.sort_index()
    data_raw_tstep = data_raw_tstep.asfreq(f"{tstep_mod}{str_second}").interpolate(
        method="linear"
    )
    # fill gaps with valid values
    data_tstep = data_raw_tstep.copy().bfill().ffill().dropna(how="all")

    return data_tstep


# resample input forcing with average values by linear interpolation
def resample_linear_avg(data_raw_avg, tstep_in, tstep_mod):
    # retrieve ending timestamps
    t_start = data_raw_avg.index.shift(-tstep_in + tstep_mod, freq="s")[0]
    t_end = data_raw_avg.index[-1]

    # reset index as timestamps
    # shift by half-tstep_in to generate a time series with instantaneous
    # values
    data_raw_shift = data_raw_avg.shift(-tstep_in / 2, freq="s")
    # print('data_raw_shift.index')
    # print(data_raw_shift.head())

    # re-align the index so after resampling we can have filled heading part
    data_raw_tstep = data_raw_shift.copy()
    data_raw_tstep.loc[t_start, :] = np.nan
    data_raw_tstep.loc[t_end, :] = np.nan
    data_raw_tstep = data_raw_tstep.sort_index()

    # get proper timestamps for filling up
    data_tstep = data_raw_tstep.asfreq(f"{tstep_mod}{str_second}")

    # insert the shifted
    idx_comb = (
        data_raw_tstep.index.append(data_raw_shift.index)
        .append(data_tstep.index)
        .unique()
    )
    data_raw_tstep = data_raw_tstep.reindex(idx_comb)
    data_raw_tstep = data_raw_tstep.sort_index()
    # print('data_raw_tstep')
    # print(data_raw_tstep.head())

    # interpolation so to get the instantaneous values
    data_raw_tstep.loc[data_raw_shift.index] = data_raw_shift.values
    data_raw_tstep = data_raw_tstep.interpolate(method="linear")

    # transfer the interpolated values to the desired time step
    data_tstep = data_raw_tstep.loc[data_tstep.index]
    data_tstep = data_tstep.interpolate(method="linear")
    # print('data_tstep.head')
    # print(data_tstep.head())

    # fill gaps with valid values
    data_tstep = data_tstep.copy().bfill().ffill().dropna(how="all")

    return data_tstep


# resample input met forcing to tstep required by model
def resample_forcing_met(
    data_met_raw, tstep_in, tstep_mod, lat=51, lon=0, alt=100, timezone=0, kdownzen=0
):
    if tstep_in % tstep_mod != 0:
        raise RuntimeError(
            f"`tstep_in` ({tstep_in}) is not divisible by `tstep_mod` ({tstep_mod})"
        )

    data_met_raw = data_met_raw.copy()
    data_met_raw = data_met_raw.replace(-999, np.nan)
    # this line is kept for occasional debugging:
    if logger_supy.level < 20:
        p_data_met_raw = "data_met_raw.pkl"
        data_met_raw.to_pickle(p_data_met_raw)
        logger_supy.debug(f"{p_data_met_raw} has been generated!")

    # linear interpolation:
    # the interpolation schemes differ between instantaneous and average values
    # instantaneous:
    list_var_inst = [
        var for var, data_type in dict_var_type_forcing.items() if data_type == "inst"
    ]
    data_met_tstep_inst = resample_linear_inst(
        data_met_raw.filter(list_var_inst), tstep_in, tstep_mod
    )
    # average:
    list_var_avg = [
        var for var, data_type in dict_var_type_forcing.items() if data_type == "avg"
    ]
    data_met_tstep_avg = resample_linear_avg(
        data_met_raw.filter(list_var_avg), tstep_in, tstep_mod
    )

    # distributing interpolation:
    # sum:
    list_var_sum = [
        var for var, data_type in dict_var_type_forcing.items() if data_type == "sum"
    ]
    data_met_tstep_sum = resample_sum(
        data_met_raw.filter(list_var_sum), tstep_in, tstep_mod
    )

    # combine the resampled individual dataframes
    data_met_tstep = (
        pd.concat([data_met_tstep_inst, data_met_tstep_avg, data_met_tstep_sum], axis=1)
        .interpolate()
        .loc[data_met_tstep_inst.index]
    )

    # adjust solar radiation by zenith correction and total amount distribution
    if kdownzen == 1:
        data_met_tstep["kdown"] = resample_kdn(
            data_met_tstep["kdown"], tstep_mod, timezone, lat, lon, alt
        )

    # assign temporal info
    data_met_tstep["iy"] = data_met_tstep.index.year
    data_met_tstep["id"] = data_met_tstep.index.dayofyear
    data_met_tstep["it"] = data_met_tstep.index.hour
    data_met_tstep["imin"] = data_met_tstep.index.minute
    data_met_tstep["isec"] = data_met_tstep.index.second
    data_met_tstep = data_met_tstep.filter(list(dict_var_type_forcing.keys()))
    data_met_tstep = data_met_tstep.replace(np.nan, -999)

    # to keep the same order as the original data
    data_met_tstep = data_met_tstep.reindex(columns=data_met_raw.columns)

    return data_met_tstep


def set_index_dt(df_raw: pd.DataFrame) -> pd.DataFrame:
    """convert raw SUEWS DataFrame to datetime-aware DataFrame.

    Parameters
    ----------
    df_raw : pd.DataFrame
        raw SUEWS DataFrame

    Returns
    -------
    pd.DataFrame
        datetime-aware DataFrame
    """

    # set timestamp as index
    idx_dt = pd.date_range(
        *df_raw.iloc[[0, -1], :4]
        .astype(int)
        .astype(str)
        .apply(lambda ser: ser.str.cat(sep=" "), axis=1)
        .map(lambda dt: pd.to_datetime(dt, format="%Y %j %H %M")),
        periods=df_raw.shape[0],
    )
    list_dt = [
        *df_raw.iloc[:, :4]
        .astype(int)
        .astype(str)
        .apply(lambda ser: ser.str.cat(sep=" "), axis=1)
        .map(lambda dt: pd.to_datetime(dt, format="%Y %j %H %M"))
    ]
    ser_dt = pd.DatetimeIndex(list_dt).to_series()
    ser_dt_diff = ser_dt.diff()
    ser_dt_diff_sec = ser_dt_diff.dt.total_seconds()
    # check if the timestamps are in order
    dif_dt = ser_dt_diff_sec.abs().min()
    ser_test = ser_dt_diff_sec.eq(dif_dt)
    loc_issue = ser_dt_diff_sec.reset_index().index[~ser_test][1:] + 2
    if loc_issue.size == 0:
        # empty list of `loc_issue`
        freq = ser_dt_diff.iloc[1]
        df_datetime = df_raw.set_index(idx_dt).asfreq(freq)
    else:
        # non-empty list of `loc_issue`
        # locate the problematic indices
        # loc_issue = df_raw[1:].index[~ser_test]
        raise RuntimeError(
            f"Loaded forcing files have gaps/duplicates; "
            f"suspious lines include: {loc_issue.to_list()}. "
            f"NOTE: the reported line numbers are NOT completely accurate: only for your reference."
        )

    return df_datetime


# load raw data: met forcing
def load_SUEWS_Forcing_met_df_raw(
    path_input, filecode, grid, tstep_met_in, multiplemetfiles
):
    # file name pattern for met files
    forcingfile_met_pattern = "{site}{grid}_*_{tstep}.txt".format(
        site=filecode,
        grid=(grid if multiplemetfiles == 1 else ""),
        tstep=int(tstep_met_in / 60),
    )
    # path_forcing_pattern = path_input / forcingfile_met_pattern
    df_forcing_met = load_SUEWS_Forcing_met_df_pattern(
        path_input, forcingfile_met_pattern
    )
    return df_forcing_met


# caching loaded met df for better performance in initialisation
def load_SUEWS_Forcing_met_df_pattern(path_input, file_pattern):
    """Short summary.

    Parameters
    ----------
    path_input: path-like object
        path to SUEWS input folder, where met forcing files are placed

    file_pattern : basestring
        Description of parameter `file_pattern`.

    Returns
    -------
    type
        Description of returned object.

    """
    # from dask import dataframe as dd
    from pathlib import Path
    from .util._io import read_suews

    # list of met forcing files
    path_input = Path(path_input).resolve()
    # forcingfile_met_pattern = os.path.abspath(forcingfile_met_pattern)
    list_file_MetForcing = sorted(
        [f for f in path_input.glob(file_pattern) if "ESTM" not in f.name]
    )

    # load met data
    df_forcing_met = pd.concat([read_suews(fn) for fn in list_file_MetForcing])
    # `drop_duplicates` in case some duplicates mixed
    df_forcing_met = df_forcing_met.drop_duplicates()
    # drop `isec`: redundant for this dataframe
    col_suews_met_forcing = list(dict_var_type_forcing.keys())[:-1]
    # rename these columns to match variables via the driver interface
    df_forcing_met.columns = col_suews_met_forcing

    # convert unit from kPa to hPa
    df_forcing_met["pres"] *= 10

    # add `isec` for WRF-SUEWS interface
    df_forcing_met["isec"] = 0

    # set correct data types
    df_forcing_met[["iy", "id", "it", "imin", "isec"]] = df_forcing_met[
        ["iy", "id", "it", "imin", "isec"]
    ].astype(np.int64)

    df_forcing_met = set_index_dt(df_forcing_met)

    return df_forcing_met



def load_SUEWS_Forcing_met_df_yaml(path_forcing):
    from pathlib import Path
    from .util._io import read_suews

    if isinstance(path_forcing, (str, Path)):
        path_forcing = Path(path_forcing).resolve()
        df_forcing_met = read_suews(path_forcing)
    elif isinstance(path_forcing, list):
        path_forcing = [Path(p).resolve() for p in path_forcing]
        df_forcing_met = pd.concat([read_suews(fn) for fn in path_forcing])
    else:
        import pdb; pdb.set_trace()
    # `drop_duplicates` in case some duplicates mixed
    df_forcing_met = df_forcing_met.drop_duplicates()
    # drop `isec`: redundant for this dataframe
    col_suews_met_forcing = list(dict_var_type_forcing.keys())[:-1]
    # rename these columns to match variables via the driver interface
    df_forcing_met.columns = col_suews_met_forcing

    # convert unit from kPa to hPa
    df_forcing_met["pres"] *= 10

    # add `isec` for WRF-SUEWS interface
    df_forcing_met["isec"] = 0

    # set correct data types
    df_forcing_met[["iy", "id", "it", "imin", "isec"]] = df_forcing_met[
        ["iy", "id", "it", "imin", "isec"]
    ].astype(np.int64)

    df_forcing_met = set_index_dt(df_forcing_met)

    return df_forcing_met


# TODO: add support for loading multi-grid forcing datasets
# def load_SUEWS_Forcing_df(dir_site, ser_mod_cfg, df_state_init):
#     pass


###############################################################################
# new initialisation functions below
# for better performance


# expand dict into paired tuples
def exp_dict2tuple(rec):
    if isinstance(rec, str):
        return rec
    elif isinstance(rec, float):
        # expand this for consistency in value indexing
        return [(rec, "base")]
    elif isinstance(rec, dict):
        res = [
            # expand profile values to all hour indices
            (k, [str(i) for i in range(24)]) if v == ":" else (k, exp_dict2tuple(v))
            for k, v in rec.items()
        ]
        # print(res)
        return res
    elif isinstance(rec, list):
        return [exp_dict2tuple(v) for v in rec]


# test if a list exists in a tuple
def list_in_tuple_Q(rec):
    if isinstance(rec, tuple):
        return any(isinstance(x, list) for x in rec)
    else:
        return False


# expand list of nested tuples to simple chained tuples
# (a,[b1,b2])->[(a,b1),(a,b2)]
def exp_list2tuple(rec):
    if isinstance(rec, list):
        if len(rec) == 1:
            return exp_list2tuple(rec[0])
        else:
            return [exp_list2tuple(x) for x in rec]
    elif list_in_tuple_Q(rec):
        for i, v in enumerate(rec):
            if isinstance(v, list):
                res = [
                    (*rec[:i], x) if isinstance(x, (str, int)) else (*rec[:i], *x)
                    for x in v
                ]
                res = [exp_list2tuple(x) for x in res]
                return exp_list2tuple(res)
    else:
        return rec


# collect tracing entries under a reference `code`
def gather_code_set(code, dict_var2SiteSelect):
    set_res = set()
    # print('\n code', code)
    for k, v in dict_var2SiteSelect.items():
        # print(set_res, type(set_res), k, v)
        if k == code:
            if isinstance(v, str):
                set_res.update([v])
            elif isinstance(v, list):
                set_res.update(v)
            elif isinstance(v, dict):
                set_res.update(v.keys())
            else:
                logger_supy.info(f"{k},{v}")

        elif isinstance(v, dict):
            # print(res,v)
            set_res.update(list(gather_code_set(code, v)))
        elif isinstance(v, list):
            # print(set_res, v)
            for v_x in v:
                if isinstance(v_x, dict):
                    set_res.update(list(gather_code_set(code, v_x)))
    return set_res


# generate DataFrame based on reference `code` with index from `df_base`
def build_code_df(code, path_input, df_base):
    # str_lib = dict_Code2File[libCode].replace(
    #     '.txt', '').replace('SUEWS', 'lib')
    dict_libs = load_SUEWS_Libs(path_input)

    keys_code = gather_code_set(code, dict_var2SiteSelect)
    if keys_code == {":"}:
        # for profile values, extract all
        list_keys = code
    else:
        list_keys = [(code, k) for k in list(keys_code)]
    lib_code = dict_Code2File[code]
    str_lib = lib_code.replace(".txt", "").replace("SUEWS", "lib")
    # lib = dict_libs[str_lib]

    df_code0 = pd.concat([dict_libs[str_lib]], axis=1, keys=[code])
    # df_siteselect = dict_libs['lib_SiteSelect']
    # if isinstance(df_base.columns, pd.core.index.MultiIndex):
    if isinstance(df_base.columns, pd.MultiIndex):
        code_base = df_base.columns.levels[0][0]
        code_index = (code_base, code)
    else:
        code_index = code

    list_code = df_base[code_index].astype(int).values

    try:
        df_code = df_code0.loc[list_code, list_keys]
    except Exception as e:
        logger_supy.exception(f"Entries missing from {lib_code}")
        list_missing_code = [code for code in list_code if code not in df_code0.index]
        list_missing_key = [key for key in list_keys if key not in df_code0.columns]
        if list_missing_code:
            logger_supy.exception(f"missing code:\n {list_missing_code}")
        if list_missing_key:
            logger_supy.exception(f"missing key:\n {list_missing_key}")

        # dump data for debugging
        path_dump = Path.cwd() / "df_code0.pkl"
        df_code0.to_pickle(path_dump)
        logger_supy.exception(
            f"`df_code0` has been dumped into {path_dump.resolve()} for debugging!"
        )

        raise e

    df_code.index = df_base.index
    # recover outmost level code if profile values are extracted
    if keys_code == {":"}:
        df_code = pd.concat([df_code], axis=1, keys=[code])
    return df_code


# if to expand
def to_exp_Q(code_str):
    return ("Code" in code_str) or ("Prof" in code_str)


# generate df with all code-references values
@functools.lru_cache(maxsize=16)
def gen_all_code_df(path_input):
    dict_libs = load_SUEWS_Libs(path_input)
    df_siteselect = dict_libs["lib_SiteSelect"]
    list_code = [code for code in df_siteselect.columns if to_exp_Q(code)]

    # dict with code:{vars}
    dict_code_var = {
        code: gather_code_set(code, dict_var2SiteSelect)
        for code in list_code
        if len(gather_code_set(code, dict_var2SiteSelect)) > 0
    }

    # stage one expansion
    df_all_code = pd.concat(
        [build_code_df(code, path_input, df_siteselect) for code in dict_code_var],
        axis=1,
    )

    return df_all_code


# generate df for all const based columns
def gen_all_const_df(path_input):
    dict_libs = load_SUEWS_Libs(path_input)
    df_siteselect = dict_libs["lib_SiteSelect"]

    df_cst_all = df_siteselect.copy()
    dict_var_tuple = exp_dict_full(dict_var2SiteSelect)

    set_const_col = {
        v
        for x in dict_var_tuple.values()
        if isinstance(x, list)
        for v in x
        if "const" in v
    }

    list_const_col = [x[1] for x in set_const_col]
    for cst in set_const_col:
        df_cst_all[cst[1]] = cst[1]
    df_cst_all = df_cst_all.loc[:, list_const_col]
    df_cst_all = pd.concat([df_cst_all], axis=1, keys=["base"])
    df_cst_all = pd.concat([df_cst_all], axis=1, keys=["const"])
    df_cst_all = df_cst_all.swaplevel(i=1, j=-1, axis=1)

    return df_cst_all


# build code expanded ensemble libs
@functools.lru_cache(maxsize=16)
def build_code_exp_df(path_input, code_x):
    # df with all code-references values
    df_all_code = gen_all_code_df(path_input)

    # df with code_x for further exapansion
    df_base_x = df_all_code[code_x]

    # columns in df_base_x for further expansion
    list_code_x = [code for code in df_base_x.columns if to_exp_Q(code)]
    # print(list_code_x)
    df_all_code_x = pd.concat(
        [build_code_df(code, path_input, df_base_x) for code in list_code_x], axis=1
    )
    df_all_code_x = pd.concat([df_all_code_x], axis=1, keys=[code_x])

    # add innermost lables to conform dimensionality
    df_base_x_named = pd.concat([df_base_x], axis=1, keys=[code_x])
    df_base_x_named = pd.concat([df_base_x_named], axis=1, keys=["base"])
    df_base_x_named = df_base_x_named.swaplevel(i=0, j=1, axis=1).swaplevel(
        i=1, j=-1, axis=1
    )

    # print(df_base_x_named.columns)
    # print(df_all_code_x.columns)
    df_res_exp = pd.concat([df_base_x_named, df_all_code_x], axis=1)

    return df_res_exp


@functools.lru_cache(maxsize=16)
def gen_df_siteselect_exp(path_input):
    # df with all code-references values
    df_all_code = gen_all_code_df(path_input)

    # retrieve all `Code`-relaed names
    dict_libs = load_SUEWS_Libs(path_input)
    df_siteselect = dict_libs["lib_SiteSelect"]
    # list_code = [code for code in df_siteselect.columns if 'Code' in code]

    # dict with code:{vars}
    dict_code_var = {
        code: gather_code_set(code, dict_var2SiteSelect)
        for code in df_all_code.columns.levels[0]
    }

    # code with nested references
    dict_code_var_nest = {
        code: dict_code_var[code]
        for code in dict_code_var.keys()
        if any(("Code" in v) or ("Prof" in v) for v in dict_code_var[code])
    }

    # code with simple values
    dict_code_var_simple = {
        code: dict_code_var[code]
        for code in dict_code_var.keys()
        if code not in dict_code_var_nest
    }

    # stage 2: expand all code to actual values
    # nested code: code -> code -> value
    df_code_exp_nest = pd.concat(
        [build_code_exp_df(path_input, code) for code in list(dict_code_var_nest)],
        axis=1,
    )
    # simple code: code -> value
    df_code_exp_simple = pd.concat(
        [
            pd.concat(
                [
                    build_code_df(code, path_input, df_siteselect)
                    for code in list(dict_code_var_simple)
                ],
                axis=1,
            )
        ],
        axis=1,
        keys=["base"],
    )
    df_code_exp_simple = df_code_exp_simple.swaplevel(i=0, j=1, axis=1)
    df_code_exp_simple = df_code_exp_simple.swaplevel(i=1, j=-1, axis=1)

    # combine both nested and simple df's
    df_code_exp = pd.concat([df_code_exp_simple, df_code_exp_nest], axis=1)

    # generate const based columns
    df_cst_all = gen_all_const_df(path_input)

    # df_siteselect_pad: pad levels for pd.concat
    df_siteselect_pad = pd.concat([df_siteselect], axis=1, keys=["base"])
    df_siteselect_pad = df_siteselect_pad.swaplevel(i=0, j=1, axis=1)
    df_siteselect_pad = pd.concat([df_siteselect_pad], axis=1, keys=["base"])
    df_siteselect_pad = df_siteselect_pad.swaplevel(i=0, j=1, axis=1)

    df_siteselect_exp = pd.concat([df_siteselect_pad, df_code_exp, df_cst_all], axis=1)

    return df_siteselect_exp


# fully unravel nested lists into one flattened list
def flatten_list(l):
    res = []
    if isinstance(l, list):
        for x in l:
            if isinstance(x, list):
                res += flatten_list(x)
            else:
                res.append(x)
    else:
        res = l
    return res


# pad a single record to three-element tuple for easier indexing
def pad_rec_single(rec):
    base_pad = ["base" for i in range(3)]
    if isinstance(rec, tuple) and len(rec) < 3:
        # print(rec)
        if all(isinstance(v, (str, float, int)) for v in rec):
            v_pad = tuple(list(rec) + base_pad)[:3]
        else:
            v_pad = rec
    elif isinstance(rec, str):
        v_pad = tuple([rec] + base_pad)[:3]
    else:
        v_pad = rec
    return v_pad


# recursive version to generate three-element tuples
def pad_rec(rec):
    if isinstance(rec, list):
        rec_pad = [pad_rec(v) for v in rec]
    else:
        rec_pad = pad_rec_single(rec)
    return rec_pad


# expand a dict to fully referenced tuples
def exp_dict_full(dict_var2SiteSelect):
    # expand dict to list of tuples
    dict_list_tuple = {k: exp_dict2tuple(v) for k, v in dict_var2SiteSelect.items()}
    # expand list of nested tuples to simple chained tuples
    dict_var_tuple = {k: exp_list2tuple(v) for k, v in dict_list_tuple.items()}

    # pad records to three-element tuples
    dict_var_tuple = {k: pad_rec(v) for k, v in dict_var_tuple.items()}
    return dict_var_tuple


# save this as system variable
# dict_var_tuple = exp_dict_full(dict_var2SiteSelect)


# generate expanded surface characteristics df
# this df contains all the actual values retrived from all tables
@functools.lru_cache(maxsize=16)
def gen_df_gridSurfaceChar_exp(path_input):
    df_siteselect_exp = gen_df_siteselect_exp(path_input)
    dict_var_tuple = exp_dict_full(dict_var2SiteSelect)
    df_gridSurfaceChar_exp = pd.concat(
        {
            k: df_siteselect_exp.loc[:, flatten_list(dict_var_tuple[k])]
            for k in dict_var_tuple
        },
        axis=1,
    )
    return df_gridSurfaceChar_exp


# quickly load surface characteristics as DataFrame
# the dimension info of each variable can be derived from level 1 in columns
@functools.lru_cache(maxsize=16)
def load_SUEWS_SurfaceChar_df(path_input):
    df_gridSurfaceChar_exp = gen_df_gridSurfaceChar_exp(path_input)
    dict_var_ndim = {
        "ahprof_24hr": (24, 2),
        "humactivity_24hr": (24, 2),
        "laipower": (4, 3),
        "ohm_coef": (8, 4, 3),
        "popprof_24hr": (24, 2),
        "snowprof_24hr": (24, 2),
        "storedrainprm": (6, 7),
        "traffprof_24hr": (24, 2),
        "waterdist": (8, 6),
        "wuprofa_24hr": (24, 2),
        "wuprofm_24hr": (24, 2),
    }
    # df_gridSurfaceChar_x=df_gridSurfaceChar_exp.copy()

    len_grid_orig = df_gridSurfaceChar_exp.shape[0]
    df_x = df_gridSurfaceChar_exp
    if len_grid_orig == 1:
        df_gridSurfaceChar_exp = pd.concat([df_x, df_x])

    # update len_grid for reshaping
    list_var = df_gridSurfaceChar_exp.columns.levels[0]
    len_grid = df_gridSurfaceChar_exp.shape[0]
    list_grid = df_gridSurfaceChar_exp.index

    # here we add append a dummy `pos` level to df_gridSurfaceChar_exp
    # to avoid subset difficulty in subseting duplicate entries in multiindex
    df_x = df_gridSurfaceChar_exp.T
    # `pos` has unique values for each entry in columns
    df_x["pos"] = np.arange(len(df_gridSurfaceChar_exp.columns))
    # trasnpose back to have an extra column level `pos`
    df_gridSurfaceChar_exp = df_x.set_index("pos", append=True).T

    # extract column values and construct corresponding variables
    dict_gridSurfaceChar = {
        var: np.squeeze(df_gridSurfaceChar_exp[var].values) for var in list_var
    }

    # correct the unit for 'surfacearea'
    dict_gridSurfaceChar["surfacearea"] *= 1e4

    for var, dim in dict_var_ndim.items():
        # print(var)
        val = df_gridSurfaceChar_exp.loc[:, var].values
        if "_24hr" in var:
            dim_x = dim[-1::-1]
            val_x = val.reshape((len_grid, *dim_x)).transpose((0, 2, 1))
            dict_gridSurfaceChar.update({var: val_x})
        elif var == "laipower":
            dim_x = dim[-1::-1]
            val_x = val.reshape((len_grid, *dim_x)).transpose((0, 2, 1))
            dict_gridSurfaceChar.update({var: val_x})
        elif var == "storedrainprm":
            dim_x = dim
            val_x = val.reshape((len_grid, *dim_x))
            dict_gridSurfaceChar.update({var: val_x})
        elif var == "ohm_coef":
            dim_x = dim
            val_x = val.reshape((len_grid, *dim_x))
            dict_gridSurfaceChar.update({var: val_x})
        elif var == "waterdist":
            dim_x = dict_var_ndim[var]  # [-1::-1]
            val_x0 = val.reshape((len_grid, 9, 6))
            # directly load the values for common land covers
            val_x1 = val_x0[:, :7]
            # process the ToSoilStore and ToRunoff entries
            # since only one of ToSoilStore and ToRunoff can be non-zero for each row, we sum them up and combine them
            val_x2 = val_x0[:, 7:].reshape(len_grid, 6, 2).sum(axis=2).reshape(-1, 1, 6)
            # combine valuees of common land convers and special cases
            val_x = np.hstack((val_x1, val_x2))
            dict_gridSurfaceChar.update({var: val_x})

    # convert to DataFrame
    dict_var = {}
    for var in list_var:
        val = dict_gridSurfaceChar[var]
        # ind_list = list(np.ndindex(val.shape[1:]))
        ind_list = [str(x) for x in np.ndindex(val.shape[1:])]
        df_var = pd.DataFrame(
            val.reshape((val.shape[0], -1)),
            index=list_grid,
            columns=ind_list if len(ind_list) > 1 else ["0"],
        )
        dict_var.update({var: df_var})

    df_sfc_char = pd.concat(dict_var, axis=1)
    if len_grid_orig == 1:
        df_sfc_char = df_sfc_char.drop_duplicates()

    # add DataFrame for proper type detection
    df_sfc_char = pd.DataFrame(df_sfc_char)

    # set level names for columns
    df_sfc_char.columns.set_names(["var", "ind_dim"], inplace=True)

    return df_sfc_char


# filter out unnecessary entries by re-arranging the columns
def trim_df_state(df_state: pd.DataFrame, set_var_use=set_var_use) -> pd.DataFrame:
    # get indices of variables that are included in `set_var_use`: those used by SuPy simulation
    ind_incl = df_state.columns.get_level_values("var").isin(set_var_use)
    # retrieve only necessary columns
    df_state_slim = df_state.loc[:, ind_incl]
    # remove redundant `MultiIndex` levels
    df_state_slim.columns = df_state_slim.columns.remove_unused_levels()

    return df_state_slim


# mod_config: static properties
dict_RunControl_default = {
    # "aerodynamicresistancemethod": 2, #removed in SUEWS v2023
    # "basetmethod": 1, #removed in SUEWS v2023
    # "evapmethod": 2, #removed in SUEWS v2023
    # "laicalcyes": 1, #removed in SUEWS v2023
    "veg_type": 1,
    "diagnose": 0,
    "diagnosedisagg": 0,
    "diagnosedisaggestm": 0,
    # "diagqn": 0, #removed in SUEWS v2023
    # "diagqs": 0, #removed in SUEWS v2023
    "keeptstepfilesin": 0,
    "keeptstepfilesout": 0,
    "writeoutoption": 0,
    "disaggmethod": 1,
    "disaggmethodestm": 1,
    "raindisaggmethod": 100,
    "localclimatemethod": 0,  # 0: use forcing data; 1: use local climate - modelled
    "rainamongn": -999,
    "multrainamongn": -999,
    "multrainamongnupperi": -999,
    "kdownzen": 1,
    "suppresswarnings": 0,
    "resolutionfilesin": 0,
    "stebbsmethod": 0,
}


# load RunControl variables
def load_SUEWS_dict_ModConfig(path_runcontrol, dict_default=dict_RunControl_default):
    # load RunControl variables
    dict_RunControl = dict_default.copy()
    dict_RunControl_x = (
        load_SUEWS_nml_simple(path_runcontrol).loc[:, "runcontrol"].to_dict()
    )
    dict_RunControl.update(dict_RunControl_x)

    # load SPARTACUS-specific variables: do them here as they are globally set
    path_spartacus = (
        path_runcontrol.parent
        / dict_RunControl["fileinputpath"]
        / "SUEWS_SPARTACUS.nml"
    )

<<<<<<< HEAD
    # load STEBBS-specific variables:
    if dict_RunControl["stebbsmethod"] == 2:
        path_stebbs_typologies = (
            path_runcontrol.parent
            / dict_RunControl["fileinputpath"]
            / "stebbs_building_typologies.nml"
        )
        path_stebbs_general = (
            path_runcontrol.parent
            / dict_RunControl["fileinputpath"]
            / "stebbs_general_params.nml"
        )
    else:
        path_stebbs_typologies = (
            trv_supy_module / "sample_run" / "Input"
            / "test_stebbs_building_typologies.nml"
        )
        path_stebbs_general = (
            trv_supy_module / "sample_run" / "Input"
            / "test_stebbs_general_params.nml"
        )

=======
>>>>>>> 5c7e221e
    dict_RunControl_x = {k[0]: v for k, v in load_SUEWS_nml(path_spartacus).items()}
    dict_RunControl.update(dict_RunControl_x)

    # load STEBBS-specific variables:
    if dict_RunControl["stebbsmethod"] == 1:
        path_stebbs_typologies = (
            path_runcontrol.parent
            / dict_RunControl["fileinputpath"]
            / "test_stebbs_building_typologies.nml"
        )
        path_stebbs_general = (
            path_runcontrol.parent
            / dict_RunControl["fileinputpath"]
            / "test_stebbs_general_params.nml"
        )
    else:
        trv_SampleData = trv_supy_module / "sample_run"
        path_stebbs_general = trv_SampleData / "Input/test_stebbs_general_params.nml"
        path_stebbs_typologies = trv_SampleData / "Input/test_stebbs_building_typologies.nml"

    dict_RunControl_y = {k[0]: v for k, v in load_SUEWS_nml(path_stebbs_typologies).items()}
    dict_RunControl.update(dict_RunControl_y)

    dict_RunControl_z = {
        k[0]: v for k, v in load_SUEWS_nml(path_stebbs_general).items()
    }
    dict_RunControl.update(dict_RunControl_z)

    return dict_RunControl


# initialise InitialCond_df with default values
nan = -999.0
# default initcond list when output as SUEWS binary
dict_InitCond_out = {
    "dayssincerain": 0,
    "temp_c0": 10,
    "gdd_1_0": nan,
    "gdd_2_0": nan,
    "laiinitialevetr": nan,
    "laiinitialdectr": nan,
    "laiinitialgrass": nan,
    "albevetr0": nan,
    "albdectr0": nan,
    "albgrass0": nan,
    "decidcap0": nan,
    "porosity0": nan,
    "soilstorepavedstate": nan,
    "soilstorebldgsstate": nan,
    "soilstoreevetrstate": nan,
    "soilstoredectrstate": nan,
    "soilstoregrassstate": nan,
    "soilstorebsoilstate": nan,
    "soilstorewaterstate": 0,
    "pavedstate": 0,
    "bldgsstate": 0,
    "evetrstate": 0,
    "dectrstate": 0,
    "grassstate": 0,
    "bsoilstate": 0,
    "waterstate": 10,
    "snowinitially": int(0),
    "snowwaterpavedstate": nan,
    "snowwaterbldgsstate": nan,
    "snowwaterevetrstate": nan,
    "snowwaterdectrstate": nan,
    "snowwatergrassstate": nan,
    "snowwaterbsoilstate": nan,
    "snowwaterwaterstate": nan,
    "snowpackpaved": nan,
    "snowpackbldgs": nan,
    "snowpackevetr": nan,
    "snowpackdectr": nan,
    "snowpackgrass": nan,
    "snowpackbsoil": nan,
    "snowpackwater": nan,
    "snowfracpaved": nan,
    "snowfracbldgs": nan,
    "snowfracevetr": nan,
    "snowfracdectr": nan,
    "snowfracgrass": nan,
    "snowfracbsoil": nan,
    "snowfracwater": nan,
    "snowdenspaved": nan,
    "snowdensbldgs": nan,
    "snowdensevetr": nan,
    "snowdensdectr": nan,
    "snowdensgrass": nan,
    "snowdensbsoil": nan,
    "snowdenswater": nan,
    "snowalb0": nan,
}
# extra items used in supy
dict_InitCond_extra = {
    "leavesoutinitially": int(nan),
    "qn_av": 0,
    "qn_s_av": 0,
    "dqndt": 0,
    "dqnsdt": 0,
}
# default items for supy initialisation
dict_InitCond_default = dict_InitCond_extra.copy()
dict_InitCond_default.update(dict_InitCond_out)


# load initial conditions of all grids as a DataFrame
def load_SUEWS_InitialCond_df(path_runcontrol):
    # load basic model settings
    logger_supy.debug("loading runcontrol")
    dict_ModConfig = load_SUEWS_dict_ModConfig(path_runcontrol)
    # path for SUEWS input tables:
    path_input = path_runcontrol.parent / dict_ModConfig["fileinputpath"]

    logger_supy.debug("loading df_gridSurfaceChar")
    df_gridSurfaceChar = load_SUEWS_SurfaceChar_df(path_input)
    # df_gridSurfaceChar.to_pickle("df_gridSurfaceChar.pkl")
    # logger_supy.debug("df_gridSurfaceChar.pkl saved!")

    # only use the first year of each grid as base for initial conditions
    logger_supy.debug("grouping grids")
    grp_df = df_gridSurfaceChar.sort_values(("year", "0")).groupby("Grid")
    # detect if multiple years are set for a single grid:
    # supy will only choose the first year to proceed
    # a warning will be issued
    n_year_grid = grp_df.size()
    if (n_year_grid > 1).any():
        loc_grid = n_year_grid.loc[n_year_grid > 1].index
        logger_supy.warning(
            f"multiple years are set for grids: {loc_grid}; SuPy will proceed with records of the first year of each grid"
        )
    df_init = grp_df.first()
    # df_init = df_gridSurfaceChar
    # rename 'Grid' to 'grid' for consistency
    df_init.index = df_init.index.rename("grid")

    # incorporate numeric entries from dict_ModConfig
    logger_supy.debug("incorporating runcontrol numeric entries")
    list_var_dim_from_dict_ModConfig = []
    for var, val in dict_ModConfig.items():
        if isinstance(val, (float, int, np.number, np.bool_)):
            list_var_dim_from_dict_ModConfig.append((var, 0, val))
        elif isinstance(val, (str)):
            pass
        else:
            print(
                var,
                val,
                type(val),
                "is not included: this should not happen!",
                "please report to the developer: https://github.com/UMEP-dev/SuPy/issues/new",
            )

    # set values according to `list_var_dim_from_dict_ModConfig`
    # and generate the secondary dimensions
    df_init = modify_df_init(df_init, list_var_dim_from_dict_ModConfig)

    # initialise df_InitialCond_grid with default values
    logger_supy.debug("adding initial condition namelists")
    dict_mod = {k: v for k, v in dict_InitCond_default.items()}
    df_init = df_init.assign(**dict_mod)
    # print(df_init.iloc[:,-10:].head())
    # rename columns to conform to multi-index convention
    dict_key_mod = {(k, ""): (k, "0") for k in dict_InitCond_default.keys()}
    df_init.columns = df_init.columns.to_flat_index()
    df_init = df_init.rename(columns=dict_key_mod)
    df_init.columns = pd.MultiIndex.from_tuples(
        df_init.columns.to_flat_index(),
        names=["var", "ind_dim"],
    )

    # for k in dict_InitCond_default:
    #     df_init.loc[:, (k, "0")] = dict_InitCond_default[k]

    # update `temp_c0` with met_forcing
    # # TODO: add temp_c0 from met_forcing

    # update `waterstate` with df_gridSurfaceChar
    # drop_duplicates in case multi-year run is set
    df_init[("waterstate", "0")] = df_init["waterdepth"].values

    # generate proper Initial Condition file names
    base_str = "initialconditions" + dict_ModConfig["filecode"]
    grid_str = (
        df_init.index.astype(str) if dict_ModConfig["multipleinitfiles"] == 1 else ""
    )
    year_str = df_init[("year", "0")].astype(int).astype(str)
    df_init[("file_init", "0")] = base_str + grid_str + "_" + year_str + ".nml"
    df_init[("file_init", "0")] = df_init[("file_init", "0")].map(
        lambda fn: path_input / fn
    )

    # generate proper grid layout file names
    base_str = "GridLayout" + dict_ModConfig["filecode"]
    grid_str = (
        df_init.index.astype(str) if dict_ModConfig["multipleinitfiles"] == 1 else ""
    )
    year_str = df_init[("year", "0")].astype(int).astype(str)
    # ser_path_init =base_str + grid_str + '_' + year_str + '.nml'
    df_init[("file_gridlayout", "0")] = base_str + grid_str + ".nml"
    # ser_path_init = ser_path_init.map(lambda fn: path_input / fn)
    df_init[("file_gridlayout", "0")] = df_init[("file_gridlayout", "0")].map(
        lambda fn: path_input / fn
    )

    return df_init


# expand multi-dimensional entries in dict
def expand_entry(k, v):
    ar = np.array(v)
    ind_dim = ar.shape
    if len(ind_dim) > 1:
        logger_supy.debug("debugging in expand_entry:", k, ind_dim)
    dict_exp = {
        (k, "0" if index == () else str(index)): ar[index]
        for index in np.ndindex(ind_dim)
    }
    return dict_exp


def modify_df_init(df_init, list_var_dim):
    df_init_mod = df_init.copy()
    len_df = df_init_mod.index.size
    # note the two-step process to avoid creating fragmented dataframes
    # 1. set up a new dataframe with added columns
    dict_col_new = {}
    for var, dim, val in list_var_dim:
        ind_dim = [str(i) for i in np.ndindex(int(dim))] if dim > 0 else ["0"]
        for ind in ind_dim:
            if isinstance(val, str):
                dict_col_new[(var, ind)] = df_init_mod[val].values.reshape(len_df)
            else:
                dict_col_new[(var, ind)] = np.repeat(val, len_df)
    df_col_new = pd.DataFrame(dict_col_new, index=df_init_mod.index)

    # Update column names to match df_init
    df_col_new.columns.names = df_init.columns.names

    # 2. merge new columns into original dataframe
    df_init_mod = df_init_mod.merge(df_col_new, left_index=True, right_index=True)

    return df_init_mod


# load Initial Condition variables from namelist file
def add_file_init_df(df_init):
    # load all nml info from file names:('file_init', '0')
    dict_init_file = (
        df_init[("file_init", "0")].map(lambda fn: load_SUEWS_nml(fn)).to_dict()
    )
    df_init_file = pd.DataFrame.from_dict(dict_init_file, orient="index")
    df_init_file.index.set_names(["Grid"], inplace=True)

    # merge only those appeard in base df
    df_init.update(df_init_file)

    return df_init


# load nml with multi-dimensional data
def load_nml_multi(fn_nml):
    df_nml = load_SUEWS_nml_simple(fn_nml)
    dict_grid_layout = {
        (name, "0"): r.dropna().values.tolist() for name, r in df_nml.iterrows()
    }
    df_grid_layout = pd.DataFrame(dict_grid_layout)
    return df_grid_layout


# load grid layout from namelist file
def add_file_gridlayout_df(df_init):
    # load all nml info from file names:('file_init', '0')
    dict_grid_layout = (
        df_init[("file_gridlayout", "0")].map(lambda fn: load_SUEWS_nml(fn)).to_dict()
    )
    df_grid_layout = pd.DataFrame.from_dict(dict_grid_layout, orient="index")
    df_grid_layout.index.set_names(["grid"], inplace=True)

    # copy column names from df_init
    df_grid_layout.columns.set_names(df_init.columns.names, inplace=True)

    # merge only those appeard in base df
    df_init = pd.concat([df_init, df_grid_layout], axis=1)

    # drop ('file_init', '0') as this may cause non-numeic errors later on
    df_init = df_init.drop(columns=[("file_gridlayout", "0")])
    return df_init


# add veg info into `df_init`
def add_veg_init_df(df_init):
    # get veg surface fractions
    df_init[("fr_veg_sum", "0")] = df_init["sfr_surf"].iloc[:, 2:5].sum(axis=1)

    # get gdd_0 and sdd_0
    veg_sfr = df_init["sfr_surf"].iloc[:, 2:5].T
    veg_sfr = veg_sfr.reset_index(drop=True).T
    # gdd_0:
    x_gddfull = df_init["gddfull"].T.reset_index(drop=True).T
    df_init[("gdd_0", "0")] = (veg_sfr * x_gddfull).sum(axis=1)
    df_init[("gdd_0", "0")] /= veg_sfr.sum(axis=1)
    # sdd_0:
    x_sddfull = df_init["sddfull"].T.reset_index(drop=True).T
    df_init[("sdd_0", "0")] = (veg_sfr * x_sddfull).sum(axis=1)
    df_init[("sdd_0", "0")] /= veg_sfr.sum(axis=1)
    # const
    df_init[("const", "0")] = 0

    # list of tuples for assignment of leave on/off parameters
    list_var_veg = [
        # aligned for:
        # (var, leavesout==1, leavesout==0)
        (("gdd_1_0", "0"), ("gdd_0", "0"), ("const", "0")),
        (("gdd_2_0", "0"), ("const", "0"), ("sdd_0", "0")),
        (("laiinitialevetr", "0"), ("laimax", "(0,)"), ("laimin", "(0,)")),
        (("laiinitialdectr", "0"), ("laimax", "(1,)"), ("laimin", "(1,)")),
        (("laiinitialgrass", "0"), ("laimax", "(2,)"), ("laimin", "(2,)")),
        (("albevetr0", "0"), ("albmax_evetr", "0"), ("albmin_evetr", "0")),
        (("albdectr0", "0"), ("albmax_dectr", "0"), ("albmin_dectr", "0")),
        (("albgrass0", "0"), ("albmax_grass", "0"), ("albmin_grass", "0")),
        (("decidcap0", "0"), ("capmax_dec", "0"), ("capmin_dec", "0")),
        (("porosity0", "0"), ("pormin_dec", "0"), ("pormax_dec", "0")),
    ]

    # determine veg related parameters based on `leavesoutinitially`
    ser_leaves_on_flag = pd.Series(
        (df_init["leavesoutinitially"] == 1).values.flatten()
    )

    # set veg related parameters
    for var_veg, var_leaves_on, var_leaves_off in list_var_veg:
        # get default values based on ser_leaves_on_flag
        val_dft = df_init[var_leaves_on].where(
            ser_leaves_on_flag, df_init[var_leaves_off]
        )

        # replace with val_dft if set as -999 (i.e., nan)
        ser_valid_flag = ~(df_init[var_veg] == -999)

        df_init[var_veg] = df_init[var_veg].where(ser_valid_flag, val_dft)

    return df_init


# add surface specific info into `df_init`
def add_sfc_init_df(df_init):
    # create snow flag
    ser_snow_use = df_init[("snowuse", "0")]
    ser_snow_init = df_init[("snowinitially", "0")]
    ser_snow_flag = ser_snow_init.where(ser_snow_init == 0, 1)
    ser_snow_flag = ser_snow_use * ser_snow_flag

    # land cover based assignment
    list_sfc = ["paved", "bldgs", "evetr", "dectr", "grass", "bsoil", "water"]
    # dict {major variable: [minor variables]}
    dict_var_sfc = {
        var: ["{var}{sfc}".format(var=var, sfc=sfc) for sfc in list_sfc]
        for var in ["snowdens", "snowfrac", "snowpack"]
    }
    dict_var_sfc.update(
        {
            "snowwater": ["snowwater{}state".format(sfc) for sfc in list_sfc],
            "soilstore_surf": ["soilstore{}state".format(sfc) for sfc in list_sfc],
            "state_surf": ["{}state".format(sfc) for sfc in list_sfc],
        }
    )

    # set values according to `dict_var_sfc`
    # and generate the secondary dimensions
    for var in dict_var_sfc:
        for ind, var_sfc in zip(np.ndindex(len(list_sfc)), dict_var_sfc[var]):
            ind_str = str(ind)
            df_init[(var, ind_str)] = df_init[var_sfc]
            if var_sfc.startswith("snow"):
                df_init[(var, ind_str)] *= ser_snow_flag.values.flatten()

    return df_init


# add initial daily state into `df_init`
def add_state_init_df(df_init):
    # dimensional assignment
    # (var, dim, `default value` or `reference name`)
    list_var_dim = [
        ("icefrac", 7, 0.2),
        ("snowfallcum", 0, 0.0),
        ("snowalb", 0, "snowalb0"),
        ("porosity_id", 0, "porosity0"),
        ("albdectr_id", 0, "albdectr0"),
        ("albevetr_id", 0, "albevetr0"),
        ("albgrass_id", 0, "albgrass0"),
        ("decidcap_id", 0, "decidcap0"),
        ("lai_id", 3, 0.0),
        ("gdd_id", 3, "gdd_1_0"),
        ("sdd_id", 3, "gdd_2_0"),
        ("tmin_id", 0, 90),
        ("tmax_id", 0, -90),
        ("lenday_id", 0, 0.0),
        ("hdd_id", 12, 0.0),
        ("wuday_id", 9, 0.0),
        ("dt_since_start", 0, 0.0),
        ("tstep_prev", 0, "tstep"),
        ("tair24hr", int(24 * 3600 / df_init["tstep"].values[0, 0]), 273.15),
        ("tair_av", 0, 273.15),
    ]

    # set values according to `list_var_dim`
    # and generate the secondary dimensions
    df_init = modify_df_init(df_init, list_var_dim)

    # modifications for special cases
    # `lai_id` corrections:
    df_init[("lai_id", "(0,)")] = df_init["laiinitialevetr"].values
    df_init[("lai_id", "(1,)")] = df_init["laiinitialdectr"].values
    df_init[("lai_id", "(2,)")] = df_init["laiinitialgrass"].values
    # # `gdd_id` corrections:
    # df_init[('gdd_id', '(2,)')] = 90
    # df_init[('gdd_id', '(3,)')] = -90

    # `popdens` corrections:
    # daytime population density on weekdays
    ser_popdens_day_1 = df_init[("popdensdaytime", "(0,)")]
    # nighttime population density on weekdays
    ser_popdens_night = df_init[("popdensnighttime", "0")]

    # if daytime popdens missing and nighttime one existing:
    flag_replace_day = (ser_popdens_day_1 < 0) & (ser_popdens_night >= 0)
    df_init.loc[flag_replace_day, ("popdensdaytime", "(0,)")] = ser_popdens_night[
        flag_replace_day
    ]
    # if nighttime popdens missing and daytime one existing:
    flag_replace_night = (ser_popdens_night < 0) & (ser_popdens_day_1 >= 0)
    df_init.loc[flag_replace_night, ("popdensnighttime", "0")] = ser_popdens_day_1[
        flag_replace_night
    ]

    # Fraction of weekend population to weekday population
    ser_frpddwe = df_init[("frpddwe", "0")]
    ser_popdens_day_2 = (
        ser_popdens_night + (ser_popdens_day_1 - ser_popdens_night) * ser_frpddwe
    )
    df_init[("popdensdaytime", "(1,)")] = ser_popdens_day_2

    # `gridiv` addition:
    df_init[("gridiv", "0")] = df_init.index

    return df_init


# add initial temperatures into `df_init`
def add_temp_init_df(df_init):
    list_var_add = [
        "tsfc_surf",
        "tsfc_roof",
        "tsfc_wall",
        "temp_wall",
        "temp_roof",
        "temp_surf",
    ]

    # temperature of all inner layers
    ndepth = 5
    temp_init = np.repeat(df_init.filter(like="tin_").values, ndepth, axis=1)
    df_temp = df_init.filter(like="cp_").rename(
        lambda var: var.replace("cp", "temp"),
        axis="columns",
        level="var",
    )
    df_temp.columns = df_temp.columns.remove_unused_levels()
    df_temp.loc[:, :] = temp_init

    # temperature at facet surface
    df_sfc = df_init.filter(like="tin_").rename(
        lambda var: var.replace("tin", "tsfc"),
        axis="columns",
        level="var",
    )
    df_sfc.columns = df_sfc.columns.remove_unused_levels()
    df_sfc.loc[:, :] = df_init.filter(like="tin_").values

    # merge the two dataframes
    df_init = pd.concat([df_init, df_temp, df_sfc], axis=1)

    return df_init


# add additional parameters to `df` produced by `load_SUEWS_InitialCond_df`
def load_InitialCond_grid_df(path_runcontrol, force_reload=True):
    # clean all cached states
    if force_reload:
        import gc

        gc.collect()
        wrappers = [
            a for a in gc.get_objects() if isinstance(a, functools._lru_cache_wrapper)
        ]
        for wrapper in wrappers:
            # print(wrapper.__name__)
            wrapper.cache_clear()
        logger_supy.info("All cache cleared.")

    # load base df of InitialCond
    logger_supy.debug("loading base df_init...")
    df_init = load_SUEWS_InitialCond_df(path_runcontrol)
    # if 'localclimatemethod' in df_init.columns:
    #     print()
    #     print('1')
    #     print('localclimatemethod is in df_init')
    # else:
    #     print('localclimatemethod is not in df_init')

    # add Initial Condition variables from namelist file
    logger_supy.debug("adding initial conditions...")
    df_init = add_file_init_df(df_init)
    # if 'localclimatemethod' in df_init.columns:
    #     print()
    #     print('2')
    #     print('localclimatemethod is in df_init')
    # else:
    #     print('localclimatemethod is not in df_init')

    # add surface specific info into `df_init`
    logger_supy.debug("adding surface specific conditions...")
    df_init = add_sfc_init_df(df_init)
    # if 'localclimatemethod' in df_init.columns:
    #     print()
    #     print('3')
    #     print('localclimatemethod is in df_init')
    # else:
    #     print('localclimatemethod is not in df_init')

    # add veg info into `df_init`
    logger_supy.debug("adding vegetation specific conditions...")
    df_init = add_veg_init_df(df_init)
    # if 'localclimatemethod' in df_init.columns:
    #     print()
    #     print('4')
    #     print('localclimatemethod is in df_init')
    # else:
    #     print('localclimatemethod is not in df_init')

    # add initial daily state into `df_init`
    logger_supy.debug("adding dailystate specific conditions...")
    df_init = add_state_init_df(df_init)
    # if 'localclimatemethod' in df_init.columns:
    #     print()
    #     print('5')
    #     print('localclimatemethod is in df_init')
    # else:
    #     print('localclimatemethod is not in df_init')

    # add Initial Condition variables from namelist file
    logger_supy.debug("adding grid layout info...")
    df_init = add_file_gridlayout_df(df_init)
    # if 'localclimatemethod' in df_init.columns:
    #     print()
    #     print('6')
    #     print('localclimatemethod is in df_init')
    # else:
    #     print('localclimatemethod is not in df_init')

    # add Initial temperatures into `df_init`
    logger_supy.debug("adding initial temperatures...")
    df_init = add_temp_init_df(df_init)
    # if 'localclimatemethod' in df_init.columns:
    # print()
    # print('7')
    # print('localclimatemethod is in df_init')
    # else:
    # print('localclimatemethod is not in df_init')

    # sort column names for consistency
    logger_supy.debug("setting grid level...")
    df_init.index.set_names("grid", inplace=True)

    # filter out unnecessary entries by re-arranging the columns
    logger_supy.debug("cleaning columns...")
    df_init = trim_df_state(df_init)
    # print()
    # print('8')
    # if 'localclimatemethod' in df_init.columns:
    # print('localclimatemethod is in df_init')
    # else:
    # print('localclimatemethod is not in df_init')

    # normalise surface fractions to prevent non-1 sums
    df_sfr_surf = df_init.sfr_surf.copy()
    df_sfr_surf = df_sfr_surf.div(df_sfr_surf.sum(axis=1), axis=0)
    df_init.sfr_surf = df_sfr_surf

    return df_init


# load df_state from csv
def load_df_state(path_csv: Path) -> pd.DataFrame:
    """load `df_state` from `path_csv`

    Parameters
    ----------
    path_csv : Path
        path to the csv file that stores `df_state` produced by a supy run

    Returns
    -------
    pd.DataFrame
        `df_state` produced by a supy run
    """

    df_state = pd.read_csv(
        path_csv,
        header=[0, 1],
        index_col=[0, 1],
        parse_dates=True,
        infer_datetime_format=True,
    )
    return df_state<|MERGE_RESOLUTION|>--- conflicted
+++ resolved
@@ -1370,7 +1370,7 @@
         / "SUEWS_SPARTACUS.nml"
     )
 
-<<<<<<< HEAD
+
     # load STEBBS-specific variables:
     if dict_RunControl["stebbsmethod"] == 2:
         path_stebbs_typologies = (
@@ -1393,8 +1393,6 @@
             / "test_stebbs_general_params.nml"
         )
 
-=======
->>>>>>> 5c7e221e
     dict_RunControl_x = {k[0]: v for k, v in load_SUEWS_nml(path_spartacus).items()}
     dict_RunControl.update(dict_RunControl_x)
 
