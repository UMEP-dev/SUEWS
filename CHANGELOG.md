<!-- Each entry should fall into one of the following categories: -->
<!-- [feature]: New feature -->
<!-- [bugfix]: Bug fixes; also, create a related GitHub issue -->
<!-- [maintenance]: Codebase maintenance (including Claude Code/dev tooling) -->
<!-- [doc]: Documentation updates -->
<!-- [change]: Changes exposed to users -->

## Table of Contents

- [2025](#2025)
- [2024](#2024)
- [2023](#2023)
- [2022](#2022)
- [2021](#2021)
- [2020](#2020)
- [2019](#2019)
- [2018](#2018)
- [2017](#2017)

## Annual Statistics

| Year | Features | Bugfixes | Changes | Maintenance | Docs | Total |
|------|----------|----------|---------|-------------|------|-------|
| 2025 | 36 | 25 | 13 | 34 | 17 | 124 |
| 2024 | 12 | 17 | 1 | 12 | 1 | 43 |
| 2023 | 11 | 14 | 3 | 9 | 1 | 38 |
| 2022 | 15 | 18 | 0 | 7 | 0 | 40 |
| 2021 | 4 | 5 | 1 | 3 | 6 | 19 |
| 2020 | 7 | 6 | 0 | 3 | 2 | 18 |
| 2019 | 4 | 8 | 1 | 6 | 1 | 20 |
| 2018 | 7 | 1 | 6 | 5 | 0 | 19 |
| 2017 | 9 | 0 | 3 | 2 | 0 | 14 |


## 2025

### 24 Oct 2025
<<<<<<< HEAD
- [doc] Added "Before You Start" section in `validation.rst` with prerequisites for running the validator
  - Instructions to ensure users are on master branch with latest code
  - Installation/update steps with `make clean && make dev` for development setup
  - Verification step with `suews-validate --version`
  - Cross-references to installation documentation
=======
- [doc] Added comprehensive documentation for forcing data validation functions
  - New "Validating Forcing Data" section in `forcing-data.rst` with complete reference
  - Documents `check_forcing()` function: what it validates, physical ranges for 20 variables, usage examples
  - Includes Python usage examples and integration with `suews-validate` command
  - Cross-references validation system documentation
>>>>>>> aa3abe91

### 22 Oct 2025
- [feature] Forcing data validation integrated into Phase A validator
  - Added automatic validation of meteorological forcing data in Phase A pipeline
  - Enabled by default; disable with `--forcing off` or `-f off` CLI flags
  - Errors appear in ACTION NEEDED section with single-line formatting and include filename context
  - Validates **all** forcing files when multiple files are provided (not just first)
  - Line numbers in error messages match actual file line numbers for easy debugging
  - Added 10 integration tests in `test/data_model/test_validation.py` covering:
    - Missing files, valid/invalid data, report integration, enable/disable functionality
    - Line number accuracy verification, RefValue format handling, multiple files validation, CLI integration
  - Updated documentation: `validation.rst`, `ORCHESTRATOR.md`, `PHASE_A_DETAILED.md`, `README.md`

### 21 Oct 2025
- [feature] Added `get_mean_annual_air_temperature()` for stable parameter initialisation using CRU TS4.06 climate normals
- [bugfix] Fixed Phase B validation to update roofs/walls temperature fields in initial_states from CRU climate data
  - Extended `adjust_surface_temperatures()` to process `initial_states.roofs` and `initial_states.walls` arrays
  - Updates `temperature` (5-layer array), `tsfc`, and `tin` fields to monthly averages from CRU TS4.06 dataset
  - Ensures consistent temperature initialization across all surface types

### 20 Oct 2025
- [bugfix] Fixed recursive nested config updates in SUEWSSimulation (#756, 88a5202)
  - Resolved issue where updating nested configuration settings converted parameters to dictionaries
  - Implemented new function to handle any level of nesting properly
  - Ensures df_state_init can be generated correctly after nested updates
- [maintenance] Added comprehensive test coverage for nested config updates (07db1e6, #757)

### 17 Oct 2025
- [bugfix] Fixed nlayer nested structures detection in validation system (2e5922e, #731)
  - Enhanced find_missing_parameters_in_lists to properly detect nlayer-dependent nested structures
  - Improved validation for complex nested arrays in vertical layers configuration

### 16 Oct 2025
- [bugfix] Fixed Sphinx configuration errors preventing ReadTheDocs builds (648a83b)
  - Defined path_source variable before use in RTD build section
  - Converted rst_prolog to raw f-string to fix escape sequence warnings
- [doc] Removed documentation status badge from index.rst (7d0b9e3)

### 15 Oct 2025
- [maintenance] Simplified GitHub Release creation conditions to prevent failures from context mismatches (047d9f67)
- [feature] Added automatic nlayer dimension validation in Phase A (#731)
  - Automatically detects nlayer value from user configuration
  - Validates all vertical layer arrays match expected dimensions (veg_frac, veg_scale, building_frac, building_scale: nlayer elements; height: nlayer+1 elements)
  - Pads short arrays with null values to help users, but fails validation requiring user to replace nulls
  - Creates complete null template structures for complex nested arrays (roofs/walls in vertical_layers and initial_states)
  - Generates detailed reports distinguishing array types and levels with clear suggested fixes
  - Added 5 comprehensive tests in test_validation.py covering simple arrays, multiple errors, and complex nested structures
- [feature] Enhanced UMEP/QGIS build system with nightly builds and improved version handling (cdb4273, 8f540b9, 636c1b9, 35510bb, 4a972c7)
  - Enabled UMEP nightly builds with `.dev1` versioning strategy for continuous testing
  - Explicitly excluded nightly builds from UMEP workflow to prevent conflicts
  - Added UMEP builds to master/manual workflow runs
  - Aligned UMEP builds with QGIS Python 3.12 requirements
- [bugfix] Fixed sample output validation test to skip for NumPy 1.x builds (a4017cc)
- [bugfix] Removed path filter from tag triggers to ensure all tagged builds are processed (1eb6667)
- [maintenance] Performance improvement in Conductor setup by removing unnecessary build steps (ddedf96)

### 14 Oct 2025
- [bugfix] Fixed GRIDID collision test logic to correctly handle validation error messages (2880, f64292, 6320673, f80add7)
  - Used tuple-based structured error data to avoid string replacement collisions
  - Improved handling of RefValue objects in validation system
  - Added comprehensive tests for GRIDID error handling
- [bugfix] Transformed Pydantic validation errors to use GRIDID instead of array indices (3b73d69, 273e2e7)
  - Grid IDs now properly displayed in validation reports and terminal outputs
  - Improved user experience by showing meaningful grid identifiers
- [feature] Comprehensive release automation and dual-build system for UMEP/QGIS compatibility (#721, d396e53, 04616de, b5c8f3b, 2e1ddda)
  - Added automatic UMEP/QGIS compatible builds using `rc1` pre-release versioning
  - Prevented `rc1` suffix for dev builds to maintain PEP 440 compliance
  - Consolidated dual-build documentation into RELEASE_MANUAL
  - Automated schema updates for releases (736ade9)
- [bugfix] Fixed building height constraint validation in surface configuration (441420f)
- [maintenance] Refactored CI/CD infrastructure for better maintainability (0905ad3, 89b7b15, 28b963c)
  - Extracted CIBW configuration into reusable composite action
  - Removed redundant test_numpy_compat job
  - Cleaned up temporary test scripts after verification
- [maintenance] Made pvlib optional to remove h5py build dependency (1139884, 629e5c3, 0c7544e)
  - Prevented h5py source builds on macOS by preferring binary wheels
  - Improved cross-platform build reliability
- [maintenance] Removed hardcoded Claude model specification from CI (c665999)

### 8 Oct 2025
- [doc] Enhanced API documentation for configuration converter (15bd357, 3e2a007, a7c8a4c)
  - Added Python API documentation for table format conversion
  - Simplified docstrings and removed redundant examples
- [doc] Restructured API reference into individual pages with improved navigation (4292d01, ade76d9, 3f7dfc7)
  - Fixed section numbering and intersphinx mappings
  - Enabled incremental builds in livehtml target for faster documentation development
- [feature] Added automatic UMEP/QGIS compatible builds with `.post1` versioning (4c4588e)
- [bugfix] Fixed Conductor workspace to activate virtual environment before running documentation server (5835239)

### 4 Oct 2025
- [bugfix] Fixed handling of heterogeneous site structures in multi-site configurations (91febb8)
- [feature] Enhanced Conductor workspace management (#721)
  - Added archive script to update parent repository when archiving Conductor worktrees
  - Improved setup script with macOS-compatible remote cleanup

### 3 Oct 2025
- [feature] Added `make reinstall` target for fixing stale editable installs (#719, 9d92650)
- [feature] Enhanced Conductor workspace scripts with setup and run commands (#718, 3520bd3)

### 2 Oct 2025
- [bugfix] Improved YAML validator documentation and report generation (#690)
  - Fixed validation documentation to reflect actual command syntax and report structure
  - Enhanced Phase B error reporting to provide comprehensive feedback even when initialisation fails
  - Added support for `--mode dev` and `--mode public` distinctions in validator
  - Improved Phase A reporting to show "Phase A passed" message on success

### 1 Oct 2025
- [improvement] Refactored SPARTACUS nlayer=1 handling in `SurfaceInitialState.from_df_state()` to use more robust try-except pattern
  - Replaced conditional logic based on nlayer value with EAFP (Easier to Ask Forgiveness than Permission) approach
  - Method now automatically handles both array format `"(idx,)"` and scalar format `"idx"` for DataFrame columns
  - Improved code maintainability and self-documentation with `safe_get_value()` helper function
  - Enhanced error messages to aid debugging when column format issues occur
- [bugfix] Fixed validation report consolidation bugs: properly merge NO ACTION NEEDED messages from all phases in multi-phase pipelines; BC pipeline now consolidates Phase B messages when Phase C fails; removed extra separator line between ACTION NEEDED and NO ACTION NEEDED sections
- [change] Harmonised validation system output: standardised report headers without phase-specific references; all pipelines produce `updated_config.yml` and `report_config.txt`; removed "Suggestion:" messages; consistent terminal output format; phase names now descriptive (Structure/Scientific/Model validation) instead of A/B/C
- [doc] Updated validation documentation (workflow.rst, validation.rst, README.md, ORCHESTRATOR.md, PHASE_A/B/C_DETAILED.md) to reflect consolidated reports, standardised file naming, deduplication features, and harmonised output format

### 30 Sep 2025
- [bugfix] Fixed SPARTACUS multi-layer configuration handling to correctly create roof/wall arrays matching nlayer value (#698, #706, #707, #708)
  - Conversion now properly reads nlayer from GridLayoutKc.nml and creates matching number of roof/wall layers
  - Initial states now correctly reflect the specified number of vertical layers
  - Added defensive coding to handle missing layer data gracefully
- [improvement] Added warning when nlayer parameter is missing from df_state, improving debugging visibility for configuration issues

### 26 Sep 2025
- [bugfix] Fixed path resolution bug in `suews-validate` CLI command that prevented validation from working when run from subdirectories

### 23 Sep 2025
- [bugfix] Fixed missing ANOHM parameter mappings in validation system (chanohm→ch_anohm, cpanohm→rho_cp_anohm, kkanohm→k_anohm)
- [doc] Updated Phase A documentation (PHASE_A_DETAILED.md, README.md) to reflect complete ANOHM parameter mappings
- [change] Replaced "Phase A/B/C passed" messages with descriptive validation status messages in all user-facing outputs
- [change] Terminal output now shows "YAML structure checks" and "Physics checks" instead of generic phase letters for better user understanding
- [change] Validation reports now display "YAML structure check passed", "Physics checks passed", and "Validation passed" instead of phase-based terminology
- [change] Intermediate file descriptions in terminal output use user-friendly names (e.g., "YAML structure checks report" vs "Phase A report")
- [change] Updated CLI help message to use "complete validation pipeline" instead of technical "A/B/C validation pipeline" for better user understanding
- [doc] Updated validation.rst with authentic examples from real SUEWS validation reports, replacing placeholder text with actual parameter names and validation scenarios
- [doc] Enhanced validation.rst to document intermediate files (updatedA_*, reportA_*, etc.) alongside final output files for complete workflow understanding
- [maintenance] Updated PHASE_A_DETAILED.md documentation examples to reflect new descriptive validation messages
- [maintenance] Updated technical documentation titles and descriptions in ORCHESTRATOR.md, PHASE_A_DETAILED.md, PHASE_B_DETAILED.md, and PHASE_C_DETAILED.md to use descriptive terminology while preserving technical implementation details
- [doc] Added detailed documentation reference section to pipeline/README.md with clear navigation to ORCHESTRATOR.md, PHASE_A_DETAILED.md, PHASE_B_DETAILED.md, and PHASE_C_DETAILED.md for developers

### 19 Sep 2025
- [doc] Updated technical documentation (PHASE_B_DETAILED.md, PHASE_C_DETAILED.md, README.md) to describe STEBBS convection coefficients constraints in Phase C and automatic outdoor temperature updates using CRU monthly climatological data in Phase B
- [bugfix] Phase A reports now display "Phase A passed" when validation completes successfully with no issues, improving clarity in multi-phase workflows
- [bugfix] Phase B now generates comprehensive error reports even when initialization fails, ensuring users always receive actionable guidance
- [bugfix] CLI validator now properly distinguishes between --mode dev and --mode public modes
- [doc] Enhanced ReadTheDocs validation documentation (validation.rst) with accurate command syntax, correct report structure examples, and comprehensive --mode dev/public usage examples
- [maintenance] Updated detailed technical documentation (PHASE_A_DETAILED.md, PHASE_B_DETAILED.md, ORCHESTRATOR.md) to reflect validator improvements and report generation enhancements

### 17 Sep 2025

- [change] Moved snowuse parameter validation from Phase C to orchestrator.py for early detection of restricted model options ([PR #688](https://github.com/UMEP-dev/SUEWS/pull/688))
- [change] Public mode now halts execution with clear error message when snowuse values != 0, preventing use of restricted development features
- [change] Development mode allows snowuse values != 0, maintaining same behaviour as stebbsmethod for developer access
- [doc] Updated ORCHESTRATOR.md and PHASE_A_DETAILED.md documentation to reflect snowuse restriction changes
- [bugfix] Fixed parameter naming convention mismatch between sample_config.yml and data model in validation system ([PR #686](https://github.com/UMEP-dev/SUEWS/pull/686), fixes [#650](https://github.com/UMEP-dev/SUEWS/issues/650))
- [bugfix] Added parameter name mapping in validation system to link different naming conventions between YAML and data model
- [bugfix] Prevented parameter duplication in updated user YAML files when running Phase A validation
- [maintenance] Added specific tests to test_yaml_processing.py to verify parameter naming convention fixes

- [maintenance] Fixed Linux platform support for older systems by switching to manylinux2014 for broader glibc compatibility (GitHub issue #679)
- [maintenance] Added Fortran line length compiler flag (-ffree-line-length-none) to handle long lines without manual breaking
- [maintenance] Added fprettify configuration for consistent Fortran code formatting
- [maintenance] Fixed pyarrow installation on Linux CI by configuring pip to use binary wheels instead of building from source
  - Added PIP_PREFER_BINARY=1 and PIP_ONLY_BINARY=":all:" to ensure manylinux2014 wheels are used
  - pyarrow remains a required dependency for SUEWS output functionality
- [maintenance] Enabled f90wrap build from source for Python 3.13 on Linux
  - f90wrap 0.2.16 doesn't provide Python 3.13 wheels yet
  - Modified CI to allow source builds for f90wrap while keeping binary wheels for other packages
  - Added F90=gfortran environment variable for f90wrap compilation

### 16 Sep 2025
- [bugfix] Fixed Windows Unicode encoding error in logging output
  - Replaced Unicode checkmark characters (✓) with ASCII alternatives ([OK])
  - Fixes UnicodeEncodeError on Windows console that cannot handle UTF-8 characters
  - Affects table conversion logging and CLI output messages
- [bugfix] Replaced timezonefinder with tzfpy to fix Windows installation failure ([#681](https://github.com/UMEP-dev/SUEWS/issues/681))
  - Switched from timezonefinder to tzfpy which provides pre-built Windows wheels
  - Maintains full DST calculation functionality on all platforms
  - Added compatibility wrapper to preserve existing API
  - Falls back to timezonefinder if tzfpy not available for backward compatibility
- [bugfix] Fixed SUEWS-SS to YAML conversion failure for single-layer configurations ([#650](https://github.com/UMEP-dev/SUEWS/issues/650))
  - Fixed index format mismatch in `VerticalLayers.from_df_state` and `BuildingLayer.from_df_state`
  - Single-layer configurations now correctly use index format '0' instead of '(0,)'
  - Multi-layer configurations continue to use '(0,)', '(1,)' format
  - Enables successful conversion of urban-only SUEWS-SS simulations without vegetation
- [doc] Added simple instructions for testing development versions ([#652](https://github.com/UMEP-dev/SUEWS/issues/652))
  - Added concise section in README.md for developers to test pre-release versions from test.pypi.org
  - Included uv-based installation method to resolve dependency issues
  - Provided clear steps for creating fresh environment and verifying installation
- [maintenance] Refactored all conversion tests to use proper subprocess-based CLI invocation
  - Migrated all tests from test/core/test_cmd_to_yaml.py to test/test_cli_conversion.py
  - Tests now properly invoke suews-convert command as it would be used in a terminal
  - Removed problematic Click test runner that mocked internal functions
  - Added validation tests to ensure converted YAML files can be loaded by SUEWSConfig
  - Verified that both single-layer and multi-layer conversions produce valid YAML structures
  - All conversion tests now use subprocess.run() for authentic CLI testing

### 21 Aug 2025
- [doc] Added comprehensive developer onboarding guide (`dev-ref/onboarding-guide.md`)
  - Combined structured workflow documentation with practical insights from team onboarding sessions
  - Covers user perspective, development workflow, technical setup, and general development areas
  - Includes detailed PR workflow, testing strategies, and team collaboration practices
  - Provides onboarding checklist and resources for new developers
- [doc] Created README index for development reference directory (`dev-ref/README.md`)
  - Provides overview of all development guides with quick navigation
  - Organises guides by category: Getting Started, Development Process, Testing
  - Includes quick links to key resources
- [doc] Added references to onboarding guide in Sphinx documentation
  - Linked from both `contributing.rst` and `dev_guide.rst` for better discoverability
  - Maintains separation between user docs (Sphinx) and developer reference (markdown)

### 20 Aug 2025
- [maintenance] Refactored validation module structure for better organization
  - Moved `yaml_processor` into `validation/pipeline` subdirectory
  - Moved existing validation files into `validation/core` subdirectory
  - Removed redundant top-level `validation` and `schema` facade modules
  - Updated all imports and meson.build to reflect new structure

### 19 Aug 2025
- [feature] Added unified `suews-schema` CLI for comprehensive schema management ([#612](https://github.com/UMEP-dev/SUEWS/issues/612), [#613](https://github.com/UMEP-dev/SUEWS/issues/613))
  - Consolidated schema version checking, validation, and migration into single command
  - Subcommands: `info`, `version`, `validate`, `migrate`, `export`
  - Supports batch operations on multiple YAML files
  - CI/CD friendly with `--strict` mode and multiple output formats (json, yaml, table)
  - Dry-run capability for safe migration preview
  - Automatic backup creation during updates and migrations
  - Designed for integration with future suews-wizard ([#544](https://github.com/UMEP-dev/SUEWS/issues/544))
  - Rich console output with progress tracking and color-coded status

### 15 Aug 2025
- [feature] Added YAML configuration schema versioning for structure evolution tracking ([#576](https://github.com/UMEP-dev/SUEWS/issues/576))
  - Single `schema_version` field tracks configuration structure changes (e.g., '1.0', '1.1', '2.0')
  - Schema versions are independent of SUEWS model versions for cleaner separation of concerns
  - Automatic compatibility checking with clear warnings for version mismatches
  - Migration framework for updating configurations between schema versions
  - Created `update_schema_version.py` utility for managing schema versions
  - Updated sample_config.yml with schema_version field
  - Comprehensive documentation explaining schema vs model versioning
  - Follows industry patterns (Docker Compose, Kubernetes) for configuration versioning
- [feature] Added JSON Schema publishing system for external validation and IDE support
  - Export Pydantic models to JSON Schema format for universal validation
  - Versioned schema storage in `schemas/` directory
  - User-friendly validation CLI: `suews-validate` command
  - Schema generation tool: `suews-schema` command
  - GitHub Actions workflow for automatic schema publishing on releases
  - IDE integration support (VS Code, PyCharm, Vim, etc.)
  - Enables autocomplete, inline validation, and documentation in editors
  - Comprehensive documentation for schema usage and integration
- [bugfix] Fix forcing path resolution to be relative to config file location (#573)
  - SUEWSSimulation now correctly resolves relative forcing paths relative to the config file
  - Previously, relative paths were resolved relative to the current working directory
  - Added comprehensive tests to ensure forcing paths work correctly in all scenarios
- [feature] Added community publications section for user-submitted SUEWS-related work (#80)
  - Created new community BibTeX file (refs-community.bib) for community submissions
  - Added Community Publications page with simple PR submission workflow
  - Updated main documentation to link to both core and community publications
  - Included example submission from issue #80

### 14 Aug 2025
- [bugfix] Fix test failures in CI by using package resources for sample_config.yml access
  - Use importlib.resources for proper package resource handling in tests
  - Replace hardcoded paths with trv_supy_module from supy._env
  - Ensures tests work correctly in different directory structures (local vs CI)

### 13 Aug 2025
- [maintenance] Marked ANOHM-specific fields as internal to exclude from user documentation ([#598](https://github.com/UMEP-dev/SUEWS/pull/598))
  - Added `internal_only` flag to ANOHM-specific fields (ch_anohm, rho_cp_anohm, k_anohm)
  - These fields are only used by the deprecated ANOHM method (StorageHeatMethod=3)
  - OHM fields remain visible as OHM methods (1, 6) are still valid user options
  - Documentation generation script excludes internal options when run without --include-internal flag

### 12 Aug 2025
- [feature] Enhanced YAML processor Phase C validation error reporting 
  - Converted conditional validation warnings to actionable validation errors
  - Added critical null physics parameter detection for runtime-critical parameters
  - Improved error reporting with individual, separated validation issues
  - Each validation error now shows specific field names and precise locations in YAML structure
  - Suppressed verbose validation summary warnings for cleaner user experience
  - Updated documentation to reflect new validation error handling and enhanced reporting
- [maintenance] Replaced hardcoded nested sections list with dynamic introspection in YAML processor
  - Implemented `get_allowed_nested_sections_in_properties()` with Pydantic model introspection
  - Automatically discovers nested BaseModel fields that allow extra parameters across all data model modules  
  - Eliminates maintenance burden - no manual updates needed when data model evolves
  - Added comprehensive test suite covering dynamic introspection, type extraction, and error handling
  - Enhanced technical documentation in `phase_a_detailed.rst` with implementation details

### 11 Aug 2025
- [doc] Added comprehensive parameter documentation for YAML configuration ([#577](https://github.com/UMEP-dev/SUEWS/issues/577), [#598](https://github.com/UMEP-dev/SUEWS/pull/598))
  - Created user-friendly Parameter Configuration Guide organized by use cases
  - Added practical guidance for essential parameters, physics methods, and urban morphology
  - Included common configuration examples for urban, suburban, and park sites
  - Generated searchable parameter reference with 697 documented parameters
  - Added alphabetical parameter index for quick lookup
  - Properly integrated documentation under YAML configuration section

### 10 Aug 2025
- [maintenance] Removed web UI configuration builder from documentation
  - Deleted all web UI files from `docs/source/_static/`
  - Removed references to the interactive configuration builder
  - Will be replaced by a forthcoming command-line wizard tool

### 8 Aug 2025
- [maintenance] Formalised release management plan for SUEWS ([#592](https://github.com/UMEP-dev/SUEWS/issues/592))
  - Established semantic versioning strategy with year-based major versions
  - Defined three release channels: Stable, Preview (beta/rc), and Development
  - Created quarterly release cadence aligned with academic calendar
  - Documented quality assurance process
  - Established documentation synchronisation with code releases
  - Created communication templates and notification strategies
  - Defined roles, responsibilities, and success metrics
  - Addresses needs of academic users, non-academic partners, and developers
- [maintenance] Improved table converter path handling to use RunControl.nml paths consistently (#566)
  - All SUEWS versions now read file paths from RunControl.nml FileInputPath
  - Removed special case handling for 2016a version
  - Support both absolute and relative paths in RunControl.nml
  - Automatic fallback to root/Input directories for backward compatibility
  - Refactored converter functions to reduce complexity and improve maintainability
  - Fixed ruff linting issues in yaml converter module
- [maintenance] Upgraded PyPI publishing to use Trusted Publishing (OIDC authentication)
  - Removed dependency on long-lived API tokens for PyPI and TestPyPI
  - Added OIDC permissions (`id-token: write`) to deployment jobs
  - Enhanced security with short-lived tokens generated per workflow run
  - Created documentation for configuring Trusted Publishing on PyPI
  - Maintains backward compatibility until PyPI configuration is updated

### 7 Aug 2025
- [maintenance] Added CLAUDE.md content preservation system to prevent AI-induced data loss
  - Created validation script to detect placeholder text and missing critical sections
  - Implemented automatic backup system with timestamped snapshots
  - Added Git pre-commit hook for CLAUDE.md integrity validation
  - Documented best practices for preventing content truncation
  - Ensures complete file preservation during AI-assisted edits

### 6 Aug 2025
- [maintenance] Added 2016a to YAML conversion test to test_cmd_to_yaml.py
- [bugfix] Fixed malformed SUEWS_Profiles.txt in 2016a test fixtures (extra value on line 21 causing parsing errors)
- [bugfix] Improved 2016a conversion robustness in table converter (#566)
  - Fixed `add_var` function to handle columns beyond current DataFrame width
  - Added placeholder columns when target position exceeds existing columns
  - Fixed `delete_var` and `rename_var` functions to handle edge cases with empty or reshaped DataFrames
  - Made SPARTACUS.nml loading optional for older format conversions
  - Added automatic creation of SPARTACUS.nml during conversion to 2024a or later
  - Added robust file reading that handles both tab and space-separated formats
  - Fixed NaN to integer conversion error in first column processing
  - Added comprehensive error logging for debugging conversion failures
  - Made conversion fail explicitly when a step fails rather than silently continuing
  - Fixed file preservation for SUEWS_OHMCoefficients.txt, SUEWS_Profiles.txt, SUEWS_Soil.txt, and SUEWS_WithinGridWaterDist.txt
  - Addressed formatting issues in `add_var` that caused quoted column names and malformed data values
  - Implemented `sanitize_legacy_suews_file` function to handle Fortran-era formatting:
    - Removes inline comments (text after ! character)
    - Standardizes line endings (removes carriage returns)
    - Ensures consistent column counts across all rows
    - Handles tab-separated values properly
    - Removes data after footer lines (-9)
  - Applied automatic sanitization to 2016a files during conversion
  - Fixed handling of -999 placeholder values in `build_code_df` to prevent KeyError during data model loading
  - Note: 2016a conversion now progresses through all table format conversions and partial YAML data model loading, with remaining issues in profile column handling
  - Fixed profile column processing in `build_code_df` to handle 24-hour data columns correctly
  - Fixed NaN to integer conversion by using fillna(-999) before astype(int) 
  - Fixed multi-column DataFrame creation for profile data to properly handle shape mismatches
  - Updated conversion rules to use existing profile codes (41) instead of non-existent ones (701, 702, 801, 802, 44, 45, etc.)
  - Implemented graceful handling of missing codes in `build_code_df` with warnings instead of failures
  - Added support for 2016a directory structure with files in both root and Input/ subdirectory
  - Fixed glob pattern to properly match SUEWS_*.txt files (was missing underscore)
  - Added automatic preservation of files not mentioned in conversion rules
- [bugfix] Fixed CSV quoting issue in table converter causing "need to escape" error (#581)
  - Changed from `quoting=3` (QUOTE_NONE) to `quoting=0` (QUOTE_MINIMAL) to handle special characters properly
  - Added proper version-specific test fixtures (2016a, 2024a, 2025a) for comprehensive testing
  - Added end-to-end test to verify converted YAML can be loaded and validated by SUEWSConfig
  - Made `-t/--to` option default to 'latest' when omitted, which automatically selects the most recent version
  - Added 'latest' keyword support to always use the most recent converter version
  - Renamed test function from `test_unified_interface_2025_conversion` to `test_table_to_yaml_conversion` for clarity
- [feature] Aligned converter versioning with project versioning semantics
  - `suews-convert` now uses 2025a as the last table-based version marker
  - 'latest' now dynamically references the current project version (e.g., 2025.8.6.dev81)
  - Future YAML format changes will follow semantic versioning from `get_ver_git.py`
  - Improved forward compatibility for future versions beyond 2025a
- [maintenance] Simplified converter tests to focus on essential scenario
  - Single focused test: 2024a (last table format) to latest YAML conversion
  - Test verifies conversion success and YAML validation with SUEWSConfig
  - Removed redundant tests and problematic 2016a fixtures for maintainability
- [maintenance] Cleaned up problematic commented code in table converter (#581)
  - Removed commented code that had conflicting delimiter settings (quotechar=" " with sep=" ")

- [feature] Added CRU TS4.06 climatological temperature data integration for precheck initialisation
  - Integrated CRU TS4.06 monthly temperature normals (1991-2020) for automatic temperature initialisation
  - Added `get_mean_monthly_air_temperature()` function using 0.5° global grid data
  - Optimised data storage using Parquet format (2.3MB vs 19MB CSV)
  - Provides location-specific temperature estimates for any global urban site
  - Includes spatial interpolation for nearest grid cell matching
  - Added comprehensive test coverage for temperature lookup functionality

- [maintenance] Integrated limited CI testing for draft PRs to speed up development feedback
  - Modified main CI workflow to dynamically adjust build matrix based on draft status

- [maintenance] Moved legacy configuration files from sample_run to test fixtures
  - **Moved to test/fixtures/legacy_format/** for conversion tool testing:
    - 14 txt configuration files (SUEWS tables): ~85 KB
    - 8 namelist (.nml) files: ~9 KB
    - Total: 22 files, ~94 KB moved out of main package
  - **Purpose**: These files are now test fixtures for:
    - `supy-convert` command (table version converter)
    - `supy-to-yaml` command (legacy to YAML converter)
  - **Impact**:
    - Reduces distributed package size by ~94 KB
    - Maintains backward compatibility testing capability
    - All runtime configuration now exclusively uses YAML (sample_config.yml)
    - SPARTACUS, STEBBS, and ESTM configs fully integrated in YAML

- [change] Simplified `suews-convert` command interface with automatic conversion type detection
  - Automatically determines conversion type based on target version:
    - Versions before 2025 (e.g., 2024a): Table-to-table conversion
    - Version 2025a or later: Convert to YAML format
  - No subcommands needed - single unified interface
  - Examples:
    - `suews-convert -f 2020a -t 2024a -i input_dir -o output_dir` (table conversion)
    - `suews-convert -f 2024a -t 2025a -i input_dir -o config.yml` (YAML conversion)
  - Added missing cmd/to_yaml.py to meson.build sources (#566, #582)

- [bugfix] Fixed empty list handling in modify_df_init when STEBBS disabled
  - Prevented DataFrame column name mismatch when no new columns to add

- [bugfix] Fixed missing column handling in from_df_state methods
  - Added graceful handling of missing columns in legacy format conversion
  - Affected classes: SiteProperties, ArchetypeProperties, StebbsProperties
  - Missing columns now use default values from field definitions

- [bugfix] Fixed water surface soilstore validation constraint
  - Water surfaces can now have soilstore=0 (physically correct)
  - Override constraint in InitialStateWater class

- [bugfix] Fixed missing config/description columns in legacy conversion
  - Added default values when converting from legacy format
  - Default name: "Converted from legacy format"
  - Default description: "Configuration converted from legacy SUEWS table format"
  - Added to_yaml.py to meson.build for package installation
  - Created test suite using legacy format fixtures

- [bugfix] Fixed STEBBS loading logic in _load.py
  - Fixed incorrect dict access (was using path_runcontrol["fileinputpath"] instead of dict_runconfig["fileinputpath"])
  - Skip STEBBS file loading when stebbsmethod=0 (disabled) to avoid missing test file dependencies
  - Draft PRs: Only test Linux + Python 3.9 and 3.13 (2 configurations)
  - Ready PRs: Full testing across all platforms and Python versions (20 configurations)
  - Added auto-cancellation of in-progress CI runs when new commits are pushed
  - Provides 10x faster feedback during development while ensuring full coverage when ready

### 5 Aug 2025
- [doc] Fixed FAIMethod option descriptions inconsistency ([#578](https://github.com/UMEP-dev/SUEWS/issues/578))
  - Updated Python data model FAIMethod enum to match Fortran implementation
  - Changed enum names from ZERO/FIXED to USE_PROVIDED/SIMPLE_SCHEME
  - Removed VARIABLE option (value 2) as it's not implemented in Fortran code
  - Clarified that option 0 uses provided FAI values, option 1 calculates using simple scheme
  - Updated Field description to reflect actual implementation behaviour
  - Aligned default value with Fortran code (FAIMethod.USE_PROVIDED = 0)
- [bugfix] Fixed missing to_yaml module ([#566](https://github.com/UMEP-dev/SUEWS/issues/566))
  - Added missing import of `to_yaml` function in `supy.cmd.__init__.py`
  - Added `suews-to-yaml` console script entry point in pyproject.toml
  - Moved supy imports to be lazy-loaded inside the function to avoid circular import issues
  - Note: `python -m supy.cmd.to_yaml` requires supy to be fully installed first

### 25 Jul 2025
- [bugfix] Fixed NaN QF (anthropogenic heat flux) when population density is zero ([#240](https://github.com/UMEP-dev/SUEWS/issues/240))
  - Added check to prevent division by zero in QF_build calculation
  - When population density is zero, building energy flux is now correctly set to zero
  - Added tests to verify correct behaviour with zero population density
- [bugfix] Fixed timezone field to use enum for valid timezone offsets ([PR #554](https://github.com/UMEP-dev/SUEWS/pull/554), fixes [#552](https://github.com/UMEP-dev/SUEWS/issues/552))
  - Changed timezone field from `FlexibleRefValue(int)` to `FlexibleRefValue(Union[TimezoneOffset, float])`
  - Created `TimezoneOffset` enum with all valid global timezone offsets
  - Enables support for fractional timezone offsets (e.g., 5.5 for India, 5.75 for Nepal)
  - Validates input against standard timezone offsets only (no arbitrary floats)
  - Automatically converts numeric inputs to appropriate enum values
  - Critical for accurate solar geometry calculations in regions with non-integer offsets
- [doc] Added comprehensive documentation for runoff generation mechanisms ([#212](https://github.com/UMEP-dev/SUEWS/issues/212))
  - Explained infiltration capacity exceedance (Hortonian runoff)
  - Documented saturation excess runoff for different surface types
  - Clarified timestep considerations for runoff calculations
  - Added mathematical formulations and water routing details
- [bugfix] Fixed unnecessary interpolation when tstep equals resolutionfilesin ([#161](https://github.com/UMEP-dev/SUEWS/issues/161))
  - Added conditional check to skip interpolation when model timestep matches input data resolution
  - Prevents incorrect interpolation of averaged variables like kdown
  - Ensures forcing data passes through unchanged when no resampling is needed
- [doc] Improved clarity of tstep_prev purpose for WRF-SUEWS coupling ([#551](https://github.com/UMEP-dev/SUEWS/issues/551), [#553](https://github.com/UMEP-dev/SUEWS/issues/553))
  - Added explanatory comments at all tstep_prev usage sites
  - Enhanced type definition documentation in SUEWS_TIMER
  - Added module-level documentation explaining WRF coupling support
  - Clarified that tstep_prev equals tstep in standalone SUEWS but allows adaptive timesteps in WRF
- [feature] Separated RSL and MOST height array generation ([PR #541](https://github.com/UMEP-dev/SUEWS/pull/541))
  - Fixed interpolation errors by completely separating RSL and MOST approaches
  - Improved height array generation for different atmospheric stability methods
- [maintenance] Updated PyPI/TestPyPI deployment strategy
  - PR/Push builds no longer deploy to conserve TestPyPI quota
  - Nightly builds create YYYY.M.D.dev tags after successful builds
  - Dev tags deploy all wheels to TestPyPI only
  - Production tags deploy all wheels to PyPI only
- [maintenance] Add workflow guidance for build and test before push
  - Updated CLAUDE.md with workflow section requiring build and test before pushing or creating PRs
  - Ensures Claude Code always validates code compilation and test success before remote operations
  - Fixed race condition in tag creation with single job approach
- [maintenance] Enhanced documentation for build process and introduced new agents
  - Added reminders in CLAUDE.md for updating meson.build files when creating new source files
  - Created `doc-code-sync-checker` agent to ensure documentation synchronisation with code changes
  - Created `test-coverage-mece-analyser` agent to verify comprehensive test coverage following MECE principle
- [doc] Updated issue label system to include developer queries
  - Extended 1-question label from 'User question/support' to 'User question/support/dev query'
  - Updated issue triage documentation and decision tree to reflect this change

### 24 Jul 2025
- [maintenance] Enhanced uv environment setup documentation and best practices
  - Created comprehensive `.claude/howto/setup-uv-environment.md` guide aligned with `pyproject.toml` and `env.yml`
  - Updated worktree setup guide to use `uv pip install -e ".[dev]"` for proper dependency management
  - Documented package name differences between conda and pip (e.g., `matplotlib-base` → `matplotlib`, `pytables` → `tables`)
  - Emphasised uv's 10-100x speed improvement over pip/conda for package installation
- [feature] Added minimal Makefile recipes for uv environment management
  - Added `make uv-dev` - one-stop setup with both dev and docs dependencies
  - Added `make uv-clean` - remove virtual environment
  - Streamlined recipes to avoid Makefile bloat while maintaining essential functionality
  - Includes documentation dependencies by default for complete development environment
  - Properly aligned with `pyproject.toml` dependency groups

### 23 Jul 2025
- [maintenance] Added `/log-changes` slash command for automated documentation updates
  - Created custom slash command in `.claude/commands/log-changes.md`
  - Analyses git commits to fill gaps between last documented date and today
  - Uses actual commit dates to maintain accurate historical record
  - Groups commits by date and categorises changes appropriately
  - Identifies documentation files that need updating based on code changes
  - Runs documentation generation scripts when data models or schemas change
  - Uses Claude Code's built-in slash command system with metadata and bash integration
- [maintenance] Created CHANGELOG management scripts ([PR #547](https://github.com/UMEP-dev/SUEWS/pull/547))
  - Added `.claude/scripts/changelog_restructure.py` for parsing, cleaning, and sorting entries
  - Restructured entire CHANGELOG.md file with proper reverse chronological ordering
  - Extended historical coverage from 65 to 117 dates by analyzing git commit history
  - Filled documentation gaps from 2020-2024 with comprehensive analysis of 3,418 commits
  - Established automated workflow for ongoing CHANGELOG maintenance
- [maintenance] Enhanced CLAUDE.md with documentation update requirements for Claude Code workflows
  - Updated CLAUDE.md to emphasise updating documentation and CHANGELOG.md for code changes
  - Clarified that documentation generation scripts run ONLY for specific data model changes
  - Added reminder that CLAUDE.md updates should be categorised as [maintenance]
  - Modified claude.yml and claude-code-review.yml workflows to check for documentation updates
  - Added explicit CHANGELOG.md update requirements with category guidelines

### 22 Jul 2025
- [feature] Enhanced CI workflow to trigger on tag pushes
  - Build workflow now triggers on version tag pushes for release automation
- [bugfix] Fixed input validation for zero wind speed ([PR #545](https://github.com/UMEP-dev/SUEWS/pull/545), fixes [#314](https://github.com/UMEP-dev/SUEWS/issues/314))
  - Added validation to prevent division by zero in atmospheric calculations
  - Fixed wind speed validation test to use correct forcing data structure
  - Prevents model crashes when wind speed approaches zero
- [bugfix] Fixed snow warning spam ([PR #542](https://github.com/UMEP-dev/SUEWS/pull/542), fixes [#528](https://github.com/UMEP-dev/SUEWS/issues/528))
  - Limited snow warning message to appear only once per simulation run
  - Added module-level flag to track warning display status
  - Prevents console spam when SnowUse=1 is enabled
- [maintenance] Migrated all model validators to SUEWSConfig ([PR #546](https://github.com/UMEP-dev/SUEWS/pull/546))
  - Completed systematic migration of 12 model validators from individual Pydantic classes
  - Centralised all validation logic in SUEWSConfig for better maintainability
  - Added 99 comprehensive tests for migrated validators
  - Updated legacy tests to use new centralised validation architecture
  - Improved albedo validation to allow equality for constant albedo scenarios
- [doc] Enhanced documentation for Claude Code and issue triage
  - Updated CLAUDE.md with feature planning and spec system documentation
  - Added comprehensive SUEWS issue triage guide with MECE label system
  - Added scientific review process documentation

### 21 Jul 2025
- [feature] Allow lists under RefValue for forcing data ([PR #540](https://github.com/UMEP-dev/SUEWS/pull/540), fixes [#538](https://github.com/UMEP-dev/SUEWS/issues/538))
  - Added iteration functionality to RefValue when value is a list
  - Enables more flexible configuration of forcing data parameters
  - Added comprehensive test coverage for list handling in RefValue

### 20 Jul 2025
- [feature] Enhanced code formatting automation
  - Added ability to create format-only PRs via workflow dispatch
  - Replaced master auto-format with PR-based formatting for better review
  - Added GitHub Actions workflow for Fortran code formatting
- [maintenance] Repository cleanup and reorganisation
  - Removed .ropeproject from tracking
  - Removed disabled workflow files for auto-formatting
  - Reorganised developer documentation into dev-ref directory

### 19 Jul 2025
- [maintenance] Improved auto-format workflow
  - Updated workflow to create PR instead of direct push
  - Removed pre-commit configuration
  - Fixed conflicting .fprettify.yml file

### 18 Jul 2025
- [feature] Added comprehensive testing improvements (PRs [#525](https://github.com/UMEP-dev/SUEWS/issues/525), [#526](https://github.com/UMEP-dev/SUEWS/issues/526))
  - Added extensive utility tests for core functionality
  - Added comprehensive coding guidelines and testing documentation
  - Implemented automatic code formatting on master branch
- [bugfix] Fixed CI errors in test suite
  - Disabled cmd tests to fix CI errors on Python 3.9/3.10
  - Used importlib.resources for reliable sample config access in CI
- [maintenance] Removed WRF-SUEWS integration utilities

### 17 Jul 2025
- [feature] Added cibuildwheel debug workflow with SSH access ([PR #522](https://github.com/UMEP-dev/SUEWS/pull/522))
- [maintenance] Enhanced Claude workflows with skip functionality
  - Added ability to skip reviews based on PR title keywords
  - Converted Claude code review to manual workflow dispatch
- [maintenance] Test suite improvements
  - Added pytest-order to dev dependencies
  - Enabled all tests on all platforms ([PR #513](https://github.com/UMEP-dev/SUEWS/pull/513))
  - Reorganised test suite by functionality

### 16 Jul 2025
- [bugfix] Fixed QE/QH discrepancy with atmospheric state initialization
  - Replaced exact equality checks with epsilon-based comparisons
  - Added floating-point epsilon constant for numerical stability
  - Initialised all atmospheric state variables to prevent state pollution
  - Added comprehensive floating-point stability test suite

### 15 Jul 2025
- [change] Updated data model to use rho_cp instead of cp parameter
  - Changed thermal layer specification for consistency
  - Updated pydantic data model validation

### 13 Jul 2025
- [maintenance] Improved Claude Code review formatting ([PR #474](https://github.com/UMEP-dev/SUEWS/pull/474))
  - Added collapsible HTML sections for better organisation
  - Enhanced review structure with categorised feedback

### 11 Jul 2025
- [maintenance] Added Claude Code GitHub Actions workflows (PRs [#466](https://github.com/UMEP-dev/SUEWS/issues/466), [#467](https://github.com/UMEP-dev/SUEWS/issues/467))
  - Added Claude PR Assistant workflow for automated reviews
  - Preserved security checks for authorised users
  - Added worktree command for Claude Code integration

### 10 Jul 2025
- [bugfix] Fixed version tag preservation ([PR #465](https://github.com/UMEP-dev/SUEWS/pull/465))

### 08 Jul 2025
- [feature] Added conditional validation for model options ([PR #460](https://github.com/UMEP-dev/SUEWS/pull/460))
  - Implemented validation for storage, RSL, and STEBBS options
  - Added comprehensive test coverage for conditional validation
  - Improved validation error messages with detailed issues

### 05 Jul 2025
- [feature] Simplified SUEWSSimulation API ([PR #463](https://github.com/UMEP-dev/SUEWS/pull/463))
  - Refactored class for cleaner, more intuitive interface
  - Fixed forcing file path handling issues ([#458](https://github.com/UMEP-dev/SUEWS/issues/458), [#459](https://github.com/UMEP-dev/SUEWS/issues/459))
  - Added comprehensive tests for various forcing scenarios
  - Updated documentation for new API

### 04 Jul 2025
- [feature] Enhanced SUEWS configuration builder ([PR #455](https://github.com/UMEP-dev/SUEWS/pull/455))
  - Added unsaved changes warning
  - Implemented field-specific UI controls
  - Fixed radio button styling and type conversion
  - Added experimental warnings and version info
  - Improved validation error messages
  - Modularised config-builder.js for better maintainability

### 03 Jul 2025
- [change] Added DailyState resampling option ([PR #456](https://github.com/UMEP-dev/SUEWS/pull/456))
  - Improved resampling implementation for DailyState outputs
  - Enhanced output flexibility for different temporal resolutions

### 02 Jul 2025
- [feature] Added automatic annotated YAML generation for parameter validation errors
  - Generates helpful annotated YAML files when configuration validation fails
  - Marks missing parameters with [ERROR] MISSING: and provides [TIP] ADD HERE: suggestions
  - Includes parameter descriptions and expected types for each missing field
  - Significantly improves user experience when creating configuration files
- [bugfix] Fixed parameter validation false positives and improved validation messages ([#448](https://github.com/UMEP-dev/SUEWS/issues/448))
  - Resolved spurious warnings during normal operations
  - Made validation messages clearer and more actionable
  - Fixed platform-specific test failures on Windows, Linux, and macOS
- [change] Replaced emoji markers with text markers in annotated YAML files
  - Changed from emoji (🔴, 💡) to text markers ([ERROR], [TIP]) for Windows compatibility
  - Ensures consistent display across all platforms without Unicode encoding issues

### 28 Jun 2025
- [feature] Completed SUEWS MCP (Model Context Protocol) server implementation
  - Finished all 11 tools across configuration guidance and result interpretation
  - Implemented comprehensive parameter knowledge base with scientific documentation
  - Added physics compatibility matrix for method validation
  - Created desktop extension (.dxt) for easy Claude Desktop integration
  - Tools include: validation, suggestions, templates, energy balance diagnosis, thermal comfort analysis, urban effects, validation metrics, and narrative insights
- [maintenance] Streamlined worktree workflow for Claude Code development
  - Created automated scripts for worktree management: worktree-setup.sh and worktree-cleanup.sh
  - Replaced slow mamba environment cloning with fast Python venv creation
  - Updated CLAUDE.md to prioritise friction-free workflow with single-command operations
  - Added comprehensive guide at .claude/workspace/claude-code-worktree-guide.md
  - Benefits: seconds vs minutes for setup, no shell integration issues, self-contained environments

### 22 Jun 2025
- [feature] Successfully completed SUEWSSimulation class implementation and testing
  - Fixed core SUEWSSimulation functionality to work with real SUEWS benchmark data
  - Implemented proper state conversion using actual `config.to_df_state()` method instead of placeholder
  - Fixed forcing data loading using `supy.util._io.read_forcing()` function
  - Created simplified test suite using real benchmark files: test/benchmark1/benchmark1.yml and test/benchmark1/forcing/Kc1_2011_data_5.txt
  - All 7 core functionality tests passing: init, setup_forcing, simulation_run, expected_output_variables, results_format, error_handling
  - Successfully runs complete SUEWS simulations with energy flux outputs (QH, QE, QS) and proper MultiIndex DataFrame structure
  - Validated integration with existing SuPy infrastructure including run_supy_ser execution engine

### 20 Jun 2025
- [feature] Added modern SUEWSSimulation class with comprehensive object-oriented interface
  - Implemented YAML-based configuration management with intelligent parameter overriding
  - Created pandas DataFrame integration with multi-index results structure for enhanced data manipulation
  - Added chainable method design for intuitive workflows: init, from_yaml, setup_forcing, run, get_results, summary, see, quick_plot, save, clone, reset, validate
  - Built-in validation system with British English error messages and actionable feedback
  - Multiple export formats support: CSV, Excel, Pickle, NetCDF with automatic directory creation
  - Performance optimisation with chunking support and lazy loading for large datasets
  - Comprehensive test suite with 48/48 tests passing (100% success rate) across unit, integration, and functionality tests
  - Standalone implementation addressing circular import issues during development
  - Complete documentation with usage examples and migration guidance
- [bugfix] Fixed SUEWSSimulation test failures using real SuPy sample data
  - Updated test fixtures to use actual SuPy sample configuration and forcing data instead of mock objects
  - Fixed import paths for mock decorators from 'supy.suews_sim' to 'supy._run' modules
  - Implemented proper error handling with correct exception types (ValueError vs RuntimeError)
  - Added fallback resampling functionality when SuPy's resample_output lacks required variables
  - Enhanced mock configuration for matplotlib plotting tests with proper method assignments
  - Fixed validation logic to properly handle missing vs. empty forcing data with appropriate error types
- [bugfix] Fixed claude-dev Docker image not being built with custom Dockerfile
  - Implemented pre-build approach for custom SUEWS development Docker image
  - Modified start script to build `suews-claude-dev:latest` from Dockerfile.claude-dev
  - Removed dockerfile reference from claude-sandbox.config.json to use pre-built image
  - Updated rebuild flag to handle all possible image names and force fresh builds
  - Now correctly uses the comprehensive SUEWS development environment with conda, gfortran, etc.

### 19 Jun 2025
- [maintenance] Updated main README.md and Makefile help text to reference actual Claude Code integration tools
- [maintenance] Enhanced documentation for Dropbox compatibility and multi-workspace development workflows
- [doc] Updated claude-dev/README.md to accurately reflect implementation with `claude.sh` workspace manager
- [doc] Documented advanced workspace management features for parallel development environments
- [doc] Fixed documentation inconsistencies: removed non-existent Makefile targets, corrected script names
- [doc] Reorganised README.md: moved Development Environment under Developer Note section
- [doc] Enhanced Traditional Development section with complete local setup instructions including prerequisites, workflow, and troubleshooting
- [doc] Simplified main README with Quick Start section for users, moving detailed compilation steps to developer documentation

### 15 Jun 2025
- [feature] Implemented cross-platform isolated build directories (`/tmp/suews-builds/`) to prevent environment conflicts
- [feature] Enhanced `make dev` with automatic environment detection and appropriate build configuration
- [feature] Added new Makefile target: `make deactivate` (environment management helper)
- [feature] Comprehensive help system with `make help` displaying Quick Start guide and complete command reference
- [bugfix] Resolved meson build conflicts between different Python environments by implementing isolated build directories
- [bugfix] Fixed numpy path issues when using virtual environments located within project directory structure
- [maintenance] Improved cross-platform compatibility for Windows, macOS, and Linux build environments
- [maintenance] Enhanced Makefile with unified development workflow
- [maintenance] Added automatic .gitignore rules for SPARTACUS generated files to prevent repository pollution
- [doc] Updated CLAUDE.md with comprehensive changelog management guidelines and development workflow documentation

### 13 Jun 2025
- [feature] Added YAML-based configuration system with comprehensive conversion tools and interactive web UI ([#343](https://github.com/UMEP-dev/SUEWS/issues/343))
- [feature] Implemented `to_yaml.py` command-line tool for converting legacy table-based inputs to modern YAML format with optional version upgrade support
- [feature] Created interactive web-based configuration builder with real-time validation, Bootstrap UI, and YAML/JSON export capabilities
- [feature] Added automatic JSON Schema generation from Pydantic data models for configuration validation and UI integration
- [maintenance] Unified development and documentation environments into single `environment.yml` file to simplify workflow and reduce maintenance overhead
- [maintenance] Migrated from deprecated `_config.py` to dedicated `data_model` subpackage with type-safe Pydantic models
- [maintenance] Improved Windows build compatibility with UCRT support, enhanced CI/CD workflows, and Windows-specific compiler optimisations
- [doc] Enhanced documentation system with modernised structure and comprehensive migration guides from table-based to YAML-based configuration

### 06 Jun 2025
- [doc] Added comprehensive unit documentation to all RefValue parameters in data model, improving dimensional consistency and user understanding of expected parameter scales and ranges ([#398](https://github.com/UMEP-dev/SUEWS/issues/398))

### 30 Jan 2025
- [feature] Major STEBBS (Spatially-Resolving Building Energy Balance Scheme) enhancements ([PR #309](https://github.com/UMEP-dev/SUEWS/pull/309))
  - Refactored STEBBS parameter handling and building state types
  - Added comprehensive STEBBS configuration support in YAML format
  - Updated STEBBS outputs and namelist file expectations
  - Improved STEBBS method options validation (0 or 1 only)
  - Renamed 'stebbsuse' to 'stebbsmethod' for consistency
- [maintenance] Build system improvements
  - Refactored supy_driver build process for better debugging
  - Added success message to SUEWS library build process
  - Removed temporary debug commands from meson build script
- [maintenance] CI/CD enhancements
  - Updated GitHub Actions workflow for wheel building
  - Removed archived workflow files
  - Added automated fprettify source code formatting

### 28 Jan 2025
- [feature] Python 3.13 support (PRs [#341](https://github.com/UMEP-dev/SUEWS/issues/341), [#342](https://github.com/UMEP-dev/SUEWS/issues/342))
  - Added full test coverage for Python 3.13 on linux_x86_64
  - Updated cibuildwheel to v2.20 for Python 3.13 compatibility
  - Fixed macOS wheel building for multiple Python versions
  - Enhanced CI matrix configuration for broader platform support
- [bugfix] Fixed atmospheric stability calculations (issue [#296](https://github.com/UMEP-dev/SUEWS/issues/296))
  - Modified neut_limit parameter handling
  - Changed L_MOD to L_MOD_RSL for psihath calculations
- [maintenance] Improved macOS build configuration
  - Dynamically set deployment targets based on runner platform
  - Added FC environment variable for Fortran compiler selection
  - Simplified macOS wheel building process

### 24 Jan 2025
- [maintenance] Improved CI testing workflow:
  - Added quick test mode for faster CI runs
  - Added matrix-dependent macOS deployment targets
  - Optimised test selection for different Python versions
  - Updated cibuildwheel configuration for better cross-platform compatibility

### 23 Jan 2025
- [feature] Added a pydantic-based input structure to ease the input of model parameters ([#324](https://github.com/UMEP-dev/SUEWS/issues/324))

### 21 Jan 2025
- [feature] Enhanced configuration system with Pydantic validation
  - Added pydantic dependency for robust data validation
  - Implemented from_df_state methods for configuration classes
  - Added sample_config.yml for configuration examples
  - Enhanced SUEWSConfig initialization methods
- [feature] STEBBS model improvements
  - Refactored STEBBS module for improved clarity and consistency
  - Enhanced building state management and parameter naming
  - Added detailed documentation for LBM (Local Building Model) types
  - Improved STEBBS configuration variable organization

### 8 Jan 2025
- [bugfix] Fixed STEBBS parameter type handling (PRs [#321](https://github.com/UMEP-dev/SUEWS/issues/321), [#323](https://github.com/UMEP-dev/SUEWS/issues/323), fixes [#319](https://github.com/UMEP-dev/SUEWS/issues/319))
  - Fixed string/numeric type handling in pack_var function
  - Ensured consistent output types for error handling
  - Removed DAVE-specific parameters from STEBBS


## 2024

### 20 Dec 2024
- [feature] ValueWithDOI (Value with Digital Object Identifier) system implementation
  - Added comprehensive VWD support across all model components
  - Implemented VWD for SPARTACUS, forcing files, and vertical layers
  - Added VWD to model physics, surface properties, and building layers
  - Enhanced parameter traceability with Reference class implementation
  - Applied VWD to water distribution, thermal layers, and OHM coefficients
- [feature] Enhanced parameter documentation and citation tracking
  - Added DOI references for all major parameter categories
  - Improved scientific reproducibility with parameter source tracking

### 11 Dec 2024
- [doc] Enhanced soil moisture calculations documentation
  - Refined soil moisture deficit calculations with detailed parameter guidance
  - Clarified roles of G_sm, S1, and S2 parameters
  - Improved documentation for moisture stress response mechanisms
  - Restored threshold-based approach for moisture stress calculations

### 9 Dec 2024
- [bugfix] Fixed soil water state calculations ([PR #317](https://github.com/UMEP-dev/SUEWS/pull/317), fixes [#316](https://github.com/UMEP-dev/SUEWS/issues/316))
  - Corrected soil water state initialization issues
  - Updated moisture stress calculations
- [maintenance] Development environment improvements
  - Added test-quick.py to .gitignore
  - Enhanced support for easier testing of development changes

### 8 Dec 2024
- [feature] YAML configuration system enhancements ([PR #315](https://github.com/UMEP-dev/SUEWS/pull/315), fixes [#298](https://github.com/UMEP-dev/SUEWS/issues/298))
  - Merged default YAML generator into def_config_suews function
  - Added field rules and validators for STEBBS properties
  - Enhanced configuration validation for storage heat methods
  - Generated new config-suews.yml with STEBBS parameters

### 3 Dec 2024
- [bugfix] Fixed wind speed handling in RSL calculations ([PR #307](https://github.com/UMEP-dev/SUEWS/pull/307), fixes [#283](https://github.com/UMEP-dev/SUEWS/issues/283))
  - Modified RSL calculations to avoid negative wind speeds
  - Prevented negative zero displacement height (zd) values
  - Added error catching for negative wind speed conditions

### 27 Nov 2024
- [feature] Enhanced DataFrame state conversion capabilities
  - Added from_df_state methods for multiple property classes
  - Implemented to_df_state methods for vertical layers
  - Enhanced water distribution parameter handling
  - Added comprehensive testing framework for DataFrame validation
- [bugfix] Fixed water distribution parameter bug in control files
  - Corrected parameter indexing in surface properties

### 20 Nov 2024
- [feature] YAML to DataFrame converter implementation (PRs [#305](https://github.com/UMEP-dev/SUEWS/issues/305), [#306](https://github.com/UMEP-dev/SUEWS/issues/306), fixes [#304](https://github.com/UMEP-dev/SUEWS/issues/304))
  - Created converter for YAML configurations to df_state format
  - Updated config schema for SUEWS
  - Enhanced DataFrame structure with default values
  - Added support for vertical layers, roofs, and walls configuration

### 12 Nov 2024
- [bugfix] Critical error reporting enhancement ([PR #295](https://github.com/UMEP-dev/SUEWS/pull/295), fixes [#294](https://github.com/UMEP-dev/SUEWS/issues/294))
  - Created error report system for critical issues
  - Improved error handling in data processing module
- [maintenance] Build system improvements ([PR #293](https://github.com/UMEP-dev/SUEWS/pull/293), fixes [#285](https://github.com/UMEP-dev/SUEWS/issues/285))
  - Updated Makefile to install without dependencies
  - Restored albedo value range checks in update_Veg subroutine
  - Fixed typos in documentation

### 8 Nov 2024
- [feature] Added STEBBS method switching capability
  - Implemented switch to enable/disable STEBBS calculations
  - Added configuration option for STEBBS method selection

### 8 Oct 2024
- [feature] Enhanced STEBBS output capabilities
  - Added new output line for STEBBS results
  - Improved data logging for building energy calculations

### 17 Sep 2024
- [feature] Added BUILDING_STATE type
  - Implemented new derived type for building state management
  - Enhanced building energy balance calculations

### 6 Aug 2024
- [bugfix] Fixed parallel running mode issues ([PR #282](https://github.com/UMEP-dev/SUEWS/pull/282))
  - Resolved issues with df_debug in parallel execution mode
  - Improved thread safety for debug output
  - Preserved .dev suffix in version tags
  - Fixed metadata variable error suppression during packing
  - Applied dropna only to DailyState group in resample_output

### 06 Aug 2024
- [bugfix] Fixed issue with unassociated `avcp` parameter causing model instability ([PR #282](https://github.com/UMEP-dev/SUEWS/pull/282))
- [maintenance] Simplified SuPy module's serial mode implementation for better performance

### 02 Aug 2024
- [bugfix] Fixed a bug in the calculation of the surface temperature ([#281](https://github.com/UMEP-dev/SUEWS/issues/281))

### 05 Jul 2024
- [feature] Added an option to consider the local feedback of near-surface temperature on the surface energy balance ([#132](https://github.com/UMEP-dev/SUEWS/issues/132))
- [feature] Implemented debug mode to help with model troubleshooting ([#275](https://github.com/UMEP-dev/SUEWS/issues/275))
- [bugfix] Restored full test for the DTS-based version ([#264](https://github.com/UMEP-dev/SUEWS/issues/264))
- [bugfix] Fixed the goto part in snow code implementation ([#128](https://github.com/UMEP-dev/SUEWS/issues/128))
- [maintenance] Enhanced the ability to auto-fix missing parameters in df_state ([#276](https://github.com/UMEP-dev/SUEWS/issues/276))
- [maintenance] Updated SSss_YYYY_SUEWS_TT.csv output tables

### 04 Jul 2024
- [bugfix] Fixed a bug causing an abrupt change in results due to a less smooth transition in `z0` from surfaces without roughness elements to those with them. ([#271](https://github.com/UMEP-dev/SUEWS/issues/271))
- [bugfix] Improved the discretisation of the vertical levels in the RSL scheme for better interpolation of surface diagnostics (e.g. `T2`) ([#271](https://github.com/UMEP-dev/SUEWS/issues/271))
- [maintenance] Added support for NumPy 2.0 ([#271](https://github.com/UMEP-dev/SUEWS/issues/271))

### 13 Jun 2024
- [bugfix] Fixed SUEWS-SS issue with more than 7 layers ([#268](https://github.com/UMEP-dev/SUEWS/issues/268))

### 09 Jun 2024
- [bugfix] Fixed SUEWS-SS issue when same building fractions were used ([#266](https://github.com/UMEP-dev/SUEWS/issues/266))

### 31 May 2024
- [feature] Added `dict_debug` an optional output of `run_supy` to help debug the model (for developers: add a `debug` flag to `df_state` to activate this feature) ([#233](https://github.com/UMEP-dev/SUEWS/issues/233))

### 23 May 2024
- [bugfix] Fixed string type issue on Python 3.9
- [maintenance] Added support for Python 3.9 to Python 3.12 ([#257](https://github.com/UMEP-dev/SUEWS/issues/257))
- [maintenance] Updated test suite for consistency and readability

### 17 May 2024
- [maintenance] Changed the python build backend to `meson` and `ninja` for faster builds ([#257](https://github.com/UMEP-dev/SUEWS/issues/257))

### 09 May 2024
- [feature] Added CITATION file for academic referencing ([#258](https://github.com/UMEP-dev/SUEWS/issues/258))
- [bugfix] Fixed Windows build issues
- [maintenance] Updated GitHub Actions for upload/download and EndBug/add-and-commit
- [maintenance] Removed unnecessary files and updated build configuration

### 01 Mar 2024
- [bugfix] Fixed table converter error due to issue in `rule.csv` ([#249](https://github.com/UMEP-dev/SUEWS/issues/249))
- [change] Updated update_DailyStateLine_DTS function to include additional input parameters

### 01 Feb 2024
- [maintenance] Added Apple M1 GitHub runner to CI for enhanced cross-platform testing

### 31 Jan 2024
- [bugfix] Fixed GCC and M1 environment compatibility issues


## 2023

### 19 Dec 2023
- [feature] Fixed water storage calculation and snow fraction update (contributed by @ljarvi)
- [feature] Added horizontal soil water movement with new variables
- [feature] Added option to use local air temperature in phenology-related calculations
- [feature] Added local temperature option for QF-related calculations
- [change] Refactored soil moisture calculations to use hydroState instead of hydroState_prev

### 21 Nov 2023
- [bugfix] Fixed various issues reported in [#237](https://github.com/UMEP-dev/SUEWS/issues/237) and [#238](https://github.com/UMEP-dev/SUEWS/issues/238)

### 18 Oct 2023
- [change] `Snow` is temporarily turned off for easier implementation of other functionalities; will be brought back in the future.

### 17 Oct 2023
- [bugfix] Fixed issue in calculating irrigation ([#228](https://github.com/UMEP-dev/SUEWS/issues/228))

### 15 Oct 2023
- [bugfix] Fixed installation of specific SuPy version ([#229](https://github.com/UMEP-dev/SUEWS/issues/229))
- [bugfix] Fixed potential initialisation issue in water use calculation that might lead to NaN values
- [maintenance] Multiple contributions merged from @ljarvi (patches 10-23)

### 07 Oct 2023
- [maintenance] Updated build script and full testing requirements to Python 3.11
- [doc] Updated CO2 related documentation pages ([#226](https://github.com/UMEP-dev/SUEWS/issues/226))

### 14 Aug 2023
- [feature] Added allocation/deallocation subroutines to SPARTACUS_LAYER_PRM
- [bugfix] Fixed oscillation issue in EHC ([#210](https://github.com/UMEP-dev/SUEWS/issues/210))
- [maintenance] Fixed LooseVersion deprecation issues
- [maintenance] Updated to 2nd DTS-based interface

### 01 Jul 2023
- [feature] Added a function `supy.util.get_spinup_state` to retrieve the spin-up state for the model, which can be used for debugging and initialising the model for simulation.
- [feature] Implemented fast spin-up for large-scale simulations ([#200](https://github.com/UMEP-dev/SUEWS/issues/200))
- [feature] Added Crank-Nicholson-based heat conduction solver
- [maintenance] Updated DTS procedures and functions

### 28 Jun 2023
- [bugfix] Fixed RSS problem due to incorrect porosity ([#197](https://github.com/UMEP-dev/SUEWS/issues/197))

### 05 Jun 2023
- [feature] added `FAIMethod` to help determine the FAI ([#192](https://github.com/UMEP-dev/SUEWS/issues/192))
- [bugfix] Fixed NaN in ESTM_ext surface temperature ([#182](https://github.com/UMEP-dev/SUEWS/issues/182))
- [maintenance] Updated default porosity range to avoid issues in roughness calculations

### 03 Jun 2023
- [bugfix] fixed a bug in writing out `DailyState` - all rows were written as zero ([#190](https://github.com/UMEP-dev/SUEWS/issues/190))

### 15 May 2023
- [bugfix] fixed a bug in heat flux calculation ([#182](https://github.com/UMEP-dev/SUEWS/issues/182))
- [bugfix] fixed a bug in `table-converter` ([#186](https://github.com/UMEP-dev/SUEWS/issues/186))

### 13 Apr 2023
- [feature] added more upgrade options to the `upgrade_df_state` function
- [bugfix] fixed a bug in the calculation of the soil moisture deficit weighted by vegetation fractions ([#174](https://github.com/UMEP-dev/SUEWS/issues/174))
- [change] removed `deltaLAI` from the `DailyState` output group as related info is already in `LAI` columns of all vegetated surfaces
- [maintenance] added [script](src/supy/gen_sample_output.py) to update sample output for testing

### 18 Feb 2023
- [maintenance] merged supy into suews
- [maintenance] re-organised file structure

### 16 Feb 2023
- [bugfix] Fixed issues with model stability and water balance calculations ([#142](https://github.com/UMEP-dev/SUEWS/issues/142), [#143](https://github.com/UMEP-dev/SUEWS/issues/143))

### 10 Feb 2023
- [bugfix] Fixed build system and dependency issues ([#82](https://github.com/UMEP-dev/SUEWS/issues/82))

### 27 Jan 2023
- [feature] Added EPW (EnergyPlus Weather) file header support ([#69](https://github.com/UMEP-dev/SUEWS/issues/69))
- [bugfix] Fixed various test and CI pipeline issues ([#75](https://github.com/UMEP-dev/SUEWS/issues/75), [#76](https://github.com/UMEP-dev/SUEWS/issues/76))


## 2022

### 09 Sep 2022
- [bugfix] Fixed QGIS compatibility issue with scipy/pandas dependencies
- [maintenance] Improved build system and wheel generation for releases ([#134](https://github.com/UMEP-dev/SUEWS/issues/134))

### 06 Sep 2022
- [feature] Enhanced snow module with improved debugging output
- [bugfix] Fixed snow-related calculations when snow module is disabled

### 02 Sep 2022
- [feature] Added surface-specific diagnostic output for energy balance components
- [feature] Enhanced water balance debugging with additional output variables

### 29 Aug 2022
- [bugfix] Fixed abnormal snow fraction handling when snow module is off ([#67](https://github.com/UMEP-dev/SUEWS/issues/67), [#131](https://github.com/UMEP-dev/SUEWS/issues/131))
- [bugfix] Fixed fraction calculations for surface types

### 25 Aug 2022
- [bugfix] Fixed zero QE issue when snow fraction is zero due to incorrect snow switch
- [maintenance] Reorganised snow module code structure

### 24 Aug 2022
- [bugfix] Fixed critical issues when snow module is enabled ([#127](https://github.com/UMEP-dev/SUEWS/issues/127), [#129](https://github.com/UMEP-dev/SUEWS/issues/129))
- [bugfix] Fixed snow-related initial condition loading

### 30 Jun 2022
- [feature] Improved RSL (Roughness Sublayer) calculations with better psihat correction algorithm
- [feature] Enhanced RSL calculation logic

### 29 May 2022
- [bugfix] Fixed longwave flux issues in SUEWS-SPARTACUS coupling ([#99](https://github.com/UMEP-dev/SUEWS/issues/99))

### 25 May 2022
- [feature] Added diffuse radiation at ground level output for SUEWS-SPARTACUS ([#98](https://github.com/UMEP-dev/SUEWS/issues/98))

### 24 May 2022
- [feature] Added incoming radiation into facets output for SUEWS-SPARTACUS ([#97](https://github.com/UMEP-dev/SUEWS/issues/97))
- [maintenance] Reorganised SPARTACUS output structure ([#101](https://github.com/UMEP-dev/SUEWS/issues/101))

### 14 May 2022
- [bugfix] Fixed improper hydrology calculations over roofs and walls
- [maintenance] Added Apple M1 support in Makefile

### 21 Apr 2022
- [bugfix] Fixed critical memory leakage issues
- [maintenance] Added GDB debugging instructions for macOS

### 20 Apr 2022
- [bugfix] Fixed multi-grid and multi-year run issues due to OHM averages in Qn

### 07 Apr 2022
- [feature] Added water-related results output for ESTM_ext module ([#93](https://github.com/UMEP-dev/SUEWS/issues/93))
- [bugfix] Fixed storage heat method switch issues

### 03 Apr 2022
- [feature] Added multi-grid water module implementation

### 01 Apr 2022
- [feature] Added ESTM_ext water-related variables for roofs and walls

### 30 Mar 2022
- [feature] Added combined snow and ESTM_ext functionality
- [maintenance] Split snow calculations from QE as separate module

### 24 Mar 2022
- [feature] Added `diagmethod` option for T2, RH2 and U10 calculations
- [bugfix] Fixed FAI calculation from areal mean to sum
- [bugfix] Fixed negative zd_RSL issue with small FAI and large Lc ([#88](https://github.com/UMEP-dev/SUEWS/issues/88))

### 16 Mar 2022
- [bugfix] Fixed height/level calculation bug in RSL module

### 23 Feb 2022
- [feature] ESTM coupling via surface temperature now working
  - Completed ESTM (Extended Surface Temperature Method) integration
  - Working coupling through surface temperature calculations
  - Updated SUEWS_SPARTACUS documentation

### 14 Feb 2022
- [bugfix] Fixed array allocation issues

### 10 Feb 2022
- [bugfix] Fixed multi-grid settings loading bug

### 07 Feb 2022
- [feature] Performance improvements in data loading
- [bugfix] Improved file loading procedure to handle encoding issues ([#42](https://github.com/UMEP-dev/SUEWS/issues/42))

### 24 Jan 2022
- [feature] Added skeleton code for ESTM coupling (experimental)

### 17 Jan 2022
- [maintenance] Moved SPARTACUS-specific output files to output section ([#77](https://github.com/UMEP-dev/SUEWS/issues/77))


## 2021

### 11 Dec 2021
- [doc] Restructured documentation around QF calculations ([#26](https://github.com/UMEP-dev/SUEWS/issues/26))
- [doc] Improved documentation for RSL module ([#56](https://github.com/UMEP-dev/SUEWS/issues/56))
- [doc] Enhanced spinup documentation ([#27](https://github.com/UMEP-dev/SUEWS/issues/27))
- [doc] Clarified XSMD description in meteorological input file ([#9](https://github.com/UMEP-dev/SUEWS/issues/9))

### 23 Nov 2021
- [feature] Added Python 3.10 support
- [bugfix] Fixed test issues for Python 3.10 by removing deprecated nose test
- [bugfix] Fixed pressure and relative humidity units issue ([#38](https://github.com/UMEP-dev/SUEWS/issues/38))
- [maintenance] Updated gfortran to v11 for testing
- [maintenance] Fixed Linux and manylinux build recipes

### 01 Nov 2021
- [feature] Added option to use existing surface temperature for outgoing longwave radiation

### 27 Oct 2021
- [bugfix] Fixed RH diagnostics by setting upper limit of 100%
- [doc] Added BibTeX support for references
- [doc] Fixed documentation formatting issues

### 26 Jul 2021
- [maintenance] Updated RTD configuration and version history structure

### 23 Jul 2021
- [bugfix] Fixed ERA5 download issue due to CDS variable renaming

### 15 Jul 2021
- [bugfix] Fixed parameter table loading issue with pandas 1.3.x

### 30 May 2021
- [feature] SUEWS-SPARTACUS integration completed
  - Integrated SPARTACUS radiation model with SUEWS
  - Added SPARTACUS as git submodule
  - Implemented coupling for albedo calculations
  - Added vegetation extinction calculation based on LAI
  - Made profiles constant with height
  - Added SPARTACUS namelist configuration files

### 25 May 2021
- [feature] Enhanced RSL (Roughness Sublayer) module
  - Reduced mean building height threshold for RSL activation from 6m to 5m
  - Fixed zero QE issue when vegetation fraction is zero
  - Added dynamic z0 and zd calculations based on plan area index

### 11 May 2021
- [change] Version 2021a release
  - Improved RSL computational stability
  - Added comprehensive test suite for 2021a


## 2020

### 08 Dec 2020
- [feature] Added debug output group for runtime diagnostics
- [doc] Fixed multiple documentation issues and references

### 06 Aug 2020
- [feature] Version 2020b release
  - Major improvements to RSL module stability
  - Fixed overlarge T2 issue by restricting Lc parameter
  - Enhanced numeric stability of RSL calculations
  - Fixed NaN issues within canyon for corner cases

### 14 Jul 2020
- [bugfix] Fixed argument list issue in GFORTRAN v10
- [maintenance] Improved computational stability in RSL diagnostics ([#130](https://github.com/UMEP-dev/SUEWS/issues/130))

### 01 Jul 2020
- [feature] Added option to use existing ERA5 files for forcing generation ([#165](https://github.com/UMEP-dev/SUEWS/issues/165))
- [doc] Updated tutorials for UMEP workshop ([#169](https://github.com/UMEP-dev/SUEWS/issues/169))

### 26 Jun 2020
- [feature] Version 2020a2 release with RSL improvements
- [bugfix] Fixed QF parameter issues in sample data ([#163](https://github.com/UMEP-dev/SUEWS/issues/163))

### 15 May 2020
- [feature] Version 2020a release ([#114](https://github.com/UMEP-dev/SUEWS/issues/114))
  - Added RSL (Roughness Sublayer) model for within-canyon diagnostics
  - Enhanced forcing data resampling with different methods for different variables
  - Added plotting function for RSL output ([#144](https://github.com/UMEP-dev/SUEWS/issues/144))
  - Improved ERA5 downloader functionality

### 10 May 2020
- [bugfix] Fixed TMY radiation calculations
- [maintenance] Updated sample data to match Ward et al. (2016, Urban Climate)

### 28 Feb 2020
- [bugfix] Fixed ERA5 data download permission issues ([#127](https://github.com/UMEP-dev/SUEWS/issues/127))

### 02 Feb 2020
- [feature] Added Python 3.8 support
- [bugfix] Fixed issues with pandas 1.0 compatibility

### 23 Jan 2020
- [feature] Added serial mode for run_supy for better robustness
- [bugfix] Fixed ERA5 data file location issues
- [maintenance] Enhanced testing with pytest integration


## 2019

### 15 Nov 2019
- [feature] Version 2019a release
  - Added anthropogenic emission module (Järvi et al. 2019)
  - Added canyon profile module (RSL) for within-canyon diagnostics (Theeuwes et al. 2019)
  - Recovered BLUEWS functionality with CBLUse parameter
- [bugfix] Fixed LAI calculation for long-term runs
- [bugfix] Fixed net all-wave radiation differential calculation for OHM
- [bugfix] Fixed GDD/SDD calculation cross-contamination between vegetative surfaces
- [bugfix] Fixed water redistribution bug in snow module
- [change] Renamed SUEWS_AnthropogenicHeat.txt to SUEWS_AnthropogenicEmission.txt
  - Added new parameters: MinFCMetab, MaxFCMetab, FrPDDwe, FcEF_v_kgkmWD, FcEF_v_kgkmWE
- [maintenance] Removed SOLWEIG from codebase (use separate SOLWEIG implementation)
- [maintenance] Removed netCDF output support (use SuPy with pandas/xarray instead)

### 24 Oct 2019
- [bugfix] Fixed T2 diagnostics in RSL module
- [bugfix] Fixed bug in translating iceFrac for multi-grid runs
- [bugfix] Fixed surface temperature (T_sfc) calculation
- [bugfix] Fixed Lup_snow calculation
- [maintenance] Improved RSL module consistency and stability

### 21 Feb 2019
- [feature] Version 2018c release
- [feature] Introduced SuPy (SUEWS in Python) - Python wrapper for SUEWS
  - Facilitates more fluent urban climate research workflows
  - Enhanced with Python ecosystem capabilities
- [maintenance] Improved benchmark report system with more testing sites

### 01 Jan 2019
- [feature] Added multi-timestep mode support in driver
- [maintenance] Added version tracking to supy_driver
- [maintenance] Trimmed unnecessary output groups
- [doc] Major documentation improvements and restructuring


## 2018

### 28 Dec 2018
- [change] Renamed interface variables for consistency with documentation
  - meltwaterstore → snowwater
  - soilmoist → soilstore
- [maintenance] Fixed interface issues for SuMin (WRF coupling)
- [maintenance] Added annotations for HDD_id, GDD_id, LAI_id, and WUDay_id layouts

### 17 Dec 2018
- [feature] Version 2018b release
- [bugfix] Fixed external water use pickup from meteorological forcing file
- [maintenance] Improved OHM radiation calculation using time-step-weighted dQ*
  - Better memory usage and supports variable time-step simulations
  - Essential for WRF-SUEWS coupling

### 02 Aug 2018
- [feature] Version 2018a release
- [feature] New readthedocs.org-based documentation system
- [feature] Added input_converter for version migration
- [feature] Added benchmark_report for release validation
- [feature] Improved near-surface diagnostics (T2, Q2, U10)
- [feature] Improved skin temperature calculation (Ts)
- [change] StabilityMethod recommended option changed from 2 to 3
- [change] Energy use profile selections moved from SUEWS_SiteSelect.txt to SUEWS_AnthropogenicHeat.txt
- [change] Added BiogenCO2Code to SUEWS_Veg.txt for new SUEWS_BiogenCO2.txt lookup
- [change] Expanded weekday/weekend options for multiple parameters
  - TrafficRate_WD/WE, QF0_BEU_WD/WE
  - AHMin_WD/WE, AHSlope_WD/WE, TCritic_WD/WE with cooling/heating settings
- [change] AnthropHeatMethod renamed to EmissionsMethod
- [maintenance] Major code restructuring for better modularity
  - Added explicit interface intent for module coupling
  - Restructured physics scheme layout
  - Improved output file alignment
- [maintenance] Removed AnthropCO2Method from RunControl.nml


## 2017

### 02 Aug 2017
- [feature] Version 2017b release
- [feature] Added surface-level diagnostics as default output
  - T2 (air temperature at 2 m agl)
  - Q2 (air specific humidity at 2 m agl)
  - U10 (wind speed at 10 m agl)
- [feature] Added netCDF output format support (disabled in public release)
- [maintenance] Development of new storage heat flux options (AnOHM, ESTM) - not for production use
- [maintenance] Development of carbon dioxide flux modelling - not for production use

### 01 Feb 2017
- [feature] Version 2017a release
- [feature] Automatic forcing disaggregation and output aggregation
  - Removes need for Python wrapper
  - Model handles time-step conversions internally
- [feature] Improved InitialConditions handling
  - SUEWS approximates most initial conditions if unknown
  - Detailed initial conditions still supported if available
- [feature] Surface-specific LAI calculations
  - Each vegetated surface uses its own LAI development parameters
  - Previously only deciduous tree parameters were used
- [feature] Adapted storage heat flux for sub-hourly time-steps
  - Hysteresis based on hourly running means
- [feature] Improved error handling
  - Separate files: problems.txt (serious), warnings.txt (less critical)
- [change] Major changes to input file formats
  - Simplified RunControl.nml and InitialConditions files
  - Met forcing files no longer need -9 termination rows
  - Single InitialConditions file can serve multiple grids
- [change] Longitude sign convention corrected
  - Negative values = west, positive values = east
- [change] Configurable output variable selection
  - Option to write subset of variables instead of all<|MERGE_RESOLUTION|>--- conflicted
+++ resolved
@@ -35,19 +35,16 @@
 ## 2025
 
 ### 24 Oct 2025
-<<<<<<< HEAD
 - [doc] Added "Before You Start" section in `validation.rst` with prerequisites for running the validator
   - Instructions to ensure users are on master branch with latest code
   - Installation/update steps with `make clean && make dev` for development setup
   - Verification step with `suews-validate --version`
   - Cross-references to installation documentation
-=======
 - [doc] Added comprehensive documentation for forcing data validation functions
   - New "Validating Forcing Data" section in `forcing-data.rst` with complete reference
   - Documents `check_forcing()` function: what it validates, physical ranges for 20 variables, usage examples
   - Includes Python usage examples and integration with `suews-validate` command
   - Cross-references validation system documentation
->>>>>>> aa3abe91
 
 ### 22 Oct 2025
 - [feature] Forcing data validation integrated into Phase A validator
