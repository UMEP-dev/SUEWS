! sg feb 2012 - added some comments
! sg feb 2012 - changed number of surfaces to allocatable array
! lj jun 2012 - snow part added
! HW, LJ Oct 2014 - fixes to the structure
! HCW 03 Mar 2015 - tidied
! HCW 03 Jul 2015 - added albedo max & min to SUEWS_NonVeg.txt (min not used), SUEWS_Veg.txt, SUEWS_Water.txt (min not used)
! LJ 06 Jul 2015 - changed alb_snow, albsnowmin and albsnowmax to SnowAlb, SnowAlbMin and SnowAlbMax (to be systematic with
!                   other variables). Similarly denssnow changed to SnowDens. cMDS_SnowAlb=29 added.
! HCW 10 Mar 2016 - variable vsmd added for soil moisture of vegetated surfaces
! TS 14 Mar 2016 - multiple addtions for AnOHM
! HCW 14 Jun 2016 - updated columns for ESTM and column names for AnOHM
! HCW 26 Aug 2016 - CO2 flux added
! HCW 16 Jan 2017 - WhereWhen module added to store info relating to grid and datetime
! MH 16 Jun 2017 - Added biogenic CO2 and edited Site_Select
! MH 21 Jun 2017 - Added anthropogenic CO2 and edited Site_Select

!==================================================================================================
MODULE allocateArray

   IMPLICIT NONE

   ! ---- Set parameters for reading in data ------------------------------------------------------
! #ifdef nc
!    INTEGER, PARAMETER:: MaxNumberOfGrids = 90000   !Max no. grids   !TS changed to 90000 for large-scale simulation based on netCDF IO
! #else
   INTEGER, PARAMETER :: MaxNumberOfGrids = 10000 !Max no. grids   !HCW changed to 2000 from 10000 so prog can run on windows (2GB lim)
! #endif
   INTEGER, PARAMETER :: MaxLinesMet = 8640 !Max no. lines to read in one go (for all grids, ie MaxLinesMet/NumberOfGrids each)

   ! ---- Surface types ---------------------------------------------------------------------------
   INTEGER, PARAMETER :: nsurf = 7 !Total number of surfaces
   INTEGER, PARAMETER :: NVegSurf = 3 !Number of surfaces that are vegetated
   INTEGER, PARAMETER :: nsurfIncSnow = nsurf + 1 !Number of surfaces + snow
   ! INTEGER, DIMENSION(MaxNumberOfGrids) :: nsurf_roof_grid !Number of extra roof facets (e.g., green roofs, etc.)
   ! INTEGER, DIMENSION(MaxNumberOfGrids) :: nsurf_wall_grid !Number of extra building facets (e.g., green walls, etc.)
   INTEGER, PARAMETER :: ndepth = 5 !Number of depth levels for facets
   ! INTEGER, PARAMETER :: nlayer_max = 5 !max Number of allowed roof types
   INTEGER, PARAMETER :: nlayer_max = 100 !max Number of allowed roof types

   ! SPARTACUS related
   INTEGER, PARAMETER :: nspec = 1 !Number of spectral bands
   INTEGER, PARAMETER :: nsw = 1 !Number of shortwave bands
   INTEGER, PARAMETER :: nlw = 1 !Number of longwave bands
   INTEGER, PARAMETER :: ncol = 1 !Number of tiles used: SUEWS does not have multiple tiles so ncol=1

   INTEGER, PARAMETER :: PavSurf = 1, & !When all surfaces considered together (1-7)
                         BldgSurf = 2, &
                         ConifSurf = 3, &
                         DecidSurf = 4, &
                         GrassSurf = 5, & !New surface classes: Grass = 5th/7 surfaces
                         BSoilSurf = 6, & !New surface classes: Bare soil = 6th/7 surfaces
                         WaterSurf = 7, &
                         ExcessSurf = 8, & !Runoff or subsurface soil in WGWaterDist
                         NSurfDoNotReceiveDrainage = 0, & !Number of surfaces that do not receive drainage water (green roof)
                         ivConif = 1, & !When only vegetated surfaces considered (1-3)
                         ivDecid = 2, &
                         ivGrass = 3

   REAL(KIND(1D0)), DIMENSION(nsurf) :: sfr_surf !Surface fractions [-]

   ! ---- Set number of columns in input files ----------------------------------------------------
   INTEGER, PARAMETER :: ncolumnsSiteSelect = 105 !SUEWS_SiteSelect.txt
   INTEGER, PARAMETER :: ncolumnsNonVeg = 24 !SUEWS_NonVeg.txt
   INTEGER, PARAMETER :: ncolumnsVeg = 38 !SUEWS_Veg.txt
   INTEGER, PARAMETER :: ncolumnsWater = 22 !SUEWS_Water.txt
   INTEGER, PARAMETER :: ncolumnsSnow = 25 !SUEWS_Snow.txt
   INTEGER, PARAMETER :: ncolumnsSoil = 9 !SUEWS_Soil.txt
   INTEGER, PARAMETER :: ncolumnsConductance = 13 !SUEWS_Conductance.txt
   INTEGER, PARAMETER :: ncolumnsOHMCoefficients = 4 !SUEWS_OHMCoefficients.txt
   INTEGER, PARAMETER :: ncolumnsESTMCoefficients = 52 !SUEWS_ESTMCoefficients.txt ! S.O. 04 Feb 2016
   INTEGER, PARAMETER :: ncolumnsAnthropogenic = 39 !SUEWS_AnthropogenicEmission.txt
   INTEGER, PARAMETER :: ncolumnsIrrigation = 26 !SUEWS_Irrigation.txt
   INTEGER, PARAMETER :: ncolumnsProfiles = 25 !SUEWS_Profiles.txt
   INTEGER, PARAMETER :: ncolumnsWGWaterDist = 10 !SUEWS_WithinGridWaterDist.txt
   INTEGER, PARAMETER :: ncolumnsBiogen = 9 !SUEWS_BiogenCO2.txt
   INTEGER, PARAMETER :: ncolumnsMetForcingData = 24 !Meteorological forcing file (_data.txt)
   INTEGER, PARAMETER :: ncolsESTMdata = 13 !ESTM input file (_ESTM_Ts_data.txt))

   ! ---- Set number of columns in output files ---------------------------------------------------
   INTEGER, PARAMETER :: ncolumnsDataOutSUEWS = 87, & !Main output file (_5.txt). dataOutSUEWS created in SUEWS_Calculations.f95
                         ncolumnsDataOutSnow = 103, &
                         ncolumnsdataOutSOLWEIG = 31, &
                         ncolumnsDataOutBEERS = 34, &
                         ncolumnsdataOutBL = 22, &
                         ncolumnsDataOutESTM = 5 + 27, &
                         ncolumnsDataOutEHC = 5 + 7*2 + 15*(1 + 4 + 2)*2, &
                         ncolumnsDataOutDailyState = 49, &
                         ncolumnsDataOutRSL = 30*4 + 5 + 13 + 2, &
                         ncolumnsDataOutDebug = 5 + 103 + 14 + 5 + 4 + 3 + 1, &
                         ncolumnsDataOutSPARTACUS = 5 + 7 + 4*15 + 3 + 6*15 + 2*15 + 4

   ! ---- Define input file headers ---------------------------------------------------------------
   CHARACTER(len=20), DIMENSION(ncolumnsSiteSelect) :: HeaderSiteSelect_File !Header for SiteSelect.txt
   CHARACTER(len=20), DIMENSION(ncolumnsNonVeg) :: HeaderNonVeg_File !Header for the nonveg surface
   CHARACTER(len=20), DIMENSION(ncolumnsNonVeg) :: HeaderNonVeg_Reqd !Expected header for the nonveg surface
   CHARACTER(len=20), DIMENSION(ncolumnsVeg) :: HeaderVeg_File !Header for the veg surface
   CHARACTER(len=20), DIMENSION(ncolumnsVeg) :: HeaderVeg_Reqd !Expected header for the veg surface
   CHARACTER(len=20), DIMENSION(ncolumnsWater) :: HeaderWater_File !Header for water surface
   CHARACTER(len=20), DIMENSION(ncolumnsWater) :: HeaderWater_Reqd !Expected header for water surface
   CHARACTER(len=20), DIMENSION(ncolumnsSnow) :: HeaderSnow_File !Header for Snow surface
   CHARACTER(len=20), DIMENSION(ncolumnsSnow) :: HeaderSnow_Reqd !Expected header for Snow surface
   CHARACTER(len=20), DIMENSION(ncolumnsSoil) :: HeaderSoil_File !Header for soils
   CHARACTER(len=20), DIMENSION(ncolumnsSoil) :: HeaderSoil_Reqd !Expected header for soils
   CHARACTER(len=20), DIMENSION(ncolumnsConductance) :: HeaderCond_File !Header for conductances
   CHARACTER(len=20), DIMENSION(ncolumnsConductance) :: HeaderCond_Reqd !Expected header for conductances
   CHARACTER(len=20), DIMENSION(ncolumnsOHMCoefficients) :: HeaderOHMCoefficients_File !Header for soils
   CHARACTER(len=20), DIMENSION(ncolumnsOHMCoefficients) :: HeaderOHMCoefficients_Reqd !Expected header for soils
   CHARACTER(len=20), DIMENSION(ncolumnsESTMCoefficients) :: HeaderESTMCoefficients_File !Header for soils            ! S.O. 04 Feb 2016
   CHARACTER(len=20), DIMENSION(ncolumnsESTMCoefficients) :: HeaderESTMCoefficients_Reqd !Expected header for soils   ! S.O. 04 Feb 2016
   CHARACTER(len=20), DIMENSION(ncolumnsAnthropogenic) :: HeaderAnthropogenic_File !Header for QF
   CHARACTER(len=20), DIMENSION(ncolumnsAnthropogenic) :: HeaderAnthropogenic_Reqd !Expected header for QF
   CHARACTER(len=20), DIMENSION(ncolumnsIrrigation) :: HeaderIrrigation_File !Header for Irrigation
   CHARACTER(len=20), DIMENSION(ncolumnsIrrigation) :: HeaderIrrigation_Reqd !Expected header for Irrigation
   CHARACTER(len=20), DIMENSION(ncolumnsProfiles) :: HeaderProfiles_File !Header for Profiles
   CHARACTER(len=20), DIMENSION(ncolumnsProfiles) :: HeaderProfiles_Reqd !Expected header for Profiles
   CHARACTER(len=20), DIMENSION(ncolumnsWGWaterDist) :: HeaderWGWaterDist_File !Header for Profiles
   CHARACTER(len=20), DIMENSION(ncolumnsWGWaterDist) :: HeaderWGWaterDist_Reqd !Expected header for Profiles
   CHARACTER(len=20), DIMENSION(ncolumnsBiogen) :: HeaderBiogen_File !Header for Biogen
   CHARACTER(len=20), DIMENSION(ncolumnsBiogen) :: HeaderBiogen_Reqd !Expected header for Biogen

   ! ---- Define output file headers --------------------------------------------------------------
   INTEGER, DIMENSION(:), ALLOCATABLE :: UseColumnsDataOut !Column numbers used to select output variables
   ! If change lengths in SUEWS_Output.f95, also need to adjust here
   CHARACTER(len=14*ncolumnsDataOutSUEWS) :: HeaderUse, FormatUse, HeaderUseNoSep, FormatUseNoSep !Header and format in correct form
   CHARACTER(len=52*ncolumnsDataOutSUEWS) :: LongNmUse
   CHARACTER(len=14*ncolumnsDataOutSUEWS) :: UnitsUse
   CHARACTER(len=3*ncolumnsDataOutSUEWS) :: AggregUse
   CHARACTER(len=4*ncolumnsDataOutSUEWS) :: ColNosUse

   ! ---- Define arrays to store input information from SiteInfo spreadsheet ----------------------
   REAL(KIND(1D0)), DIMENSION(:, :), ALLOCATABLE :: SiteSelect !Stores info from SiteSelect.txt
   REAL(KIND(1D0)), DIMENSION(:, :), ALLOCATABLE :: NonVeg_Coeff !Coefficients for the nonveg surfaces
   REAL(KIND(1D0)), DIMENSION(:, :), ALLOCATABLE :: Veg_Coeff !Coefficients for the veg surfaces
   REAL(KIND(1D0)), DIMENSION(:, :), ALLOCATABLE :: Water_Coeff !Coefficients for the water surface
   REAL(KIND(1D0)), DIMENSION(:, :), ALLOCATABLE :: Snow_Coeff !Coefficients for snow
   REAL(KIND(1D0)), DIMENSION(:, :), ALLOCATABLE :: Soil_Coeff !Coefficients for soil
   REAL(KIND(1D0)), DIMENSION(:, :), ALLOCATABLE :: Conductance_Coeff !Coefficients for conductances
   REAL(KIND(1D0)), DIMENSION(:, :), ALLOCATABLE :: OHMCoefficients_Coeff !Coefficients for OHMCoefficients
   REAL(KIND(1D0)), DIMENSION(:, :), ALLOCATABLE :: ESTMCoefficients_Coeff !Coefficients for ESTMCoefficients   ! S.O. 04 Feb 2016
   REAL(KIND(1D0)), DIMENSION(:, :), ALLOCATABLE :: Anthropogenic_Coeff !Coefficients for AnthropogenicEmissions
   REAL(KIND(1D0)), DIMENSION(:, :), ALLOCATABLE :: Irrigation_Coeff !Coefficients for Irrigation
   REAL(KIND(1D0)), DIMENSION(:, :), ALLOCATABLE :: Profiles_Coeff !Coefficients for Profiles
   REAL(KIND(1D0)), DIMENSION(:, :), ALLOCATABLE :: WGWaterDist_Coeff !Coefficients for WithinGridWaterDist
   REAL(KIND(1D0)), DIMENSION(:, :), ALLOCATABLE :: Biogen_Coeff !Coefficients for BiogenCO2

   ! ---- Define arrays for model calculations ----------------------------------------------------
   INTEGER, DIMENSION(:), ALLOCATABLE :: GridIDmatrix !Array containing GridIDs in SiteSelect after sorting
   INTEGER, DIMENSION(:), ALLOCATABLE :: GridIDmatrix0 !Array containing GridIDs in SiteSelect in the original order
   REAL(KIND(1D0)), DIMENSION(:, :), ALLOCATABLE :: SurfaceChar !Array for surface characteristics
   REAL(KIND(1D0)), DIMENSION(:, :, :), ALLOCATABLE :: MetForcingData !Array for meteorological forcing data
   REAL(KIND(1D0)), DIMENSION(:, :), ALLOCATABLE :: MetForcingData_grid !Array for meteorological forcing data of one grid used by AnOHM
   REAL(KIND(1D0)), DIMENSION(:, :, :), ALLOCATABLE :: ESTMForcingData !Array for ESTM forcing data
   REAL(KIND(1D0)), DIMENSION(:, :), ALLOCATABLE :: ModelDailyState !DailyState array
   REAL(KIND(1D0)), DIMENSION(:), ALLOCATABLE :: DailyStateFirstOpen
   REAL(KIND(1D0)), DIMENSION(:, :, :), ALLOCATABLE :: ModelOutputData !Output data matrix
   REAL(KIND(1D0)), DIMENSION(:, :, :), ALLOCATABLE :: dataOutSUEWS !Main data output matrix
   REAL(KIND(1D0)), DIMENSION(:, :, :), ALLOCATABLE :: dataOutRSL !Main data output matrix
   REAL(KIND(1D0)), DIMENSION(:, :, :), ALLOCATABLE :: dataOutBL !CBL output matrix
   REAL(KIND(1D0)), DIMENSION(:, :, :), ALLOCATABLE :: dataOutSOLWEIG !SOLWEIG POI output matrix
   REAL(KIND(1D0)), DIMENSION(:, :, :), ALLOCATABLE :: dataOutBEERS ! BEERS output matrix
   REAL(KIND(1D0)), DIMENSION(:, :, :), ALLOCATABLE :: dataOutDebug !debugging info matrix
   REAL(KIND(1D0)), DIMENSION(:, :, :), ALLOCATABLE :: dataOutSPARTACUS !SPARTACUS output matrix
   REAL(KIND(1D0)), DIMENSION(:, :, :), ALLOCATABLE :: dataOutSnow !Main data output matrix
   REAL(KIND(1D0)), DIMENSION(:, :, :), ALLOCATABLE :: dataOutESTM !ESTM output matrix
<<<<<<< HEAD
   REAL(KIND(1D0)), DIMENSION(:, :, :), ALLOCATABLE :: dataOutEHC !EHC output matrix
=======
   REAL(KIND(1D0)), DIMENSION(:, :, :), ALLOCATABLE :: dataOutEHC !ESTM output matrix
>>>>>>> 750e6edf
   REAL(KIND(1D0)), DIMENSION(:, :, :), ALLOCATABLE :: dataOutDailyState !DailyState output array

   ! -------- output per each timestep ----------------------------------------------------------------
   REAL(KIND(1D0)), DIMENSION(5) :: datetimeLine ! output of datetime info per each timestep
   REAL(KIND(1D0)), DIMENSION(ncolumnsDataOutSUEWS - 5) :: dataOutLineSUEWS ! output of SUEWS results per each timestep
   REAL(KIND(1D0)), DIMENSION(ncolumnsDataOutSnow - 5) :: dataOutLineSnow ! output of snow results per each timestep
   ! REAL(KIND(1D0)), DIMENSION(ncolumnsDataOutRSL - 5)      ::dataOutLineRSL  ! output of snow results per each timestep
   REAL(KIND(1D0)), DIMENSION(ncolumnsDataOutRSL - 5 + 12) :: dataOutLineRSL ! output of snow results per each timestep
   REAL(KIND(1D0)), DIMENSION(ncolumnsdataOutSOLWEIG - 5) :: dataOutLineSOLWEIG ! output of snow results per each timestep
   REAL(KIND(1D0)), DIMENSION(ncolumnsDataOutBEERS - 5) :: dataOutLineBEERS ! output of snow results per each timestep
   REAL(KIND(1D0)), DIMENSION(ncolumnsDataOutDebug) :: dataOutLineDebug ! output line for debugging info
   REAL(KIND(1D0)), DIMENSION(ncolumnsDataOutSPARTACUS) :: dataOutLineSPARTACUS ! output line for SPARTACUS per each timestep (1hr?)
   REAL(KIND(1D0)), DIMENSION(ncolumnsDataOutDailyState - 5) :: DailyStateLine ! output of DailyState results per each timestep

   REAL(KIND(1D0)), DIMENSION(:, :), ALLOCATABLE :: MetForDisagg !Array for original met forcing data (for disaggregation)
   REAL(KIND(1D0)), DIMENSION(:), ALLOCATABLE :: MetForDisaggPrev, MetForDisaggNext !Stores last and next row of met data

   REAL(KIND(1D0)), DIMENSION(:, :), ALLOCATABLE :: ESTMForDisagg !Array for original ESTM forcing data (for disaggregation)
   REAL(KIND(1D0)), DIMENSION(:), ALLOCATABLE :: ESTMForDisaggPrev, ESTMForDisaggNext !Stores last and next row of ESTM data

   ! ---- Define array for hourly profiles interpolated to tstep ----------------------------------
   ! REAL(KIND(1d0)),DIMENSION(:,:,:),ALLOCATABLE:: TstepProfiles
   ! REAL(KIND(1d0)),DIMENSION(:,:),  ALLOCATABLE:: AHProf_tstep
   ! REAL(KIND(1d0)),DIMENSION(:,:),  ALLOCATABLE:: WUProfM_tstep
   ! REAL(KIND(1d0)),DIMENSION(:,:),  ALLOCATABLE:: WUProfA_tstep
   ! REAL(KIND(1d0)),DIMENSION(:,:),  ALLOCATABLE:: HumActivity_tstep
   ! REAL(KIND(1d0)),DIMENSION(:,:),  ALLOCATABLE:: TraffProf_tstep
   ! REAL(KIND(1d0)),DIMENSION(:,:),  ALLOCATABLE:: PopProf_tstep

   REAL(KIND(1D0)), DIMENSION(0:23, 2) :: AHProf_24hr !Anthropogenic heat profiles for (1)weekdays / (2)weekends
   REAL(KIND(1D0)), DIMENSION(0:23, 2) :: HumActivity_24hr !Human actvity profiles for (1)weekdays / (2)weekends
   REAL(KIND(1D0)), DIMENSION(0:23, 2) :: TraffProf_24hr !Traffic profiles for (1)weekdays / (2)weekends
   REAL(KIND(1D0)), DIMENSION(0:23, 2) :: PopProf_24hr !Population profiles for (1)weekdays / (2)weekends
   REAL(KIND(1D0)), DIMENSION(0:23, 2) :: WUProfM_24Hr !Hourly profiles for water use (manual irrigation)
   REAL(KIND(1D0)), DIMENSION(0:23, 2) :: WUProfA_24Hr !Hourly profiles for water use (automatic irrigation)

   ! ---- For ESTM
   REAL(KIND(1D0)), ALLOCATABLE, DIMENSION(:, :) :: Ts5mindata !surface temperature input data
   REAL(KIND(1D0)), ALLOCATABLE, DIMENSION(:) :: ts5mindata_ir !=ts5mindata(ir,:), ts input for the current timestep
   REAL(KIND(1D0)), ALLOCATABLE, DIMENSION(:) :: Tair24HR
   REAL(KIND(1D0)), DIMENSION(ncolumnsDataOutESTM - 5) :: dataOutLineESTM !ESTM output for the current timestep and grid

   ! ---- For ESTM_ext
   REAL(KIND(1D0)), DIMENSION(ncolumnsDataOutEHC - 5) :: dataOutLineEHC !ESTM output for the current timestep and grid

   ! Column numbers for TstepProfiles
   INTEGER :: cTP_EnUseWD = 1, &
              cTP_EnUseWE = 2, &
              cTP_WUManuWD = 3, &
              cTP_WUManuWE = 4, &
              cTP_WUAutoWD = 5, &
              cTP_WUAutoWE = 6, &
              cTP_SnowCWD = 7, &
              cTP_SnowCWE = 8, &
              cTP_HumActivityWD = 9, &
              cTP_HumActivityWE = 10, &
              cTP_TraffProfWD = 11, &
              cTP_TraffProfWE = 12, &
              cTP_PopProfWD = 13, &
              cTP_PopProfWE = 14
   !-----------------------------------------------------------------------------------------------

   ! ---- Water balance for each surface  ---------------------------------------------------------
   !These variables are expressed as depths [mm] over each surface(is); the depth therefore varies with sfr_surf(is)
   REAL(KIND(1D0)), DIMENSION(nsurf) :: AddWater !Water from other surfaces (WGWaterDist in SUEWS_ReDistributeWater.f95) [mm]
   REAL(KIND(1D0)), DIMENSION(nsurf) :: AddWaterRunoff !Fraction of water going to runoff/sub-surface soil (WGWaterDist) [-]
   ! N.B. this is not an amount; drain(is)*AddWaterRunoff(is) is the amount [mm]
   REAL(KIND(1D0)), DIMENSION(nsurf) :: chang !Change in state [mm]
   REAL(KIND(1D0)), DIMENSION(nsurf) :: drain !Drainage of each surface type [mm]
   REAL(KIND(1D0)), DIMENSION(nsurf) :: evap !Evaporation from each surface type [mm]
   REAL(KIND(1D0)), DIMENSION(nsurf) :: runoff !Runoff from each surface type [mm]
   REAL(KIND(1D0)), DIMENSION(nsurf) :: runoffSoil !Soil runoff from each soil sub-surface [mm]
   REAL(KIND(1D0)), DIMENSION(nsurf) :: smd_nsurf !Soil moisture deficit of each sub-surface [mm]
   REAL(KIND(1D0)), DIMENSION(nsurf) :: smd_nsurfOut !Soil moisture deficit of each sub-surface (written out) [mm]
   REAL(KIND(1D0)), DIMENSION(nsurf) :: soilstore_surf !Soil moisture of each surface type [mm]
   REAL(KIND(1D0)), DIMENSION(nsurf) :: soilstoreOld !Soil moisture of each surface type from previous timestep [mm]
   REAL(KIND(1D0)), DIMENSION(nsurf) :: state_surf !Wetness status of each surface type [mm]
   REAL(KIND(1D0)), DIMENSION(nsurf) :: stateOut !Wetness status of each surface type (written out) [mm]
   REAL(KIND(1D0)), DIMENSION(nsurf) :: stateOld !Wetness status of each surface type from previous timestep [mm]
   REAL(KIND(1D0)), DIMENSION(nsurf) :: rss_nsurf !Surface resistance after wet/partially wet adjustment for each surface

   REAL(KIND(1D0)), DIMENSION(nsurf) :: WetThresh_surf !When state_id > WetThresh, RS=0 limit in SUEWS_evap [mm] (specified in input files)
   REAL(KIND(1D0)), DIMENSION(nsurf) :: StateLimit_surf !Limit for state_id of each surface type [mm] (specified in input files)

   REAL(KIND(1D0)), DIMENSION(1) :: WaterDepth !Depth of open water

   ! ---- Soil characteristics specified in input files -------------------------------------------
   REAL(KIND(1D0)), DIMENSION(nsurf) :: SatHydraulicConduct !Saturated hydraulic conductivity for each soil subsurface [mm s-1]
   REAL(KIND(1D0)), DIMENSION(nsurf) :: SoilDepth !Depth of sub-surface soil store for each surface [mm]
   REAL(KIND(1D0)), DIMENSION(nsurf) :: SoilStoreCap_surf !Capacity of soil store for each surface [mm]

   ! ---- Within-grid water distribution matrix ---------------------------------------------------
   REAL(KIND(1D0)), DIMENSION(nsurf + 1, nsurf - 1) :: WaterDist !Within-grid water distribution to other surfaces and runoff/soil store [-]

   ! ---- Drainage characteristics ----------------------------------------------------------------
   REAL(KIND(1D0)), DIMENSION(6, nsurf) :: StoreDrainPrm !Storage capacities and drainage equation info for each surface
   ! 1 - min storage capacity [mm]
   ! 2 - Drainage equation to use
   ! 3 - Drainage coeff 1 [units depend on choice of eqn]
   ! 4 - Drainage coeff 2 [units depend on choice of eqn]
   ! 5 - max storage capacity [mm]
   ! 6 - current storage capacity [mm]
   !-----------------------------------------------------------------------------------------------

   ! ---- Define arrays at daily timestep ---------------------------------------------------------
   INTEGER, PARAMETER :: ndays = 366 !Max no. days in a year used to specify size of daily arrays
   !! Could delete NDays and allocate these elsewhere once no. days is known
   ! REAL(KIND(1d0)),DIMENSION( 0:ndays, 5):: GDD          !Growing Degree Days (see SUEWS_DailyState.f95)
   ! REAL(KIND(1d0)),DIMENSION(-4:ndays, 6):: HDD          !Heating Degree Days (see SUEWS_DailyState.f95)
   ! REAL(KIND(1d0)),DIMENSION( 0:ndays, 9):: WUDay       !Daily water use for EveTr, DecTr, Grass [mm] (see SUEWS_DailyState.f95)
   ! REAL(KIND(1d0)),DIMENSION(-4:ndays, nvegsurf):: LAI   !LAI for each veg surface [m2 m-2]

   REAL(KIND(1D0)), DIMENSION(nvegsurf) :: GDD_id, GDD_id_prev !Growing Degree Days (see SUEWS_DailyState.f95)
   REAL(KIND(1D0)), DIMENSION(nvegsurf) :: SDD_id !Growing Degree Days (see SUEWS_DailyState.f95)
   REAL(KIND(1D0)) :: Tmin_id, Tmax_id, lenDay_id
   REAL(KIND(1D0)), DIMENSION(12) :: HDD_id
   REAL(KIND(1D0)), DIMENSION(9) :: WUDay_id, WUDay_id_prev !Daily water use for EveTr, DecTr, Grass [mm] (see SUEWS_DailyState.f95)
   REAL(KIND(1D0)), DIMENSION(nvegsurf) :: LAI_id, LAI_id_prev !LAI for each veg surface [m2 m-2]

   ! Seasonality of deciduous trees accounted for by the following variables which change with time
   ! REAL(KIND(1d0)),DIMENSION( 0:ndays):: DecidCap   !Storage capacity of deciduous trees [mm]
   ! REAL(KIND(1d0)),DIMENSION( 0:ndays):: porosity   !Porosity of deciduous trees [-]
   ! REAL(KIND(1d0)),DIMENSION( 0:ndays):: albDecTr     !Albedo of deciduous trees [-]
   ! REAL(KIND(1d0)),DIMENSION( 0:ndays):: albEveTr     !Albedo of evergreen trees [-]
   ! REAL(KIND(1d0)),DIMENSION( 0:ndays):: albGrass   !Albedo of grass[-]

   REAL(KIND(1D0)) :: AlbMin_DecTr, & !Min albedo for deciduous trees [-]
                      AlbMax_DecTr, & !Max albedo for deciduous trees [-]
                      CapMin_dec, & !Min storage capacity for deciduous trees [mm] (from input information)
                      CapMax_dec, & !Max storage capacity for deciduous trees [mm] (from input information)
                      PorMin_dec, & !Min porosity for deciduous trees
                      PorMax_dec, & !Max porosity for deciduous trees
                      AlbMin_EveTr, & !Min albedo for evergreen trees [-]
                      AlbMax_EveTr, & !Max albedo for evergreen trees [-]
                      AlbMin_Grass, & !Min albedo for grass [-]
                      AlbMax_Grass !Max albedo for grass [-]

   ! Replicate arrays needed for DailyState, adding dimension to identify the grid, HCW 27 Nov 2014
   !! Could delete MaxNumberOfGrids and allocate these elsewhere once NumberOfGrids is known
   ! REAL(KIND(1d0)),DIMENSION( 0:ndays, 5,MaxNumberOfGrids):: GDD_grids
   ! REAL(KIND(1d0)),DIMENSION(-4:ndays, 6,MaxNumberOfGrids):: HDD_grids
   ! REAL(KIND(1d0)),DIMENSION( 0:ndays, 9,MaxNumberOfGrids):: WUDay_grids
   ! REAL(KIND(1d0)),DIMENSION(-4:ndays, nvegsurf,MaxNumberOfGrids):: LAI_grids

   REAL(KIND(1D0)), DIMENSION(nvegsurf, MaxNumberOfGrids) :: GDD_id_grids
   REAL(KIND(1D0)), DIMENSION(nvegsurf, MaxNumberOfGrids) :: SDD_id_grids
   REAL(KIND(1D0)), DIMENSION(MaxNumberOfGrids) :: Tmin_id_grids
   REAL(KIND(1D0)), DIMENSION(MaxNumberOfGrids) :: Tmax_id_grids
   REAL(KIND(1D0)), DIMENSION(MaxNumberOfGrids) :: lenDay_id_grids
   REAL(KIND(1D0)), DIMENSION(12, MaxNumberOfGrids) :: HDD_id_grids
   REAL(KIND(1D0)), DIMENSION(9, MaxNumberOfGrids) :: WUDay_id_grids
   REAL(KIND(1D0)), DIMENSION(nvegsurf, MaxNumberOfGrids) :: LAI_id_grids

   ! REAL(KIND(1d0)),DIMENSION( 0:ndays,MaxNumberOfGrids):: albDecTr_grids
   ! REAL(KIND(1d0)),DIMENSION( 0:ndays,MaxNumberOfGrids):: DecidCap_grids
   ! REAL(KIND(1d0)),DIMENSION( 0:ndays,MaxNumberOfGrids):: porosity_grids
   !
   ! REAL(KIND(1d0)),DIMENSION( 0:ndays,MaxNumberOfGrids):: albEveTr_grids
   ! REAL(KIND(1d0)),DIMENSION( 0:ndays,MaxNumberOfGrids):: albGrass_grids

   REAL(KIND(1D0)), DIMENSION(MaxNumberOfGrids) :: DecidCap_id_grids
   REAL(KIND(1D0)), DIMENSION(MaxNumberOfGrids) :: albDecTr_id_grids
   REAL(KIND(1D0)), DIMENSION(MaxNumberOfGrids) :: albEveTr_id_grids
   REAL(KIND(1D0)), DIMENSION(MaxNumberOfGrids) :: albGrass_id_grids
   REAL(KIND(1D0)), DIMENSION(MaxNumberOfGrids) :: porosity_id_grids

   REAL(KIND(1D0)) :: DecidCap_id
   REAL(KIND(1D0)) :: albDecTr_id
   REAL(KIND(1D0)) :: albEveTr_id
   REAL(KIND(1D0)) :: albGrass_id
   REAL(KIND(1D0)) :: porosity_id

   ! AnOHM related: added by TS 01 Mar 2016
   ! store AnOHM coef. of all sfc. by TS 09 Apr 2016
   ! REAL(KIND(1d0)),DIMENSION( 0:ndays,MaxNumberOfGrids):: Bo_grids
   ! REAL(KIND(1d0)),DIMENSION( 0:ndays,MaxNumberOfGrids):: mAH_grids
   ! REAL(KIND(1d0)),DIMENSION( 0:ndays,MaxNumberOfGrids):: a1AnOHM_grids
   ! REAL(KIND(1d0)),DIMENSION( 0:ndays,MaxNumberOfGrids):: a2AnOHM_grids
   ! REAL(KIND(1d0)),DIMENSION( 0:ndays,MaxNumberOfGrids):: a3AnOHM_grids
   ! REAL(KIND(1d0)),DIMENSION( 0:ndays,MaxNumberOfGrids,nsurf,3):: a123AnOHM_gs
   REAL(KIND(1D0)) :: xBo ! daily Bowen ratio
   !! store water states for AnOHM iteration, by TS 13 Apr 2016
   !REAL(KIND(1d0)),DIMENSION(0:ndays,MaxNumberOfGrids,nsurf):: soilmoistDay   !Soil moisture of each surface type at the end of a day [mm], 13 Apr 2016 TS
   !REAL(KIND(1d0)),DIMENSION(0:ndays,MaxNumberOfGrids,nsurf):: stateDay       !Wetness status of each existing surface type at the end of a day [mm], 13 Apr 2016 TS

   ! Day of week, month and season (used for water use and energy use calculations, and in OHM)
   ! INTEGER,DIMENSION(0:ndays,3)::DayofWeek   !1 - day of week; 2 - month; 3 - season
   !-----------------------------------------------------------------------------------------------

   ! --- Vegetation phenology ---------------------------------------------------------------------
   ! Parameters provided in input information for each vegetation surface (SUEWS_Veg.txt)
   REAL(KIND(1D0)), DIMENSION(nvegsurf) :: BaseT !Base temperature for growing degree days [degC]
   REAL(KIND(1D0)), DIMENSION(nvegsurf) :: BaseTe !Base temperature for senescence degree days [degC]
   REAL(KIND(1D0)), DIMENSION(nvegsurf) :: GDDFull !Growing degree days needed for full capacity [degC]
   REAL(KIND(1D0)), DIMENSION(nvegsurf) :: SDDFull !Senescence degree days needed to initiate leaf off [degC]
   REAL(KIND(1D0)), DIMENSION(nvegsurf) :: LAIMin !Min LAI [m2 m-2]
   REAL(KIND(1D0)), DIMENSION(nvegsurf) :: LAIMax !Max LAI  [m2 m-2]
   REAL(KIND(1D0)), DIMENSION(nvegsurf) :: MaxConductance !Max conductance [mm s-1]
   REAL(KIND(1D0)), DIMENSION(4, nvegsurf) :: LAIPower !Coeffs for LAI equation: 1,2 - leaf growth; 3,4 - leaf off
   !! N.B. currently DecTr only, although input provided for all veg types
   INTEGER, DIMENSION(nvegsurf) :: LAIType !LAI equation to use: original (0) or new (1)
   !real(kind(1d0))::GDDmax,SDDMax                        ! Max GDD and SDD across all veg types [degC] (removed HCW 03 Mar 2015)

   REAL(KIND(1D0)), DIMENSION(nvegsurf) :: BiogenCO2Code, & !Biogenic CO2 Code for SUEWS_BiogenCO2.txt
                                           alpha_bioCO2, &
                                           beta_bioCO2, &
                                           theta_bioCO2, &
                                           alpha_enh_bioCO2, &
                                           beta_enh_bioCO2, &
                                           resp_a, &
                                           resp_b, &
                                           min_res_bioCO2

   !No longer used (removed HCW 27 Nov 2014)
   !real(kind(1d0)),dimension(0:23)::runT           ! running average T for the day
   !real(kind(1d0)),dimension(0:23)::runP           ! running total Precip for the day
   !real (kind(1d0))::avT_h, totP_h                 ! daily running average Temp, Total precip
   !-----------------------------------------------------------------------------------------------

   ! ---- Variables related to NARP ---------------------------------------------------------------
   REAL(KIND(1D0)), DIMENSION(nsurf) :: alb !Albedo of each surface type [-]
   REAL(KIND(1D0)), DIMENSION(nsurf) :: emis !Emissivity of each surface type [-]

   REAL(KIND(1D0)) :: bulkalbedo !Bulk albedo for whole surface (areally-weighted)

   ! Radiation balance components for different surfaces
   REAL(KIND(1D0)), DIMENSION(nsurf) :: Tsurf_ind, & !Surface temperature for each surface [degC]
                                        Tsurf_ind_snow, & !Snow surface temperature for each surface [degC]
                                        Tsurf_ind_nosnow
   REAL(KIND(1D0)), DIMENSION(nsurf) :: kup_ind, & !Outgoing shortwave radiation for each surface [W m-2]
                                        kup_ind_snow, & !Outgoing shortwave radiation for each snow surface [W m-2]
                                        kup_ind_nosnow
   REAL(KIND(1D0)), DIMENSION(nsurf) :: lup_ind, & !Outgoing longwave radiation for each surface [W m-2]
                                        lup_ind_snow, & !Outgoing longwave radiation for each snow surface [W m-2]
                                        lup_ind_nosnow
   REAL(KIND(1D0)), DIMENSION(nsurf) :: qn1_ind, & !Net all-wave radiation for each surface [W m-2]
                                        qn1_ind_snow, & !Net all-wave radiation for each snow surface [W m-2]
                                        qn1_ind_nosnow

   ! ---- NARP-specific parameters ----------------------------------------------------------------
   REAL(KIND(1D0)) :: NARP_LAT, NARP_LONG, NARP_YEAR, NARP_TZ, &
                      NARP_ALB_SNOW, NARP_EMIS_SNOW, NARP_TRANS_SITE
   REAL(KIND(1D0)) :: NARP_G(365) !!QUESTION: Should this be NDays? - HCW
   INTEGER :: NARP_NPERHOUR
   REAL(KIND(1D0)), ALLOCATABLE :: NARP_KDOWN_HR(:)
   ! Constants required
   REAL(KIND(1D0)), PARAMETER :: DEG2RAD = 0.017453292, &
                                 RAD2DEG = 57.29577951, &
                                 SIGMA_SB = 5.67E-8
   !-----------------------------------------------------------------------------------------------

   ! ---- OHM coefficients ------------------------------------------------------------------------
   REAL(KIND(1D0)), DIMENSION(nsurf + 1, 4, 3) :: OHM_coef !Array for OHM coefficients
   REAL(KIND(1D0)), DIMENSION(nsurf + 1) :: OHM_threshSW, OHM_threshWD !Arrays for OHM thresholds
   REAL(KIND(1D0)) :: a1, a2, a3 !OHM coefficients, a1 [-]; a2 [h]; a3 [W m-2]
   ! REAL(KIND(1d0)),DIMENSION(:,:),ALLOCATABLE:: qn1_store, qn1_S_store   !Q* values for each timestep over previous hr (_S for snow)
   ! REAL(KIND(1d0)),DIMENSION(:,:),ALLOCATABLE:: qn1_av_store, qn1_S_av_store  !Hourly Q* values for each timestep over previous 2 hr
   ! REAL(KIND(1d0)),DIMENSION(:),ALLOCATABLE::qn1_store_grid,qn1_av_store_grid
   ! REAL(KIND(1d0)),DIMENSION(:),ALLOCATABLE::qn1_S_store_grid,qn1_S_av_store_grid

   REAL(KIND(1D0)), DIMENSION(:), ALLOCATABLE :: tair_av_grids
   REAL(KIND(1D0)), DIMENSION(:), ALLOCATABLE :: qn_av_grids, qn_s_av_grids
   REAL(KIND(1D0)), DIMENSION(:), ALLOCATABLE :: dqndt_grids, dqnsdt_grids
   REAL(KIND(1D0)) :: qn_av, dqndt
   REAL(KIND(1D0)) :: tair_av
   REAL(KIND(1D0)) :: qn_s_av, dqnsdt

   !-----------------------------------------------------------------------------------------------

   ! ---- Snow-related variables ------------------------------------------------------------------
   REAL(KIND(1D0)), DIMENSION(nsurf) :: changSnow, & !Change in snowpack in mm
                                        maxSnowVol, & !! Maximum snow volume
                                        SnowWater, & !!Liquid water in the snow pack of ith surface
                                        ev_snow, & !!Evaporation from snowpack in mm
                                        mw_ind, & !Melt water from individual surface in mm
                                        mw_indDay, & !!Melt water per day from each surface type in m3
                                        runoffSnow, & !!Runoff from snowpack in mm and in m3
                                        SnowDens, & !Density of snow
                                        SnowFrac, & !!Surface fraction of snow cover
                                        iceFrac, &
                                        snowInit, &
                                        snowDepth, & !Depth of snow in cm
                                        SnowToSurf, & !Meltwater flowing from snow to surface
                                        volSWE, &
                                        StateFraction, & !Fraction of state that can freeze
                                        freezMelt, & !Amount of freezing meltwater in mm for the ith surface area
                                        Qm_freezState, & !Heat by freezing of surface state
                                        freezState, & !Amount of freezing state in mm for the ith surface area
                                        FreezStateVol, &
                                        Qm_melt, & !Heat consumption by snow melt
                                        Qm_rain, & !Heat by rain falling on snow
                                        rainOnSnow, & !Liquid precipitation falling on snow ()
                                        SnowPackLimit, &
                                        deltaQi

   REAL(KIND(1D0)), DIMENSION(nsurf, MaxNumberOfGrids) :: iceFrac_grids

   REAL(KIND(1D0)), DIMENSION(nsurf) :: snowPack, & !Amount of snow on each surface in mm
                                        snowPackOld
   INTEGER, DIMENSION(nsurf) :: heiG, & !snow layer height
                                snowCoverForms, &
                                snowCalcSwitch = 0 !Defines if snow related balance is made
   !-----------------------------------------------------------------------------------------------

   ! ---- Grid connections ------------------------------------------------------------------------
   !! Grid connections needs coding, currently no water transfer between grids
   ! Added HCW 14 Nov 2014
   INTEGER, PARAMETER :: nconns = 8 !Number of grids for between-grid connections
   REAL(KIND(1D0)), DIMENSION(nconns) :: GridToFrac !Fraction of water moving to the grid specified in GridTo [-]
   REAL(KIND(1D0)), DIMENSION(nconns) :: GridTo !Grid that water moves to
   !!character(len=15),dimension(2,MaxNumberOfGrids)::GridConnections  !List of different grid corrections
   !!real (kind(1d0)),dimension(MaxNumberOfGrids)::   GridConnectionsFrac   !Fraction of water moving between the different grids
   !-----------------------------------------------------------------------------------------------

   ! ---- AnOHM related variable, added by TS, 01 Mar 2016 ---------------------------------------------------------------
   REAL(KIND(1D0)), DIMENSION(MaxNumberOfGrids) :: a1AnOHM, a2AnOHM, a3AnOHM ! OHM coefficients, a1 [-]; a2 [h]; a3 [W m-2]
   REAL(KIND(1D0)), DIMENSION(MaxNumberOfGrids) :: mAHAnOHM ! daily mean AH [W m-2]
   REAL(KIND(1D0)), DIMENSION(MaxNumberOfGrids) :: BoAnOHMStart ! initial Bo for interation [-]
   REAL(KIND(1D0)), DIMENSION(MaxNumberOfGrids) :: BoAnOHMEnd ! final Bo for interation [-]
   REAL(KIND(1D0)), DIMENSION(nsurf) :: cpAnOHM ! heat capacity [J m-3 K-1]
   REAL(KIND(1D0)), DIMENSION(nsurf) :: kkAnOHM ! thermal conductivity [W m-1 K-1]
   REAL(KIND(1D0)), DIMENSION(nsurf) :: chAnOHM ! bulk transfer coef. [-]
   !-----------------------------------------------------------------------------------------------

   !------------------- ESTM variables for SUEWS surfaces---------------------------------------------------------
   INTEGER :: nlayer !Number of vertical layers
   INTEGER, DIMENSION(:), ALLOCATABLE :: nlayer_grids !Number of vertical layers for each grid

   ! roof
   REAL(KIND(1D0)), DIMENSION(:), ALLOCATABLE :: sfr_roof
   REAL(KIND(1D0)), DIMENSION(:), ALLOCATABLE :: tsfc_roof
   REAL(KIND(1D0)), DIMENSION(:, :), ALLOCATABLE :: k_roof
   REAL(KIND(1D0)), DIMENSION(:, :), ALLOCATABLE :: cp_roof
   REAL(KIND(1D0)), DIMENSION(:, :), ALLOCATABLE :: dz_roof
   REAL(KIND(1D0)), DIMENSION(:), ALLOCATABLE :: tin_roof
   REAL(KIND(1D0)), DIMENSION(:), ALLOCATABLE :: alb_roof
   REAL(KIND(1D0)), DIMENSION(:), ALLOCATABLE :: emis_roof
   REAL(KIND(1D0)), DIMENSION(:), ALLOCATABLE :: state_roof
   REAL(KIND(1D0)), DIMENSION(:), ALLOCATABLE :: statelimit_roof
   REAL(KIND(1D0)), DIMENSION(:), ALLOCATABLE :: wetthresh_roof
   REAL(KIND(1D0)), DIMENSION(:), ALLOCATABLE :: soilstore_roof
   REAL(KIND(1D0)), DIMENSION(:), ALLOCATABLE :: soilstorecap_roof
   REAL(KIND(1D0)), DIMENSION(:, :), ALLOCATABLE :: temp_roof
   ! larger container arrays for different grids
   REAL(KIND(1D0)), DIMENSION(:, :), ALLOCATABLE :: tsfc_roof_grids
   REAL(KIND(1D0)), DIMENSION(:, :), ALLOCATABLE :: sfr_roof_grids
   REAL(KIND(1D0)), DIMENSION(:, :, :), ALLOCATABLE :: k_roof_grids
   REAL(KIND(1D0)), DIMENSION(:, :, :), ALLOCATABLE :: cp_roof_grids
   REAL(KIND(1D0)), DIMENSION(:, :, :), ALLOCATABLE :: dz_roof_grids
   REAL(KIND(1D0)), DIMENSION(:, :), ALLOCATABLE :: tin_roof_grids
   REAL(KIND(1D0)), DIMENSION(:, :), ALLOCATABLE :: alb_roof_grids
   REAL(KIND(1D0)), DIMENSION(:, :), ALLOCATABLE :: emis_roof_grids
   REAL(KIND(1D0)), DIMENSION(:, :), ALLOCATABLE :: state_roof_grids
   REAL(KIND(1D0)), DIMENSION(:, :), ALLOCATABLE :: statelimit_roof_grids
   REAL(KIND(1D0)), DIMENSION(:, :), ALLOCATABLE :: wetthresh_roof_grids
   REAL(KIND(1D0)), DIMENSION(:, :), ALLOCATABLE :: soilstore_roof_grids
   REAL(KIND(1D0)), DIMENSION(:, :), ALLOCATABLE :: soilstorecap_roof_grids
   REAL(KIND(1D0)), DIMENSION(:, :, :), ALLOCATABLE :: temp_roof_grids

   ! wall
   REAL(KIND(1D0)), DIMENSION(:), ALLOCATABLE :: sfr_wall
   REAL(KIND(1D0)), DIMENSION(:), ALLOCATABLE :: tsfc_wall
   REAL(KIND(1D0)), DIMENSION(:, :), ALLOCATABLE :: k_wall
   REAL(KIND(1D0)), DIMENSION(:, :), ALLOCATABLE :: cp_wall
   REAL(KIND(1D0)), DIMENSION(:, :), ALLOCATABLE :: dz_wall
   REAL(KIND(1D0)), DIMENSION(:), ALLOCATABLE :: tin_wall
   REAL(KIND(1D0)), DIMENSION(:), ALLOCATABLE :: alb_wall
   REAL(KIND(1D0)), DIMENSION(:), ALLOCATABLE :: emis_wall
   REAL(KIND(1D0)), DIMENSION(:), ALLOCATABLE :: state_wall
   REAL(KIND(1D0)), DIMENSION(:), ALLOCATABLE :: statelimit_wall
   REAL(KIND(1D0)), DIMENSION(:), ALLOCATABLE :: wetthresh_wall
   REAL(KIND(1D0)), DIMENSION(:), ALLOCATABLE :: soilstore_wall
   REAL(KIND(1D0)), DIMENSION(:), ALLOCATABLE :: soilstorecap_wall
   REAL(KIND(1D0)), DIMENSION(:, :), ALLOCATABLE :: temp_wall
   ! larger container arrays for different grids
   REAL(KIND(1D0)), DIMENSION(:, :), ALLOCATABLE :: tsfc_wall_grids
   REAL(KIND(1D0)), DIMENSION(:, :), ALLOCATABLE :: sfr_wall_grids
   REAL(KIND(1D0)), DIMENSION(:, :, :), ALLOCATABLE :: k_wall_grids
   REAL(KIND(1D0)), DIMENSION(:, :, :), ALLOCATABLE :: cp_wall_grids
   REAL(KIND(1D0)), DIMENSION(:, :, :), ALLOCATABLE :: dz_wall_grids
   REAL(KIND(1D0)), DIMENSION(:, :), ALLOCATABLE :: tin_wall_grids
   REAL(KIND(1D0)), DIMENSION(:, :), ALLOCATABLE :: alb_wall_grids
   REAL(KIND(1D0)), DIMENSION(:, :), ALLOCATABLE :: emis_wall_grids
   REAL(KIND(1D0)), DIMENSION(:, :), ALLOCATABLE :: state_wall_grids
   REAL(KIND(1D0)), DIMENSION(:, :), ALLOCATABLE :: statelimit_wall_grids
   REAL(KIND(1D0)), DIMENSION(:, :), ALLOCATABLE :: wetthresh_wall_grids
   REAL(KIND(1D0)), DIMENSION(:, :), ALLOCATABLE :: soilstore_wall_grids
   REAL(KIND(1D0)), DIMENSION(:, :), ALLOCATABLE :: soilstorecap_wall_grids
   REAL(KIND(1D0)), DIMENSION(:, :, :), ALLOCATABLE :: temp_wall_grids

   ! standard suews surfaces
   ! INTEGER :: nsurf !Number of surf facets
   ! REAL(KIND(1D0)), DIMENSION(:), ALLOCATABLE :: sfr_surf
   REAL(KIND(1D0)), DIMENSION(:), ALLOCATABLE :: tsfc_surf
   REAL(KIND(1D0)), DIMENSION(:, :), ALLOCATABLE :: k_surf
   REAL(KIND(1D0)), DIMENSION(:, :), ALLOCATABLE :: cp_surf
   REAL(KIND(1D0)), DIMENSION(:, :), ALLOCATABLE :: dz_surf
   REAL(KIND(1D0)), DIMENSION(:), ALLOCATABLE :: tin_surf
   REAL(KIND(1D0)), DIMENSION(:, :), ALLOCATABLE :: temp_surf
   ! INTEGER :: nsurf_grids !Number of surf_grids facets
   REAL(KIND(1D0)), DIMENSION(:, :), ALLOCATABLE :: tsfc_surf_grids
   REAL(KIND(1D0)), DIMENSION(:, :, :), ALLOCATABLE :: k_surf_grids
   REAL(KIND(1D0)), DIMENSION(:, :, :), ALLOCATABLE :: cp_surf_grids
   REAL(KIND(1D0)), DIMENSION(:, :, :), ALLOCATABLE :: dz_surf_grids
   REAL(KIND(1D0)), DIMENSION(:, :), ALLOCATABLE :: tin_surf_grids
   REAL(KIND(1D0)), DIMENSION(:, :, :), ALLOCATABLE :: temp_surf_grids
   !-----------------------------------------------------------------------------------------------

   !------------------- SPARTACUS variables for SUEWS subsurfaces----------------------------------------------
   ! INTEGER, PARAMETER :: JPRD = SELECTED_REAL_KIND(13,300) ! same as kind(1d0)
   REAL(KIND(1D0)), DIMENSION(:), ALLOCATABLE :: height
   REAL(KIND(1D0)), DIMENSION(:), ALLOCATABLE :: building_frac
   REAL(KIND(1D0)), DIMENSION(:), ALLOCATABLE :: veg_frac
   REAL(KIND(1D0)), DIMENSION(:), ALLOCATABLE :: building_scale
   REAL(KIND(1D0)), DIMENSION(:), ALLOCATABLE :: veg_scale
   REAL(KIND(1D0)), DIMENSION(:), ALLOCATABLE :: veg_ext
   REAL(KIND(1D0)), DIMENSION(:), ALLOCATABLE :: veg_fsd
   REAL(KIND(1D0)), DIMENSION(:), ALLOCATABLE :: veg_contact_fraction
   ! REAL(KIND(1D0)), DIMENSION(:, :), ALLOCATABLE :: alb_roof
   ! REAL(KIND(1D0)), DIMENSION(:, :), ALLOCATABLE :: alb_wall
   REAL(KIND(1D0)), DIMENSION(:, :), ALLOCATABLE :: roof_albedo_dir_mult_fact
   REAL(KIND(1D0)), DIMENSION(:, :), ALLOCATABLE :: wall_specular_frac
   ! REAL(KIND(1D0)), DIMENSION(:, :), ALLOCATABLE :: emis_roof
   ! REAL(KIND(1D0)), DIMENSION(:, :), ALLOCATABLE :: emis_wall

   REAL(KIND(1D0)), DIMENSION(:, :), ALLOCATABLE :: height_grids
   REAL(KIND(1D0)), DIMENSION(:, :), ALLOCATABLE :: building_frac_grids
   REAL(KIND(1D0)), DIMENSION(:, :), ALLOCATABLE :: veg_frac_grids
   REAL(KIND(1D0)), DIMENSION(:, :), ALLOCATABLE :: building_scale_grids
   REAL(KIND(1D0)), DIMENSION(:, :), ALLOCATABLE :: veg_scale_grids
   REAL(KIND(1D0)), DIMENSION(:, :), ALLOCATABLE :: veg_ext_grids
   REAL(KIND(1D0)), DIMENSION(:, :), ALLOCATABLE :: veg_fsd_grids
   REAL(KIND(1D0)), DIMENSION(:, :), ALLOCATABLE :: veg_contact_fraction_grids
   REAL(KIND(1D0)), DIMENSION(:, :, :), ALLOCATABLE :: roof_albedo_dir_mult_fact_grids
   REAL(KIND(1D0)), DIMENSION(:, :, :), ALLOCATABLE :: wall_specular_frac_grids

   ! SPARTACUS input variables
   INTEGER :: n_vegetation_region_urban, &
              n_stream_sw_urban, n_stream_lw_urban
   REAL(KIND(1D0)) :: sw_dn_direct_frac, air_ext_sw, air_ssa_sw, &
                      veg_ssa_sw, air_ext_lw, air_ssa_lw, veg_ssa_lw, &
                      veg_fsd_const, veg_contact_fraction_const, &
                      ground_albedo_dir_mult_fact
   LOGICAL :: use_sw_direct_albedo
   !------------------- ESTM_ext variables for heterogeneous  facets---------------------------------------------------------
   REAL(KIND(1D0)), DIMENSION(5, nsurfIncSnow) :: zSurf_SUEWSsurfs, &
                                                  kSurf_SUEWSsurfs, &
                                                  rSurf_SUEWSsurfs

   !-----------------------------------------------------------------------------------------------

   !---------------------------------- Column numbers ---------------------------------------------

   ! ---- Set column numbering for SurfaceChar ----------------------------------------------------
   ! Columns 1:80 are the same as in SiteSelect.txt and defined below
   INTEGER :: cc !Column counter
   INTEGER, PARAMETER :: ccEndSI = ncolumnsSiteSelect

   ! Applicable to each surface
   INTEGER, DIMENSION(nsurf) :: c_AlbMin = (/(cc, cc=ccEndSI + 0*nsurf + 1, ccEndSI + 0*nsurf + nsurf, 1)/) !Min. albedo
   INTEGER, DIMENSION(nsurf) :: c_AlbMax = (/(cc, cc=ccEndSI + 1*nsurf + 1, ccEndSI + 1*nsurf + nsurf, 1)/) !Max. albedo
   INTEGER, DIMENSION(nsurf) :: c_Emis = (/(cc, cc=ccEndSI + 2*nsurf + 1, ccEndSI + 2*nsurf + nsurf, 1)/) !Emissivity
   INTEGER, DIMENSION(nsurf) :: c_StorMin = (/(cc, cc=ccEndSI + 3*nsurf + 1, ccEndSI + 3*nsurf + nsurf, 1)/) !Min. storage capacity (canopy)
   INTEGER, DIMENSION(nsurf) :: c_StorMax = (/(cc, cc=ccEndSI + 4*nsurf + 1, ccEndSI + 4*nsurf + nsurf, 1)/) !Max. storage capacity (canopy)
   INTEGER, DIMENSION(nsurf) :: c_WetThresh = (/(cc, cc=ccEndSI + 5*nsurf + 1, ccEndSI + 5*nsurf + nsurf, 1)/) !Threshold for wet evaporation [mm]
   INTEGER, DIMENSION(nsurf) :: c_StateLimit = (/(cc, cc=ccEndSI + 6*nsurf + 1, ccEndSI + 6*nsurf + nsurf, 1)/) !Limit for surface state [mm]
   INTEGER, DIMENSION(nsurf) :: c_DrEq = (/(cc, cc=ccEndSI + 7*nsurf + 1, ccEndSI + 7*nsurf + nsurf, 1)/) !Drainage equation
   INTEGER, DIMENSION(nsurf) :: c_DrCoef1 = (/(cc, cc=ccEndSI + 8*nsurf + 1, ccEndSI + 8*nsurf + nsurf, 1)/) !Drainage coef. 1
   INTEGER, DIMENSION(nsurf) :: c_DrCoef2 = (/(cc, cc=ccEndSI + 9*nsurf + 1, ccEndSI + 9*nsurf + nsurf, 1)/) !Drainage coef. 2
   INTEGER, DIMENSION(nsurf) :: c_SoilTCode = (/(cc, cc=ccEndSI + 10*nsurf + 1, ccEndSI + 10*nsurf + nsurf, 1)/) !Soil type code

   ! N.B. not included in SUEWS_Water.txt
   INTEGER, DIMENSION(nsurf) :: c_SnowLimPat = (/(cc, cc=ccEndSI + 11*nsurf + 1, ccEndSI + 11*nsurf + nsurf, 1)/) !Snow limit for patchiness
   ! N.B. currently only in SUEWS_NonVeg.txt
   INTEGER, DIMENSION(nsurf) :: c_SnowLimRem = (/(cc, cc=ccEndSI + 12*nsurf + 1, ccEndSI + 12*nsurf + nsurf, 1)/) !Snow limit for removal
   ! AnOHM TS
   INTEGER, DIMENSION(nsurf) :: c_CpAnOHM = (/(cc, cc=ccEndSI + 13*nsurf + 1, ccEndSI + 13*nsurf + nsurf, 1)/) !heat capacity, AnOHM TS
   INTEGER, DIMENSION(nsurf) :: c_KkAnOHM = (/(cc, cc=ccEndSI + 14*nsurf + 1, ccEndSI + 14*nsurf + nsurf, 1)/) !heat conductivity, AnOHM TS
   INTEGER, DIMENSION(nsurf) :: c_ChAnOHM = (/(cc, cc=ccEndSI + 15*nsurf + 1, ccEndSI + 15*nsurf + nsurf, 1)/) !bulk transfer coef., AnOHM TS

   ! Find current column number
   INTEGER, PARAMETER :: ccEndI = (ccEndSI + 15*nsurf + nsurf) !add columns for AnOHM, AnOHM TS

   ! Applicable to vegetated surfaces only
   INTEGER, DIMENSION(NVegSurf) :: c_BaseT = (/(cc, cc=ccEndI + 0*nvegsurf + 1, ccEndI + 0*nvegsurf + nvegsurf, 1)/) !Base temp. for leaf-on
   INTEGER, DIMENSION(NVegSurf) :: c_BaseTe = (/(cc, cc=ccEndI + 1*nvegsurf + 1, ccEndI + 1*nvegsurf + nvegsurf, 1)/) !Base temp. for leaf-off
   INTEGER, DIMENSION(NVegSurf) :: c_GDDFull = (/(cc, cc=ccEndI + 2*nvegsurf + 1, ccEndI + 2*nvegsurf + nvegsurf, 1)/) !GDD for full LAI
   INTEGER, DIMENSION(NVegSurf) :: c_SDDFull = (/(cc, cc=ccEndI + 3*nvegsurf + 1, ccEndI + 3*nvegsurf + nvegsurf, 1)/) !SDD for start of leaf-fall
   INTEGER, DIMENSION(NVegSurf) :: c_LAIMin = (/(cc, cc=ccEndI + 4*nvegsurf + 1, ccEndI + 4*nvegsurf + nvegsurf, 1)/) !Min. LAI
   INTEGER, DIMENSION(NVegSurf) :: c_LAIMax = (/(cc, cc=ccEndI + 5*nvegsurf + 1, ccEndI + 5*nvegsurf + nvegsurf, 1)/) !Max. LAI
   INTEGER, DIMENSION(NVegSurf) :: c_PorosityMin = (/(cc, cc=ccEndI + 6*nvegsurf + 1, ccEndI + 6*nvegsurf + nvegsurf, 1)/) !Min. Porosity
   INTEGER, DIMENSION(NVegSurf) :: c_PorosityMax = (/(cc, cc=ccEndI + 7*nvegsurf + 1, ccEndI + 7*nvegsurf + nvegsurf, 1)/) !Max. Porosity
   INTEGER, DIMENSION(NVegSurf) :: c_GsMax = (/(cc, cc=ccEndI + 8*nvegsurf + 1, ccEndI + 8*nvegsurf + nvegsurf, 1)/) !Max. conductance
   INTEGER, DIMENSION(NVegSurf) :: c_LAIEq = (/(cc, cc=ccEndI + 9*nvegsurf + 1, ccEndI + 9*nvegsurf + nvegsurf, 1)/) !LAI equation
   INTEGER, DIMENSION(NVegSurf) :: c_LeafGP1 = (/(cc, cc=ccEndI + 10*nvegsurf + 1, ccEndI + 10*nvegsurf + nvegsurf, 1)/) !Leaf growth power 1
   INTEGER, DIMENSION(NVegSurf) :: c_LeafGP2 = (/(cc, cc=ccEndI + 11*nvegsurf + 1, ccEndI + 11*nvegsurf + nvegsurf, 1)/) !Leaf growth power 2
   INTEGER, DIMENSION(NVegSurf) :: c_LeafOP1 = (/(cc, cc=ccEndI + 12*nvegsurf + 1, ccEndI + 12*nvegsurf + nvegsurf, 1)/) !Leaf-off power 1
   INTEGER, DIMENSION(NVegSurf) :: c_LeafOP2 = (/(cc, cc=ccEndI + 13*nvegsurf + 1, ccEndI + 13*nvegsurf + nvegsurf, 1)/) !Leaf-off power 2
   INTEGER, DIMENSION(NVegSurf) :: c_BiogenCO2Code = (/(cc, cc=ccEndI + 14*nvegsurf + 1, ccEndI + 14*nvegsurf + nvegsurf, 1)/) !Biogenic CO2 Code
   ! Find current column number
   INTEGER, PARAMETER :: ccEndP = (ccEndI + 14*nvegsurf + nvegsurf)

   ! Applicable to water surfaces only
   INTEGER :: c_WaterDepth = (ccEndP + 1)

   ! Find current column number
   INTEGER, PARAMETER :: ccEndW = (ccEndP + 1)

   ! Applicable to snow only
   INTEGER :: c_SnowRMFactor = (ccEndW + 1)
   INTEGER :: c_SnowTMFactor = (ccEndW + 2)
   INTEGER :: c_SnowAlbMin = (ccEndW + 3)
   INTEGER :: c_SnowAlbMax = (ccEndW + 4)
   !integer:: c_SnowAlb      = (ccEndW+ 5)
   INTEGER :: c_SnowEmis = (ccEndW + 6)
   INTEGER :: c_Snowtau_a = (ccEndW + 7)
   INTEGER :: c_Snowtau_f = (ccEndW + 8)
   INTEGER :: c_SnowPLimAlb = (ccEndW + 9)
   INTEGER :: c_SnowSDMin = (ccEndW + 10)
   INTEGER :: c_SnowSDMax = (ccEndW + 11)
   INTEGER :: c_Snowtau_r = (ccEndW + 12)
   INTEGER :: c_SnowCRWMin = (ccEndW + 13)
   INTEGER :: c_SnowCRWMax = (ccEndW + 14)
   INTEGER :: c_SnowPLimSnow = (ccEndW + 15)

   ! Find current column number
   INTEGER, PARAMETER :: ccEndSn = (ccEndW + 15)

   ! Soil information
   INTEGER, DIMENSION(nsurf) :: c_SoilDepth = (/(cc, cc=ccEndSn + 0*nsurf + 1, ccEndSn + 0*nsurf + nsurf, 1)/) ! Volumetric SM capacity
   INTEGER, DIMENSION(nsurf) :: c_SoilStCap = (/(cc, cc=ccEndSn + 1*nsurf + 1, ccEndSn + 1*nsurf + nsurf, 1)/) ! Volumetric SM capacity
   INTEGER, DIMENSION(nsurf) :: c_KSat = (/(cc, cc=ccEndSn + 2*nsurf + 1, ccEndSn + 2*nsurf + nsurf, 1)/) ! Saturated hydraulic conductivity
   INTEGER, DIMENSION(nsurf) :: c_SoilDens = (/(cc, cc=ccEndSn + 3*nsurf + 1, ccEndSn + 3*nsurf + nsurf, 1)/) ! Soil Density
   INTEGER, DIMENSION(nsurf) :: c_SoilInfRate = (/(cc, cc=ccEndSn + 4*nsurf + 1, ccEndSn + 4*nsurf + nsurf, 1)/) ! Soil infiltration rate
   INTEGER, DIMENSION(nsurf) :: c_ObsSMDepth = (/(cc, cc=ccEndSn + 5*nsurf + 1, ccEndSn + 5*nsurf + nsurf, 1)/) ! Depth of SM obs
   INTEGER, DIMENSION(nsurf) :: c_ObsSMMax = (/(cc, cc=ccEndSn + 6*nsurf + 1, ccEndSn + 6*nsurf + nsurf, 1)/) ! Obs maximum SM [kg kg-1 OR m3 m-3]
   INTEGER, DIMENSION(nsurf) :: c_ObsSNRFrac = (/(cc, cc=ccEndSn + 7*nsurf + 1, ccEndSn + 7*nsurf + nsurf, 1)/) ! Obs fraction of soil without rocks

   ! Find current column number
   INTEGER, PARAMETER :: ccEndSo = (ccEndSn + 7*nsurf + nsurf)

   ! Surface conductance
   INTEGER :: c_GsG1 = (ccEndSo + 1)
   INTEGER :: c_GsG2 = (ccEndSo + 2)
   INTEGER :: c_GsG3 = (ccEndSo + 3)
   INTEGER :: c_GsG4 = (ccEndSo + 4)
   INTEGER :: c_GsG5 = (ccEndSo + 5)
   INTEGER :: c_GsG6 = (ccEndSo + 6)
   INTEGER :: c_GsTH = (ccEndSo + 7)
   INTEGER :: c_GsTL = (ccEndSo + 8)
   INTEGER :: c_GsS1 = (ccEndSo + 9)
   INTEGER :: c_GsS2 = (ccEndSo + 10)
   INTEGER :: c_GsKmax = (ccEndSo + 11)
   INTEGER :: c_gsModel = (ccEndSo + 12)

   ! Find current column number
   INTEGER, PARAMETER :: ccEndGs = (ccEndSo + 12)

   ! OHM codes
   INTEGER, DIMENSION(nsurfIncSnow) :: c_OHMCode_SWet = (/(cc, cc=ccEndGs + 0*nsurfIncSnow + 1, &
                                                           ccEndGs + 0*nsurfIncSnow + nsurfIncSnow, 1)/) !OHM code (summer wet)
   INTEGER, DIMENSION(nsurfIncSnow) :: c_OHMCode_SDry = (/(cc, cc=ccEndGs + 1*nsurfIncSnow + 1, &
                                                           ccEndGs + 1*nsurfIncSnow + nsurfIncSnow, 1)/) !OHM code (summer dry)
   INTEGER, DIMENSION(nsurfIncSnow) :: c_OHMCode_WWet = (/(cc, cc=ccEndGs + 2*nsurfIncSnow + 1, &
                                                           ccEndGs + 2*nsurfIncSnow + nsurfIncSnow, 1)/) !OHM code (winter wet)
   INTEGER, DIMENSION(nsurfIncSnow) :: c_OHMCode_WDry = (/(cc, cc=ccEndGs + 3*nsurfIncSnow + 1, &
                                                           ccEndGs + 3*nsurfIncSnow + nsurfIncSnow, 1)/) !OHM code (winter dry)
   INTEGER, DIMENSION(nsurfIncSnow) :: c_a1_SWet = (/(cc, cc=ccEndGs + 4*nsurfIncSnow + 1, &
                                                      ccEndGs + 4*nsurfIncSnow + nsurfIncSnow, 1)/) !OHM a1 (summer wet)
   INTEGER, DIMENSION(nsurfIncSnow) :: c_a2_SWet = (/(cc, cc=ccEndGs + 5*nsurfIncSnow + 1, &
                                                      ccEndGs + 5*nsurfIncSnow + nsurfIncSnow, 1)/) !OHM a2 (summer wet)
   INTEGER, DIMENSION(nsurfIncSnow) :: c_a3_SWet = (/(cc, cc=ccEndGs + 6*nsurfIncSnow + 1, &
                                                      ccEndGs + 6*nsurfIncSnow + nsurfIncSnow, 1)/) !OHM a3 (summer wet)
   INTEGER, DIMENSION(nsurfIncSnow) :: c_a1_SDry = (/(cc, cc=ccEndGs + 7*nsurfIncSnow + 1, &
                                                      ccEndGs + 7*nsurfIncSnow + nsurfIncSnow, 1)/) !OHM a1 (summer dry)
   INTEGER, DIMENSION(nsurfIncSnow) :: c_a2_SDry = (/(cc, cc=ccEndGs + 8*nsurfIncSnow + 1, &
                                                      ccEndGs + 8*nsurfIncSnow + nsurfIncSnow, 1)/) !OHM a2 (summer dry)
   INTEGER, DIMENSION(nsurfIncSnow) :: c_a3_SDry = (/(cc, cc=ccEndGs + 9*nsurfIncSnow + 1, &
                                                      ccEndGs + 9*nsurfIncSnow + nsurfIncSnow, 1)/) !OHM a3 (summer dry)
   INTEGER, DIMENSION(nsurfIncSnow) :: c_a1_WWet = (/(cc, cc=ccEndGs + 10*nsurfIncSnow + 1, &
                                                      ccEndGs + 10*nsurfIncSnow + nsurfIncSnow, 1)/) !OHM a1 (winter wet)
   INTEGER, DIMENSION(nsurfIncSnow) :: c_a2_WWet = (/(cc, cc=ccEndGs + 11*nsurfIncSnow + 1, &
                                                      ccEndGs + 11*nsurfIncSnow + nsurfIncSnow, 1)/) !OHM a2 (winter wet)
   INTEGER, DIMENSION(nsurfIncSnow) :: c_a3_WWet = (/(cc, cc=ccEndGs + 12*nsurfIncSnow + 1, &
                                                      ccEndGs + 12*nsurfIncSnow + nsurfIncSnow, 1)/) !OHM a3 (winter wet)
   INTEGER, DIMENSION(nsurfIncSnow) :: c_a1_WDry = (/(cc, cc=ccEndGs + 13*nsurfIncSnow + 1, &
                                                      ccEndGs + 13*nsurfIncSnow + nsurfIncSnow, 1)/) !OHM a1 (winter dry)
   INTEGER, DIMENSION(nsurfIncSnow) :: c_a2_WDry = (/(cc, cc=ccEndGs + 14*nsurfIncSnow + 1, &
                                                      ccEndGs + 14*nsurfIncSnow + nsurfIncSnow, 1)/) !OHM a2 (winter dry)
   INTEGER, DIMENSION(nsurfIncSnow) :: c_a3_WDry = (/(cc, cc=ccEndGs + 15*nsurfIncSnow + 1, &
                                                      ccEndGs + 15*nsurfIncSnow + nsurfIncSnow, 1)/) !OHM a3 (winter dry)

   INTEGER, DIMENSION(nsurfIncSnow) :: c_OHMThresh_SW = (/(cc, cc=ccEndGs + 16*nsurfIncSnow + 1, &
                                                           ccEndGs + 16*nsurfIncSnow + nsurfIncSnow, 1)/) !OHM Threshold (summer/winter)
   INTEGER, DIMENSION(nsurfIncSnow) :: c_OHMThresh_WD = (/(cc, cc=ccEndGs + 17*nsurfIncSnow + 1, &
                                                           ccEndGs + 17*nsurfIncSnow + nsurfIncSnow, 1)/) !OHM Threshold (wet/dry)

   ! ESTM code for each surface inclduing snow
   INTEGER, DIMENSION(nsurfIncSnow) :: c_ESTMCode = (/(cc, cc=ccEndGs + 18*nsurfIncSnow + 1, &
                                                       ccEndGs + 18*nsurfIncSnow + nsurfIncSnow, 1)/) !ESTM code

   ! Find current column number
   INTEGER, PARAMETER :: ccEndO = (ccEndGs + 18*nsurfIncSnow + nsurfIncSnow)

   ! Anthropogenic Emissions
   INTEGER :: c_BaseT_HC = (ccEndO + 1)
   INTEGER :: c_QF_A1 = (ccEndO + 2)
   INTEGER :: c_QF_B1 = (ccEndO + 3)
   INTEGER :: c_QF_C1 = (ccEndO + 4)
   INTEGER :: c_QF_A2 = (ccEndO + 5)
   INTEGER :: c_QF_B2 = (ccEndO + 6)
   INTEGER :: c_QF_C2 = (ccEndO + 7)
   INTEGER :: c_AHMin_WD = (ccEndO + 8)
   INTEGER :: c_AHMin_WE = (ccEndO + 9)
   INTEGER :: c_AHSlopeHeating_WD = (ccEndO + 10)
   INTEGER :: c_AHSlopeHeating_WE = (ccEndO + 11)
   INTEGER :: c_AHSlopeCooling_WD = (ccEndO + 12)
   INTEGER :: c_AHSlopeCooling_WE = (ccEndO + 13)
   INTEGER :: c_TCriticHeating_WE = (ccEndO + 14)
   INTEGER :: c_TCriticHeating_WD = (ccEndO + 15)
   INTEGER :: c_TCriticCooling_WE = (ccEndO + 16)
   INTEGER :: c_TCriticCooling_WD = (ccEndO + 17)
   INTEGER :: c_EnProfWD = (ccEndO + 18)
   INTEGER :: c_EnProfWE = (ccEndO + 19)
   INTEGER :: c_CO2mWD = (ccEndO + 20)
   INTEGER :: c_CO2mWE = (ccEndO + 21)
   INTEGER :: c_TraffProfWD = (ccEndO + 22)
   INTEGER :: c_TraffProfWE = (ccEndO + 23)
   INTEGER :: c_PopProfWD = (ccEndO + 24)
   INTEGER :: c_PopProfWE = (ccEndO + 25)
   INTEGER :: c_MinQFMetab = (ccEndO + 26)
   INTEGER :: c_MaxQFMetab = (ccEndO + 27)
   INTEGER :: c_MinFCMetab = (ccEndO + 28)
   INTEGER :: c_MaxFCMetab = (ccEndO + 29)
   INTEGER :: c_FrPDDwe = (ccEndO + 30)
   INTEGER :: c_FrFossilFuel_Heat = (ccEndO + 31)
   INTEGER :: c_FrFossilFuel_NonHeat = (ccEndO + 32)
   INTEGER :: c_EF_umolCO2perJ = (ccEndO + 33)
   INTEGER :: c_EnEF_v_Jkm = (ccEndO + 34)
   INTEGER :: c_FcEF_v_kgkmWD = (ccEndO + 35)
   INTEGER :: c_FcEF_v_kgkmWE = (ccEndO + 36)
   INTEGER :: c_CO2PointSource = (ccEndO + 37)
   INTEGER :: c_TrafficUnits = (ccEndO + 38)

   ! Find current column number
   INTEGER, PARAMETER :: ccEndA = (ccEndO + 38)

   ! Irrigation
   INTEGER :: c_IeStart = (ccEndA + 1)
   INTEGER :: c_IeEnd = (ccEndA + 2)
   INTEGER :: c_IntWU = (ccEndA + 3)
   INTEGER :: c_Faut = (ccEndA + 4)
   INTEGER :: c_h_maintain = (ccEndA + 5)
   INTEGER, DIMENSION(3) :: c_Ie_a = (/(cc, cc=ccEndA + 5 + 0*3 + 1, ccEndA + 5 + 0*3 + 3, 1)/) ! Automatic irrigation coeffs
   INTEGER, DIMENSION(3) :: c_Ie_m = (/(cc, cc=ccEndA + 5 + 1*3 + 1, ccEndA + 5 + 1*3 + 3, 1)/) ! Manual irrigation coeffs
   INTEGER, DIMENSION(7) :: c_DayWat = (/(cc, cc=ccEndA + 11 + 0*7 + 1, ccEndA + 11 + 0*7 + 7, 1)/) ! Irrigation allowed on each day
   INTEGER, DIMENSION(7) :: c_DayWatPer = (/(cc, cc=ccEndA + 11 + 1*7 + 1, ccEndA + 11 + 1*7 + 7, 1)/) ! Fraction properties using irrigation allowed on each day

   ! Find current column number
   INTEGER, PARAMETER :: ccEndIr = (ccEndA + 11 + 1*7 + 7)

   ! Hourly profiles
   INTEGER, DIMENSION(24) :: c_HrProfEnUseWD = (/(cc, cc=ccEndIr + 0*24 + 1, ccEndIr + 0*24 + 24, 1)/) ! Energy use, weekdays
   INTEGER, DIMENSION(24) :: c_HrProfEnUseWE = (/(cc, cc=ccEndIr + 1*24 + 1, ccEndIr + 1*24 + 24, 1)/) ! Energy use, weekends
   INTEGER, DIMENSION(24) :: c_HrProfWUManuWD = (/(cc, cc=ccEndIr + 2*24 + 1, ccEndIr + 2*24 + 24, 1)/) ! Water use, manual, weekdays
   INTEGER, DIMENSION(24) :: c_HrProfWUManuWE = (/(cc, cc=ccEndIr + 3*24 + 1, ccEndIr + 3*24 + 24, 1)/) ! Water use, manual, weekends
   INTEGER, DIMENSION(24) :: c_HrProfWUAutoWD = (/(cc, cc=ccEndIr + 4*24 + 1, ccEndIr + 4*24 + 24, 1)/) ! Water use, automatic, weekdays
   INTEGER, DIMENSION(24) :: c_HrProfWUAutoWE = (/(cc, cc=ccEndIr + 5*24 + 1, ccEndIr + 5*24 + 24, 1)/) ! Water use, automatic, weekends
   INTEGER, DIMENSION(24) :: c_HrProfSnowCWD = (/(cc, cc=ccEndIr + 6*24 + 1, ccEndIr + 6*24 + 24, 1)/) ! Snow clearing, weekdays
   INTEGER, DIMENSION(24) :: c_HrProfSnowCWE = (/(cc, cc=ccEndIr + 7*24 + 1, ccEndIr + 7*24 + 24, 1)/) ! Snow clearing, weekends
   INTEGER, DIMENSION(24) :: c_HrProfHumActivityWD = (/(cc, cc=ccEndIr + 8*24 + 1, ccEndIr + 8*24 + 24, 1)/) ! Human activity, weekdays
   INTEGER, DIMENSION(24) :: c_HrProfHumActivityWE = (/(cc, cc=ccEndIr + 9*24 + 1, ccEndIr + 9*24 + 24, 1)/) ! Human activity, weekends
   INTEGER, DIMENSION(24) :: c_HrProfTraffWD = (/(cc, cc=ccEndIr + 10*24 + 1, ccEndIr + 10*24 + 24, 1)/) ! Traffic, weekdays
   INTEGER, DIMENSION(24) :: c_HrProfTraffWE = (/(cc, cc=ccEndIr + 11*24 + 1, ccEndIr + 11*24 + 24, 1)/) ! Traffic, weekends
   INTEGER, DIMENSION(24) :: c_HrProfPopWD = (/(cc, cc=ccEndIr + 12*24 + 1, ccEndIr + 12*24 + 24, 1)/) ! Population, weekdays
   INTEGER, DIMENSION(24) :: c_HrProfPopWE = (/(cc, cc=ccEndIr + 13*24 + 1, ccEndIr + 13*24 + 24, 1)/) ! Population, weekends

   ! Find current column number
   INTEGER, PARAMETER :: ccEndPr = (ccEndIr + 13*24 + 24)

   ! Within-grid water distribution (for each surface)
   INTEGER, DIMENSION(nsurf) :: c_WGToPaved = (/(cc, cc=ccEndPr + 0*nsurf + 1, ccEndPr + 0*nsurf + nsurf, 1)/) !Water dist to Paved
   INTEGER, DIMENSION(nsurf) :: c_WGToBldgs = (/(cc, cc=ccEndPr + 1*nsurf + 1, ccEndPr + 1*nsurf + nsurf, 1)/) !Water dist to Bldgs
   INTEGER, DIMENSION(nsurf) :: c_WGToEveTr = (/(cc, cc=ccEndPr + 2*nsurf + 1, ccEndPr + 2*nsurf + nsurf, 1)/) !Water dist to EveTr
   INTEGER, DIMENSION(nsurf) :: c_WGToDecTr = (/(cc, cc=ccEndPr + 3*nsurf + 1, ccEndPr + 3*nsurf + nsurf, 1)/) !Water dist to DecTr
   INTEGER, DIMENSION(nsurf) :: c_WGToGrass = (/(cc, cc=ccEndPr + 4*nsurf + 1, ccEndPr + 4*nsurf + nsurf, 1)/) !Water dist to Grass
   INTEGER, DIMENSION(nsurf) :: c_WGToBSoil = (/(cc, cc=ccEndPr + 5*nsurf + 1, ccEndPr + 5*nsurf + nsurf, 1)/) !Water dist to BSoil
   INTEGER, DIMENSION(nsurf) :: c_WGToWater = (/(cc, cc=ccEndPr + 6*nsurf + 1, ccEndPr + 6*nsurf + nsurf, 1)/) !Water dist to Water
   INTEGER, DIMENSION(nsurf) :: c_WGToRunoff = (/(cc, cc=ccEndPr + 7*nsurf + 1, ccEndPr + 7*nsurf + nsurf, 1)/) !Water dist to runoff
   INTEGER, DIMENSION(nsurf) :: c_WGToSoilStore = (/(cc, cc=ccEndPr + 8*nsurf + 1, ccEndPr + 8*nsurf + nsurf, 1)/) !Water dist to sub-surface soil

   ! Find current column number
   INTEGER, PARAMETER :: cBEndWG = (ccEndPr + 8*nsurf + nsurf)

   ! Biogenic CO2
   INTEGER, DIMENSION(nvegsurf) :: c_alpha_bioCO2 = (/(cc, cc=cBEndWG + 0*nvegsurf + 1, cBEndWG + 0*nvegsurf + nvegsurf, 1)/)
   INTEGER, DIMENSION(nvegsurf) :: c_beta_bioCO2 = (/(cc, cc=cBEndWG + 1*nvegsurf + 1, cBEndWG + 1*nvegsurf + nvegsurf, 1)/)
   INTEGER, DIMENSION(nvegsurf) :: c_theta_bioCO2 = (/(cc, cc=cBEndWG + 2*nvegsurf + 1, cBEndWG + 2*nvegsurf + nvegsurf, 1)/)
   INTEGER, DIMENSION(nvegsurf) :: c_alpha_enh_bioCO2 = (/(cc, cc=cBEndWG + 3*nvegsurf + 1, cBEndWG + 3*nvegsurf + nvegsurf, 1)/)
   INTEGER, DIMENSION(nvegsurf) :: c_beta_enh_bioCO2 = (/(cc, cc=cBEndWG + 4*nvegsurf + 1, cBEndWG + 4*nvegsurf + nvegsurf, 1)/)
   INTEGER, DIMENSION(nvegsurf) :: c_resp_a = (/(cc, cc=cBEndWG + 5*nvegsurf + 1, cBEndWG + 5*nvegsurf + nvegsurf, 1)/)
   INTEGER, DIMENSION(nvegsurf) :: c_resp_b = (/(cc, cc=cBEndWG + 6*nvegsurf + 1, cBEndWG + 6*nvegsurf + nvegsurf, 1)/)
   INTEGER, DIMENSION(nvegsurf) :: c_min_res_bioCO2 = (/(cc, cc=cBEndWG + 7*nvegsurf + 1, cBEndWG + 7*nvegsurf + nvegsurf, 1)/)

   ! Find current column number
   INTEGER, PARAMETER :: ccEndB = (cBEndWG + 7*nvegsurf + nvegsurf)

   !ESTM
   ! Roof/surface characteristics for all surfaces including snow
   INTEGER, DIMENSION(nsurfIncSnow) :: &
      c_Surf_thick1 = [(cc, cc=ccEndB + 0*nsurfIncSnow + 1, ccEndB + 0*nsurfIncSnow + nsurfIncSnow, 1)], &
      c_Surf_k1 = [(cc, cc=ccEndB + 1*nsurfIncSnow + 1, ccEndB + 1*nsurfIncSnow + nsurfIncSnow, 1)], &
      c_Surf_rhoCp1 = [(cc, cc=ccEndB + 2*nsurfIncSnow + 1, ccEndB + 2*nsurfIncSnow + nsurfIncSnow, 1)], &
      c_Surf_thick2 = [(cc, cc=ccEndB + 3*nsurfIncSnow + 1, ccEndB + 3*nsurfIncSnow + nsurfIncSnow, 1)], &
      c_Surf_k2 = [(cc, cc=ccEndB + 4*nsurfIncSnow + 1, ccEndB + 4*nsurfIncSnow + nsurfIncSnow, 1)], &
      c_Surf_rhoCp2 = [(cc, cc=ccEndB + 5*nsurfIncSnow + 1, ccEndB + 5*nsurfIncSnow + nsurfIncSnow, 1)], &
      c_Surf_thick3 = [(cc, cc=ccEndB + 6*nsurfIncSnow + 1, ccEndB + 6*nsurfIncSnow + nsurfIncSnow, 1)], &
      c_Surf_k3 = [(cc, cc=ccEndB + 7*nsurfIncSnow + 1, ccEndB + 7*nsurfIncSnow + nsurfIncSnow, 1)], &
      c_Surf_rhoCp3 = [(cc, cc=ccEndB + 8*nsurfIncSnow + 1, ccEndB + 8*nsurfIncSnow + nsurfIncSnow, 1)], &
      c_Surf_thick4 = [(cc, cc=ccEndB + 9*nsurfIncSnow + 1, ccEndB + 9*nsurfIncSnow + nsurfIncSnow, 1)], &
      c_Surf_k4 = [(cc, cc=ccEndB + 10*nsurfIncSnow + 1, ccEndB + 10*nsurfIncSnow + nsurfIncSnow, 1)], &
      c_Surf_rhoCp4 = [(cc, cc=ccEndB + 11*nsurfIncSnow + 1, ccEndB + 11*nsurfIncSnow + nsurfIncSnow, 1)], &
      c_Surf_thick5 = [(cc, cc=ccEndB + 12*nsurfIncSnow + 1, ccEndB + 12*nsurfIncSnow + nsurfIncSnow, 1)], &
      c_Surf_k5 = [(cc, cc=ccEndB + 13*nsurfIncSnow + 1, ccEndB + 13*nsurfIncSnow + nsurfIncSnow, 1)], &
      c_Surf_rhoCp5 = [(cc, cc=ccEndB + 14*nsurfIncSnow + 1, ccEndB + 14*nsurfIncSnow + nsurfIncSnow, 1)]
   ! Find current column number
   INTEGER, PARAMETER :: ccEndESTMB = (ccEndB + 14*nsurfIncSnow + nsurfIncSnow)
   ! Other ESTM characteristics are for built surfaces only
   INTEGER :: c_Wall_thick1 = (ccEndESTMB + 1)
   INTEGER :: c_Wall_k1 = (ccEndESTMB + 2)
   INTEGER :: c_Wall_rhoCp1 = (ccEndESTMB + 3)
   INTEGER :: c_Wall_thick2 = (ccEndESTMB + 4)
   INTEGER :: c_Wall_k2 = (ccEndESTMB + 5)
   INTEGER :: c_Wall_rhoCp2 = (ccEndESTMB + 6)
   INTEGER :: c_Wall_thick3 = (ccEndESTMB + 7)
   INTEGER :: c_Wall_k3 = (ccEndESTMB + 8)
   INTEGER :: c_Wall_rhoCp3 = (ccEndESTMB + 9)
   INTEGER :: c_Wall_thick4 = (ccEndESTMB + 10)
   INTEGER :: c_Wall_k4 = (ccEndESTMB + 11)
   INTEGER :: c_Wall_rhoCp4 = (ccEndESTMB + 12)
   INTEGER :: c_Wall_thick5 = (ccEndESTMB + 13)
   INTEGER :: c_Wall_k5 = (ccEndESTMB + 14)
   INTEGER :: c_Wall_rhoCp5 = (ccEndESTMB + 15)
   INTEGER :: c_Internal_thick1 = (ccEndESTMB + 16)
   INTEGER :: c_Internal_k1 = (ccEndESTMB + 17)
   INTEGER :: c_Internal_rhoCp1 = (ccEndESTMB + 18)
   INTEGER :: c_Internal_thick2 = (ccEndESTMB + 19)
   INTEGER :: c_Internal_k2 = (ccEndESTMB + 20)
   INTEGER :: c_Internal_rhoCp2 = (ccEndESTMB + 21)
   INTEGER :: c_Internal_thick3 = (ccEndESTMB + 22)
   INTEGER :: c_Internal_k3 = (ccEndESTMB + 23)
   INTEGER :: c_Internal_rhoCp3 = (ccEndESTMB + 24)
   INTEGER :: c_Internal_thick4 = (ccEndESTMB + 25)
   INTEGER :: c_Internal_k4 = (ccEndESTMB + 26)
   INTEGER :: c_Internal_rhoCp4 = (ccEndESTMB + 27)
   INTEGER :: c_Internal_thick5 = (ccEndESTMB + 28)
   INTEGER :: c_Internal_k5 = (ccEndESTMB + 29)
   INTEGER :: c_Internal_rhoCp5 = (ccEndESTMB + 30)
   INTEGER :: c_nroom = (ccEndESTMB + 31)
   INTEGER :: c_alb_ibld = (ccEndESTMB + 32)
   INTEGER :: c_em_ibld = (ccEndESTMB + 33)
   INTEGER :: c_CH_iwall = (ccEndESTMB + 34)
   INTEGER :: c_CH_iroof = (ccEndESTMB + 35)
   INTEGER :: c_CH_ibld = (ccEndESTMB + 36)
   ! Find current column number
   INTEGER, PARAMETER :: ccEndESTMM = (ccEndESTMB + 36)
   ! For Paved surfaces, there are 3 possible ESTM classes (with _Surf characteristics only)
   INTEGER, DIMENSION(3) :: c_Surf_thick1_Paved = (/(cc, cc=ccEndESTMM + 0*3 + 1, ccEndESTMM + 0*3 + 3, 1)/)
   INTEGER, DIMENSION(3) :: c_Surf_k1_Paved = (/(cc, cc=ccEndESTMM + 1*3 + 1, ccEndESTMM + 1*3 + 3, 1)/)
   INTEGER, DIMENSION(3) :: c_Surf_rhoCp1_Paved = (/(cc, cc=ccEndESTMM + 2*3 + 1, ccEndESTMM + 2*3 + 3, 1)/)
   INTEGER, DIMENSION(3) :: c_Surf_thick2_Paved = (/(cc, cc=ccEndESTMM + 3*3 + 1, ccEndESTMM + 3*3 + 3, 1)/)
   INTEGER, DIMENSION(3) :: c_Surf_k2_Paved = (/(cc, cc=ccEndESTMM + 4*3 + 1, ccEndESTMM + 4*3 + 3, 1)/)
   INTEGER, DIMENSION(3) :: c_Surf_rhoCp2_Paved = (/(cc, cc=ccEndESTMM + 5*3 + 1, ccEndESTMM + 5*3 + 3, 1)/)
   INTEGER, DIMENSION(3) :: c_Surf_thick3_Paved = (/(cc, cc=ccEndESTMM + 6*3 + 1, ccEndESTMM + 6*3 + 3, 1)/)
   INTEGER, DIMENSION(3) :: c_Surf_k3_Paved = (/(cc, cc=ccEndESTMM + 7*3 + 1, ccEndESTMM + 7*3 + 3, 1)/)
   INTEGER, DIMENSION(3) :: c_Surf_rhoCp3_Paved = (/(cc, cc=ccEndESTMM + 8*3 + 1, ccEndESTMM + 8*3 + 3, 1)/)
   INTEGER, DIMENSION(3) :: c_Surf_thick4_Paved = (/(cc, cc=ccEndESTMM + 9*3 + 1, ccEndESTMM + 9*3 + 3, 1)/)
   INTEGER, DIMENSION(3) :: c_Surf_k4_Paved = (/(cc, cc=ccEndESTMM + 10*3 + 1, ccEndESTMM + 10*3 + 3, 1)/)
   INTEGER, DIMENSION(3) :: c_Surf_rhoCp4_Paved = (/(cc, cc=ccEndESTMM + 11*3 + 1, ccEndESTMM + 11*3 + 3, 1)/)
   INTEGER, DIMENSION(3) :: c_Surf_thick5_Paved = (/(cc, cc=ccEndESTMM + 12*3 + 1, ccEndESTMM + 12*3 + 3, 1)/)
   INTEGER, DIMENSION(3) :: c_Surf_k5_Paved = (/(cc, cc=ccEndESTMM + 13*3 + 1, ccEndESTMM + 13*3 + 3, 1)/)
   INTEGER, DIMENSION(3) :: c_Surf_rhoCp5_Paved = (/(cc, cc=ccEndESTMM + 14*3 + 1, ccEndESTMM + 14*3 + 3, 1)/)
   ! Find current column number
   INTEGER, PARAMETER :: ccEndESTMMP = (ccEndESTMM + 14*3 + 3)
   ! For Bldgs surfaces, there are 5 possible ESTM classes (all characteristics)
   INTEGER, DIMENSION(5) :: c_Surf_thick1_Bldgs = (/(cc, cc=ccEndESTMMP + 0*5 + 1, ccEndESTMMP + 0*5 + 5, 1)/)
   INTEGER, DIMENSION(5) :: c_Surf_k1_Bldgs = (/(cc, cc=ccEndESTMMP + 1*5 + 1, ccEndESTMMP + 1*5 + 5, 1)/)
   INTEGER, DIMENSION(5) :: c_Surf_rhoCp1_Bldgs = (/(cc, cc=ccEndESTMMP + 2*5 + 1, ccEndESTMMP + 2*5 + 5, 1)/)
   INTEGER, DIMENSION(5) :: c_Surf_thick2_Bldgs = (/(cc, cc=ccEndESTMMP + 3*5 + 1, ccEndESTMMP + 3*5 + 5, 1)/)
   INTEGER, DIMENSION(5) :: c_Surf_k2_Bldgs = (/(cc, cc=ccEndESTMMP + 4*5 + 1, ccEndESTMMP + 4*5 + 5, 1)/)
   INTEGER, DIMENSION(5) :: c_Surf_rhoCp2_Bldgs = (/(cc, cc=ccEndESTMMP + 5*5 + 1, ccEndESTMMP + 5*5 + 5, 1)/)
   INTEGER, DIMENSION(5) :: c_Surf_thick3_Bldgs = (/(cc, cc=ccEndESTMMP + 6*5 + 1, ccEndESTMMP + 6*5 + 5, 1)/)
   INTEGER, DIMENSION(5) :: c_Surf_k3_Bldgs = (/(cc, cc=ccEndESTMMP + 7*5 + 1, ccEndESTMMP + 7*5 + 5, 1)/)
   INTEGER, DIMENSION(5) :: c_Surf_rhoCp3_Bldgs = (/(cc, cc=ccEndESTMMP + 8*5 + 1, ccEndESTMMP + 8*5 + 5, 1)/)
   INTEGER, DIMENSION(5) :: c_Surf_thick4_Bldgs = (/(cc, cc=ccEndESTMMP + 9*5 + 1, ccEndESTMMP + 9*5 + 5, 1)/)
   INTEGER, DIMENSION(5) :: c_Surf_k4_Bldgs = (/(cc, cc=ccEndESTMMP + 10*5 + 1, ccEndESTMMP + 10*5 + 5, 1)/)
   INTEGER, DIMENSION(5) :: c_Surf_rhoCp4_Bldgs = (/(cc, cc=ccEndESTMMP + 11*5 + 1, ccEndESTMMP + 11*5 + 5, 1)/)
   INTEGER, DIMENSION(5) :: c_Surf_thick5_Bldgs = (/(cc, cc=ccEndESTMMP + 12*5 + 1, ccEndESTMMP + 12*5 + 5, 1)/)
   INTEGER, DIMENSION(5) :: c_Surf_k5_Bldgs = (/(cc, cc=ccEndESTMMP + 13*5 + 1, ccEndESTMMP + 13*5 + 5, 1)/)
   INTEGER, DIMENSION(5) :: c_Surf_rhoCp5_Bldgs = (/(cc, cc=ccEndESTMMP + 14*5 + 1, ccEndESTMMP + 14*5 + 5, 1)/)
   INTEGER, DIMENSION(5) :: c_Wall_thick1_Bldgs = (/(cc, cc=ccEndESTMMP + 15*5 + 1, ccEndESTMMP + 15*5 + 5, 1)/)
   INTEGER, DIMENSION(5) :: c_Wall_k1_Bldgs = (/(cc, cc=ccEndESTMMP + 16*5 + 1, ccEndESTMMP + 16*5 + 5, 1)/)
   INTEGER, DIMENSION(5) :: c_Wall_rhoCp1_Bldgs = (/(cc, cc=ccEndESTMMP + 17*5 + 1, ccEndESTMMP + 17*5 + 5, 1)/)
   INTEGER, DIMENSION(5) :: c_Wall_thick2_Bldgs = (/(cc, cc=ccEndESTMMP + 18*5 + 1, ccEndESTMMP + 18*5 + 5, 1)/)
   INTEGER, DIMENSION(5) :: c_Wall_k2_Bldgs = (/(cc, cc=ccEndESTMMP + 19*5 + 1, ccEndESTMMP + 19*5 + 5, 1)/)
   INTEGER, DIMENSION(5) :: c_Wall_rhoCp2_Bldgs = (/(cc, cc=ccEndESTMMP + 20*5 + 1, ccEndESTMMP + 20*5 + 5, 1)/)
   INTEGER, DIMENSION(5) :: c_Wall_thick3_Bldgs = (/(cc, cc=ccEndESTMMP + 21*5 + 1, ccEndESTMMP + 21*5 + 5, 1)/)
   INTEGER, DIMENSION(5) :: c_Wall_k3_Bldgs = (/(cc, cc=ccEndESTMMP + 22*5 + 1, ccEndESTMMP + 22*5 + 5, 1)/)
   INTEGER, DIMENSION(5) :: c_Wall_rhoCp3_Bldgs = (/(cc, cc=ccEndESTMMP + 23*5 + 1, ccEndESTMMP + 23*5 + 5, 1)/)
   INTEGER, DIMENSION(5) :: c_Wall_thick4_Bldgs = (/(cc, cc=ccEndESTMMP + 24*5 + 1, ccEndESTMMP + 24*5 + 5, 1)/)
   INTEGER, DIMENSION(5) :: c_Wall_k4_Bldgs = (/(cc, cc=ccEndESTMMP + 25*5 + 1, ccEndESTMMP + 25*5 + 5, 1)/)
   INTEGER, DIMENSION(5) :: c_Wall_rhoCp4_Bldgs = (/(cc, cc=ccEndESTMMP + 26*5 + 1, ccEndESTMMP + 26*5 + 5, 1)/)
   INTEGER, DIMENSION(5) :: c_Wall_thick5_Bldgs = (/(cc, cc=ccEndESTMMP + 27*5 + 1, ccEndESTMMP + 27*5 + 5, 1)/)
   INTEGER, DIMENSION(5) :: c_Wall_k5_Bldgs = (/(cc, cc=ccEndESTMMP + 28*5 + 1, ccEndESTMMP + 28*5 + 5, 1)/)
   INTEGER, DIMENSION(5) :: c_Wall_rhoCp5_Bldgs = (/(cc, cc=ccEndESTMMP + 29*5 + 1, ccEndESTMMP + 29*5 + 5, 1)/)
   INTEGER, DIMENSION(5) :: c_Internal_thick1_Bldgs = (/(cc, cc=ccEndESTMMP + 30*5 + 1, ccEndESTMMP + 30*5 + 5, 1)/)
   INTEGER, DIMENSION(5) :: c_Internal_k1_Bldgs = (/(cc, cc=ccEndESTMMP + 31*5 + 1, ccEndESTMMP + 31*5 + 5, 1)/)
   INTEGER, DIMENSION(5) :: c_Internal_rhoCp1_Bldgs = (/(cc, cc=ccEndESTMMP + 32*5 + 1, ccEndESTMMP + 32*5 + 5, 1)/)
   INTEGER, DIMENSION(5) :: c_Internal_thick2_Bldgs = (/(cc, cc=ccEndESTMMP + 33*5 + 1, ccEndESTMMP + 33*5 + 5, 1)/)
   INTEGER, DIMENSION(5) :: c_Internal_k2_Bldgs = (/(cc, cc=ccEndESTMMP + 34*5 + 1, ccEndESTMMP + 34*5 + 5, 1)/)
   INTEGER, DIMENSION(5) :: c_Internal_rhoCp2_Bldgs = (/(cc, cc=ccEndESTMMP + 35*5 + 1, ccEndESTMMP + 35*5 + 5, 1)/)
   INTEGER, DIMENSION(5) :: c_Internal_thick3_Bldgs = (/(cc, cc=ccEndESTMMP + 36*5 + 1, ccEndESTMMP + 36*5 + 5, 1)/)
   INTEGER, DIMENSION(5) :: c_Internal_k3_Bldgs = (/(cc, cc=ccEndESTMMP + 37*5 + 1, ccEndESTMMP + 37*5 + 5, 1)/)
   INTEGER, DIMENSION(5) :: c_Internal_rhoCp3_Bldgs = (/(cc, cc=ccEndESTMMP + 38*5 + 1, ccEndESTMMP + 38*5 + 5, 1)/)
   INTEGER, DIMENSION(5) :: c_Internal_thick4_Bldgs = (/(cc, cc=ccEndESTMMP + 39*5 + 1, ccEndESTMMP + 39*5 + 5, 1)/)
   INTEGER, DIMENSION(5) :: c_Internal_k4_Bldgs = (/(cc, cc=ccEndESTMMP + 40*5 + 1, ccEndESTMMP + 40*5 + 5, 1)/)
   INTEGER, DIMENSION(5) :: c_Internal_rhoCp4_Bldgs = (/(cc, cc=ccEndESTMMP + 41*5 + 1, ccEndESTMMP + 41*5 + 5, 1)/)
   INTEGER, DIMENSION(5) :: c_Internal_thick5_Bldgs = (/(cc, cc=ccEndESTMMP + 42*5 + 1, ccEndESTMMP + 42*5 + 5, 1)/)
   INTEGER, DIMENSION(5) :: c_Internal_k5_Bldgs = (/(cc, cc=ccEndESTMMP + 43*5 + 1, ccEndESTMMP + 43*5 + 5, 1)/)
   INTEGER, DIMENSION(5) :: c_Internal_rhoCp5_Bldgs = (/(cc, cc=ccEndESTMMP + 44*5 + 1, ccEndESTMMP + 44*5 + 5, 1)/)
   INTEGER, DIMENSION(5) :: c_nroom_Bldgs = (ccEndESTMMP + 44*5 + 5 + 1)
   INTEGER, DIMENSION(5) :: c_alb_ibld_Bldgs = (ccEndESTMMP + 44*5 + 5 + 2)
   INTEGER, DIMENSION(5) :: c_em_ibld_Bldgs = (ccEndESTMMP + 44*5 + 5 + 3)
   INTEGER, DIMENSION(5) :: c_CH_iwall_Bldgs = (ccEndESTMMP + 44*5 + 5 + 4)
   INTEGER, DIMENSION(5) :: c_CH_iroof_Bldgs = (ccEndESTMMP + 44*5 + 5 + 5)
   INTEGER, DIMENSION(5) :: c_CH_ibld_Bldgs = (ccEndESTMMP + 44*5 + 5 + 6)

   !Last column number for SurfaceChar array
   INTEGER, PARAMETER :: MaxNCols_c = (ccEndESTMMP + 44*5 + 5 + 6)
   !-----------------------------------------------------------------------------------------------

   ! ---- Set column numbering for ModelOutputData ------------------------------------------------
   ! Applicable to each surface
   INTEGER, PARAMETER :: ccMOD = 32
   INTEGER, DIMENSION(nsurf) :: cMOD_State = (/(cc, cc=ccMOD + 0*nsurf + 1, ccMOD + 0*nsurf + nsurf, 1)/) !Above ground state
   INTEGER, DIMENSION(nsurf) :: cMOD_SoilState = (/(cc, cc=ccMOD + 1*nsurf + 1, ccMOD + 1*nsurf + nsurf, 1)/) !Below ground state (soil store)
   INTEGER, DIMENSION(nsurf) :: cMOD_SnowWaterState = (/(cc, cc=ccMOD + 2*nsurf + 1, ccMOD + 2*nsurf + nsurf, 1)/) !Liquid (melted) water
   INTEGER, DIMENSION(nsurf) :: cMOD_SnowPack = (/(cc, cc=ccMOD + 3*nsurf + 1, ccMOD + 3*nsurf + nsurf, 1)/) !SWE
   INTEGER, DIMENSION(nsurf) :: cMOD_SnowFrac = (/(cc, cc=ccMOD + 4*nsurf + 1, ccMOD + 4*nsurf + nsurf, 1)/) !Snow fraction
   INTEGER, DIMENSION(nsurf) :: cMOD_SnowDens = (/(cc, cc=ccMOD + 5*nsurf + 1, ccMOD + 5*nsurf + nsurf, 1)/) !Snow density

   !Last column number for ModelOutputData array
   INTEGER, PARAMETER :: MaxNCols_cMOD = ccMOD + 5*nsurf + nsurf
   !-----------------------------------------------------------------------------------------------

   ! ---- Set column numbering for ModelDailyState ------------------------------------------------
   ! Applicable to each surface
   INTEGER, PARAMETER :: ccMDS = 30
   INTEGER, DIMENSION(nsurf) :: cMDS_SnowDens = (/(cc, cc=ccMDS + 0*nsurf + 1, ccMDS + 0*nsurf + nsurf, 1)/) !Snow density

   !Last column number for ModelDailyState array
   INTEGER, PARAMETER :: MaxNCols_cMDS = ccMDS + 0*nsurf + nsurf
   !-----------------------------------------------------------------------------------------------

   ! ---- Set column numbering for ESTM_Ts_data input file ===-------------------------------------
   ! HCW 15 June 2016
   INTEGER, PARAMETER :: cTs_iy = 1
   INTEGER, PARAMETER :: cTs_id = 2
   INTEGER, PARAMETER :: cTs_it = 3
   INTEGER, PARAMETER :: cTs_imin = 4
   INTEGER, PARAMETER :: cTs_Tiair = 5
   INTEGER, PARAMETER :: cTs_Tsurf = 6
   INTEGER, PARAMETER :: cTs_Troof = 7
   INTEGER, PARAMETER :: cTs_Troad = 8
   INTEGER, PARAMETER :: cTs_Twall = 9
   INTEGER, PARAMETER :: cTs_Twall_n = 10
   INTEGER, PARAMETER :: cTs_Twall_e = 11
   INTEGER, PARAMETER :: cTs_Twall_s = 12
   INTEGER, PARAMETER :: cTs_Twall_w = 13

END MODULE allocateArray
!==================================================================================================

!==================================================================================================
MODULE Initial

   IMPLICIT NONE

   INTEGER :: FirstYear, & !First year to run (specified in SiteSelect.txt)
              LastYear, & !Last year to run  (specified in SiteSelect.txt)
              FirstGrid, & !First grid to run (as in SiteSelect)
              LastGrid, & !Last grid to run  (as in SiteSelect)
              NumberOfGrids, & !Number of grids
              GridCounter, & !Counter for grids (i.e. from 1 to NumberOfGrids)
              ReadBlocksMetData, & !Number of blocks of met data to read (for each grid, for each year)
              ReadBlocksOrigMetData, & !Number of blocks of original met data to read (for each grid, for each year)
              ReadLinesMetData, & !Number of lines of met data in each block (for each grid)
              ReadLinesOrigMetData, & !Number of lines of original met data in each block (before downscaling)
              ReadLinesOrigESTMData, & !Number of lines of original ESTM data in each block (before downscaling)
              ReadLinesOrigMetDataMax, & !No. lines of original met data in each block (adjusts for last block (equivalent of irMax))
              ReadLinesOrigESTMDataMax, & !No. lines of original ESTM data in each block
              nlinesOrigMetData, & !Number of lines in original met data file
              nlinesOrigESTMData, & !Number of lines in original ESTM data file
              nlinesMetData, & !Number of lines in Met Forcing file
              nlinesESTMdata, & !Number of lines in ESTM Forcing file
              nlinesSiteSelect, & !Number of lines in SUEWS_SiteSelect.txt
              nlinesNonVeg, & !Number of lines in SUEWS_NonVeg.txt
              nlinesVeg, & !Number of lines in SUEWS_Veg.txt
              nlinesWater, & !Number of lines in SUEWS_Water.txt
              nlinesSnow, & !Number of lines in SUEWS_Snow.txt
              nlinesSoil, & !Number of lines in SUEWS_Soil.txt
              nlinesConductance, & !Number of lines in SUEWS_Conductance.txt
              nlinesOHMCoefficients, & !Number of lines in SUEWS_OHMCoefficients.txt
              nlinesESTMCoefficients, & !Number of lines in SUEWS_ESTMCoefficients.txt
              nlinesAnthropogenic, & !Number of lines in SUEWS_AnthropogenicEmission.txt
              nlinesIrrigation, & !Number of lines in SUEWS_Irrigation.txt
              nlinesProfiles, & !Number of lines in SUEWS_Profiles.txt
              nlinesWGWaterDist, & !Number of lines in SUEWS_WGWaterDist.txt
              nlinesBiogen, & !Number of lines in SUEWS_BiogenCO2.txt
              nlines, & !Number of lines in different files
              SkippedLines, & !Number of lines to skip over before reading each block of met data
              SkippedLinesOrig, & !Number of lines to skip over before reading each block of data from original met file
              SkippedLinesOrigESTM, & !Number of lines to skip over before reading each block of data from original ESTM file
              iv5 !Counter for code matching.

END MODULE Initial
!==================================================================================================

!==================================================================================================
MODULE data_in

   IMPLICIT NONE

   CHARACTER(len=90) :: progname = 'SUEWS_V2021a'

   ! ---- Run information ------------------------------------------------------------------------
   CHARACTER(len=20) :: FileCode !Set in RunControl
   CHARACTER(len=150) :: FileInputPath, & !Filepath for input files (set in RunControl)
                         FileOutputPath !Filepath for output files (set in RunControl)
   ! ---- File names -----------------------------------------------------------------------------
   CHARACTER(len=150) :: FileOut, & !Output file name
                         FileChoices, & !Run characteristics file name
                         FileStateInit, & !Run characteristics file name
                         FileMet, & !Meteorological forcing file name
                         FileOrigMet, & !Original meteorological forcing file name (i.e. before downscaling)
                         FileOrigESTM, & !Original ESTM forcing file name (i.e. before downscaling)
                         FileDscdMet, & !Downscaled meteorological forcing file name
                         FileDscdESTM, & !Downscaled ESTM forcing file name
                         FileDaily, & !Daily State output file name
                         FileESTMTs, & !ESTM input file name
                         SOLWEIGpoiOut, & !SOLWEIG poi file name
                         BLout, & !CLB output file name
                         FileOut_tt, & !Output file name (for resolution at model time-step)
                         ESTMOut_tt

   INTEGER :: SkipHeaderSiteInfo = 2 !Number of header lines to skip in SiteInfo files
   INTEGER :: SkipHeaderMet = 1 !Number of header lines to skip in met forcing file

   ! ---- Model options set in RunControl --------------------------------------------------------
   INTEGER :: EmissionsMethod, & ! anthropogenic emissions method
              BaseTMethod, & ! base temperature method for HDD/CDD calculations used in QF module
              CBLuse, & !CBL slab model used (1) or not used (0)
              MultipleMetFiles, & !Indicates whether a single met file is used for all grids (0) or one for each grid (1)
              MultipleInitFiles, & !Indicates whether a single initial conditions file is used for all grids (0) or one for each grid (1)
              MultipleESTMFiles, & !Indicates whether a single ESTM input data file is used for all grids (0) or one for each grid (1)
              MultipleLayoutFiles, & !Indicates whether a single grid layout input data file is used for all grids (0) or one for each grid (1)
              KeepTstepFilesIn, & !Delete (0) or keep (1) input met files at resolution of tstep (used by python, not fortran)
              KeepTstepFilesOut, & !Delete (0) or keep (1) output files at resolution of tstep (used by python, not fortran)
              ResolutionFilesIn, & !Specify resolution of input file  [s]
              ResolutionFilesOut, & !Specify resolution of output file [s]
              ResolutionFilesInESTM, & !Specify resolution of ESTM input file  [s]
              WriteOutOption, & !Choose variables to include in main output file
              NetRadiationMethod, & !Options for net all-wave radiation calculation
              OHMIncQF, & !OHM calculation uses Q* only (0) or Q*+QF (1)
              StorageHeatMethod, & !OHM (1); QS in met file (2); AnOHM(3); ESTM(4)
              SnowUse, & !Snow part used (1) or not used (0)
              !  SOLWEIGuse, &           !SOLWEIG part used (calculates Tmrt and other fluxes on a grid, FL)
              SMDMethod, & !Use modelled (0) or observed(1,2) soil moisture
              WaterUseMethod, & !Use modelled (0) or observed (1) water use
              RoughLenMomMethod, & !Defines method for calculating z0 & zd
              DisaggMethod, & ! Sets disaggregation method for original met forcing data
              DisaggMethodESTM, & ! Sets disaggregation method for original met forcing data
              RainDisaggMethod, & ! Sets disaggregation method for original met forcing data for rainfall
              RainAmongN, & ! Number of subintervals over which to disaggregate rainfall
              KdownZen, & ! Controls whether Kdown disaggregation uses zenith angle (1) or not (0)
              SuppressWarnings = 1, & ! Set to 1 to prevent warnings.txt file from being written
              DiagMethod, & !Specify the approach for near surface diagnostic: 0, MOST; 1, RSL; 2, Auto (MOST+RSL)
              Diagnose, & !Set to 1 to get print-out of model progress
              DiagnoseDisagg, & !Set to 1 to get print-out of met forcing disaggregation progress
              !  ncMode, &               !Write output file in netCDF (1) or not (0) , TS, 09 Dec 2016
              !  nRow, &                 !number of rows of checker board layout in the netCDF output, TS, 09 Dec 2016
              !  nCol, &                 !number of columns of checker board layout in the netCDF output, TS, 09 Dec 2016
              DiagnoseDisaggESTM, & !Set to 1 to get print-out of ESTM forcing disaggregation progress
              DiagQN, DiagQS !Set to 1 to print values/components

   ! For more complex downscaling allow different RainAmongN for different intensities
   INTEGER, DIMENSION(5) :: MultRainAmongN ! RainAmongN for each intensity bin
   REAL(KIND(1D0)), DIMENSION(5) :: MultRainAmongNUpperI ! Upper bound of intensity bin for which to apply MultRainAmongN

   ! ---- Model options currently set in model, but may be moved to RunControl at a later date
   INTEGER :: AlbedoChoice, & !No additional albedo varaition (0); zenith angle calculation (1)
              !Currently set to 0 in SUEWS_Initial
              InputMetFormat, & !Defines format for met input data: LUMPS format(1) or SUEWS format(10)
              !Currently set to 10 in SUEWS_Initial
              EvapMethod, & !Evaporation calculated according to Rutter (1) or Shuttleworth (2)
              !Currently set to 2 in OverallRunControl
              LAIcalcYes, & !Use observed (0) or modelled (1) LAI
              !Currently set to 1 in OverallRunControl
              WriteDailyState !Daily state file written (1)
   !Currently set to 1 in SUEWS_Initial

   ! ---- Other options used within model --------------------------------------------------------
   INTEGER :: ldown_option !Parameterisation used for downward longwave radiation (1/2/3)

   ! ---- Output file numbers --------------------------------------------------------------------
   INTEGER :: lfnout, & !Error Output write units
              lfnoutC, & !Clean output write units
              lfnOld !!Was used for GridConnections

   INTEGER :: OutputFormats !Used to control writing out of output file format

   ! ---- Other options set in RunControl --------------------------------------------------------
   REAL(KIND(1D0)) :: timezone !Timezone (GMT=0)

   ! ---- Variables in alphabetical order --------------------------------------------------------
   !! Add units
   REAL(KIND(1D0)) :: alpha_qhqe, & !Alpha parameter used in LUMPS QH and QE calculations [-]
                      alt, & !Altitude  [m]
                      ! avdens, &    !Average air density, moved to  by TS, 27 Aug 2019
                      avkdn, & !Average downwelling shortwave radiation
                      avrh, & !Average relative humidity
                      avts, & !Average surface temperature
                      avu1, & !Average wind speed
                      avU10_ms, & !Average wind speed at 10 m
                      azimuth, & !Sun azimuth in degrees
                      BaseT_HC, & !Base temperature for QF
                      BuildEnergyUse, & ! Building energy use
                      CO2mWD, & !Diurnal activity profile (weekday)
                      CO2mWE, & !Diurnal activity profile (weekend)
                      CO2PointSource, & !CO2 point source [kg C day-1]
                      E_mod, & !Modelled latent heat flux with LUMPS  [W m-2]
                      EF_umolCO2perJ, & !CO2 emission factor for fuels used for building heating [umol CO2 J-1]
                      emis_snow, & !Emissivity of snow
                      EnEF_v_Jkm, & !Heat release per vehicle per meter of travel [J km-1 veh-1]
                      EnProfWD, & !Diurnal energy use profile (weekday)
                      EnProfWE, & !Diurnal energy use profile (weekend)
                      Fc, & !CO2 flux [umol m-2 s-1]
                      Fc_anthro, & !CO2 flux (anthropogenic part) [umol m-2 s-1]
                      Fc_biogen, & !CO2 flux (biogenic part) [umol m-2 s-1]
                      Fc_build, & !CO2 flux (building energy use component) [umol m-2 s-1]
                      Fc_metab, & !CO2 flux (human metabolism component) [umol m-2 s-1]
                      Fc_photo, & !CO2 flux (photosynthesis component) [umol m-2 s-1]
                      Fc_point, & !CO2 flux (Point source component) [umol m-2 s-1]
                      Fc_respi, & !CO2 flux (non-human respiration component) [umol m-2 s-1]
                      Fc_traff, & !CO2 flux (traffic component) [umol m-2 s-1]
                      fcld, & !Cloud fraction modelled
                      fcld_obs, & !Cloud fraction observed
                      FrFossilFuel_Heat, & !Fraction of fossil fuels used for building heating relative to district heating
                      FrFossilFuel_NonHeat, & !Fraction of fossil fuels used for energy consumption relative to district heating
                      FrPDDwe, & !Fraction of weekend population to weekday population
                      h_mod, & !Modelled sensible heat flux with LUMPS [W m-2]
                      kclear, & !Theoretical downward shortwave radiation
                      kdiff, & !Diffuse shortwave radiation
                      kdir, & !Direct shortwave radiation
                      kup, & !Upward shortwave radiation
                      LAI_obs, & !LAI for study area provided in met forcing file
                      lat, & !Latitude
                      ldown, & !Downward longwave radiation
                      ldown_obs, & !Downwelling longwave radiation
                      lng, & !Longitude
                      lup, & !Upward longwave radiation
                      MaxFCMetab, & !Maximum (day) CO2 from human metabolism
                      MaxQFMetab, & !Maximum (day) anthropogenic heat from human metabolism
                      MinFCMetab, & !Minimum (night) CO2 from human metabolism
                      MinQFMetab, & !Minimum (night) anthropogenic heat from human metabolism
                      PopDensNighttime, & ! Nighttime population density [ha-1] (i.e. residents)
                      PopProfWD, & !Diurnal profile for population density (weekday)
                      PopProfWE, & !Diurnal profile for population density (weekend)
                      Precip, & !Precipitation per timestep [mm]
                      Precip_hr, & !Precipitation [mm hr-1]
                      Press_hPa, & !Station air pressure in hPa
                      Pres_kPa, & !Station air pressure in kPa
                      q2_gkg, & ! Specific humidity at 2 m
                      qe, & !Observed latent heat flux
                      qe_obs, &
                      QF_build, & !Anthropogenic heat flux from building [W m-2]
                      QF_metab, & !Anthropogenic heat flux from human metabolism [W m-2]
                      QF_traff, & !Anthropogenic heat flux from traffic [W m-2]
                      qf_obs, & !Observed anthropogenic heat flux
                      QF_SAHP, & !Anthropogenic heat flux calculated by SAHP
                      QF_SAHP_base, & !Anthropogenic heat flux calculated by SAHP (temp independent part)
                      QF_SAHP_heat, & !Anthropogenic heat flux calculated by SAHP (heating part only)
                      QF_SAHP_ac, & !AC contribution
                      qh, & !Observed sensible heat flux
                      qh_obs, &
                      QH_r, & !Sensible heat flux calculated using resistance method
                      qn1, & !Net all-wave radiation for the study area
                      qn1_bup, &
                      qn1_obs, & !Observed new all-wave radiation
                      qn1_S, & !Total net all-wave radiation for the SnowPack
                      qn1_snowfree, & !Total net all-wave radiation for the snowfree surface
                      qs_obs, & !Observed storage heat flux
                      QSanOHM, & !Simulated storage heat flux by AnOHM, TS 30 May 2016
                      QSestm, & !Simulated storage heat flux by ESTM, TS 30 May 2016
                      snow, & !snow cover
                      snowFrac_obs, & !Observed snow cover
                      Temp_C, & !Air temperature
                      t2_C, & !Air temperature at 2 m, TS 20 May 2017
                      TrafficUnits, & !Option for traffic units (1=[veh km m-2 day-1] 2=[veh km cap-1 day-1])
                      TraffProfWD, & !Diurnal traffic profile (weekday)
                      TraffProfWE, & !Diurnal traffic profile (weekend)
                      trans_site, & !Atmospheric transmissivity
                      tsurf, & !Surface temperature
                      wdir, & ! Wind direction
                      wu_m3, & !Water use provided in met forcing file [m3]
                      xsmd, & !Measured soil moisture deficit
                      year, & !Year of the measurements
                      zenith_deg !Sun zenith angle in degrees

   REAL(KIND(1D0)), DIMENSION(2) :: Qf_A, Qf_B, Qf_C, & !Qf coefficients
                                    AH_MIN, & !Minimum anthropogenic heat flux (AnthropHeatMethod = 1)
                                    AH_SLOPE_Heating, & !Slope of the antrhropogenic heat flux calculation (AnthropHeatMethod = 1)
                                    AH_SLOPE_Cooling, &
                                    FcEF_v_kgkm, &
                                    !   NumCapita, &
                                    PopDensDaytime, &
                                    BaseT_Heating, & !Critical temperature
                                    BaseT_Cooling, & !Critical cooling temperature
                                    TrafficRate, & !Traffic rate
                                    QF0_BEU

   ! INTEGER,DIMENSION(2)::DayLightSavingDay   !DOY when daylight saving changes
   INTEGER :: startDLS !DOY when daylight saving starts
   INTEGER :: endDLS !DOY when daylight saving ends

   INTEGER :: nCBLstep !number of time steps of Runge-kutta methods in one hour

   !---------Water bucket (see B. Offerle's PhD)----------------------------------
   REAL(KIND(1D0)) :: DRAINRT, & !Drainage rate of the water bucket [mm hr-1]
                      RAINBUCKET, & !RAINFALL RESERVOIR [mm]
                      RAINCOVER, &
                      RAINMAXRES, & !Maximum water bucket reservoir [mm]
                      RAINRES, & ! [mm]
                      TEMPVEG !TEMPORARY VEGETATIVE SURFACE FRACTION ADJUSTED BY RAINFALL

   !---------SOLWEIG variables---------------------------------------------------
   REAL(KIND(1D0)) :: absL, & ! Absorption coefficient of longwave radiation of a person
                      absK, & ! Absorption coefficient of shortwave radiation of a person
                      heightgravity, & ! Centre of gravity for a standing person
                      TransMin, & ! Tranmissivity of K through decidious vegetation (leaf on)
                      TransMax ! Tranmissivity of K through decidious vegetation (leaf off)

   INTEGER :: Posture, & ! 1.Standing, 2.Sitting
              usevegdem, & ! With vegetation (1)
              row, & ! Y coordinate for point of interest
              col, & ! X coordinate for point of interest
              onlyglobal, & ! if no diffuse and direct SW, then =1
              SOLWEIGpoi_out, & ! write output variables at point of interest
              Tmrt_out, & ! write output Tmrt grid
              Lup2d_out, & ! write output Lup grid
              Ldown2d_out, & ! write output Ldown grid
              Kup2d_out, & ! write output Kup grid
              Kdown2d_out, & ! write output Kdown grid
              GVF_out, & ! write output GroundViewFActor grid
              SOLWEIG_ldown, & ! 1= use SOLWEIG code to estimate Ldown, 0=use SEUWS
              OutInterval, & ! Output interval in minutes
              RunForGrid ! If only one grid should be run. All grids -999

   CHARACTER(len=150) :: DSMPath, & ! Path to DSMs
                         DSMname, & ! Ground and building DSM
                         CDSMname, & ! Canopy DSM
                         TDSMname, & ! Trunk zone DSM
                         SVFPath, & ! Path to SVFs
                         SVFsuffix, & !
                         buildingsname ! Boolean matrix for locations of building pixels

   !--------- AnOHM related variables----------------------------------
   ! to be added here

END MODULE data_in
!==================================================================================================

MODULE snowMod
   IMPLICIT NONE

   REAL(KIND(1D0)) :: AdjMeltFact, & !Factor between melt and freezing factors
                      SnowfallCum, & !Cumulative snowfall
                      fwh, & !Weighted freezing water
                      lvS_J_kg, & !Latent heat of sublimation in J/kg
                      mwh, & !Weighted hourly water melt
                      MwStore, & !Meltwater storage
                      PrecipLimit, & !Temperature limit when precipitation occurs as snow
                      PrecipLimitAlb, & !Precipitation limit for albedo change (in mm)
                      Qm, & !Snow melt associated heat flux
                      QmFreez, & !Energy released in freezing of meltwater or surface state
                      QmRain, &
                      qn1_snow, & !Net all-wave radiation of SnowPack
                      qn1_nosnow, & !Same for the snow free surface
                      RadMeltFact, & !Radiation melt factor
                      SnowAlb, & !Snow albedo
                      SnowAlbMin, & !Minimum snow albedo
                      SnowAlbMax, & !Maximum snow albedo
                      SnowDensMin, & !Minimum density of snow
                      SnowDensMax, & !Maximum density of snow
                      SnowLimBldg, & !Snow removal limits for roofs in mm)
                      SnowLimPaved, & !Snow removal limits for paved surfaces in mm)
                      swe, & !Weighted snow water equivalent (in mm)
                      tau_a, & !Time constans related to albedo change
                      tau_f, &
                      tau_r, & !Time constant for density increase.
                      TempMeltFact, & !Temperature melt factor
                      volDay, & !Volume of the melted water per day
                      zf, &
                      WaterHoldCapFrac, & !Water holding capacity factor
                      CRWmin, & !Free water holding capacity of deep SnowPack
                      CRWmax !Free water holding capacity of shallow SnowPack

   REAL(KIND(1D0)), DIMENSION(2) :: SnowRemoval = 0 ! Removal of snow in mm
   REAL(KIND(1D0)), DIMENSION(0:23, 2) :: SnowProf_24hr ! Timing of snow removal (0 or 1) Hourly, WD/WE

   INTEGER :: SnowFractionChoice = 2 !Choice how fraction of snow is calculated

END MODULE snowMod
!===================================================================================

!==================================================================================================
MODULE defaultNotUsed
   IMPLICIT NONE
   REAL(KIND(1D0)) :: notUsed = -55.55, reall, NAN = -999, pNAN = 999
   INTEGER :: notUsedI = -55, ios_out
   INTEGER :: errorChoice, warningChoice !errorChoice/warningChoice defines if problems.txt/warnings.txt is opened for the first time
END MODULE defaultNotUsed
!==================================================================================================

!==================================================================================================
MODULE time
   INTEGER :: iy, & !Year
              id, & !Day of year
              it, & !Hour
              imin, & !Minutes
              isec, & !Seconds
              DLS !day lightsavings =1 + 1h) =0

   REAL(KIND(1D0)) :: dectime !Decimal time
   REAL(KIND(1D0)) :: tstepcount !Count number of timesteps in this day
   INTEGER :: nofDaysThisYear !Based on whether leap year or not
   INTEGER :: dt_since_start ! time since simulation starts [s]

   INTEGER :: iy_prev_t, id_prev_t !Value of iy and id at previous timestep

END MODULE time
!==================================================================================================

!===================================================================================
MODULE mod_grav
   REAL(KIND(1D0)) :: grav = 9.80665 !g - gravity - physics today august 1987
END MODULE mod_grav

!===================================================================================

!===================================================================================
MODULE Thresh
   REAL(KIND(1D0)) :: IPThreshold_mmhr = 10 !Threshold for intense precipitation [mm hr-1]

END MODULE Thresh

!===================================================================================
MODULE gas
   !   press (mb) ea (mb)
   IMPLICIT NONE
   REAL(KIND(1D0)) :: comp = 0.9995
   REAL(KIND(1D0)) :: epsil = 0.62197 !ratio molecular weight of water vapor/dry air (kg/mol/kg/mol)
   REAL(KIND(1D0)) :: epsil_gkg = 621.97 !ratio molecular weight of water vapor/dry air in g/kg
   REAL(KIND(1D0)) :: dry_gas = 8.31451 !Dry gas constant (J/k/mol)
   REAL(KIND(1D0)) :: gas_ct_wat = 461.05 !Gas constant for water (J/kg/K)
   REAL(KIND(1D0)) :: molar = 0.028965 !Dry air molar fraction in kg/mol
   REAL(KIND(1D0)) :: molar_wat_vap = 0.0180153 !Molar fraction of water vapor in kg/mol
   REAL(KIND(1D0)) :: gas_ct_dry = 8.31451/0.028965 !j/kg/k=dry_gas/molar
   REAL(KIND(1D0)) :: gas_ct_wv = 8.31451/0.0180153 !j/kg/kdry_gas/molar_wat_vap
END MODULE gas

!**********************************************
MODULE mod_z
   REAL(KIND(1D0)) :: zzd, & !Active measurement height (meas. height-displac. height)
                      z0m, & !Aerodynamic roughness length
                      zdm, & !Displacement height
                      z0m_in, & !Aerodynamic roughness length set in SiteSelect
                      zdm_in, & !Displacement height set in SiteSelect
                      z !Windspeed height
   REAL(KIND(1E10)) :: z0V !Roughness length for vapour
END MODULE mod_z

!**********************************************
MODULE resist !Variables related surface resistance calculations (P. 1744 in G&O1991)
   IMPLICIT NONE
   REAL(KIND(1D0)) :: th, & !Maximum temperature limit
                      tl, & !Minimum temperature limit
                      Kmax, & !Annual maximum hourly solar radiation
                      g1, g2, g3, g4, & !Fitted parameters related to
                      g5, g6, s1, s2, & !surface res. calculations
                      tc, & !Temperature parameter 1
                      tc2 !Temperature parameter 2
   INTEGER :: gsModel !Choice of gs parameterisation (1 = Ja11, 2 = Wa16)
END MODULE resist

!**********************************************
MODULE moist
   IMPLICIT NONE

   REAL(KIND(1D0)) :: avcp, & !Specific heat capacity
                      dens_dry, & !Dry air density kg m-3
                      avdens, & !Average air density
                      dq, & !Specific humidity deficit
                      Ea_hPa, & !Water vapour pressure in hPa
                      Es_hPa, & !Saturation vapour pressure in hPa
                      lv_J_kg, & !Latent heat of vaporization in [J kg-1]
                      tlv, & !Latent heat of vaporization per timestep [J kg-1 s-1] (tlv=lv_J_kg/tstep_real)
                      psyc_hPa, & !Psychometric constant in hPa
                      psycIce_hPa, & !Psychometric constant in hPa for snow
                      s_Pa, & !Vapour pressure versus temperature slope in Pa
                      s_hpa, & !Vapour pressure versus temperature slope in hPa
                      sIce_hpa, & !Vapour pressure versus temperature slope in hPa above ice/snow
                      vpd_hPa, & !Vapour pressure deficit in hPa
                      vpd_pa, & !Vapour pressure deficit in Pa
                      waterDens = 999.8395 !Density of water in 0 cel deg

END MODULE moist
!**********************************************

MODULE gis_data
   IMPLICIT NONE

   REAL(KIND(1D0)) :: areaunir, & !Unirrigated area
                      areair, & !Irrigated area
                      bldgH, & !Mean building height
                      FAIbldg, & !Frontal area fraction of buildings
                      FAItree, & !Frontal area fraction of trees
                      FAIEveTree, & !Frontal area fraction of evergreen trees
                      FAIDecTree, & !Frontal area fraction of deciduous trees
                      grassfractionirrigated, & !Irrigated grass fraction for LUMPS
                      pavedfractionirrigated, & !Irrigated paved area fraction for LUMPS
                      TreeH, & !Mean tree height
                      EveTreeH, & !Height of evergreen trees
                      DecTreeH, & !Height of deciduous trees
                      treefractionirrigated, & !Irrigated tree fraction for LUMPS
                      veg_fr, & !Vegetation fraction from land area
                      !- For LUMPS - dependent on user choice    & water
                      VegFraction, & ! sum of vegetation -not including water
                      ImpervFraction, & ! sum of surface cover fractions for impervious surfaces
                      PervFraction, & ! sum of surface cover fractions for pervious surfaces
                      NonWaterFraction, & ! sum of surface cover fractions for all except water surfaces
                      areaZh !=(sfr_surf(BldgSurf)+sfr_surf(ConifSurf)+sfr_surf(DecidSurf)) !Total area of buildings and trees

   INTEGER :: idgis, & !Time integers used in the code
              itgis, & !
              Veg_type = 1 !Defines how vegetation is calculated for LUMPS

END MODULE gis_data

!************************************************************
MODULE sues_data
   IMPLICIT NONE

   INTEGER :: tstep, & !Timestep [s] at which the model is run (set in RunControl)
              tstep_prev, & !Timestep [s] of previous timestamp !NB: not used by SUEWS, but by WRF-SUEWS for adaptive time step
              nsh, & !Number of timesteps per hour
              nsd, & !Number of timesteps per day
              nsdorig, & !Number of timesteps per day for original met forcing file
              t_interval, & !Number of seconds in an hour [s] (now set in OverallRunControl)
              NperTstepIn, NperESTM ! Number of model time-steps per input resolution (ResolutionFilesIn/Tstep)

   REAL(KIND(1D0)) :: nsh_real, & !nsh cast as a real for use in calculations
                      tstep_real, & !tstep cast as a real for use in calculations
                      NperTstepIn_real, NperESTM_real !Nper as real

   REAL(KIND(1D0)) :: halftimestep !In decimal time based on interval

   !Options for model setup (switches, etc) mainly set in RunControl
   INTEGER :: StabilityMethod, & !Defines stability functions used (set in RunControl)
              RoughLenHeatMethod !Defines method for calculating roughness length for heat (set in RunControl)

   INTEGER :: in
   INTEGER :: is !Integer to count over surface types

   !These are variables which currently have been removed from SuesInput.nml
   INTEGER :: AerodynamicResistanceMethod = 2 !The method used to calculate aerodynamic resistance

   INTEGER :: Ie_start, & !Starting time of water use (DOY)
              Ie_end !Ending time of water use (DOY)

   REAL(KIND(1D0)), DIMENSION(2) :: SurplusEvap !Surplus for evaporation in 5 min timestep
   ! sg -- need to determine size

   !Variables listed in SuesInput.nml
   REAL(KIND(1D0)) :: FlowChange, & !Difference between the input and output flow in the water body
                      PipeCapacity, & !Capacity of pipes to transfer water
                      RunoffToWater, & !Fraction of surface runoff going to water body
                      SmCap, & !Volumetric/gravimetric soil moisture capacity
                      SoilDensity, & !Bulk density of soil
                      SoilDepthMeas, & !Soil depth of the measured soil moisture
                      SoilRocks, & !Fraction of rocks in soil
                      SurfaceArea, & !Surface area of the study area [m2]
                      SurfaceArea_ha, & !Surface area of the study area [ha]
                      WaterBodyType, & !If water body type is pond/lake (=1) or river (=2)
                      WaterStorCap, & !Capacity of water body when surface is wet
                      WUAreaEveTr_m2, & !Water use area (evergreen trees) [m2]
                      WUAreaDecTr_m2, & !Water use area (deciduous trees) [m2]
                      WUAreaGrass_m2, & !Water use area (grass) [m2]
                      WUAreaTotal_m2, & !Water use area (total) [m2]
                      wu_EveTr, & !Water use for evergreen trees/shrubs [mm]
                      wu_DecTr, & !Water use for deciduous trees/shrubs [mm]
                      wu_Grass !Water use for grass [mm]

   !Other related to SUES
   REAL(KIND(1D0)) :: AdditionalWater, & !Water flow from other grids
                      ch_per_interval, & !Change in state per interval
                      chSnow_per_interval, & !Change in snow state per interval
                      dI_dt, & !Water flow between two stores
                      dr_per_interval, & !Drainage per interval
                      ev_per_interval, & !Evaporation per interval
                      surf_chang_per_tstep, & !Change in surface state per timestep [mm] (for whole surface)
                      tot_chang_per_tstep, & !Change in surface and SoilState per timestep [mm] (for whole surface)
                      NWstate_per_tstep, & !State per timestep [mm] (for whole surface, excluding water body)
                      state_per_tstep, & !State per timestep [mm] (for whole surface)
                      drain_per_tstep, & !Drainage per timestep [mm] (for whole surface, excluding water body)
                      runoff_per_tstep, & !Runoff per timestep [mm] (for whole surface)
                      runoffSoil_per_tstep, & !Runoff to deep soil per timestep [mm] (for whole surface, excluding water body)
                      ev_per_tstep, & !Evaporation per timestep [mm] (for whole surface)
                      qe_per_tstep, & !QE [W m-2] (for whole surface)
                      p_mm, & !Inputs to surface water balance
                      pin, & !Rain per time interval
                      FAI, & !Areally weighted frontal area fraction
                      PAI, & !Areally weighted plan area fraction
                      rb, & !Boundary layer resistance
                      ! Water leaving each grid for grid-to-grid connectivity
                      runoffAGimpervious, & !Above ground runoff from impervious surface [mm] for whole surface area
                      runoffAGveg, & !Above ground runoff from vegetated surfaces [mm] for whole surface area
                      runoffWaterBody, & !Above ground runoff from water surface [mm] for whole surface area
                      runoffPipes, & !Runoff in pipes [mm] for whole surface area
                      runoffAGimpervious_m3, & !Volume of above ground runoff from impervious surface [m3]
                      runoffAGveg_m3, & !Volume of above ground runoff from vegetated surfaces [m3]
                      runoffWaterBody_m3, & !Volume of above ground runoff from water surface [m3]
                      runoffPipes_m3, & !Volume of runoff in pipes [m3]
                      runoff_per_interval, & ! Total water transported to each grid for grid-to-grid connectivity
                      addImpervious, & !Water from impervious surfaces of other grids [mm] for whole surface area
                      addVeg, & !Water from vegetated surfaces of other grids [mm] for whole surface area
                      addWaterbody, & !Water from water surface of other grids [mm] for whole surface area
                      addPipes, & !Water in pipes from other grids [mm] for whole surface area
                      runoffSoil_per_interval, &
                      qe_per_interval, & !latent heat per interval
                      SoilMoistCap, &
                      SoilState, & !Area-averaged soil moisture [mm] for whole surface
                      st_per_interval, & !Surface state per interval
                      surplusWaterBody, & !Extra runoff that goes to water body [mm] as specified by RunoffToWater
                      tlv_sub, &
                      overuse = 0, &
                      Zh !Areally weighted roughness element height

   !Calculation of u*,stability and aerodynamic resistance
   REAL(KIND(1D0)) :: H, & !Kinematic sensible heat flux [K m s-1] used to calculate friction velocity
                      l_mod, & !Monin-Obukhov length (either measured or modelled)
                      psim, & !Stability function of momentum
                      psih, & !Stability function of heat
                      RA, & !Aerodynamic resistance
                      RAsnow, & !Aerodynamic resistance over snow
                      TStar, & !T*
                      UStar, & !Friction velocity
                      z0_gis !Roughness length for momentum from gis input file

   !Surface resistance related variables
   REAL(KIND(1D0)) :: resistsurf, & !Surface resistance
                      gdq, & !G(dq)
                      qnm, & !QMAX/(QMAX+G2)
                      gq, & !G(Q*)
                      gtemp, & !G(T)
                      gl, & !G(LAI)
                      sdp, & !S1/G6+S2
                      smd, & !Soil moisture deficit of the soil surface layer
                      vsmd, & !Soil moisture deficit for vegetated surfaces only (QUESTION: what about BSoil?)
                      gs, & !G(Soil moisture deficit)
                      gsc, & !Surface Layer Conductance
                      rss !Surface resistance after wet/partially wet adjustment

   !SUES latent heat flux related variables
   REAL(KIND(1D0)) :: vdrc, & !Second term up in calculation of E
                      numPM, & !Numerator of PM equation
                      sp, & !Term in calculation of E
                      sae, & !Same
                      ev, & !Evaporation
                      rst, & !Flag in SUEWS_Evap (gets set to 1 if surface dry; 0 if surface wet)
                      qeph, & !Latent heat flux (W m^-2)
                      qeOut !Latent heat flux [W m-2]

   REAL(KIND(1D0)), DIMENSION(:), ALLOCATABLE :: qhforCBL, qeforCBL ! Stores previous timestep qh and qe for CBL model. Added by HCW 21 Mar 2017
   INTEGER :: qh_choice ! selection of qh use to drive CBL growth 1=Suews 2=lumps 3=obs

   !Water use related variables
   REAL(KIND(1D0)) :: ext_wu, & !External water use for the model timestep [mm] (over whole study area)
                      Faut, & !Fraction of irrigated area using automatic irrigation
                      H_maintain, & ! ponding water depth to maintain [mm] (over whole study area)
                      int_wu, & !Internal water use for the model timestep [mm] (over whole study area)
                      IrrFracPaved, & !Fraction of paved which are irrigated
                      IrrFracBldgs, & !Fraction of buildings which are irrigated
                      IrrFracEveTr, & !Fraction of evergreen trees which are irrigated
                      IrrFracDecTr, & !Fraction of deciduous trees which are irrigated
                      IrrFracGrass, & !Fraction of grass which is irrigated
                      IrrFracBSoil, & !Fraction of bare soil which is irrigated
                      IrrFracWater, & !Fraction of water which is irrigated
                      InternalWaterUse_h !Internal water use [mm h-1]

   ! 7 - number of days in week
   REAL(KIND(1D0)), DIMENSION(7) :: DayWatPer, & !% of houses following daily water
                                    DayWat !Days of watering allowed
   ! REAL(KIND(1d0)), DIMENSION(0:23, 2):: WUProfM_24hr, &   !Hourly profiles for water use (manual irrigation)
   !                                       WUProfA_24hr   !Hourly profiles for water use (automatic irrigation)

   REAL(KIND(1D0)), DIMENSION(3) :: Ie_a, Ie_m !Coefficients for automatic and manual irrigation models

END MODULE sues_data

!**********************************************
!===================================================================================
MODULE VegPhenogy
   IMPLICIT NONE
   REAL(KIND(1D0)) :: VegPhenLumps, deltaLAI
END MODULE VegPhenogy

MODULE filename
   CHARACTER(len=90) :: smithfile !file for NARP
END MODULE filename

MODULE InitialCond

   REAL(KIND(1D0)) :: LAIinitialEveTr, &
                      LAIinitialDecTr, &
                      LAIinitialGrass, &
                      porosity0, &
                      DecidCap0, &
                      albDecTr0, &
                      albEveTr0, &
                      albGrass0, &
                      Temp_C0, &
                      GDD_1_0, &
                      GDD_2_0, &
                      SoilStorePavedState, &
                      SoilStoreBldgsState, &
                      SoilStoreEveTrState, &
                      SoilStoreDecTrstate, &
                      SoilStoreGrassState, &
                      SoilStoreBSoilState, &
                      SnowWaterPavedState, &
                      SnowWaterBldgsState, &
                      SnowWaterEveTrState, &
                      SnowWaterDecTrState, &
                      SnowWaterGrassState, &
                      SnowWaterBSoilState, &
                      SnowWaterWaterstate, &
                      SnowPackPaved, &
                      SnowPackBldgs, &
                      SnowPackEveTr, &
                      SnowPackDecTr, &
                      SnowPackGrass, &
                      SnowPackBSoil, &
                      SnowPackWater, &
                      SnowAlb0 !,&
   ! BoInit !initial Bo for AnOHM, TS 13 Jul 2016 ! removed, TS 30 Jan 2018

   INTEGER :: ID_Prev

END MODULE InitialCond

!-------------------------------------------------
!New modules for the column numbers

!-------------------------------------------------------------------------
MODULE ColNamesModelDailyState

   IMPLICIT NONE

   !========== Columns for ModelDailyState array =========================

   INTEGER :: cMDS_id_prev = 3, &
              cMDS_HDD1 = 4, &
              cMDS_HDD2 = 5, &
              cMDS_TempC = 6, &
              cMDS_TempCRM = 7, &
              cMDS_Precip = 8, &
              cMDS_DaysSinceRain = 9, &
              cMDS_TempCOld1 = 10, &
              cMDS_TempCOld2 = 11, &
              cMDS_TempCOld3 = 12, &
              cMDS_GDDMin = 13, &
              cMDS_GDDMax = 14, &
              cMDS_GDD1_0 = 15, &
              cMDS_GDD2_0 = 16, &
              cMDS_LAIInitialEveTr = 17, &
              cMDS_LAIInitialDecTr = 18, &
              cMDS_LAIInitialGrass = 19, &
              cMDS_porosity = 20, &
              cMDS_albEveTr = 21, &
              cMDS_albDecTr = 22, &
              cMDS_albGrass = 23, &
              cMDS_DecidCap = 24, &
              cMDS_SnowfallCum = 25, &
              cMDS_LAIEveTr = 26, &
              cMDS_LAIDecTr = 27, &
              cMDS_LAIGrass = 28, &
              cMDS_SnowAlb = 29, &
              cMDS_BoRatio = 30, & ! noontime Bowen ratio, added by TS
              cMDS_a1AnOHM = 31, & ! a1 of AnOHM, added by TS
              cMDS_a2AnOHM = 32, & ! a2 of AnOHM, added by TS
              cMDS_a3AnOHM = 33 ! a3 of AnOHM, added by TS

END MODULE ColNamesModelDailyState

!-------------------------------------------------------------------------
MODULE ColNamesInputFiles

   IMPLICIT NONE

   INTEGER :: ccc !Column counter

   ! Column names and numbers must match the input files

   !========== Columns for SUEWS_SiteSelect.txt ==========================
   ! Columns 1:97 are the same for SurfaceChar
   INTEGER :: c_Grid = 1, &
              c_Year = 2, &
              c_StartDLS = 3, &
              c_EndDLS = 4, &
              ! Site info
              c_lat = 5, &
              c_lng = 6, &
              c_tz = 7, &
              c_Area = 8, &
              c_Alt = 9, &
              c_z = 10, &
              ! Time info
              c_id = 11, &
              c_it = 12, &
              c_imin = 13, &
              ! Surface fractions
              c_FrPaved = 14, &
              c_FrBldgs = 15, &
              c_FrEveTr = 16, &
              c_FrDecTr = 17, &
              c_FrGrass = 18, &
              c_FrBSoil = 19, &
              c_FrWater = 20, &
              ! Irrigated fractions
              c_IrrPavedFrac = 21, &
              c_IrrBldgsFrac = 22, &
              c_IrrEveTrFrac = 23, &
              c_IrrDecTrFrac = 24, &
              c_IrrGrassFrac = 25, &
              c_IrrBSoilFrac = 26, &
              c_IrrWaterFrac = 27, &
              ! Height information
              c_HBldgs = 28, &
              c_HEveTr = 29, &
              c_HDecTr = 30, &
              c_z0m = 31, &
              c_zdm = 32, &
              c_FAIBldgs = 33, &
              c_FAIEveTr = 34, &
              c_FAIDecTr = 35, &
              ! Population
              c_PopDensDay = 36, &
              c_PopDensNight = 37, &
              c_TrafficRate_WD = 38, & ! Mean traffic rate in modelled area [veh km m-2 s-1] Weekday
              c_TrafficRate_WE = 39, & ! Mean traffic rate in modelled area [veh km m-2 s-1] Weekend
              c_QF0_BEU_WD = 40, & ! Building energy use for modelled area [W m-2] - QUESTION: could change units?
              c_QF0_BEU_WE = 41, &
              ! Codes for different surfaces
              c_PavedCode = 42, & ! Links characteristics in SUEWS_NonVeg.txt
              c_BldgsCode = 43, & ! Links characteristics in SUEWS_NonVeg.txt
              c_EveTrCode = 44, & ! Links characteristics in SUEWS_Veg.txt
              c_DecTrCode = 45, & ! Links characteristics in SUEWS_Veg.txt
              c_GrassCode = 46, & ! Links characteristics in SUEWS_Veg.txt
              c_BSoilCode = 47, & ! Links characteristics in SUEWS_Veg.txt
              c_WaterCode = 48, & ! Links characteristics in SUEWS_Water.txt
              ! LUMPS info
              c_LUMPSDr = 49, &
              c_LUMPSCover = 50, &
              c_LUMPSMaxRes = 51, &
              ! NARP info
              c_NARPTrans = 52, &
              ! Code for conductances
              c_CondCode = 53, & ! Links characteristics in SUEWS_Conductance.txt
              ! Code for snow
              c_SnowCode = 54, & ! Links characteristics in SUEWS_Snow.txt
              ! Codes for human impacts on energy, water and snow
              c_SnowProfWD = 55, & ! Snow-clearing profile in SUEWS_Profile.txt (weekdays)
              c_SnowProfWE = 56, & ! Snow-clearing profile in SUEWS_Profile.txt (weekends)
              c_QFCode = 57, & ! Links anthropogenic heat info in SUEWS_AnthropogenicEmission.txt
              c_IrrCode = 58, & ! Links irrigation info in SUEWS_Irrigation.txt
              c_WProfManuWD = 59, & ! Links to water-use profile in SUEWS_Profile.txt (manual irrigation, weekdays)
              c_WProfManuWE = 60, & ! Links to water-use profile in SUEWS_Profile.txt (manual irrigation, weekends)
              c_WProfAutoWD = 61, & ! Links to water-use profile in SUEWS_Profile.txt (automatic irrigation, weekdays)
              c_WProfAutoWE = 62, & ! Links to water-use profile in SUEWS_Profile.txt (automatic irrigation, weekends)
              ! Flow information
              c_FlowChange = 63, & ! Difference in input & output flows for water surface
              c_RunoffToWater = 64, & ! Fraction of above-ground runoff flowing to water surface
              c_PipeCapacity = 65, & ! Pipe capacity [mm]
              ! Runoff (to 8 adjacent grids)
              c_GridConnection1of8 = 66, &
              c_Fraction1of8 = 67, &
              c_GridConnection2of8 = 68, &
              c_Fraction2of8 = 69, &
              c_GridConnection3of8 = 70, &
              c_Fraction3of8 = 71, &
              c_GridConnection4of8 = 72, &
              c_Fraction4of8 = 73, &
              c_GridConnection5of8 = 74, &
              c_Fraction5of8 = 75, &
              c_GridConnection6of8 = 76, &
              c_Fraction6of8 = 77, &
              c_GridConnection7of8 = 78, &
              c_Fraction7of8 = 79, &
              c_GridConnection8of8 = 80, &
              c_Fraction8of8 = 81, &
              ! Runoff within grid (for each surface type)
              c_WGPavedCode = 82, & ! Links to SUEWS_WaterDistibuteWithinGrid.txt
              c_WGBldgsCode = 83, & ! Links to SUEWS_WaterDistibuteWithinGrid.txt
              c_WGEveTrCode = 84, & ! Links to SUEWS_WaterDistibuteWithinGrid.txt
              c_WGDecTrCode = 85, & ! Links to SUEWS_WaterDistibuteWithinGrid.txt
              c_WGGrassCode = 86, & ! Links to SUEWS_WaterDistibuteWithinGrid.txt
              c_WGBSoilCode = 87, & ! Links to SUEWS_WaterDistibuteWithinGrid.txt
              c_WGWaterCode = 88, & ! Links to SUEWS_WaterDistibuteWithinGrid.txt
              ! Additional info for ESTM
              c_AreaWall = 89 ! Wall surface fraction (Awall/Agridcell)

   INTEGER, DIMENSION(3) :: c_Fr_ESTMClass_Paved = (/(ccc, ccc=90, 92, 1)/) ! Fraction of Paved surface with ESTM Class 1-3
   INTEGER, DIMENSION(3) :: c_Code_ESTMClass_Paved = (/(ccc, ccc=93, 95, 1)/) ! Code for Paved surface ESTM Class 1-3
   INTEGER, DIMENSION(5) :: c_Fr_ESTMClass_Bldgs = (/(ccc, ccc=96, 100, 1)/) ! Fraction of Bldgs surface with ESTM Class 1-5
   INTEGER, DIMENSION(5) :: c_Code_ESTMClass_Bldgs = (/(ccc, ccc=101, 105, 1)/) ! Code for Bldgs surface ESTM Class 1-5

   !========== Columns for SUEWS_NonVeg.txt ==========================
   INTEGER :: ci_Code = 1, &
              ci_AlbMin = 2, &
              ci_AlbMax = 3, &
              ci_Emis = 4, &
              ci_StorMin = 5, &
              ci_StorMax = 6, &
              ci_WetThresh = 7, &
              ci_StateLimit = 8, &
              ci_DrEq = 9, &
              ci_DrCoef1 = 10, &
              ci_DrCoef2 = 11, &
              ci_SoilTCode = 12, &
              ci_SnowLimPat = 13, &
              ci_SnowLimRem = 14, &
              ci_OHMCode_SWet = 15, &
              ci_OHMCode_SDry = 16, &
              ci_OHMCode_WWet = 17, &
              ci_OHMCode_WDry = 18, &
              ci_OHMThresh_SW = 19, &
              ci_OHMThresh_WD = 20, &
              ci_ESTMCode = 21, & ! ESTM code for each surface (if 0 use codes in SiteSelect instead)
              ci_CpAnOHM = 22, & ! heat capacity, added by TS AnOHM
              ci_KkAnOHM = 23, & ! heat conductivity, added by TS AnOHM
              ci_ChAnOHM = 24 ! bulk transfer coef., added by TS AnOHM

   !========== Columns for SUEWS_Veg.txt ============================
   INTEGER :: cp_Code = 1, &
              cp_AlbMin = 2, &
              cp_AlbMax = 3, &
              cp_Emis = 4, &
              cp_StorMin = 5, &
              cp_StorMax = 6, &
              cp_WetThresh = 7, &
              cp_StateLimit = 8, &
              cp_DrEq = 9, &
              cp_DrCoef1 = 10, &
              cp_DrCoef2 = 11, &
              cp_SoilTCode = 12, &
              cp_SnowLimPat = 13, &
              cp_BaseT = 14, &
              cp_BaseTe = 15, &
              cp_GDDFull = 16, &
              cp_SDDFull = 17, &
              cp_LAIMin = 18, &
              cp_LAIMax = 19, &
              cp_PorosityMin = 20, &
              cp_PorosityMax = 21, &
              cp_GsMax = 22, &
              cp_LAIEq = 23, &
              cp_LeafGP1 = 24, &
              cp_LeafGP2 = 25, &
              cp_LeafOP1 = 26, &
              cp_LeafOP2 = 27, &
              cp_OHMCode_SWet = 28, &
              cp_OHMCode_SDry = 29, &
              cp_OHMCode_WWet = 30, &
              cp_OHMCode_WDry = 31, &
              cp_OHMThresh_SW = 32, &
              cp_OHMThresh_WD = 33, &
              cp_ESTMCode = 34, &
              cp_CpAnOHM = 35, & ! heat capacity, added by TS AnOHM
              cp_KkAnOHM = 36, & ! heat conductivity, added by TS AnOHM
              cp_ChAnOHM = 37, & ! bulk transfer coef., added by TS AnOHM
              cp_BiogenCO2Code = 38

   !========== Columns for SUEWS_Water.txt ===============================
   INTEGER :: cw_Code = 1, &
              cw_AlbMin = 2, &
              cw_AlbMax = 3, &
              cw_Emis = 4, &
              cw_StorMin = 5, &
              cw_StorMax = 6, &
              cw_WetThresh = 7, &
              cw_StateLimit = 8, &
              cw_WaterDepth = 9, &
              cw_DrEq = 10, &
              cw_DrCoef1 = 11, &
              cw_DrCoef2 = 12, &
              cw_OHMCode_SWet = 13, &
              cw_OHMCode_SDry = 14, &
              cw_OHMCode_WWet = 15, &
              cw_OHMCode_WDry = 16, &
              cw_OHMThresh_SW = 17, &
              cw_OHMThresh_WD = 18, &
              cw_ESTMCode = 19, &
              cw_CpAnOHM = 20, & ! heat capacity, added by TS AnOHM
              cw_KkAnOHM = 21, & ! heat conductivity, added by TS AnOHM
              cw_ChAnOHM = 22 ! bulk transfer coef., added by TS AnOHM

   !========== Columns for SUEWS_Snow.txt ================================
   INTEGER :: cs_Code = 1, &
              cs_SnowRMFactor = 2, &
              cs_SnowTMFactor = 3, &
              cs_SnowAlbMin = 4, &
              cs_SnowAlbMax = 5, &
              cs_SnowEmis = 6, &
              cs_Snowtau_a = 7, &
              cs_Snowtau_f = 8, &
              cs_SnowPLimAlb = 9, &
              cs_SnowSDMin = 10, &
              cs_SnowSDMax = 11, &
              cs_Snowtau_r = 12, &
              cs_SnowCRWMin = 13, &
              cs_SnowCRWMax = 14, &
              cs_SnowPLimSnow = 15, &
              cs_OHMCode_SWet = 16, &
              cs_OHMCode_SDry = 17, &
              cs_OHMCode_WWet = 18, &
              cs_OHMCode_WDry = 19, &
              cs_OHMThresh_SW = 20, &
              cs_OHMThresh_WD = 21, &
              cs_ESTMCode = 22, &
              cs_CpAnOHM = 23, & ! heat capacity, added by TS
              cs_KkAnOHM = 24, & ! heat conductivity, added by TS
              cs_ChAnOHM = 25 ! bulk transfer coef., added by TS

   !========== Columns for SUEWS_Soil.txt ================================
   INTEGER :: cSo_Code = 1, &
              cSo_SoilDepth = 2, &
              cSo_SoilStCap = 3, &
              cSo_KSat = 4, &
              cSo_SoilDens = 5, &
              cSo_SoilInfRate = 6, &
              cSo_ObsSMDepth = 7, &
              cSo_ObsSMMax = 8, &
              cSo_ObsSNRFrac = 9

   !========== Columns for SUEWS_Conductance.txt =========================
   INTEGER :: cc_Code = 1, &
              cc_GsG1 = 2, &
              cc_GsG2 = 3, &
              cc_GsG3 = 4, &
              cc_GsG4 = 5, &
              cc_GsG5 = 6, &
              cc_GsG6 = 7, &
              cc_GsTH = 8, &
              cc_GsTL = 9, &
              cc_GsS1 = 10, &
              cc_GsS2 = 11, &
              cc_GsKmax = 12, &
              cc_gsModel = 13 !Options for surface conductance calculation (1 - Ja11, 2 - Wa16)

   !========== Columns for SUEWS_OHMCoefficients.txt =====================
   INTEGER :: cO_Code = 1, &
              cO_a1 = 2, &
              cO_a2 = 3, &
              cO_a3 = 4

   !========== Columns for SUEWS_ESTMCoefficients.txt =====================!   ! S.O. 04 Feb 2016
   INTEGER :: cE_Code = 1, &
              cE_Surf_thick1 = 2, & !Characteristics for 5x roof/surface layers
              cE_Surf_k1 = 3, &
              cE_Surf_rhoCp1 = 4, &
              cE_Surf_thick2 = 5, &
              cE_Surf_k2 = 6, &
              cE_Surf_rhoCp2 = 7, &
              cE_Surf_thick3 = 8, &
              cE_Surf_k3 = 9, &
              cE_Surf_rhoCp3 = 10, &
              cE_Surf_thick4 = 11, &
              cE_Surf_k4 = 12, &
              cE_Surf_rhoCp4 = 13, &
              cE_Surf_thick5 = 14, &
              cE_Surf_k5 = 15, &
              cE_Surf_rhoCp5 = 16, &
              cE_Wall_thick1 = 17, & ! Characteristics for 5x external wall layers (used for Bldgs surfaces only)
              cE_Wall_k1 = 18, &
              cE_Wall_rhoCp1 = 19, &
              cE_Wall_thick2 = 20, &
              cE_Wall_k2 = 21, &
              cE_Wall_rhoCp2 = 22, &
              cE_Wall_thick3 = 23, &
              cE_Wall_k3 = 24, &
              cE_Wall_rhoCp3 = 25, &
              cE_Wall_thick4 = 26, &
              cE_Wall_k4 = 27, &
              cE_Wall_rhoCp4 = 28, &
              cE_Wall_thick5 = 29, &
              cE_Wall_k5 = 30, &
              cE_Wall_rhoCp5 = 31, &
              cE_Internal_thick1 = 32, & ! Characteristics for 5x internal wall layers (used for Bldgs surfaces only)
              cE_Internal_k1 = 33, &
              cE_Internal_rhoCp1 = 34, &
              cE_Internal_thick2 = 35, &
              cE_Internal_k2 = 36, &
              cE_Internal_rhoCp2 = 37, &
              cE_Internal_thick3 = 38, &
              cE_Internal_k3 = 39, &
              cE_Internal_rhoCp3 = 40, &
              cE_Internal_thick4 = 41, &
              cE_Internal_k4 = 42, &
              cE_Internal_rhoCp4 = 43, &
              cE_Internal_thick5 = 44, &
              cE_Internal_k5 = 45, &
              cE_Internal_rhoCp5 = 46, &
              cE_nroom = 47, &
              cE_alb_ibld = 48, &
              cE_em_ibld = 49, &
              cE_CH_iwall = 50, &
              cE_CH_iroof = 51, &
              cE_CH_ibld = 52

   !========== Columns for SUEWS_AnthropogenicEmission.txt ===================
   INTEGER :: cA_Code = 1, &
              cA_BaseT_HC = 2, &
              cA_QF_A1 = 3, & !Weekday
              cA_QF_B1 = 4, & !Weekday
              cA_QF_C1 = 5, & !Weekday
              cA_QF_A2 = 6, & !Weekend
              cA_QF_B2 = 7, & !Weekend
              cA_QF_C2 = 8, & !Weekend
              cA_AHMin_WD = 9, & !Weekday
              cA_AHMin_WE = 10, & !Weekend
              cA_AHSlopeHeating_WD = 11, & !Weekday
              cA_AHSlopeHeating_WE = 12, & !Weekend
              cA_AHSlopeCooling_WD = 13, & !Weekday
              cA_AHSlopeCooling_WE = 14, & !Weekend
              cA_TCriticHeating_WD = 15, & !Weekday
              cA_TCriticHeating_WE = 16, & !Weekend
              cA_TCriticCooling_WD = 17, & !Weekday
              cA_TCriticCooling_WE = 18, & !Weekend
              cA_EnProfWD = 19, & !Weekday
              cA_EnProfWE = 20, & !Weekday
              cA_CO2mWD = 21, & !Weekday
              cA_CO2mWE = 22, & !Weekend
              cA_TraffProfWD = 23, & !Weekday
              cA_TraffProfWE = 24, & !Weekend
              cA_PopProfWD = 25, & !Weekday
              cA_PopProfWE = 26, & !Weekend
              cA_MinQFMetab = 27, &
              cA_MaxQFMetab = 28, &
              cA_MinFCMetab = 29, &
              cA_MaxFCMetab = 30, &
              cA_FrPDDwe = 31, &
              cA_FrFossilFuel_Heat = 32, &
              cA_FrFossilFuel_NonHeat = 33, &
              cA_EF_umolCO2perJ = 34, &
              cA_EnEF_v_Jkm = 35, &
              cA_FcEF_v_kgkmWD = 36, &
              cA_FcEF_v_kgkmWE = 37, &
              cA_CO2PointSource = 38, &
              cA_TrafficUnits = 39

   !========== Columns for SUEWS_Irrigation.txt ==========================

   INTEGER :: cIr_Code = 1, &
              cIr_IeStart = 2, &
              cIr_IeEnd = 3, &
              cIr_IntWU = 4, &
              cIr_Faut = 5, &
              cIr_H_maintain = 6, &
              cIr_Ie_a1 = 7, &
              cIr_Ie_a2 = 8, &
              cIr_Ie_a3 = 9, &
              cIr_Ie_m1 = 10, &
              cIr_Ie_m2 = 11, &
              cIr_Ie_m3 = 12, &
              cIr_DayWat1 = 13, &
              cIr_DayWat2 = 14, &
              cIr_DayWat3 = 15, &
              cIr_DayWat4 = 16, &
              cIr_DayWat5 = 17, &
              cIr_DayWat6 = 18, &
              cIr_DayWat7 = 19, &
              cIr_DayWatPer1 = 20, &
              cIr_DayWatPer2 = 21, &
              cIr_DayWatPer3 = 22, &
              cIr_DayWatPer4 = 23, &
              cIr_DayWatPer5 = 24, &
              cIr_DayWatPer6 = 25, &
              cIr_DayWatPer7 = 26
   !========== Columns for SUEWS_Profile.txt =============================

   INTEGER :: cc !Column counter

   INTEGER :: cPr_Code = 1
   INTEGER, DIMENSION(24) :: cPr_Hours = (/(cc, cc=2, 25, 1)/) ! Hourly profile data

   !========== Columns for SUEWS_WithinGridWaterDist.txt =================

   INTEGER :: cWG_Code = 1, &
              cWG_ToPaved = 2, &
              cWG_ToBldgs = 3, &
              cWG_ToEveTr = 4, &
              cWG_ToDecTr = 5, &
              cWG_ToGrass = 6, &
              cWG_ToBSoil = 7, &
              cWG_ToWater = 8, &
              cWG_ToRunoff = 9, &
              cWG_ToSoilStore = 10

   !========== Columns for SUEWS_BiogenCO2.txt ===================
   INTEGER :: cB_Code = 1, &
              cB_alpha = 2, &
              cB_beta = 3, &
              cB_theta = 4, &
              cB_alpha_enh = 5, &
              cB_beta_enh = 6, &
              cB_resp_a = 7, &
              cB_resp_b = 8, &
              cB_min_r = 9

END MODULE ColNamesInputFiles

!----------------------------------------------------------------------------------------

!----------------------------------------------------------------------------------
MODULE WhereWhen
   ! Stores grid and datetime info

   INTEGER :: GridID !Grid number (as specified in SUEWS_SiteSelect.txt)
   CHARACTER(LEN=10) :: GridID_text !Grid number as a text string
   CHARACTER(LEN=15) :: datetime ! YYYY DOY HH MM

END MODULE WhereWhen

!----------------------------------------------------------------------------------
MODULE MathConstants

   REAL(KIND(1D0)), PARAMETER :: pi = 3.14159265359
   REAL(KIND(1D0)), PARAMETER :: dtr = 0.0174532925, rtd = 57.2957795

END MODULE MathConstants

!----------------------------------------------------------------------------------
MODULE PhysConstants

   REAL(KIND(1D0)), PARAMETER :: C2K = 273.15 !Celsius to Kelvin
   REAL(KIND(1D0)), PARAMETER :: SBConst = 5.67051E-8 !Stefan Boltzmann constant [W m-2 K-4]
   REAL(KIND(1D0)), PARAMETER :: JtoumolPAR = 4.6 ! Convert PAR from W m-2 to umol m-2 s-1
   REAL(KIND(1D0)), PARAMETER :: KdntoPAR = 0.46 ! Conversion from Kdn to PAR, originally from Tsubo and Walker (2005), used in Bellucco et al. (2017)

END MODULE PhysConstants<|MERGE_RESOLUTION|>--- conflicted
+++ resolved
@@ -162,11 +162,7 @@
    REAL(KIND(1D0)), DIMENSION(:, :, :), ALLOCATABLE :: dataOutSPARTACUS !SPARTACUS output matrix
    REAL(KIND(1D0)), DIMENSION(:, :, :), ALLOCATABLE :: dataOutSnow !Main data output matrix
    REAL(KIND(1D0)), DIMENSION(:, :, :), ALLOCATABLE :: dataOutESTM !ESTM output matrix
-<<<<<<< HEAD
-   REAL(KIND(1D0)), DIMENSION(:, :, :), ALLOCATABLE :: dataOutEHC !EHC output matrix
-=======
-   REAL(KIND(1D0)), DIMENSION(:, :, :), ALLOCATABLE :: dataOutEHC !ESTM output matrix
->>>>>>> 750e6edf
+   REAL(KIND(1D0)), DIMENSION(:, :, :), ALLOCATABLE :: dataOutESTMExt !ESTM output matrix
    REAL(KIND(1D0)), DIMENSION(:, :, :), ALLOCATABLE :: dataOutDailyState !DailyState output array
 
    ! -------- output per each timestep ----------------------------------------------------------------
