!========================================================================================
! SUEWS driver subroutines
! TS 31 Aug 2017: initial version
! TS 02 Oct 2017: added  as the generic wrapper
! TS 03 Oct 2017: added
!
! WRF-SUEWS COUPLING NOTE:
! This module supports both standalone SUEWS and WRF-SUEWS coupling.
! Key differences for WRF coupling:
! - tstep_prev: Allows adaptive timesteps (in standalone: always equals tstep)
! - Additional atmospheric variables passed from WRF
!========================================================================================
MODULE SUEWS_Driver
   ! only the following immutable objects are imported:
   ! 1. functions/subroutines
   ! 2. constant variables
   USE module_ctrl_type, ONLY: SUEWS_CONFIG, SURF_STORE_PRM, WATER_DIST_PRM, bioCO2_PRM, CONDUCTANCE_PRM, &
                            LAI_PRM, OHM_COEF_LC, OHM_PRM, SOIL_PRM, anthroHEAT_PRM, IRRIG_daywater, &
                            IRRIGATION_PRM, anthroEMIS_PRM, SNOW_PRM, SPARTACUS_PRM, SPARTACUS_LAYER_PRM, &
                            SUEWS_SITE, LUMPS_PRM, EHC_PRM, LC_PAVED_PRM, LC_BLDG_PRM, LC_DECTR_PRM, LC_EVETR_PRM, &
                            LC_GRASS_PRM, LC_BSOIL_PRM, LC_WATER_PRM, anthroEmis_STATE, &
                            OHM_STATE, PHENOLOGY_STATE, SNOW_STATE, SUEWS_FORCING, SUEWS_TIMER, &
                            HYDRO_STATE, HEAT_STATE, &
                            ROUGHNESS_STATE, solar_State, atm_state, flag_STATE, &
                            SUEWS_STATE, SUEWS_DEBUG, STEBBS_STATE, BUILDING_ARCHETYPE_PRM, STEBBS_PRM, STEBBS_BLDG, &
                            SUEWS_STATE_BLOCK, &
                            output_line, output_block
   USE meteo, ONLY: qsatf, RH2qa, qa2RH
   USE module_phys_atmmoiststab, ONLY: cal_AtmMoist, cal_Stab, stab_psi_heat, stab_psi_mom, SUEWS_update_atmState
   USE module_phys_narp, ONLY: NARP_cal_SunPosition, NARP_cal_SunPosition_DTS
   USE module_phys_atmmoiststab, ONLY: cal_AtmMoist, cal_Stab, stab_psi_heat, stab_psi_mom
   USE module_phys_narp, ONLY: NARP_cal_SunPosition
   USE module_phys_spartacus, ONLY: SPARTACUS
   ! USE AnOHM_module, ONLY: AnOHM
   USE module_phys_resist, ONLY: AerodynamicResistance, BoundaryLayerResistance, SurfaceResistance, &
                            SUEWS_cal_RoughnessParameters
   USE module_phys_ohm, ONLY: OHM
   USE module_phys_estm, ONLY: ESTM
   USE module_phys_ehc, ONLY: EHC
   USE module_phys_snow, ONLY: SnowCalc, MeltHeat, SnowUpdate, update_snow_albedo, update_snow_dens
   USE module_phys_dailystate, ONLY: update_DailyStateLine_DTS, SUEWS_cal_DailyState
   USE module_phys_waterdist, ONLY: &
      drainage, cal_water_storage_surf, &
      cal_water_storage_building, &
      SUEWS_cal_SoilState, &
      SUEWS_update_SoilMoist, SUEWS_update_SoilMoist_DTS, &
      ReDistributeWater, SUEWS_cal_HorizontalSoilWater, &
      SUEWS_cal_HorizontalSoilWater_DTS, &
      SUEWS_cal_WaterUse
<<<<<<< HEAD
   USE ctrl_output, ONLY: varListAll
   USE lumps_module, ONLY: LUMPS_cal_QHQE_DTS
   USE evap_module, ONLY: cal_evap_multi
   USE rsl_module, ONLY: RSLProfile, RSLProfile_DTS
   USE anemsn_module, ONLY: AnthropogenicEmissions
   USE CO2_module, ONLY: CO2_biogen
   USE allocateArray, ONLY: &
      nsurf, nvegsurf, ndepth, nspec, nbtypes, &
=======
   USE module_ctrl_output, ONLY: varListAll
   USE module_phys_lumps, ONLY: LUMPS_cal_QHQE_DTS
   USE module_phys_evap, ONLY: cal_evap_multi
   USE module_phys_rslprof, ONLY: RSLProfile, RSLProfile_DTS
   USE module_phys_anthro, ONLY: AnthropogenicEmissions
   USE module_phys_biogenco2, ONLY: CO2_biogen
   USE module_ctrl_const_allocate, ONLY: &
      nsurf, nvegsurf, ndepth, nspec, &
>>>>>>> cd2f0ec0
      PavSurf, BldgSurf, ConifSurf, DecidSurf, GrassSurf, BSoilSurf, WaterSurf, &
      ivConif, ivDecid, ivGrass, &
      ncolumnsDataOutSUEWS, ncolumnsDataOutSnow, &
      ncolumnsDataOutESTM, ncolumnsDataOutDailyState, &
      ncolumnsDataOutRSL, ncolumnsdataOutSOLWEIG, ncolumnsDataOutBEERS, &
      ncolumnsDataOutDebug, ncolumnsDataOutSPARTACUS, ncolumnsDataOutEHC, &
      ncolumnsDataOutSTEBBS, ncolumnsDataOutNHood
   USE module_ctrl_const_moist, ONLY: avcp, avdens, lv_J_kg
   USE module_phys_solweig, ONLY: SOLWEIG_cal_main
   USE module_phys_beers, ONLY: BEERS_cal_main, BEERS_cal_main_DTS
   USE module_phys_stebbs, ONLY: stebbsonlinecouple
   USE module_ctrl_version, ONLY: git_commit, compiler_ver ! these are automatically generated during compilation time
   USE module_util_time, ONLY: SUEWS_cal_dectime_DTS, SUEWS_cal_tstep_DTS, SUEWS_cal_weekday_DTS, &
                          SUEWS_cal_DLS_DTS

   IMPLICIT NONE

   ! Module-level variable to track if snow warning has been shown
   LOGICAL, SAVE :: snow_warning_shown = .FALSE.

CONTAINS

! ===================MAIN CALCULATION WRAPPER FOR ENERGY AND WATER FLUX===========

   SUBROUTINE SUEWS_cal_Main( &
      timer, forcing, config, siteInfo, &
      modState, &
      outputLine, &
      debugState) ! output

      IMPLICIT NONE

      ! input variables

      ! ####################################################################################
      !  declaration for DTS variables
      TYPE(SUEWS_TIMER), INTENT(IN) :: timer
      TYPE(SUEWS_FORCING), INTENT(INOUT) :: forcing
      TYPE(SUEWS_CONFIG), INTENT(IN) :: config

      TYPE(SUEWS_SITE), INTENT(IN) :: siteInfo
      TYPE(SUEWS_DEBUG), INTENT(OUT), OPTIONAL :: debugState

      TYPE(SUEWS_STATE), INTENT(INOUT) :: modState
      ! ####################################################################################

      ! ########################################################################################
      ! output variables
      REAL(KIND(1D0)), DIMENSION(5) :: datetimeLine !date & time
      REAL(KIND(1D0)), DIMENSION(ncolumnsDataOutSUEWS - 5) :: dataOutLineSUEWS
      REAL(KIND(1D0)), DIMENSION(ncolumnsDataOutSnow - 5) :: dataOutLineSnow
      REAL(KIND(1D0)), DIMENSION(ncolumnsDataOutESTM - 5) :: dataOutLineESTM
      REAL(KIND(1D0)), DIMENSION(ncolumnsDataOutEHC - 5) :: dataOutLineEHC
      REAL(KIND(1D0)), DIMENSION(ncolumnsDataOutRSL - 5) :: dataoutLineRSL
      REAL(KIND(1D0)), DIMENSION(ncolumnsDataOutBEERS - 5) :: dataOutLineBEERS
      REAL(KIND(1D0)), DIMENSION(ncolumnsDataOutDebug - 5) :: dataOutLineDebug
      REAL(KIND(1D0)), DIMENSION(ncolumnsDataOutSPARTACUS - 5) :: dataOutLineSPARTACUS
      REAL(KIND(1D0)), DIMENSION(ncolumnsDataOutDailyState - 5) :: dataOutLineDailyState
      REAL(KIND(1D0)), DIMENSION(ncolumnsDataOutSTEBBS - 5) :: dataOutLineSTEBBS
      REAL(KIND(1D0)), DIMENSION(ncolumnsDataOutNHood - 5) :: dataOutLineNHood
      ! save all output variables in a single derived type
      TYPE(output_line), INTENT(OUT) :: outputLine
      ! ########################################################################################

      TYPE(SUEWS_STATE) :: modState_tstepstart

      ! these local variables are used in iteration
      INTEGER, PARAMETER :: max_iter = 60 ! maximum number of iteration

      ! ####################################################################################
      ASSOCIATE ( &
         Diagnose => config%Diagnose, &
         ! modState
         flagState => modState%flagState, &
         hydroState => modState%hydroState, &
         phenState => modState%phenState, &
         heatstate => modState%heatState, &
         snowState => modState%snowState, &
         nhoodState => modState%nhoodState &
         )
         ASSOCIATE ( &
            ! timer
            ! siteInfo
            nlayer => siteInfo%nlayer, &
            sfr_surf => siteInfo%sfr_surf, &
            ! flagState
            flag_converge => flagState%flag_converge, &
            i_iter => flagState%i_iter, &
            ev_surf => hydroState%ev_surf, &
            ev0_surf => hydroState%ev0_surf, &
            ! heatState
            tsfc_surf_stepstart => heatState%tsfc_surf_stepstart, &
            tsfc_roof_stepstart => heatState%tsfc_roof_stepstart, &
            tsfc_wall_stepstart => heatState%tsfc_wall_stepstart, &
            tsfc_surf => heatState%tsfc_surf, &
            tsfc_roof => heatState%tsfc_roof, &
            tsfc_wall => heatState%tsfc_wall, &
            qe0_surf => heatState%qe0_surf, &
            qh => heatState%qh, &
            QH_LUMPS => heatState%QH_LUMPS, &
            QH_Init => heatState%QH_Init, &
            ! snowState
            chSnow_per_interval => snowState%chSnow_per_interval, &
            SnowRemoval => snowState%SnowRemoval, &
            swe => snowState%swe, &
            Qm => snowState%Qm, &
            QmFreez => snowState%QmFreez, &
            QmRain => snowState%QmRain, &
            NWstate_per_tstep => hydroState%NWstate_per_tstep, &
            mwh => snowState%mwh, &
            mwstore => snowState%mwstore &
            )

            ! IF (Diagnose == 1) WRITE (*, *) 'dectime', dectime

            ! ############# memory allocation for DTS variables (start) #############
            CALL modState_tstepstart%ALLOCATE(nlayer, ndepth)
            IF (PRESENT(debugState)) THEN
               CALL debugState%init(nlayer, ndepth)
            END IF
            ! save initial values of model states
            modState_tstepstart = modState

            ! ########################################3
            ! set initial values for output arrays
            SWE = 0.
            mwh = 0.
            MwStore = 0.
            chSnow_per_interval = 0.

            ! Check if this is updated across timesteps
            SnowRemoval = 0.
            Qm = 0.
            QmFreez = 0.
            QmRain = 0.

            ! these output variables are used for debugging
            qe0_surf = 0 ! QE from PM: only meaningful when snowuse=0
            ev0_surf = 0 ! ev from PM: only meaningful when snowuse=0
            ev_surf = 0 ! ev from water balance: only meaningful when snowuse=0

            ! force several snow related state variables to zero if snow module is off
            IF (config%snowuse == 0) THEN
               snowState%SnowDens = 0.
               snowState%SnowFrac = 0.
               snowState%SnowWater = 0.
               snowState%SnowAlb = 0.
               snowState%IceFrac = 0.
               snowState%SnowPack = 0.
            END IF

            ! ########################################################################################
            ! save initial values of inout variables
            ! snowState = snowState
            snowState%snowfrac = MERGE(forcing%snowfrac, snowState%SnowFrac, config%NetRadiationMethod == 0)

            ! initialise output variables
            dataOutLineSnow = -999.
            dataOutLineESTM = -999.
            dataOutLineEHC = -999.
            dataoutLineRSL = -999.
            dataOutLineBEERS = -999.
            dataOutLineDebug = -999.
            dataOutLineSPARTACUS = -999.
            dataOutLineDailyState = -999.
            dataOutLineSTEBBS = -999.

            !########################################################################################
            !           main calculation starts here
            !########################################################################################

            ! iteration is used below to get results converge
            flag_converge = .FALSE.

            ! save surface temperature at the beginning of the time step
            tsfc_surf_stepstart = tsfc_surf
            ! ! TODO: ESTM work: to allow heterogeneous surface temperatures
            IF (config%StorageHeatMethod == 5 .OR. config%NetRadiationMethod > 1000) THEN
               tsfc_roof_stepstart = tsfc_roof
               tsfc_wall_stepstart = tsfc_wall
            END IF

            !==============surface roughness calculation=======================
            IF (Diagnose == 1) WRITE (*, *) 'Calling SUEWS_cal_RoughnessParameters...'
            CALL SUEWS_cal_RoughnessParameters( &
               timer, config, forcing, siteInfo, & !input
               modState) ! input/output:

            !=================Calculate sun position=================
            IF (Diagnose == 1) WRITE (*, *) 'Calling NARP_cal_SunPosition...'
            ! print *, 'timer: azimuth, zenith_deg', timer%azimuth, timer%zenith_deg
            CALL NARP_cal_SunPosition_DTS( &
               timer, config, forcing, siteInfo, & !input
               modState) ! input/output:

            !=================Calculation of density and other water related parameters=================
            IF (Diagnose == 1) WRITE (*, *) 'Calling LUMPS_cal_AtmMoist...'
            CALL SUEWS_update_atmState(timer, forcing, modState)

            ! start iteration-based calculation
            ! through iterations, the surface temperature is examined to be converged
            i_iter = 1
            ! max_iter = 30
            DO WHILE (i_iter < 3 .OR. ((.NOT. flag_converge) .AND. (i_iter < max_iter)))
               IF (diagnose == 1) THEN
                  PRINT *, '=========================== '
                  PRINT *, 'iteration is ', i_iter
               END IF
               ! ========================================================================================
               ! #374: solve the issue of iteration safety
               ! IMPORTANT: restore some initial states as they SHOULD NOT be changed during iterations
               IF (((.NOT. flag_converge) .AND. i_iter > 1) .OR. (flag_converge .AND. i_iter == 2)) THEN
                  CALL modState%check_and_reset_states(modState_tstepstart)
               END IF
               ! ========================================================================================
               !==============main calculation start=======================

               ! WIP notes: TS 23 Aug 2023
               ! the following part is the main calculation part of SUEWS
               ! the calculation is divided into several modules relating to major physical processes
               ! the modules are called in the following order:
               ! ~~~~~~~~~~~~~~~~~~~~~~~~~~~~~~~~~~~~~~~~~~~~~~~~~~~~~~~~~~~~~~~~~~~~~~~~~~~~~~~~~~~~~~~~~~~~~~~~
               ! part A: modules that are called multiple times per timestep to achieve convergence
               ! A1. SUEWS_cal_DailyState_DTS: update phenology and land cover states at a daily scale - which may occur either at the beginning or end of a day
               ! A2. SUEWS_cal_WaterUse_DTS: calculate water use
               ! A3. SUEWS_cal_AnthropogenicEmission_DTS: calculate anthropogenic heat and CO2 fluxes
               ! A4. SUEWS_cal_Qn_DTS: calculate net all-wave radiation
               ! A5. SUEWS_cal_Qs_DTS: calculate storage heat flux
               ! A6. SUEWS_cal_Water_DTS: calculate surface water balance
               ! A7. SUEWS_cal_Resistance_DTS: calculate various resistances
               ! A8.1 (optional) SUEWS_cal_snow_DTS: calculate snow-related energy balance if snowuse == 1
               ! A8.2 (optional) SUEWS_cal_QE_DTS: calculate non-snow-related energy balance if snowuse == 0
               ! A9. SUEWS_cal_HorizontalSoilWater_DTS: calculate redistribution of soil water between land covers within a grid cell
               ! A10. SUEWS_cal_SoilState_DTS: calculate stored soil water
               ! A11. SUEWS_cal_QH_DTS: calculate sensible heat flux
               ! ~~~~~~~~~~~~~~~~~~~~~~~~~~~~~~~~~~~~~~~~~~~~~~~~~~~~~~~~~~~~~~~~~~~~~~~~~~~~~~~~~~~~~~~~~~~~~~~~
               ! part B: modules that are called once per timestep due to computational inefficiency
               ! B1. RSLProfile_DTS: calculate RSL profiles of wind speed, temperature and humidity
               ! B2. SUEWS_cal_BiogenCO2_DTS: calculate CO2 fluxes from biogenic sources
               ! ~~~~~~~~~~~~~~~~~~~~~~~~~~~~~~~~~~~~~~~~~~~~~~~~~~~~~~~~~~~~~~~~~~~~~~~~~~~~~~~~~~~~~~~~~~~~~~~~

               ! WIP: the wrapper subroutines for different physical processes have the same structure to allow easy implementation of new functionalities
               ! the structure is as follows:
               ! --------------------------------------------------------------------------------
               ! SUEWS_cal_<module_name>_DTS( & ! `DTS` stands for `derived type structure`
               !    timer, & ! time related variables <input>
               !    forcing & ! meteorological forcing variables <input>
               !    siteInfo, & ! site information <input>
               !    config, & ! configuation methods of model behaviours <input>
               !    modState_<module_name> & ! model states as input to the module <inout>
               ! &)
               ! --------------------------------------------------------------------------------
               !=================Call the SUEWS_cal_DailyState routine to get surface characteristics ready=================
               IF (Diagnose == 1) WRITE (*, *) 'Calling SUEWS_cal_DailyState...'
               CALL SUEWS_cal_DailyState( &
                  timer, config, forcing, siteInfo, & !input
                  modState) ! input/output:
               IF (config%flag_test .AND. PRESENT(debugState)) THEN
                  debugState%state_01_dailystate = modState
               END IF
               !======== Calculate soil moisture =========
               IF (Diagnose == 1) WRITE (*, *) 'Calling SUEWS_update_SoilMoist...'
               CALL SUEWS_update_SoilMoist_DTS( &
                  timer, config, forcing, siteInfo, & ! input
                  modState) ! input/output:
               IF (config%flag_test .AND. PRESENT(debugState)) THEN
                  debugState%state_02_soilmoist = modState
               END IF
               ! WIP notes: TS 03 Sep 2023
               ! upgrade the interface following this order:
               ! 1. add `timer, config, forcing, siteInfo` as input
               ! 2. add `xxState_prev` and `xxState_next` as input and output, respectively

               IF (Diagnose == 1) WRITE (*, *) 'Calling SUEWS_cal_WaterUse...'
               !=================Gives the external and internal water uses per timestep=================
               CALL SUEWS_cal_WaterUse( &
                  timer, config, forcing, siteInfo, & ! input
                  modState) ! input/output:
               IF (config%flag_test .AND. PRESENT(debugState)) THEN
                  debugState%state_03_wateruse = modState
               END IF

               ! ===================ANTHROPOGENIC HEAT AND CO2 FLUX======================
               CALL SUEWS_cal_AnthropogenicEmission( &
                  timer, config, forcing, siteInfo, & ! input
                  modState) ! input/output:
               IF (config%flag_test .AND. PRESENT(debugState)) THEN
                  debugState%state_04_anthroemis = modState
               END IF

               ! ========================================================================
               ! N.B.: the following parts involves snow-related calculations.
               ! ===================NET ALLWAVE RADIATION================================
               IF (diagnose == 1) THEN
                  PRINT *, 'Tsfc_surf before QN', heatState%tsfc_surf
               END IF
               CALL SUEWS_cal_Qn( &
                  timer, config, forcing, siteInfo, & ! input
                  modState, & ! input/output:
                  dataOutLineSPARTACUS) ! output
               IF (config%flag_test .AND. PRESENT(debugState)) THEN
                  debugState%state_05_qn = modState
               END IF

               IF (diagnose == 1) PRINT *, 'Tsfc_surf before QS', heatState%tsfc_surf
               CALL SUEWS_cal_Qs( &
                  timer, config, forcing, siteInfo, datetimeLine, & !input
                  modState, & ! input/output:
                  dataOutLineESTM, dataOutLineSTEBBS)
               IF (config%flag_test .AND. PRESENT(debugState)) THEN
                  debugState%state_06_qs = modState
               END IF

               !==================Energy related to snow melting/freezing processes=======
               IF (Diagnose == 1) WRITE (*, *) 'Calling MeltHeat'

               !==========================Turbulent Fluxes================================
               IF (Diagnose == 1) WRITE (*, *) 'Calling LUMPS_cal_QHQE...'
               CALL LUMPS_cal_QHQE_DTS( &
                  timer, config, forcing, siteInfo, & ! input
                  modState) ! input/output:
               IF (config%flag_test .AND. PRESENT(debugState)) THEN
                  debugState%state_07_qhqe_lumps = modState
               END IF

               !============= calculate water balance =============
               IF (Diagnose == 1) WRITE (*, *) 'Calling SUEWS_cal_Water...'
               CALL SUEWS_cal_Water( &
                  timer, config, forcing, siteInfo, & ! input
                  modState) ! input/output:
               IF (config%flag_test .AND. PRESENT(debugState)) THEN
                  debugState%state_08_water = modState
               END IF
               !============= calculate water balance end =============

               !===============Resistance Calculations=======================
               IF (Diagnose == 1) WRITE (*, *) 'Calling SUEWS_cal_Resistance...'
               CALL SUEWS_cal_Resistance( &
                  timer, config, forcing, siteInfo, & ! input
                  modState) ! input/output:
               IF (config%flag_test .AND. PRESENT(debugState)) THEN
                  debugState%state_09_resist = modState
               END IF
               !===================Resistance Calculations End=======================

               !===================Calculate surface hydrology and related soil water=======================
               ! MP: Until Snow has been fixed this should not be used (TODO)
               IF (config%SnowUse == 1) THEN
                  ! Only show warning once per simulation run
                  IF (.NOT. snow_warning_shown) THEN
                     WRITE (*, *) "WARNING SNOW ON! Not recommended at the moment"
                     snow_warning_shown = .TRUE.
                  END IF
                  ! ===================Calculate snow related hydrology=======================
                  ! #234 the snow parts needs more work to be done
                  ! TS 18 Oct 2023: snow is temporarily turned off for easier implementation of other functionalities
                  CALL SUEWS_cal_snow( &
                     timer, config, forcing, siteInfo, & ! input
                     modState, & ! input/output
                     dataOutLineSnow)
                  ! N.B.: snow-related calculations end here.
                  !===================================================
               ELSE
                  IF (Diagnose == 1) WRITE (*, *) 'Calling SUEWS_cal_QE...'
                  !======== Evaporation and surface state_id for snow-free conditions ========
                  CALL SUEWS_cal_QE( &
                     timer, config, forcing, siteInfo, & ! input
                     modState) ! input/output:
                  IF (config%flag_test .AND. PRESENT(debugState)) THEN
                     debugState%state_10_qe = modState
                  END IF
                  !======== Evaporation and surface state_id end========
               END IF

               !============ Sensible heat flux ===============
               IF (Diagnose == 1) WRITE (*, *) 'Calling SUEWS_cal_QH...'
               CALL SUEWS_cal_QH( &
                  timer, config, forcing, siteInfo, & ! input
                  modState) ! input/output:
               IF (config%flag_test .AND. PRESENT(debugState)) THEN
                  debugState%state_11_qh = modState
               END IF
               !============ Sensible heat flux end ===============

               ! ============ update surface temperature of this iteration ===============
               CALL suews_update_tsurf( &
                  timer, config, forcing, siteInfo, & ! input
                  modState) ! input/output:
               IF (config%flag_test .AND. PRESENT(debugState)) THEN
                  debugState%state_12_tsurf = modState
               END IF


               ! IF (i_iter == 1) THEN
               !    modState_tstepstart = modState
               ! END IF
               i_iter = i_iter + 1
               IF (i_iter == max_iter .AND. .NOT. flag_converge) THEN
                  IF (diagnose == 1) PRINT *, 'Iteration did not converge in', i_iter, ' iterations'

               END IF
               IF (diagnose == 1) PRINT *, '========================='
               IF (diagnose == 1) PRINT *, ''

               !==============main calculation end=======================
            END DO ! end iteration for tsurf calculations

            ! MP: Add test for QH zL signs - recalculate zL if the same
            IF (modState%heatState%QH*modState%atmState%zL > 0) THEN
               IF (Diagnose == 1) WRITE (*, *) 'Calling SUEWS_cal_Resistance...'
               CALL SUEWS_cal_Resistance( &
                  timer, config, forcing, siteInfo, & ! input
                  modState) ! input/output:
            END IF

            !==============================================================
            ! Calculate diagnostics: these variables are decoupled from the main SUEWS calculation

            !============ roughness sub-layer diagonostics ===============
            IF (Diagnose == 1) WRITE (*, *) 'Calling RSLProfile...'
            CALL RSLProfile_DTS( &
               timer, config, forcing, siteInfo, & ! input
               modState, & ! input/output:
               dataoutLineRSL) ! output
            IF (config%flag_test .AND. PRESENT(debugState)) THEN
               debugState%state_13_rsl = modState
            END IF

!             ! SG 05/25: Subroutine commented out until checked
!             ! ============ BIOGENIC CO2 FLUX =======================
!             IF (Diagnose == 1) WRITE (*, *) 'Calling SUEWS_cal_BiogenCO2_DTS...'
!             CALL SUEWS_cal_BiogenCO2( &
!                timer, config, forcing, siteInfo, & ! input
!                modState) ! input/output:
!             IF (config%flag_test .AND. PRESENT(debugState)) THEN
!                debugState%state_14_biogenco2 = modState
!             END IF

            ! calculations of diagnostics end
            !==============================================================
            IF (Diagnose == 1) WRITE (*, *) 'update inout variables with new values...'
            !==============================================================
            !==============================================================
            ! update inout variables with new values (to be compatible with original interface)
            ! atmState%Tair_av = Tair_av_next

            !==============use BEERS to get localised radiation flux==================
            ! TS 14 Jan 2021: BEERS is a modified version of SOLWEIG
            IF (Diagnose == 1) WRITE (*, *) 'Calling BEERS_cal_main_DTS...'
            CALL BEERS_cal_main_DTS( &
               timer, config, forcing, siteInfo, & ! input
               modState, & ! input/output:
               dataOutLineBEERS) ! output
            IF (config%flag_test .AND. PRESENT(debugState)) THEN
               debugState%state_15_beers = modState
            END IF
            !==============Use dyOHM storage heat flux to convert surface temperature
            CALL suews_update_tsurf_dyohm( &
               timer, config, forcing, siteInfo, & ! input
               modState) ! input/output:


            !==============translation of  output variables into output array===========
            IF (Diagnose == 1) WRITE (*, *) 'Calling BEERS_cal_main_DTS...'
            CALL SUEWS_update_outputLine( &
               timer, config, forcing, siteInfo, & ! input
               modState, & ! input/output:
               datetimeLine, dataOutLineSUEWS) !output

            IF (config%StorageHeatMethod == 5) THEN
               IF (Diagnose == 1) WRITE (*, *) 'Calling ECH_update_outputLine_DTS...'
               CALL EHC_update_outputLine( &
                  timer, & !input
                  modState, & ! input/output:
                  datetimeLine, dataOutLineEHC) !output
            END IF

            ! daily state_id:
            IF (Diagnose == 1) WRITE (*, *) 'Calling update_DailyStateLine_DTS...'
            CALL update_DailyStateLine_DTS( &
               timer, config, forcing, siteInfo, & ! input
               modState, & ! input/output:
               dataOutLineDailyState) !out

            !==============translation end ================
            IF (Diagnose == 1) WRITE (*, *) 'Calling dataoutlineDebug...'
            ! TODO: #233 debugging info will be collected into a derived type for model output when the debugging flag is on
            ! here we may still use the original output array but another derived type can be used for enriched debugging info
            CALL update_debug_info( &
               timer, config, forcing, siteInfo, & ! input
               modState_tstepstart, & ! input
               modState, & ! inout
               dataoutlineDebug) ! output

            !==============output==========================
            ! TODO: collect output into a derived type for model output
            IF (Diagnose == 1) WRITE (*, *) 'Calling output_line_init...'
            ! CALL output_line_init(output_line_suews)
            CALL outputLine%init()
            outputLine%datetimeLine = datetimeLine
            outputLine%dataOutLineSUEWS = [datetimeLine, dataOutLineSUEWS]
            outputLine%dataOutLineEHC = [datetimeLine, dataOutLineEHC]
            outputLine%dataOutLineDailyState = [datetimeLine, dataOutLineDailyState]
            outputLine%dataOutLineBEERS = [datetimeLine, dataOutLineBEERS]
            outputLine%dataOutLineDebug = [datetimeLine, dataOutLineDebug]
            outputLine%dataOutLineSPARTACUS = [datetimeLine, dataOutLineSPARTACUS]
            outputLine%dataOutLineSnow = [datetimeLine, dataOutLineSnow]
            outputLine%dataoutLineRSL = [datetimeLine, dataOutLineRSL]
            outputLine%dataOutLineESTM = [datetimeLine, dataOutLineESTM]
            outputLine%dataOutLineSTEBBS = [datetimeLine, dataOutLineSTEBBS]

         END ASSOCIATE
      END ASSOCIATE

   END SUBROUTINE SUEWS_cal_Main
! ================================================================================

   SUBROUTINE update_debug_info( &
      timer, config, forcing, siteInfo, & ! input
      modState_init, & ! input
      modState, & ! inout
      dataoutlineDebug) ! output

      USE module_ctrl_type, ONLY: SUEWS_CONFIG, SUEWS_FORCING, SUEWS_TIMER, SUEWS_SITE, LC_PAVED_PRM, LC_BLDG_PRM, &
                               LC_EVETR_PRM, LC_DECTR_PRM, LC_GRASS_PRM, &
                               LC_BSOIL_PRM, LC_WATER_PRM, HEAT_STATE, flag_STATE
      TYPE(SUEWS_CONFIG), INTENT(IN) :: config
      TYPE(SUEWS_TIMER), INTENT(IN) :: timer
      TYPE(SUEWS_FORCING), INTENT(IN) :: forcing
      TYPE(SUEWS_SITE), INTENT(IN) :: siteInfo

      TYPE(SUEWS_STATE), INTENT(inout) :: modState_init

      TYPE(SUEWS_STATE), INTENT(inout) :: modState

      REAL(KIND(1D0)), INTENT(OUT), DIMENSION(ncolumnsDataOutDebug - 5) :: dataoutlineDebug

      ASSOCIATE ( &
         hydroState => modState%hydroState, &
         heatState => modState%heatState, &
         ohmState => modState%ohmState, &
         snowState => modState%snowState, &
         anthroemisState => modState%anthroemisState, &
         phenState => modState%phenState, &
         atmState => modState%atmState, &
         flagState => modState%flagState, &
         roughnessState => modState%roughnessState, &
         conductancePrm => siteInfo%conductance &
         )

         ASSOCIATE ( &
            flag_test => config%flag_test, &
            tsfc0_out_surf => heatState%tsfc_surf_stepstart, &
            qn_surf => heatState%qn_surf, &
            qs_surf => heatState%qs_surf, &
            qe0_surf => heatState%qe0_surf, &
            qe_surf => heatState%qe_surf, &
            qh_surf => heatState%qh_surf, &
            wu_surf => hydroState%wu_surf, &
            ev0_surf => hydroState%ev0_surf, &
            ev_surf => hydroState%ev_surf, &
            drain_surf => hydroState%drain_surf, &
            RS => atmState%RS, &
            RA_h => atmState%RA_h, &
            RB => atmState%RB, &
            RAsnow => snowState%RAsnow, &
            rss_surf => atmState%rss_surf, &
            vsmd => hydroState%vsmd, &
            g_kdown => phenState%g_kdown, &
            g_dq => phenState%g_dq, &
            g_ta => phenState%g_ta, &
            g_smd => phenState%g_smd, &
            g_lai => phenState%g_lai, &
            vpd_hPa => atmState%vpd_hPa, &
            lv_J_kg => atmState%lv_J_kg, &
            avdens => atmState%avdens, &
            avcp => atmState%avcp, &
            s_hPa => atmState%s_hPa, &
            psyc_hPa => atmState%psyc_hPa, &
            i_iter => flagState%i_iter, &
            FAIBldg_use => roughnessState%FAIBldg_use, &
            FAIEveTree_use => roughnessState%FAIEveTree_use, &
            FAIDecTree_use => roughnessState%FAIDecTree_use, &
            FAI => roughnessState%FAI &
            )

            dataoutlineDebug = &
               [MERGE(1D0, 0D0, flag_test), &
                tsfc0_out_surf, &
                qn_surf, qs_surf, qe0_surf, qe_surf, qh_surf, & ! energy balance
                wu_surf, ev0_surf, ev_surf, drain_surf, &
                modState_init%hydroState%state_surf, hydroState%state_surf, &
                modState_init%hydroState%soilstore_surf, hydroState%soilstore_surf, & ! water balance
                RS, RA_h, RB, RAsnow, rss_surf, & ! for debugging QE
                vsmd, conductancePrm%S1/conductancePrm%G_sm + conductancePrm%S2, &
                conductancePrm%G_sm, &
                conductancePrm%G_sm*(vsmd - conductancePrm%S1/conductancePrm%G_sm + conductancePrm%S2), & ! debug g_smd
                g_kdown, g_dq, g_ta, g_smd, g_lai, & ! for debugging RS: surface resistance
                vpd_hPa, lv_J_kg, avdens, avcp, s_hPa, psyc_hPa, & ! for debugging QE
                i_iter*1D0, &
                FAIBldg_use, FAIEveTree_use, FAIDecTree_use, FAI, &
                ohmState%dqndt]

         END ASSOCIATE
      END ASSOCIATE

   END SUBROUTINE update_debug_info

   ! ================================================================================

   SUBROUTINE suews_update_tsurf( &
      timer, config, forcing, siteInfo, & ! input
      modState) ! input/output:

      USE module_ctrl_type, ONLY: SUEWS_CONFIG, SUEWS_FORCING, SUEWS_TIMER, SUEWS_SITE, LC_PAVED_PRM, LC_BLDG_PRM, &
                               LC_EVETR_PRM, LC_DECTR_PRM, LC_GRASS_PRM, &
                               LC_BSOIL_PRM, LC_WATER_PRM, HEAT_STATE, flag_STATE, &
                               SUEWS_STATE
      TYPE(SUEWS_CONFIG), INTENT(IN) :: config
      TYPE(SUEWS_TIMER), INTENT(IN) :: timer
      TYPE(SUEWS_FORCING), INTENT(IN) :: forcing
      TYPE(SUEWS_SITE), INTENT(IN) :: siteInfo

      TYPE(SUEWS_STATE), INTENT(inout) :: modState

      INTEGER :: i_surf, i_layer
      REAL(KIND(1D0)) :: dif_tsfc_iter, ratio_iter

      ASSOCIATE ( &
         flagState => modState%flagState, &
         heatState => modState%heatState, &
         atmState => modState%atmState &
         )

         ASSOCIATE ( &
            flag_converge => flagState%flag_converge, &
            diagnose => config%diagnose, &
            StorageHeatMethod => config%StorageHeatMethod, &
            nlayer => siteInfo%nlayer, &
            avdens => atmState%avdens, &
            avcp => atmState%avcp, &
            RA_h => atmState%RA_h, &
            TSfc_C => heatState%TSfc_C, &
            QH_surf => heatState%QH_surf, &
            QH_roof => heatState%QH_roof, &
            QH_wall => heatState%QH_wall, &
            qh => heatState%qh, &
            tsfc0_out_surf => heatState%tsfc_surf_stepstart, &
            tsfc0_out_roof => heatState%tsfc_roof_stepstart, &
            tsfc0_out_wall => heatState%tsfc_wall_stepstart, &
            tsfc_surf => heatState%tsfc_surf, &
            tsfc_roof => heatState%tsfc_roof, &
            tsfc_wall => heatState%tsfc_wall, &
            temp_c => forcing%temp_c &
            )

            !============ calculate surface temperature ===============
            TSfc_C = cal_tsfc(qh, avdens, avcp, RA_h, temp_c)

            !============= calculate surface specific QH and Tsfc ===============

            DO i_surf = 1, nsurf
               tsfc_surf(i_surf) = cal_tsfc(QH_surf(i_surf), avdens, avcp, RA_h, temp_c)
            END DO

            DO i_layer = 1, nlayer
               tsfc_roof(i_layer) = cal_tsfc(QH_roof(i_layer), avdens, avcp, RA_h, temp_c)
               tsfc_wall(i_layer) = cal_tsfc(QH_wall(i_layer), avdens, avcp, RA_h, temp_c)
            END DO

            dif_tsfc_iter = MAXVAL(ABS(tsfc_surf - tsfc0_out_surf))
            IF (StorageHeatMethod == 5) THEN
               dif_tsfc_iter = MAX(MAXVAL(ABS(tsfc_roof - tsfc0_out_roof)), dif_tsfc_iter)
               dif_tsfc_iter = MAX(MAXVAL(ABS(tsfc0_out_wall - tsfc_wall)), dif_tsfc_iter)
            END IF

            ! ====test===
            ! see if this converges better
            ! ratio_iter = 1
            ratio_iter = .3
            tsfc_surf = (tsfc0_out_surf*(1 - ratio_iter) + tsfc_surf*ratio_iter)
            IF (StorageHeatMethod == 5) THEN
               tsfc_roof = (tsfc0_out_roof*(1 - ratio_iter) + tsfc_roof*ratio_iter)
               tsfc_wall = (tsfc0_out_wall*(1 - ratio_iter) + tsfc_wall*ratio_iter)
            END IF
            ! =======test end=======

            !============ surface-level diagonostics end ===============

            ! force quit do-while, i.e., skip iteration and use NARP for Tsurf calculation
            ! if (NetRadiationMethod < 10 .or. NetRadiationMethod > 100) exit

            ! Test if sensible heat fluxes converge in iterations
            ! MP Testing 0.1 -> 0.05
            IF (dif_tsfc_iter > .05) THEN
               flag_converge = .FALSE.
            ELSE
               flag_converge = .TRUE.
               ! PRINT *, ' qh_residual: ', qh_residual, ' qh_resist: ', qh_resist
               ! PRINT *, ' dif_qh: ', ABS(qh_residual - qh_resist)
               ! PRINT *, ' abs. dif_tsfc: ', dif_tsfc_iter
            END IF

            ! note: tsfc has an upper limit of temp_c+50 to avoid numerical errors
            tsfc0_out_surf = MIN(tsfc_surf, Temp_C + 50)
            tsfc0_out_roof = MIN(tsfc_roof, Temp_C + 50)
            tsfc0_out_wall = MIN(tsfc_wall, Temp_C + 50)
         END ASSOCIATE
      END ASSOCIATE

   END SUBROUTINE suews_update_tsurf

   SUBROUTINE suews_update_tsurf_dyohm( &
      timer, config, forcing, siteInfo, & ! input
      modState) ! input/output:

      USE SUEWS_DEF_DTS, ONLY: SUEWS_CONFIG, SUEWS_FORCING, SUEWS_TIMER, SUEWS_SITE, LC_PAVED_PRM, LC_BLDG_PRM, &
                               LC_EVETR_PRM, LC_DECTR_PRM, LC_GRASS_PRM, &
                               LC_BSOIL_PRM, LC_WATER_PRM, HEAT_STATE, flag_STATE, &
                               SUEWS_STATE
      TYPE(SUEWS_CONFIG), INTENT(IN) :: config
      TYPE(SUEWS_TIMER), INTENT(IN) :: timer
      TYPE(SUEWS_FORCING), INTENT(IN) :: forcing
      TYPE(SUEWS_SITE), INTENT(IN) :: siteInfo

      TYPE(SUEWS_STATE), INTENT(inout) :: modState

      INTEGER :: i_surf, i_layer, nz
      REAL(KIND(1D0)) :: dif_tsfc_iter, ratio_iter
      REAL(KIND(1D0)), DIMENSION(5) :: z
      REAL(KIND(1D0)), ALLOCATABLE :: prev_profile(:), next_profile(:)
      ASSOCIATE ( &
         timestep => timer%tstep, &
         flagState => modState%flagState, &
         heatState => modState%heatState, &
         atmState => modState%atmState, &
         stebbsState => modState%stebbsState, &
         ehcPrm => siteInfo%ehc &
         )

         ASSOCIATE ( &
            flag_converge => flagState%flag_converge, &
            diagnose => config%diagnose, &
            StorageHeatMethod => config%StorageHeatMethod, &
            nlayer => siteInfo%nlayer, &
            temp_surf_in => heatState%temp_surf_dyohm, &
            temp_surf_dyohm => heatState%temp_surf_dyohm, &
            temp_c => forcing%temp_c, &
            QS_surf => heatState%qs_surf, &
            k_surf => ehcPrm%k_surf, &
            cp_surf => ehcPrm%cp_surf, &
            T_bottom => stebbsState%OutdoorAirAnnualTemperature &
            )

            !============= calculate surface temperature based on QS ===============
            nz = 5
            T_bottom = 11.1D0 !annual mean air temperature in London 2012
            z = (/ 0.0D0, 0.03D0, 0.1D0, 1.5D0, 3.0D0 /)
            ! Loop over surfaces
            DO i_surf = 1, nsurf
               ALLOCATE(prev_profile(nz), next_profile(nz))
               prev_profile = heatState%temp_surf_dyohm(i_surf, :)

               next_profile = cal_tsfc_dyohm( &
                  Temp_in = prev_profile, &
                  Qs      = QS_surf(i_surf), &
                  K       = k_surf(i_surf, 1), &
                  C       = cp_surf(i_surf, 1), &
                  z       = z, nz = nz, &
                  T_bottom = T_bottom, dt = timestep )

               heatState%temp_surf_dyohm(i_surf, :) = next_profile
               !save the surface temperature
               heatState%tsfc_surf_dyohm(i_surf) = next_profile(1)
               DEALLOCATE(prev_profile, next_profile)
            END DO
         END ASSOCIATE
      END ASSOCIATE

   END SUBROUTINE suews_update_tsurf_dyohm

! ===================ANTHROPOGENIC HEAT + CO2 FLUX================================
   SUBROUTINE SUEWS_cal_AnthropogenicEmission( &
      timer, config, forcing, siteInfo, & ! input
      modState) ! input/output:

      USE module_ctrl_type, ONLY: SUEWS_SITE, SUEWS_TIMER, SUEWS_CONFIG, SUEWS_FORCING, &
                               anthroEmis_STATE, atm_state, SUEWS_STATE

      IMPLICIT NONE
      TYPE(SUEWS_TIMER), INTENT(IN) :: timer
      TYPE(SUEWS_CONFIG), INTENT(IN) :: config
      TYPE(SUEWS_FORCING), INTENT(IN) :: forcing
      TYPE(SUEWS_SITE), INTENT(IN) :: siteInfo

      TYPE(SUEWS_STATE), INTENT(INout) :: modState
      ! TYPE(anthroEmis_STATE), INTENT(INout) :: anthroEmisState
      ! TYPE(heat_STATE), INTENT(INout) :: heatState
      ! TYPE(atm_state), INTENT(INout) :: atmState

      ! INTEGER, INTENT(in)::Diagnose
      INTEGER :: EmissionsMethod !0 - Use values in met forcing file, or default QF;1 - Method according to Loridan et al. (2011) : SAHP; 2 - Method according to Jarvi et al. (2011)   : SAHP_2

      REAL(KIND(1D0)), DIMENSION(2) :: AH_MIN ! miniumum anthropogenic heat flux [W m-2]
      REAL(KIND(1D0)), DIMENSION(2) :: AH_SLOPE_Heating ! heating slope for the anthropogenic heat flux calculation [W m-2 K-1]
      REAL(KIND(1D0)), DIMENSION(2) :: AH_SLOPE_Cooling ! cooling slope for the anthropogenic heat flux calculation [W m-2 K-1]
      ! REAL(KIND(1d0)), DIMENSION(2), INTENT(in)::NumCapita

      REAL(KIND(1D0)), DIMENSION(2) :: PopDensDaytime ! Daytime population density [people ha-1] (i.e. workers)

      REAL(KIND(1D0)), DIMENSION(2) :: QF0_BEU ! Fraction of base value coming from buildings [-]
      REAL(KIND(1D0)), DIMENSION(2) :: Qf_A ! Base value for QF [W m-2]
      REAL(KIND(1D0)), DIMENSION(2) :: Qf_B ! Parameter related to heating degree days [W m-2 K-1 (Cap ha-1 )-1]
      REAL(KIND(1D0)), DIMENSION(2) :: Qf_C ! Parameter related to cooling degree days [W m-2 K-1 (Cap ha-1 )-1]

      REAL(KIND(1D0)), DIMENSION(2) :: BaseT_Heating ! base temperatrue for heating degree day [degC]
      REAL(KIND(1D0)), DIMENSION(2) :: BaseT_Cooling ! base temperature for cooling degree day [degC]

      REAL(KIND(1D0)), DIMENSION(2) :: TrafficRate ! Traffic rate [veh km m-2 s-1]

      REAL(KIND(1D0)), DIMENSION(0:23, 2) :: AHProf_24hr ! diurnal profile of anthropogenic heat flux (AVERAGE of the multipliers is equal to 1) [-]

      REAL(KIND(1D0)), DIMENSION(0:23, 2) :: HumActivity_24hr ! diurnal profile of human activity [-]

      REAL(KIND(1D0)), DIMENSION(0:23, 2) :: TraffProf_24hr ! diurnal profile of traffic activity calculation[-]

      REAL(KIND(1D0)), DIMENSION(0:23, 2) :: PopProf_24hr ! diurnal profile of population [-]

      REAL(KIND(1D0)) :: TrafficUnits ! traffic units choice [-]

      INTEGER, PARAMETER :: notUsedI = -999
      REAL(KIND(1D0)), PARAMETER :: notUsed = -999
      REAL(KIND(1D0)) :: Tair !ambient air temperature [degC]

      ASSOCIATE ( &
         anthroEmisState => modState%anthroEmisState, &
         heatState => modState%heatState, &
         atmstate => modState%atmstate &
         )

         ASSOCIATE ( &
            dayofWeek_id => timer%dayofWeek_id, &
            DLS => timer%DLS, &
            ahemisPrm => siteInfo%anthroemis &
         &)

            ASSOCIATE ( &
               EmissionsMethod => config%EmissionsMethod, &
               localClimateMethod => config%localClimateMethod, &
               EF_umolCO2perJ => ahemisPrm%EF_umolCO2perJ, &
               EnEF_v_Jkm => ahemisPrm%EnEF_v_Jkm, &
               FcEF_v_kgkm => ahemisPrm%FcEF_v_kgkm, &
               FrFossilFuel_Heat => ahemisPrm%FrFossilFuel_Heat, &
               FrFossilFuel_NonHeat => ahemisPrm%FrFossilFuel_NonHeat, &
               MaxFCMetab => ahemisPrm%MaxFCMetab, &
               MaxQFMetab => ahemisPrm%MaxQFMetab, &
               MinFCMetab => ahemisPrm%MinFCMetab, &
               MinQFMetab => ahemisPrm%MinQFMetab, &
               PopDensNighttime => ahemisPrm%anthroheat%popdensnighttime, &
               CO2PointSource => siteInfo%CO2PointSource, &
               SurfaceArea => siteInfo%SurfaceArea, &
               HDD_id => anthroEmisState%HDD_id, &
               imin => timer%imin, &
               it => timer%it, &
               Fc_anthro => anthroEmisState%Fc_anthro, &
               Fc_build => anthroEmisState%Fc_build, &
               Fc_metab => anthroEmisState%Fc_metab, &
               Fc_point => anthroEmisState%Fc_point, &
               Fc_traff => anthroEmisState%Fc_traff, &
               QF => heatState%QF, &
               QF_SAHP => heatState%QF_SAHP, &
               T2_c => atmstate%t2_C, &
               T_hbh_C => atmState%T_hbh_C, &
               Temp_C => forcing%Temp_C, &
               QF_obs => forcing%QF_obs &
               )

               AH_MIN(1) = ahemisPrm%anthroheat%ah_min_working
               AH_MIN(2) = ahemisPrm%anthroheat%ah_min_holiday
               AH_SLOPE_Heating(1) = ahemisPrm%anthroheat%ah_slope_heating_working
               AH_SLOPE_Heating(2) = ahemisPrm%anthroheat%ah_slope_heating_holiday
               AH_SLOPE_Cooling(1) = ahemisPrm%anthroheat%ah_slope_cooling_working
               AH_SLOPE_Cooling(2) = ahemisPrm%anthroheat%ah_slope_cooling_holiday

               TrafficRate(1) = ahemisPrm%TrafficRate_working
               TrafficRate(2) = ahemisPrm%TrafficRate_holiday

               PopDensDaytime(1) = ahemisPrm%anthroheat%popdensdaytime_working
               PopDensDaytime(2) = ahemisPrm%anthroheat%popdensdaytime_holiday
               QF0_BEU(1) = ahemisPrm%anthroheat%qf0_beu_working
               QF0_BEU(2) = ahemisPrm%anthroheat%qf0_beu_holiday
               Qf_A(1) = ahemisPrm%anthroheat%qf_a_working
               Qf_A(2) = ahemisPrm%anthroheat%qf_a_holiday
               Qf_B(1) = ahemisPrm%anthroheat%qf_b_working
               Qf_B(2) = ahemisPrm%anthroheat%qf_b_holiday
               Qf_C(1) = ahemisPrm%anthroheat%qf_c_working
               Qf_C(2) = ahemisPrm%anthroheat%qf_c_holiday
               BaseT_Heating(1) = ahemisPrm%anthroheat%baset_heating_working
               BaseT_Heating(2) = ahemisPrm%anthroheat%baset_heating_holiday
               BaseT_Cooling(1) = ahemisPrm%anthroheat%baset_cooling_working
               BaseT_Cooling(2) = ahemisPrm%anthroheat%baset_cooling_holiday

               AHProf_24hr(:, 1) = ahemisPrm%anthroheat%ahprof_24hr_working
               AHProf_24hr(:, 2) = ahemisPrm%anthroheat%ahprof_24hr_holiday
               HumActivity_24hr(:, 1) = ahemisPrm%HumActivity_24hr_working
               HumActivity_24hr(:, 2) = ahemisPrm%HumActivity_24hr_holiday
               PopProf_24hr(:, 1) = ahemisPrm%anthroheat%popprof_24hr_working
               PopProf_24hr(:, 2) = ahemisPrm%anthroheat%popprof_24hr_holiday
               TraffProf_24hr(:, 1) = ahemisPrm%TraffProf_24hr_working
               TraffProf_24hr(:, 2) = ahemisPrm%TraffProf_24hr_holiday
               TrafficUnits = ahemisPrm%TrafficUnits

               IF (EmissionsMethod == 0) THEN ! use observed qf
                  qf = QF_obs
               ELSEIF ((EmissionsMethod > 0 .AND. EmissionsMethod <= 6) .OR. EmissionsMethod >= 11) THEN
                  ! choose temperature for anthropogenic heat flux calculation
                  Tair = MERGE(T_hbh_C, MERGE(T2_C, Temp_C, localClimateMethod == 1), localClimateMethod == 2)

                  CALL AnthropogenicEmissions( &
                     CO2PointSource, EmissionsMethod, &
                     it, imin, DLS, DayofWeek_id, &
                     EF_umolCO2perJ, FcEF_v_kgkm, EnEF_v_Jkm, TrafficUnits, &
                     FrFossilFuel_Heat, FrFossilFuel_NonHeat, &
                     MinFCMetab, MaxFCMetab, MinQFMetab, MaxQFMetab, &
                     PopDensDaytime, PopDensNighttime, &
                     Tair, HDD_id, Qf_A, Qf_B, Qf_C, &
                     AH_MIN, AH_SLOPE_Heating, AH_SLOPE_Cooling, &
                     BaseT_Heating, BaseT_Cooling, &
                     TrafficRate, &
                     QF0_BEU, QF_SAHP, &
                     Fc_anthro, Fc_metab, Fc_traff, Fc_build, Fc_point, &
                     AHProf_24hr, HumActivity_24hr, TraffProf_24hr, PopProf_24hr, SurfaceArea)

               ELSE
                  CALL ErrorHint(73, 'RunControl.nml:EmissionsMethod unusable', notUsed, notUsed, EmissionsMethod)
               END IF

               IF (EmissionsMethod >= 1) qf = QF_SAHP

               IF (EmissionsMethod >= 0 .AND. EmissionsMethod <= 6) THEN
                  Fc_anthro = 0
                  Fc_metab = 0
                  Fc_traff = 0
                  Fc_build = 0
                  Fc_point = 0
               END IF

            END ASSOCIATE
         END ASSOCIATE
      END ASSOCIATE

   END SUBROUTINE SUEWS_cal_AnthropogenicEmission
! ================================================================================

! ! SG 05/25: Need finishing/fixing - dummy variables causing compiler warnings
! !==============BIOGENIC CO2 flux==================================================
!    SUBROUTINE SUEWS_cal_BiogenCO2( &
!       timer, config, forcing, siteInfo, & ! input
!       modState) ! input/output:
!
!       USE module_ctrl_type, ONLY: LC_EVETR_PRM, LC_DECTR_PRM, LC_GRASS_PRM, &
!                                SUEWS_CONFIG, CONDUCTANCE_PRM, SUEWS_FORCING, &
!                                SUEWS_TIMER, PHENOLOGY_STATE, SNOW_STATE, atm_state, &
!                                SUEWS_STATE
!
!       IMPLICIT NONE
!
!       TYPE(SUEWS_CONFIG), INTENT(IN) :: config
!       TYPE(SUEWS_TIMER), INTENT(IN) :: timer
!       TYPE(SUEWS_FORCING), INTENT(IN) :: forcing
!       TYPE(SUEWS_SITE), INTENT(IN) :: siteInfo
!
!       TYPE(SUEWS_STATE), INTENT(INout) :: modState
!
!       REAL(KIND(1D0)) :: gfunc2 !gdq*gtemp*gs*gq for photosynthesis calculations (With modelled 2 meter temperature)
!       REAL(KIND(1D0)) :: dq !Specific humidity deficit [g/kg]
!       REAL(KIND(1D0)) :: t2 !air temperature at 2m [degC]
!       REAL(KIND(1D0)) :: dummy1 !Latent heat of vaporization in [J kg-1]
!       REAL(KIND(1D0)) :: dummy2 !Latent heat of sublimation in J/kg
!       REAL(KIND(1D0)) :: dummy3 !Saturation vapour pressure over water[hPa]
!       REAL(KIND(1D0)) :: dummy4 !Vapour pressure of water[hpa]
!       REAL(KIND(1D0)) :: dummy5 !vapour pressure deficit[hpa]
!       REAL(KIND(1D0)) :: dummy6 !vapour pressure deficit[pa]
!       REAL(KIND(1D0)) :: dummy7 !Vap density or absolute humidity [kg m-3]
!       REAL(KIND(1D0)) :: dummy8 !specific heat capacity [J kg-1 K-1]
!       REAL(KIND(1D0)) :: dummy9 !Air density [kg m-3]
!       REAL(KIND(1D0)) :: dummy10 !Surface Layer Conductance [mm s-1]
!       REAL(KIND(1D0)) :: dummy11 !Surface resistance [s m-1]
!
!       ASSOCIATE ( &
!          atmState => modState%atmState, &
!          phenState => modState%phenState, &
!          snowState => modState%snowState, &
!          hydroState => modState%hydroState, &
!          anthroEmisState => modState%anthroEmisState &
!          )
!
!          ASSOCIATE ( &
!             pavedPrm => siteInfo%lc_paved, &
!             bldgPrm => siteInfo%lc_bldg, &
!             evetrPrm => siteInfo%lc_evetr, &
!             dectrPrm => siteInfo%lc_dectr, &
!             grassPrm => siteInfo%lc_grass, &
!             bsoilPrm => siteInfo%lc_bsoil, &
!             waterPrm => siteInfo%lc_water, &
!             ehcPrm => siteInfo%ehc, &
!             nlayer => siteInfo%nlayer, &
!             sfr_surf => siteInfo%sfr_surf, &
!             sfr_roof => siteInfo%sfr_roof, &
!             sfr_wall => siteInfo%sfr_wall, &
!             SurfaceArea => siteInfo%SurfaceArea, &
!             snowPrm => siteInfo%snow, &
!             PipeCapacity => siteInfo%PipeCapacity, &
!             RunoffToWater => siteInfo%RunoffToWater, &
!             FlowChange => siteInfo%FlowChange, &
!             PervFraction => siteInfo%PervFraction, &
!             vegfraction => siteInfo%vegfraction, &
!             NonWaterFraction => siteInfo%NonWaterFraction, &
!             zMeas => siteInfo%z, &
!             conductancePrm => siteInfo%conductance, &
!             tstep_real => timer%tstep_real, &
!             avkdn => forcing%kdown, &
!             xsmd => forcing%xsmd, &
!             Temp_C => forcing%Temp_C, &
!             avU1 => forcing%U, &
!             avRH => forcing%RH, &
!             Press_hPa => forcing%pres, &
!             RA_h => atmState%RA_h, &
!             avdens => atmState%avdens, &
!             avcp => atmState%avcp, &
!             lv_J_kg => atmState%lv_J_kg, &
!             L_MOD => atmState%L_MOD, &
!             t2_C => atmState%t2_C, &
!             LAI_id => phenState%LAI_id, &
!             gfunc => phenState%gfunc, &
!             vsmd => hydroState%vsmd, &
!             id => timer%id, &
!             it => timer%it, &
!             dectime => timer%dectime, &
!             Fc_anthro => anthroEmisState%Fc_anthro, &
!             Fc => anthroEmisState%Fc, &
!             Fc_biogen => anthroEmisState%Fc_biogen, &
!             Fc_photo => anthroEmisState%Fc_photo, &
!             Fc_respi => anthroEmisState%Fc_respi, &
!             SnowFrac => snowState%SnowFrac, &
!             SMDMethod => config%SMDMethod, &
!             storageheatmethod => config%StorageHeatMethod, &
!             DiagMethod => config%DiagMethod, &
!             StabilityMethod => config%StabilityMethod, &
!             EmissionsMethod => config%EmissionsMethod, &
!             Diagnose => config%Diagnose &
!             )
!
!             ASSOCIATE ( &
!                alpha_bioCO2 => [evetrPrm%bioco2%alpha_bioco2, &
!                                 dectrPrm%bioco2%alpha_bioco2, &
!                                 grassPrm%bioco2%alpha_bioco2], &
!                alpha_enh_bioCO2 => [evetrPrm%bioco2%alpha_enh_bioco2, &
!                                     dectrPrm%bioco2%alpha_enh_bioco2, &
!                                     grassPrm%bioco2%alpha_enh_bioco2], &
!                beta_bioCO2 => [evetrPrm%bioco2%beta_bioCO2, &
!                                dectrPrm%bioco2%beta_bioCO2, &
!                                grassPrm%bioco2%beta_bioCO2], &
!                beta_enh_bioCO2 => [evetrPrm%bioco2%beta_enh_bioco2, &
!                                    dectrPrm%bioco2%beta_enh_bioco2, &
!                                    grassPrm%bioco2%beta_enh_bioco2], &
!                LAIMin => [evetrPrm%lai%laimin, dectrPrm%lai%laimin, grassPrm%lai%laimin], &
!                LAIMax => [evetrPrm%lai%laimax, dectrPrm%lai%laimax, grassPrm%lai%laimax], &
!                min_res_bioCO2 => [evetrPrm%bioco2%min_res_bioCO2, &
!                                   dectrPrm%bioco2%min_res_bioCO2, &
!                                   grassPrm%bioco2%min_res_bioCO2], &
!                resp_a => [evetrPrm%bioco2%resp_a, dectrPrm%bioco2%resp_a, grassPrm%bioco2%resp_a], &
!                resp_b => [evetrPrm%bioco2%resp_b, dectrPrm%bioco2%resp_b, grassPrm%bioco2%resp_b], &
!                theta_bioCO2 => [evetrPrm%bioco2%theta_bioCO2, &
!                                 dectrPrm%bioco2%theta_bioCO2, &
!                                 grassPrm%bioco2%theta_bioco2], &
!                MaxConductance => [evetrPrm%MaxConductance, dectrPrm%MaxConductance, grassPrm%MaxConductance], &
!                G_max => conductancePrm%g_max, &
!                G_k => conductancePrm%g_k, &
!                G_q_base => conductancePrm%g_q_base, &
!                G_q_shape => conductancePrm%g_q_shape, &
!                G_t => conductancePrm%g_t, &
!                G_sm => conductancePrm%g_sm, &
!                gsmodel => conductancePrm%gsmodel, &
!                Kmax => conductancePrm%Kmax, &
!                S1 => conductancePrm%S1, &
!                S2 => conductancePrm%S2, &
!                TH => conductancePrm%TH, &
!                TL => conductancePrm%TL &
!                )
!
!                IF (EmissionsMethod >= 11) THEN
!
!                   IF (gsmodel == 3 .OR. gsmodel == 4) THEN ! With modelled 2 meter temperature
!                      ! Call LUMPS_cal_AtmMoist for dq and SurfaceResistance for gfunc with 2 meter temperature
!                      ! If modelled 2 meter temperature is too different from measured air temperature then
!                      ! use temp_c
!                      IF (ABS(Temp_C - t2_C) > 5) THEN
!                         t2 = Temp_C
!                      ELSE
!                         t2 = t2_C
!                      END IF
!
!                      CALL cal_AtmMoist( &
!                         t2, Press_hPa, avRh, dectime, & ! input:
!                         dummy1, dummy2, & ! output:
!                         dummy3, dummy4, dummy5, dummy6, dq, dummy7, dummy8, dummy9)
!                      !MP: TODO FIX CO2!!! Equations for dummy10 all different assigned to one variable
!                      CALL SurfaceResistance( &
!                         id, it, & ! input:
!                         SMDMethod, SnowFrac, sfr_surf, avkdn, t2, dq, xsmd, vsmd, MaxConductance, &
!                         LAIMax, LAI_id, gsModel, Kmax, &
!                         G_max, G_k, G_q_base, G_q_shape, G_t, G_sm, TH, TL, S1, S2, &
!                         dummy10, dummy10, dummy10, dummy10, dummy10, & ! output:
!                         gfunc2, dummy10, dummy11) ! output:
!                   END IF
!
! !                   ! Calculate CO2 fluxes from biogenic components
!                   IF (Diagnose == 1) WRITE (*, *) 'Calling CO2_biogen...'
!                   CALL CO2_biogen( &
!                      alpha_bioCO2, alpha_enh_bioCO2, avkdn, beta_bioCO2, beta_enh_bioCO2, BSoilSurf, & ! input:
!                      ConifSurf, DecidSurf, dectime, EmissionsMethod, gfunc, gfunc2, GrassSurf, gsmodel, &
!                      id, it, ivConif, ivDecid, ivGrass, LAI_id, LAIMin, LAIMax, min_res_bioCO2, nsurf, &
!                      NVegSurf, resp_a, resp_b, sfr_surf, SnowFrac, t2, Temp_C, theta_bioCO2, &
!                      Fc_biogen, Fc_photo, Fc_respi) ! output:
!                END IF
!
!                IF (EmissionsMethod >= 0 .AND. EmissionsMethod <= 6) THEN
!                   Fc_biogen = 0
!                   Fc_photo = 0
!                   Fc_respi = 0
!                END IF
!
!                Fc = Fc_anthro + Fc_biogen
!
!             END ASSOCIATE
!          END ASSOCIATE
!       END ASSOCIATE
!
!    END SUBROUTINE SUEWS_cal_BiogenCO2
! !========================================================================

!=============net all-wave radiation=====================================

   SUBROUTINE SUEWS_cal_Qn( &
      timer, config, forcing, siteInfo, & ! input
      modState, & ! input/output:
      dataOutLineSPARTACUS) ! output
      USE module_phys_narp, ONLY: RadMethod, NARP
      USE module_phys_spartacus, ONLY: SPARTACUS
      USE module_ctrl_type, ONLY: SUEWS_SITE, SUEWS_TIMER, SUEWS_CONFIG, SUEWS_FORCING
      USE module_ctrl_type, ONLY: SUEWS_CONFIG, SUEWS_TIMER, SNOW_STATE, SNOW_PRM, &
                               SUEWS_FORCING, SUEWS_SITE, &
                               LC_PAVED_PRM, LC_BLDG_PRM, LC_EVETR_PRM, LC_DECTR_PRM, &
                               LC_GRASS_PRM, LC_BSOIL_PRM, LC_WATER_PRM, &
                               PHENOLOGY_STATE, SPARTACUS_PRM, &
                               SPARTACUS_LAYER_PRM, HEAT_STATE, SUEWS_STATE

      IMPLICIT NONE
      TYPE(SUEWS_TIMER), INTENT(IN) :: timer
      TYPE(SUEWS_CONFIG), INTENT(IN) :: config
      TYPE(SUEWS_FORCING), INTENT(IN) :: forcing
      TYPE(SUEWS_SITE), INTENT(IN) :: siteInfo

      TYPE(SUEWS_STATE), INTENT(inout) :: modState

      REAL(KIND(1D0)), DIMENSION(nsurf) :: emis ! Effective surface emissivity. [-]

      REAL(KIND(1D0)), DIMENSION(nsurf) :: alb ! surface albedo [-]
      REAL(KIND(1D0)), DIMENSION(nsurf) :: SnowFrac ! snow fractions of each surface [-]
      REAL(KIND(1D0)) :: albedo_snowfree !estimated albedo for snow-free surface [-]
      REAL(KIND(1D0)) :: SnowAlb ! updated snow albedo [-]

      REAL(KIND(1D0)), DIMENSION(nsurf) :: lup_ind !outgoing longwave radiation from observation [W m-2]
      REAL(KIND(1D0)), DIMENSION(nsurf) :: kup_ind !outgoing shortwave radiation from observation [W m-2]
      REAL(KIND(1D0)), DIMENSION(nsurf) :: qn1_ind !net all-wave radiation from observation [W m-2]

      REAL(KIND(1D0)), PARAMETER :: NAN = -999
      INTEGER :: NetRadiationMethod_use
      INTEGER :: AlbedoChoice, ldown_option

      ! REAL(KIND(1D0)), DIMENSION(nlayer), INTENT(out) :: qn_wall ! net all-wave radiation on the wall [W m-2]
      ! REAL(KIND(1D0)), DIMENSION(nlayer), INTENT(out) :: qn_roof ! net all-wave radiation on the roof [W m-2]

      REAL(KIND(1D0)), DIMENSION(ncolumnsDataOutSPARTACUS - 5), INTENT(OUT) :: dataOutLineSPARTACUS


      INTEGER, PARAMETER :: DiagQN = 0 ! flag for printing diagnostic info for QN module during runtime [N/A] ! not used and will be removed

      ASSOCIATE ( &
         solarState => modState%solarState, &
         atmState => modState%atmState, &
         phenState => modState%phenState, &
         snowState => modState%snowState, &
         heatState => modState%heatState, &
         ohmState => modState%ohmState, &
         stebbsState => modState%stebbsState &
         )
         ASSOCIATE ( &
            alb_prev => phenState%alb, &
            albDecTr_id => phenState%albDecTr_id, &
            albEveTr_id => phenState%albEveTr_id, &
            albGrass_id => phenState%albGrass_id, &
            LAI_id => phenState%LAI_id, &
            storageheatmethod => config%StorageHeatMethod, &
            NetRadiationMethod => config%NetRadiationMethod, &
            SnowUse => config%SnowUse, &
            Diagnose => config%Diagnose, &
            use_sw_direct_albedo => config%use_sw_direct_albedo, &
            tstep => timer%tstep, &
            ldown_obs => forcing%ldown, &
            fcld_obs => forcing%fcld, &
            kdown => forcing%kdown, &
            Tair_C => forcing%Temp_C, &
            avRH => forcing%RH, &
            qn1_obs => forcing%qn1_obs, &
            SnowPack_prev => snowState%SnowPack, &
            SnowAlb_prev => snowState%snowalb, &
            snowFrac_prev => snowState%snowFrac, &
            IceFrac => snowState%IceFrac, &
            qn_snow => snowState%qn_snow, &
            qn_ind_snow => snowState%qn_ind_snow, &
            kup_ind_snow => snowState%kup_ind_snow, &
            Tsurf_ind_snow => snowState%Tsurf_ind_snow, &
            dectime => timer%dectime, &
            ZENITH_deg => solarState%ZENITH_deg, &
            ea_hPa => atmState%ea_hPa, &
            fcld => atmState%fcld, &
            qn => heatState%qn, &
            kclear => heatState%kclear, &
            kup => heatState%kup, &
            lup => heatState%lup, &
            tsurf => heatState%tsurf, &
            qn_snowfree => heatState%qn_snowfree, &
            ldown => heatState%ldown, &
            qn_surf => heatState%qn_surf, &
            qn_roof => heatState%qn_roof, &
            qn_wall => heatState%qn_wall, &
            Tsurf_ind => heatState%Tsurf_ind, &
            buildings => stebbsState%buildings, &          
            spartacusPrm => siteInfo%spartacus, &
            spartacusLayerPrm => siteInfo%spartacus_layer, &
            NARP_TRANS_SITE => siteInfo%NARP_TRANS_SITE, &
            nlayer => siteInfo%nlayer, &
            sfr_roof => siteInfo%sfr_roof, &
            sfr_wall => siteInfo%sfr_wall, &
            sfr_surf => siteInfo%sfr_surf, &
            pavedPrm => siteInfo%lc_paved, &
            bldgPrm => siteInfo%lc_bldg, &
            evetrPrm => siteInfo%lc_evetr, &
            dectrPrm => siteInfo%lc_dectr, &
            grassPrm => siteInfo%lc_grass, &
            bsoilPrm => siteInfo%lc_bsoil, &
            waterPrm => siteInfo%lc_water, &
            snowPrm => siteInfo%snow &
            )
            ASSOCIATE ( &
               building_frac => spartacusLayerPrm%building_frac, &
               veg_frac => spartacusLayerPrm%veg_frac, &
               building_scale => spartacusLayerPrm%building_scale, &
               veg_scale => spartacusLayerPrm%veg_scale, &
               alb_roof => spartacusLayerPrm%alb_roof, &
               emis_roof => spartacusLayerPrm%emis_roof, &
               alb_wall => spartacusLayerPrm%alb_wall, &
               emis_wall => spartacusLayerPrm%emis_wall, &
               roof_albedo_dir_mult_fact => spartacusLayerPrm%roof_albedo_dir_mult_fact, &
               wall_specular_frac => spartacusLayerPrm%wall_specular_frac, &
               n_vegetation_region_urban => spartacusPrm%n_vegetation_region_urban, &
               n_stream_sw_urban => spartacusPrm%n_stream_sw_urban, &
               n_stream_lw_urban => spartacusPrm%n_stream_lw_urban, &
               sw_dn_direct_frac => spartacusPrm%sw_dn_direct_frac, &
               air_ext_sw => spartacusPrm%air_ext_sw, &
               air_ssa_sw => spartacusPrm%air_ssa_sw, &
               veg_ssa_sw => spartacusPrm%veg_ssa_sw, &
               air_ext_lw => spartacusPrm%air_ext_lw, &
               air_ssa_lw => spartacusPrm%air_ssa_lw, &
               veg_ssa_lw => spartacusPrm%veg_ssa_lw, &
               veg_fsd_const => spartacusPrm%veg_fsd_const, &
               veg_contact_fraction_const => spartacusPrm%veg_contact_fraction_const, &
               ground_albedo_dir_mult_fact => spartacusPrm%ground_albedo_dir_mult_fact, &
               height => spartacusPrm%height, &
               tau_a => snowPrm%tau_a, &
               tau_f => snowPrm%tau_f, &
               SnowAlbMax => snowPrm%SnowAlbMax, &
               SnowAlbMin => snowPrm%SnowAlbMin, &
               NARP_EMIS_SNOW => snowPrm%NARP_EMIS_SNOW, &
               roof_in_sw_spc => heatState%roof_in_sw_spc, &
               roof_in_lw_spc => heatState%roof_in_lw_spc, &
               wall_in_sw_spc => heatState%wall_in_sw_spc, &
               wall_in_lw_spc => heatState%wall_in_lw_spc, &
               tsfc_surf => MERGE(heatState%tsfc_surf_dyohm, heatState%tsfc_surf, (storageheatmethod == 6 .OR. storageheatmethod == 7)), &
               tsfc_roof => MERGE(buildings(1)%Textroof_C, heatState%tsfc_roof, storageheatmethod == 7), &
               tsfc_wall => MERGE(buildings(1)%Textwall_C, heatState%tsfc_wall, storageheatmethod == 7) &               
               )

               emis = [pavedPrm%emis, bldgPrm%emis, evetrPrm%emis, dectrPrm%emis, &
                       grassPrm%emis, bsoilPrm%emis, waterPrm%emis]
               ! translate values
               alb = alb_prev

               ! update snow albedo
               SnowAlb = update_snow_albedo( &
                         tstep, SnowPack_prev, SnowAlb_prev, Tair_C, &
                         tau_a, tau_f, SnowAlbMax, SnowAlbMin)

               CALL RadMethod( &
                  NetRadiationMethod, & !input
                  SnowUse, & !input
                  NetRadiationMethod_use, AlbedoChoice, ldown_option) !output

               SnowFrac = snowFrac_prev
               IF (NetRadiationMethod_use > 0) THEN

                  ! IF (SnowUse==0) SnowFrac=snowFrac_obs
                  IF (SnowUse == 0) SnowFrac = 0

                  IF (ldown_option == 2) THEN !observed cloud fraction provided as forcing
                     fcld = fcld_obs
                  END IF

                  !write(*,*) DecidCap(id), id, it, imin, 'Calc - near start'

                  ! Update variables that change daily and represent seasonal variability
                  alb(DecidSurf) = albDecTr_id !Change deciduous albedo
                  ! StoreDrainPrm(6, DecidSurf) = DecidCap_id !Change current storage capacity of deciduous trees
                  ! Change EveTr and Grass albedo too
                  alb(ConifSurf) = albEveTr_id
                  alb(GrassSurf) = albGrass_id

                  IF (Diagnose == 1) WRITE (*, *) 'Calling NARP...'
                  ! IF (Diagqn == 1) WRITE (*, *) 'NetRadiationMethodX:', NetRadiationMethod_use
                  ! IF (Diagqn == 1) WRITE (*, *) 'AlbedoChoice:', AlbedoChoice

                  ! TODO: TS 14 Feb 2022, ESTM development:
                  ! here we use uniform `tsurf_0` for all land covers, which should be distinguished in future developments

                  CALL NARP( &
                     nsurf, sfr_surf, tsfc_surf, SnowFrac, alb, emis, IceFrac, & !
                     NARP_TRANS_SITE, NARP_EMIS_SNOW, &
                     dectime, ZENITH_deg, kdown, Tair_C, avRH, ea_hPa, qn1_obs, ldown_obs, &
                     SnowAlb, &
                     AlbedoChoice, ldown_option, NetRadiationMethod_use, DiagQN, &
                     qn_surf, & ! output:
                     qn, qn_snowfree, qn_snow, kclear, kup, LDown, lup, fcld, tsurf, & ! output:
                     qn_ind_snow, kup_ind_snow, Tsurf_ind_snow, Tsurf_ind, albedo_snowfree)

                  IF (Diagqn == 1) WRITE (*, *) 'Calling SPARTACUS:'
                  IF (NetRadiationMethod > 1000) THEN
                     ! TODO: TS 14 Feb 2022, ESTM development: introduce facet surface temperatures
                     CALL SPARTACUS( &
                        Diagqn, & !input:
                        sfr_surf, zenith_deg, nlayer, & !input:
                        tsfc_surf, tsfc_roof, tsfc_wall, &
                        kdown, ldown, Tair_C, alb, emis, LAI_id, &
                        n_vegetation_region_urban, &
                        n_stream_sw_urban, n_stream_lw_urban, &
                        sw_dn_direct_frac, air_ext_sw, air_ssa_sw, &
                        veg_ssa_sw, air_ext_lw, air_ssa_lw, veg_ssa_lw, &
                        veg_fsd_const, veg_contact_fraction_const, &
                        ground_albedo_dir_mult_fact, use_sw_direct_albedo, &
                        height, building_frac, veg_frac, sfr_roof, sfr_wall, &
                        building_scale, veg_scale, & !input:
                        alb_roof, emis_roof, alb_wall, emis_wall, &
                        roof_albedo_dir_mult_fact, wall_specular_frac, &
                        qn, kup, lup, qn_roof, qn_wall, qn_surf, & !output:
                        roof_in_sw_spc, roof_in_lw_spc, &
                        wall_in_sw_spc, wall_in_lw_spc, &
                        dataOutLineSPARTACUS)
                  ELSE
                     qn_roof = qn_surf(BldgSurf)
                     qn_wall = qn_surf(BldgSurf)
                  END IF

               ELSE ! NetRadiationMethod==0
                  ! SnowFrac = snowFrac_obs
                  qn = qn1_obs
                  qn_snowfree = qn1_obs
                  qn_snow = qn1_obs
                  ldown = NAN
                  lup = NAN
                  kup = NAN
                  tsurf = NAN
                  lup_ind = NAN
                  kup_ind = NAN
                  tsurf_ind = NAN
                  qn1_ind = NAN
                  Fcld = NAN
                  qn_surf = qn
                  qn_roof = qn_surf(BldgSurf)
                  qn_wall = qn_surf(BldgSurf)
               END IF
               ! snowFrac_next = SnowFrac

               IF (ldown_option == 1) THEN
                  Fcld = NAN
               END IF

               ! translate values
               ! alb_next = alb
               phenState%alb = alb
               snowState%SnowAlb = SnowAlb
            END ASSOCIATE
         END ASSOCIATE
      END ASSOCIATE
   END SUBROUTINE SUEWS_cal_Qn
!========================================================================

!=============storage heat flux=========================================

   SUBROUTINE SUEWS_cal_Qs( &
      timer, config, forcing, siteInfo, datetimeLine, & ! input
      modState, & ! input/output:
      dataOutLineESTM, dataOutLineSTEBBS)

      USE module_ctrl_type, ONLY: SUEWS_CONFIG, SUEWS_FORCING, SUEWS_SITE, SUEWS_TIMER, &
                               SNOW_STATE, EHC_PRM, &
                               anthroEmis_STATE, PHENOLOGY_STATE, OHM_STATE, &
                               LC_PAVED_PRM, LC_BLDG_PRM, LC_EVETR_PRM, LC_DECTR_PRM, &
                               LC_GRASS_PRM, LC_BSOIL_PRM, LC_WATER_PRM, &
                               HEAT_STATE, HYDRO_STATE, SUEWS_STATE
      USE allocateArray, ONLY: ncolumnsDataOutSTEBBS
      IMPLICIT NONE

      TYPE(SUEWS_TIMER), INTENT(in) :: timer
      TYPE(SUEWS_CONFIG), INTENT(in) :: config
      TYPE(SUEWS_FORCING), INTENT(in) :: forcing
      TYPE(SUEWS_SITE), INTENT(in) :: siteInfo
      REAL(KIND(1D0)), DIMENSION(5), INTENT(in) :: datetimeLine !date & time
      TYPE(SUEWS_STATE), INTENT(inout) :: modState

      REAL(KIND(1D0)) :: OHM_coef(nsurf + 1, 4, 3) ! OHM coefficients [-]
      REAL(KIND(1D0)) :: OHM_threshSW(nsurf + 1) ! Temperature threshold determining whether summer/winter OHM coefficients are applied [degC]
      REAL(KIND(1D0)) :: OHM_threshWD(nsurf + 1) ! Soil moisture threshold determining whether wet/dry OHM coefficients are applied [-]

      REAL(KIND(1D0)) :: SoilStoreCap(nsurf) ! capacity of soil store [mm]

      REAL(KIND(1D0)) :: state_id(nsurf) ! wetness status [mm]

      REAL(KIND(1D0)), DIMENSION(nsurf) :: emis ! emissivity [-]
      REAL(KIND(1D0)), DIMENSION(nsurf) :: cpAnOHM ! heat capacity [J m-3 K-1]
      REAL(KIND(1D0)), DIMENSION(nsurf) :: kkAnOHM ! thermal conductivity [W m-1 K-1]
      REAL(KIND(1D0)), DIMENSION(nsurf) :: chAnOHM ! bulk transfer coef [J m-3 K-1]

      REAL(KIND(1D0)), DIMENSION(27), INTENT(out) :: dataOutLineESTM !data output from ESTM
      REAL(KIND(1D0)), DIMENSION(ncolumnsDataOutSTEBBS - 5), INTENT(out) :: dataOutLineSTEBBS !data output from STEBBS

      ! internal use arrays
      REAL(KIND(1D0)) :: Tair_mav_5d ! Tair_mav_5d=HDD(id-1,4) HDD at the begining of today (id-1)
      REAL(KIND(1D0)) :: qn_use ! qn used in OHM calculations [W m-2]

      ASSOCIATE ( &
         atmState => modState%atmState, &
         heatState => modState%heatState, &
         solarstate => modState%solarstate, &
         snowState => modState%snowState, &
         hydroState => modState%hydroState, &
         anthroEmisState => modState%anthroEmisState, &
         phenState => modState%phenState, &
         stebbsState => modState%stebbsState, &
         ohmState => modState%ohmState &
         )

         ASSOCIATE ( &
            nlayer => siteInfo%nlayer, &
            ehcPrm => siteInfo%ehc, &
            pavedPrm => siteInfo%lc_paved, &
            bldgPrm => siteInfo%lc_bldg, &
            evetrPrm => siteInfo%lc_evetr, &
            dectrPrm => siteInfo%lc_dectr, &
            grassPrm => siteInfo%lc_grass, &
            bsoilPrm => siteInfo%lc_bsoil, &
            waterPrm => siteInfo%lc_water, &
            sfr_roof => siteInfo%sfr_roof, &
            sfr_wall => siteInfo%sfr_wall, &
            sfr_surf => siteInfo%sfr_surf, &
            lambda_c => siteInfo%lambda_c, &
            StorageHeatMethod => config%StorageHeatMethod, &
            OHMIncQF => config%OHMIncQF, &
            Diagnose => config%Diagnose, &
            SnowUse => config%SnowUse, &
            EmissionsMethod => config%EmissionsMethod, &
            DiagQS => config%DiagQS, &
            Gridiv => siteInfo%Gridiv, &
            Ts5mindata_ir => forcing%Ts5mindata_ir, &
            qs_obs => forcing%qs_obs, &
            avkdn => forcing%kdown, &
            avu1 => forcing%U, &
            temp_c => forcing%temp_c, &
            avrh => forcing%RH, &
            press_hpa => forcing%pres, &
            Tair_av => atmState%Tair_av, &
            zenith_deg => solarstate%zenith_deg, &
            qf => heatState%qf, &
            qn => heatState%qn, &
            qs => heatState%qs, &
            ldown => heatState%ldown, &
            tsfc_roof => heatState%tsfc_roof, &
            tsfc_wall => heatState%tsfc_wall, &
            tsfc_surf => heatState%tsfc_surf, &
            temp_in_roof => heatState%temp_roof, &
            temp_in_wall => heatState%temp_wall, &
            temp_in_surf => heatState%temp_surf, &
            QS_roof => heatState%QS_roof, &
            QS_wall => heatState%QS_wall, &
            QS_surf => heatState%QS_surf, &
            QS_stebbs => stebbsState%QS_stebbs, &
            qn_snow => snowState%qn_snow, &
            deltaQi => snowState%deltaQi, &
            SnowFrac => snowState%SnowFrac, &
            soilstore_id => hydroState%soilstore_surf, &
            state_id => hydroState%state_surf, &
            HDD_id => anthroEmisState%HDD_id, &
            a1 => ohmState%a1, &
            a2 => ohmState%a2, &
            a3 => ohmState%a3, &
            a1_bldg => ohmState%a1_bldg, &
            a2_bldg => ohmState%a2_bldg, &
            a3_bldg => ohmState%a3_bldg, &
            a1_paved => ohmState%a1_paved, &
            a2_paved => ohmState%a2_paved, &
            a3_paved => ohmState%a3_paved, &
            a1_evetr => ohmState%a1_evetr, &
            a2_evetr => ohmState%a2_evetr, &
            a3_evetr => ohmState%a3_evetr, &             
            a1_dectr => ohmState%a1_dectr, &
            a2_dectr => ohmState%a2_dectr, &
            a3_dectr => ohmState%a3_dectr, &        
            a1_grass => ohmState%a1_grass, &
            a2_grass => ohmState%a2_grass, &
            a3_grass => ohmState%a3_grass, &   
            a1_bsoil => ohmState%a1_bsoil, &
            a2_bsoil => ohmState%a2_bsoil, &
            a3_bsoil => ohmState%a3_bsoil, &   
            a1_water => ohmState%a1_water, &
            a2_water => ohmState%a2_water, &
            a3_water => ohmState%a3_water, &
            t2_prev => ohmState%t2_prev, &
            ws_rav => ohmState%ws_rav, &
            qn_rav => ohmState%qn_rav, &
            alb => phenState%alb, &
            StoreDrainPrm => phenState%StoreDrainPrm, &
            id => timer%id, &
            tstep => timer%tstep, &
            dt_since_start => timer%dt_since_start &
            )
            ASSOCIATE ( &
               tin_roof => ehcPrm%tin_roof, &
               k_roof => ehcPrm%k_roof, &
               cp_roof => ehcPrm%cp_roof, &
               dz_roof => ehcPrm%dz_roof, &
               tin_wall => ehcPrm%tin_wall, &
               k_wall => ehcPrm%k_wall, &
               cp_wall => ehcPrm%cp_wall, &
               dz_wall => ehcPrm%dz_wall, &
               tin_surf => ehcPrm%tin_surf, &
               k_surf => ehcPrm%k_surf, &
               cp_surf => ehcPrm%cp_surf, &
               dz_surf => ehcPrm%dz_surf, &
               bldgh => bldgPrm%bldgh &
               )

               ! sfr_surf = [pavedPrm%sfr, bldgPrm%sfr, evetrPrm%sfr, dectrPrm%sfr, grassPrm%sfr, bsoilPrm%sfr, waterPrm%sfr]
               IF (storageheatmethod /= 6 .AND. storageheatmethod /= 7) THEN
                  OHM_coef(1, 1, 1) = pavedPrm%ohm%ohm_coef_lc(1)%summer_wet
                  OHM_coef(1, 2, 1) = pavedPrm%ohm%ohm_coef_lc(1)%summer_dry
                  OHM_coef(1, 3, 1) = pavedPrm%ohm%ohm_coef_lc(1)%winter_wet
                  OHM_coef(1, 4, 1) = pavedPrm%ohm%ohm_coef_lc(1)%winter_dry
                  !WRITE (*, *) 'OHM_coef_paved(1)%winter_dry', OHM_coef_paved(1)%winter_dry
                  !WRITE (*, *) 'OHM_coef(1, 4, 1)', OHM_coef(1, 4, 1)

                  OHM_coef(1, 1, 2) = pavedPrm%ohm%ohm_coef_lc(2)%summer_wet
                  OHM_coef(1, 2, 2) = pavedPrm%ohm%ohm_coef_lc(2)%summer_dry
                  OHM_coef(1, 3, 2) = pavedPrm%ohm%ohm_coef_lc(2)%winter_wet
                  OHM_coef(1, 4, 2) = pavedPrm%ohm%ohm_coef_lc(2)%winter_dry

                  OHM_coef(1, 1, 3) = pavedPrm%ohm%ohm_coef_lc(3)%summer_wet
                  OHM_coef(1, 2, 3) = pavedPrm%ohm%ohm_coef_lc(3)%summer_dry
                  OHM_coef(1, 3, 3) = pavedPrm%ohm%ohm_coef_lc(3)%winter_wet
                  OHM_coef(1, 4, 3) = pavedPrm%ohm%ohm_coef_lc(3)%winter_dry

                  OHM_coef(2, 1, 1) = bldgPrm%ohm%ohm_coef_lc(1)%summer_wet
                  OHM_coef(2, 2, 1) = bldgPrm%ohm%ohm_coef_lc(1)%summer_dry
                  OHM_coef(2, 3, 1) = bldgPrm%ohm%ohm_coef_lc(1)%winter_wet
                  OHM_coef(2, 4, 1) = bldgPrm%ohm%ohm_coef_lc(1)%winter_dry

                  OHM_coef(2, 1, 2) = bldgPrm%ohm%ohm_coef_lc(2)%summer_wet
                  OHM_coef(2, 2, 2) = bldgPrm%ohm%ohm_coef_lc(2)%summer_dry
                  OHM_coef(2, 3, 2) = bldgPrm%ohm%ohm_coef_lc(2)%winter_wet
                  OHM_coef(2, 4, 2) = bldgPrm%ohm%ohm_coef_lc(2)%winter_dry

                  OHM_coef(2, 1, 3) = bldgPrm%ohm%ohm_coef_lc(3)%summer_wet
                  OHM_coef(2, 2, 3) = bldgPrm%ohm%ohm_coef_lc(3)%summer_dry
                  OHM_coef(2, 3, 3) = bldgPrm%ohm%ohm_coef_lc(3)%winter_wet
                  OHM_coef(2, 4, 3) = bldgPrm%ohm%ohm_coef_lc(3)%winter_dry

                  OHM_coef(3, 1, 1) = evetrPrm%ohm%ohm_coef_lc(1)%summer_wet
                  OHM_coef(3, 2, 1) = evetrPrm%ohm%ohm_coef_lc(1)%summer_dry
                  OHM_coef(3, 3, 1) = evetrPrm%ohm%ohm_coef_lc(1)%winter_wet
                  OHM_coef(3, 4, 1) = evetrPrm%ohm%ohm_coef_lc(1)%winter_dry

                  OHM_coef(3, 1, 2) = evetrPrm%ohm%ohm_coef_lc(2)%summer_wet
                  OHM_coef(3, 2, 2) = evetrPrm%ohm%ohm_coef_lc(2)%summer_dry
                  OHM_coef(3, 3, 2) = evetrPrm%ohm%ohm_coef_lc(2)%winter_wet
                  OHM_coef(3, 4, 2) = evetrPrm%ohm%ohm_coef_lc(2)%winter_dry

                  OHM_coef(3, 1, 3) = evetrPrm%ohm%ohm_coef_lc(3)%summer_wet
                  OHM_coef(3, 2, 3) = evetrPrm%ohm%ohm_coef_lc(3)%summer_dry
                  OHM_coef(3, 3, 3) = evetrPrm%ohm%ohm_coef_lc(3)%winter_wet
                  OHM_coef(3, 4, 3) = evetrPrm%ohm%ohm_coef_lc(3)%winter_dry

                  OHM_coef(4, 1, 1) = dectrPrm%ohm%ohm_coef_lc(1)%summer_wet
                  OHM_coef(4, 2, 1) = dectrPrm%ohm%ohm_coef_lc(1)%summer_dry
                  OHM_coef(4, 3, 1) = dectrPrm%ohm%ohm_coef_lc(1)%winter_wet
                  OHM_coef(4, 4, 1) = dectrPrm%ohm%ohm_coef_lc(1)%winter_dry

                  OHM_coef(4, 1, 2) = dectrPrm%ohm%ohm_coef_lc(2)%summer_wet
                  OHM_coef(4, 2, 2) = dectrPrm%ohm%ohm_coef_lc(2)%summer_dry
                  OHM_coef(4, 3, 2) = dectrPrm%ohm%ohm_coef_lc(2)%winter_wet
                  OHM_coef(4, 4, 2) = dectrPrm%ohm%ohm_coef_lc(2)%winter_dry

                  OHM_coef(4, 1, 3) = dectrPrm%ohm%ohm_coef_lc(3)%summer_wet
                  OHM_coef(4, 2, 3) = dectrPrm%ohm%ohm_coef_lc(3)%summer_dry
                  OHM_coef(4, 3, 3) = dectrPrm%ohm%ohm_coef_lc(3)%winter_wet
                  OHM_coef(4, 4, 3) = dectrPrm%ohm%ohm_coef_lc(3)%winter_dry

                  OHM_coef(5, 1, 1) = grassPrm%ohm%ohm_coef_lc(1)%summer_wet
                  OHM_coef(5, 2, 1) = grassPrm%ohm%ohm_coef_lc(1)%summer_dry
                  OHM_coef(5, 3, 1) = grassPrm%ohm%ohm_coef_lc(1)%winter_wet
                  OHM_coef(5, 4, 1) = grassPrm%ohm%ohm_coef_lc(1)%winter_dry

                  OHM_coef(5, 1, 2) = grassPrm%ohm%ohm_coef_lc(2)%summer_wet
                  OHM_coef(5, 2, 2) = grassPrm%ohm%ohm_coef_lc(2)%summer_dry
                  OHM_coef(5, 3, 2) = grassPrm%ohm%ohm_coef_lc(2)%winter_wet
                  OHM_coef(5, 4, 2) = grassPrm%ohm%ohm_coef_lc(2)%winter_dry

                  OHM_coef(5, 1, 3) = grassPrm%ohm%ohm_coef_lc(3)%summer_wet
                  OHM_coef(5, 2, 3) = grassPrm%ohm%ohm_coef_lc(3)%summer_dry
                  OHM_coef(5, 3, 3) = grassPrm%ohm%ohm_coef_lc(3)%winter_wet
                  OHM_coef(5, 4, 3) = grassPrm%ohm%ohm_coef_lc(3)%winter_dry

                  OHM_coef(6, 1, 1) = bsoilPrm%ohm%ohm_coef_lc(1)%summer_wet
                  OHM_coef(6, 2, 1) = bsoilPrm%ohm%ohm_coef_lc(1)%summer_dry
                  OHM_coef(6, 3, 1) = bsoilPrm%ohm%ohm_coef_lc(1)%winter_wet
                  OHM_coef(6, 4, 1) = bsoilPrm%ohm%ohm_coef_lc(1)%winter_dry

                  OHM_coef(6, 1, 2) = bsoilPrm%ohm%ohm_coef_lc(2)%summer_wet
                  OHM_coef(6, 2, 2) = bsoilPrm%ohm%ohm_coef_lc(2)%summer_dry
                  OHM_coef(6, 3, 2) = bsoilPrm%ohm%ohm_coef_lc(2)%winter_wet
                  OHM_coef(6, 4, 2) = bsoilPrm%ohm%ohm_coef_lc(2)%winter_dry

                  OHM_coef(6, 1, 3) = bsoilPrm%ohm%ohm_coef_lc(3)%summer_wet
                  OHM_coef(6, 2, 3) = bsoilPrm%ohm%ohm_coef_lc(3)%summer_dry
                  OHM_coef(6, 3, 3) = bsoilPrm%ohm%ohm_coef_lc(3)%winter_wet
                  OHM_coef(6, 4, 3) = bsoilPrm%ohm%ohm_coef_lc(3)%winter_dry

                  OHM_coef(7, 1, 1) = waterPrm%ohm%ohm_coef_lc(1)%summer_wet
                  OHM_coef(7, 2, 1) = waterPrm%ohm%ohm_coef_lc(1)%summer_dry
                  OHM_coef(7, 3, 1) = waterPrm%ohm%ohm_coef_lc(1)%winter_wet
                  OHM_coef(7, 4, 1) = waterPrm%ohm%ohm_coef_lc(1)%winter_dry

                  OHM_coef(7, 1, 2) = waterPrm%ohm%ohm_coef_lc(2)%summer_wet
                  OHM_coef(7, 2, 2) = waterPrm%ohm%ohm_coef_lc(2)%summer_dry
                  OHM_coef(7, 3, 2) = waterPrm%ohm%ohm_coef_lc(2)%winter_wet
                  OHM_coef(7, 4, 2) = waterPrm%ohm%ohm_coef_lc(2)%winter_dry

                  OHM_coef(7, 1, 3) = waterPrm%ohm%ohm_coef_lc(3)%summer_wet
                  OHM_coef(7, 2, 3) = waterPrm%ohm%ohm_coef_lc(3)%summer_dry
                  OHM_coef(7, 3, 3) = waterPrm%ohm%ohm_coef_lc(3)%winter_wet
                  OHM_coef(7, 4, 3) = waterPrm%ohm%ohm_coef_lc(3)%winter_dry
               END IF
               OHM_coef(8, 1, 1) = 0.0
               OHM_coef(8, 2, 1) = 0.0
               OHM_coef(8, 3, 1) = 0.0
               OHM_coef(8, 4, 1) = 0.0

               OHM_coef(8, 1, 2) = 0.0
               OHM_coef(8, 2, 2) = 0.0
               OHM_coef(8, 3, 2) = 0.0
               OHM_coef(8, 4, 2) = 0.0

               OHM_coef(8, 1, 3) = 0.0
               OHM_coef(8, 2, 3) = 0.0
               OHM_coef(8, 3, 3) = 0.0
               OHM_coef(8, 4, 3) = 0.0

               OHM_threshSW(1) = pavedPrm%ohm%ohm_threshsw
               OHM_threshSW(2) = bldgPrm%ohm%ohm_threshsw
               OHM_threshSW(3) = evetrPrm%ohm%ohm_threshsw
               OHM_threshSW(4) = dectrPrm%ohm%ohm_threshsw
               OHM_threshSW(5) = grassPrm%ohm%ohm_threshsw
               OHM_threshSW(6) = bsoilPrm%ohm%ohm_threshsw
               OHM_threshSW(7) = waterPrm%ohm%ohm_threshsw

               OHM_threshWD(1) = pavedPrm%ohm%ohm_threshwd
               OHM_threshWD(2) = bldgPrm%ohm%ohm_threshwd
               OHM_threshWD(3) = evetrPrm%ohm%ohm_threshwd
               OHM_threshWD(4) = dectrPrm%ohm%ohm_threshwd
               OHM_threshWD(5) = grassPrm%ohm%ohm_threshwd
               OHM_threshWD(6) = bsoilPrm%ohm%ohm_threshwd
               OHM_threshWD(7) = waterPrm%ohm%ohm_threshwd

               SoilStoreCap(1) = pavedPrm%soil%soilstorecap
               SoilStoreCap(2) = bldgPrm%soil%soilstorecap
               SoilStoreCap(3) = evetrPrm%soil%soilstorecap
               SoilStoreCap(4) = dectrPrm%soil%soilstorecap
               SoilStoreCap(5) = grassPrm%soil%soilstorecap
               SoilStoreCap(6) = bsoilPrm%soil%soilstorecap
               SoilStoreCap(7) = waterPrm%soil%soilstorecap

               emis(1) = pavedPrm%emis
               emis(2) = bldgPrm%emis
               emis(3) = evetrPrm%emis
               emis(4) = dectrPrm%emis
               emis(5) = grassPrm%emis
               emis(6) = bsoilPrm%emis
               emis(7) = waterPrm%emis

               cpAnOHM(1) = pavedPrm%ohm%cpanohm
               cpAnOHM(2) = bldgPrm%ohm%cpanohm
               cpAnOHM(3) = evetrPrm%ohm%cpanohm
               cpAnOHM(4) = dectrPrm%ohm%cpanohm
               cpAnOHM(5) = grassPrm%ohm%cpanohm
               cpAnOHM(6) = bsoilPrm%ohm%cpanohm
               cpAnOHM(7) = waterPrm%ohm%cpanohm

               kkAnOHM(1) = pavedPrm%ohm%kkanohm
               kkAnOHM(2) = bldgPrm%ohm%kkanohm
               kkAnOHM(3) = evetrPrm%ohm%kkanohm
               kkAnOHM(4) = dectrPrm%ohm%kkanohm
               kkAnOHM(5) = grassPrm%ohm%kkanohm
               kkAnOHM(6) = bsoilPrm%ohm%kkanohm
               kkAnOHM(7) = waterPrm%ohm%kkanohm

               chAnOHM(1) = pavedPrm%ohm%chanohm
               chAnOHM(2) = bldgPrm%ohm%chanohm
               chAnOHM(3) = evetrPrm%ohm%chanohm
               chAnOHM(4) = dectrPrm%ohm%chanohm
               chAnOHM(5) = grassPrm%ohm%chanohm
               chAnOHM(6) = bsoilPrm%ohm%chanohm
               chAnOHM(7) = waterPrm%ohm%chanohm

               ! WRITE (*, *) 'OHM_coef = ', OHM_coef

               ! initialise output variables
               deltaQi = 0
               !SnowFrac = 0
               !qn1_S = 0
               dataOutLineESTM = -999
               dataOutLineSTEBBS = -999

               qs = -999
               a1 = -999
               a2 = -999
               a3 = -999

               ! calculate qn if qf should be included
               IF (OHMIncQF == 1) THEN
                  qn_use = qf + qn
               ELSEIF (OHMIncQF == 0) THEN
                  qn_use = qn
               END IF

               IF (StorageHeatMethod == 0) THEN !Use observed QS
                  qs = qs_obs

               ELSEIF (StorageHeatMethod == 1 .OR. StorageHeatMethod == 6 .OR. StorageHeatMethod == 7) THEN !Use OHM to calculate QS
                  Tair_mav_5d = HDD_id(10)
                  IF (Diagnose == 1) WRITE (*, *) 'Calling OHM...'
                  CALL OHM(qn_use, ohmState%qn_av, ohmState%dqndt, &
                           ohmState%qn_av, ohmState%dqndt, &
                           qn_snow, ohmState%qn_s_av, ohmState%dqnsdt, &
                           ohmState%qn_s_av, ohmState%dqnsdt, &
                           tstep, dt_since_start, &
                           sfr_surf, nsurf, &
                           Tair_mav_5d, &
                           OHM_coef, &
                           OHM_threshSW, OHM_threshWD, &
                           soilstore_id, SoilStoreCap, state_id, &
                           BldgSurf, WaterSurf, &
                           SnowUse, SnowFrac, &
                           atmState%U_hbh, atmState%T_hbh_C, t2_prev, &
                           ws_rav, qn_rav, nlayer, &
                           dz_roof, cp_roof, k_roof, &
                           dz_wall, cp_wall, k_wall, &
                           dz_surf, cp_surf, k_surf, &
                           lambda_c, &
                           StorageHeatMethod, DiagQS, timer, &
                           a1_bldg, a2_bldg, a3_bldg, &
                           a1_paved, a2_paved, a3_paved, &
                           a1_evetr, a2_evetr, a3_evetr, &
                           a1_dectr, a2_dectr, a3_dectr, &
                           a1_grass, a2_grass, a3_grass, &
                           a1_bsoil, a2_bsoil, a3_bsoil, &
                           a1_water, a2_water, a3_water, & 
                           a1, a2, a3, qs, deltaQi)
                  QS_surf = qs
                  QS_roof = qs
                  QS_wall = qs

                  ! use AnOHM to calculate QS, TS 14 Mar 2016
                  ! disable AnOHM, TS 20 Jul 2023
                  ! ELSEIF (StorageHeatMethod == 3) THEN !
                  !    IF (Diagnose == 1) WRITE (*, *) 'Calling AnOHM...'
                  !    ! CALL AnOHM(qn1_use,qn1_store_grid,qn1_av_store_grid,qf,&
                  !    !      MetForcingData_grid,state_id/StoreDrainPrm(6,:),&
                  !    !      alb, emis, cpAnOHM, kkAnOHM, chAnOHM,&
                  !    !      sfr_surf,nsurf,nsh,EmissionsMethod,id,Gridiv,&
                  !    !      a1,a2,a3,qs,deltaQi)
                  !    moist_surf = state_id/StoreDrainPrm(6, :)
                  !    ! CALL AnOHM( &
                  !    !    tstep, dt_since_start, &
                  !    !    qn_use, qn_av_prev, dqndt_prev, qf, &
                  !    !    MetForcingData_grid, moist_surf, &
                  !    !    alb, emis, cpAnOHM, kkAnOHM, chAnOHM, & ! input
                  !    !    sfr_surf, nsurf, EmissionsMethod, id, Gridiv, &
                  !    !    qn_av_next, dqndt_next, &
                  !    !    a1, a2, a3, qs, deltaQi) ! output
                  !    QS_surf = qs
                  !    QS_roof = qs
                  !    QS_wall = qs

                  ! !Calculate QS using ESTM
               ELSEIF (StorageHeatMethod == 4 .OR. StorageHeatMethod == 14) THEN
                  !    !CALL ESTM(QSestm,iMB)
                  IF (Diagnose == 1) WRITE (*, *) 'Calling ESTM...'
                  CALL ESTM( &
                     Gridiv, & !input
                     tstep, &
                     avkdn, avu1, temp_c, zenith_deg, avrh, press_hpa, ldown, &
                     bldgh, Ts5mindata_ir, &
                     Tair_av, &
                     dataOutLineESTM, QS) !output
                  !    CALL ESTM(QSestm,Gridiv,ir)  ! iMB corrected to Gridiv, TS 09 Jun 2016
                  !    QS=QSestm   ! Use ESTM qs
               ELSEIF (StorageHeatMethod == 5) THEN
                  !    !CALL ESTM(QSestm,iMB)
                  IF (Diagnose == 1) WRITE (*, *) 'Calling extended ESTM...'
                  ! facets: seven suews standard facets + extra for buildings [roof, wall] (can be extended for heterogeneous buildings)
                  !
                  ! ASSOCIATE (v => dz_roof(1, 1:ndepth))
                  !    PRINT *, 'dz_roof in cal_qs', v, SIZE(v)
                  ! END ASSOCIATE
                  ! ASSOCIATE (v => dz_wall(1, 1:ndepth))
                  !    PRINT *, 'dz_wall in cal_qs', v, SIZE(v)
                  ! END ASSOCIATE
                  CALL EHC( &
                     tstep, & !input
                     nlayer, &
                     ! QG_surf, qg_roof, qg_wall, &
                     tsfc_roof, tin_roof, temp_in_roof, k_roof, cp_roof, dz_roof, sfr_roof, & !input
                     tsfc_wall, tin_wall, temp_in_wall, k_wall, cp_wall, dz_wall, sfr_wall, & !input
                     tsfc_surf, tin_surf, temp_in_surf, k_surf, cp_surf, dz_surf, sfr_surf, & !input
                     heatState%temp_roof, QS_roof, & !output
                     heatState%temp_wall, QS_wall, & !output
                     heatState%temp_surf, QS_surf, & !output
                     QS) !output

                  ! TODO: add deltaQi to output for snow heat storage

                  ! PRINT *, 'QS after ESTM_ehc', QS
                  ! PRINT *, 'QS_roof after ESTM_ehc', QS_roof
                  ! PRINT *, 'QS_wall after ESTM_ehc', QS_wall
                  ! PRINT *, 'QS_surf after ESTM_ehc', QS_surf
                  ! PRINT *, '------------------------------------'
                  ! PRINT *, ''

               END IF
               !==============use STEBBS to get localised surface temperature and storage heat flux==================
               ! MP 12 Sep 2024: STEBBS is a simplified BEM
               IF (config%stebbsmethod == 1 .OR. config%stebbsmethod == 2) THEN
                  IF (Diagnose == 1) WRITE (*, *) 'Calling STEBBS...'
                  CALL stebbsonlinecouple( &
                     timer, config, forcing, siteInfo, & ! input
                     modState, & ! input/output:
                     datetimeLine, nlayer, & ! input
                     dataOutLineSTEBBS) ! output
                  IF (StorageHeatMethod == 7) THEN
                     qs = qs + QS_stebbs * sfr_surf(2) ! note 65 may be changed by stebbs output.can be replaced by association
                  END IF 
               END IF
            
            END ASSOCIATE
         END ASSOCIATE
      END ASSOCIATE

   END SUBROUTINE SUEWS_cal_Qs
!=======================================================================

!==========================drainage and runoff================================
   SUBROUTINE SUEWS_cal_Water( &
      timer, config, forcing, siteInfo, & ! input
      modState) ! input/output:

      USE module_ctrl_type, ONLY: SUEWS_CONFIG, PHENOLOGY_STATE, &
                               LC_PAVED_PRM, LC_BLDG_PRM, LC_EVETR_PRM, LC_DECTR_PRM, &
                               LC_GRASS_PRM, LC_BSOIL_PRM, LC_WATER_PRM, HYDRO_STATE, &
                               SUEWS_STATE

      IMPLICIT NONE
      TYPE(SUEWS_TIMER), INTENT(in) :: timer
      TYPE(SUEWS_CONFIG), INTENT(in) :: config
      TYPE(SUEWS_FORCING), INTENT(in) :: forcing
      TYPE(SUEWS_SITE), INTENT(in) :: siteInfo

      TYPE(SUEWS_STATE), INTENT(INout) :: modState

      REAL(KIND(1D0)), DIMENSION(nsurf) :: state_id !wetness states of each surface [mm]

      REAL(KIND(1D0)), DIMENSION(6, nsurf) :: StoreDrainPrm ! drain storage capacity [mm]
      REAL(KIND(1D0)), DIMENSION(nsurf + 1, nsurf - 1) :: WaterDist !Within-grid water distribution to other surfaces and runoff/soil store [-]

      INTEGER :: is

      ASSOCIATE ( &
         hydroState => modState%hydroState, &
         phenState => modState%phenState)

         ASSOCIATE ( &
            pavedPrm => siteInfo%lc_paved, &
            bldgPrm => siteInfo%lc_bldg, &
            evetrPrm => siteInfo%lc_evetr, &
            dectrPrm => siteInfo%lc_dectr, &
            grassPrm => siteInfo%lc_grass, &
            bsoilPrm => siteInfo%lc_bsoil, &
            waterPrm => siteInfo%lc_water, &
            sfr_surf => siteInfo%sfr_surf, &
            NonWaterFraction => siteInfo%NonWaterFraction, &
            nsh_real => timer%nsh_real, &
            Diagnose => config%Diagnose, &
            addPipes => hydroState%addPipes, &
            addImpervious => hydroState%addImpervious, &
            addVeg => hydroState%addVeg, &
            addWaterBody => hydroState%addWaterBody, &
            drain_per_tstep => hydroState%drain_per_tstep, &
            drain_surf => hydroState%drain_surf, &
            frac_water2runoff => hydroState%frac_water2runoff, &
            AdditionalWater => hydroState%AdditionalWater, &
            runoffPipes => hydroState%runoffPipes, &
            runoff_per_interval => hydroState%runoff_per_interval, &
            AddWater => hydroState%AddWater, &
            SnowUse => config%SnowUse &
            )

            AdditionalWater = 0.0
            AdditionalWater = addPipes + addImpervious + addVeg + addWaterBody ![mm]

            ! Diagnose = config%Diagnose
            ! SnowUse = config%SnowUse

            state_id = hydroState%state_surf
            StoreDrainPrm = phenState%StoreDrainPrm

            ! sfr_surf = [pavedPrm%sfr, bldgPrm%sfr, evetrPrm%sfr, dectrPrm%sfr, grassPrm%sfr, bsoilPrm%sfr, waterPrm%sfr]
            WaterDist(1, 1) = pavedPrm%waterdist%to_paved
            WaterDist(2, 1) = pavedPrm%waterdist%to_bldg
            WaterDist(3, 1) = pavedPrm%waterdist%to_evetr
            WaterDist(4, 1) = pavedPrm%waterdist%to_dectr
            WaterDist(5, 1) = pavedPrm%waterdist%to_grass
            WaterDist(6, 1) = pavedPrm%waterdist%to_bsoil
            WaterDist(7, 1) = pavedPrm%waterdist%to_water
            WaterDist(8, 1) = pavedPrm%waterdist%to_soilstore

            WaterDist(1, 2) = bldgPrm%waterdist%to_paved
            WaterDist(2, 2) = bldgPrm%waterdist%to_bldg
            WaterDist(3, 2) = bldgPrm%waterdist%to_evetr
            WaterDist(4, 2) = bldgPrm%waterdist%to_dectr
            WaterDist(5, 2) = bldgPrm%waterdist%to_grass
            WaterDist(6, 2) = bldgPrm%waterdist%to_bsoil
            WaterDist(7, 2) = bldgPrm%waterdist%to_water
            WaterDist(8, 2) = bldgPrm%waterdist%to_soilstore

            WaterDist(1, 3) = evetrPrm%waterdist%to_paved
            WaterDist(2, 3) = evetrPrm%waterdist%to_bldg
            WaterDist(3, 3) = evetrPrm%waterdist%to_evetr
            WaterDist(4, 3) = evetrPrm%waterdist%to_dectr
            WaterDist(5, 3) = evetrPrm%waterdist%to_grass
            WaterDist(6, 3) = evetrPrm%waterdist%to_bsoil
            WaterDist(7, 3) = evetrPrm%waterdist%to_water
            WaterDist(8, 3) = evetrPrm%waterdist%to_soilstore

            WaterDist(1, 4) = dectrPrm%waterdist%to_paved
            WaterDist(2, 4) = dectrPrm%waterdist%to_bldg
            WaterDist(3, 4) = dectrPrm%waterdist%to_evetr
            WaterDist(4, 4) = dectrPrm%waterdist%to_dectr
            WaterDist(5, 4) = dectrPrm%waterdist%to_grass
            WaterDist(6, 4) = dectrPrm%waterdist%to_bsoil
            WaterDist(7, 4) = dectrPrm%waterdist%to_water
            WaterDist(8, 4) = dectrPrm%waterdist%to_soilstore

            WaterDist(1, 5) = grassPrm%waterdist%to_paved
            WaterDist(2, 5) = grassPrm%waterdist%to_bldg
            WaterDist(3, 5) = grassPrm%waterdist%to_evetr
            WaterDist(4, 5) = grassPrm%waterdist%to_dectr
            WaterDist(5, 5) = grassPrm%waterdist%to_grass
            WaterDist(6, 5) = grassPrm%waterdist%to_bsoil
            WaterDist(7, 5) = grassPrm%waterdist%to_water
            WaterDist(8, 5) = grassPrm%waterdist%to_soilstore

            WaterDist(1, 6) = bsoilPrm%waterdist%to_paved
            WaterDist(2, 6) = bsoilPrm%waterdist%to_bldg
            WaterDist(3, 6) = bsoilPrm%waterdist%to_evetr
            WaterDist(4, 6) = bsoilPrm%waterdist%to_dectr
            WaterDist(5, 6) = bsoilPrm%waterdist%to_grass
            WaterDist(6, 6) = bsoilPrm%waterdist%to_bsoil
            WaterDist(7, 6) = bsoilPrm%waterdist%to_water
            WaterDist(8, 6) = bsoilPrm%waterdist%to_soilstore

            ! Retain previous surface state_id and soil moisture state_id
            ! stateOld = state_id !state_id of each surface [mm] for the previous timestep
            ! soilstoreOld = soilstore_id !Soil moisture of each surface [mm] for the previous timestep

            !============= Grid-to-grid runoff =============
            ! Calculate additional water coming from other grids
            ! i.e. the variables addImpervious, addVeg, addWaterBody, addPipes
            !call RunoffFromGrid(GridFromFrac)  !!Need to code between-grid water transfer

            ! Sum water coming from other grids (these are expressed as depths over the whole surface)

            ! Initialise runoff in pipes
            runoffPipes = addPipes !Water flowing in pipes from other grids. QUESTION: No need for scaling?
            ! CHECK p_i
            runoff_per_interval = addPipes !pipe plor added to total runoff.

            !================== Drainage ===================
            ! Calculate drainage for each soil subsurface (excluding water body)
            IF (Diagnose == 1) WRITE (*, *) 'Calling Drainage...'

            IF (NonWaterFraction /= 0) THEN !Soil states only calculated if soil exists. LJ June 2017
               DO is = 1, nsurf - 1

                  CALL drainage( &
                     is, & ! input:
                     state_id(is), &
                     StoreDrainPrm(6, is), &
                     StoreDrainPrm(2, is), &
                     StoreDrainPrm(3, is), &
                     StoreDrainPrm(4, is), &
                     nsh_real, &
                     drain_surf(is)) ! output

                  ! !HCW added and changed to StoreDrainPrm(6,is) here 20 Feb 2015
                  ! drain_per_tstep=drain_per_tstep+(drain(is)*sfr_surf(is)/NonWaterFraction)   !No water body included
               END DO
               drain_per_tstep = DOT_PRODUCT(drain_surf(1:nsurf - 1), sfr_surf(1:nsurf - 1))/NonWaterFraction !No water body included
            ELSE
               drain_surf(1:nsurf - 1) = 0
               drain_per_tstep = 0
            END IF

            drain_surf(WaterSurf) = 0 ! Set drainage from water body to zero

            ! Distribute water within grid, according to WithinGridWaterDist matrix (Cols 1-7)
            IF (Diagnose == 1) WRITE (*, *) 'Calling ReDistributeWater...'
            ! CALL ReDistributeWater
            !Calculates AddWater(is)
            CALL ReDistributeWater( &
               SnowUse, WaterDist, sfr_surf, drain_surf, & ! input:
               frac_water2runoff, AddWater) ! output

         END ASSOCIATE
      END ASSOCIATE

   END SUBROUTINE SUEWS_cal_Water
!=======================================================================

!========================================================================

   SUBROUTINE SUEWS_cal_snow( &
      timer, config, forcing, siteInfo, & ! input
      modState, &
      dataOutLineSnow)

      USE module_ctrl_type, ONLY: SUEWS_CONFIG, SUEWS_TIMER, SNOW_PRM, &
                               SUEWS_FORCING, PHENOLOGY_STATE, &
                               LC_PAVED_PRM, LC_BLDG_PRM, LC_EVETR_PRM, &
                               LC_DECTR_PRM, LC_GRASS_PRM, LC_BSOIL_PRM, &
                               LC_WATER_PRM, SUEWS_SITE, SNOW_STATE, HYDRO_STATE, &
                               atm_state

      IMPLICIT NONE

      TYPE(SUEWS_TIMER), INTENT(IN) :: timer
      TYPE(SUEWS_CONFIG), INTENT(IN) :: config
      TYPE(SUEWS_FORCING), INTENT(IN) :: forcing
      TYPE(SUEWS_SITE), INTENT(IN) :: siteInfo

      TYPE(SUEWS_STATE), INTENT(INOUT) :: modState

      ! TYPE(atm_state), INTENT(INout) :: atmState

      ! TYPE(HEAT_STATE), INTENT(INOUT) :: heatState
      ! TYPE(HYDRO_STATE), INTENT(INOUT) :: hydroState

      TYPE(HYDRO_STATE) :: hydroState_prev
      TYPE(HYDRO_STATE) :: hydroState_next

      ! TYPE(PHENOLOGY_STATE) :: phenState
      ! TYPE(SNOW_STATE) :: snowState
      TYPE(SNOW_STATE) :: snowState_prev
      TYPE(SNOW_STATE) :: snowState_next

      INTEGER, DIMENSION(nsurf) :: snowCalcSwitch

      REAL(KIND(1D0)), DIMENSION(nsurf) :: WetThresh_surf !surface wetness threshold [mm], When State > WetThresh, RS=0 limit in SUEWS_evap [mm]

      REAL(KIND(1D0)), DIMENSION(nsurf) :: mw_ind !melt water from sknowpack[mm]

      REAL(KIND(1D0)), DIMENSION(nsurf) :: rainonsnow !rain water on snow event [mm]
      REAL(KIND(1D0)), DIMENSION(nsurf) :: freezmelt !freezing of melt water[mm]
      REAL(KIND(1D0)), DIMENSION(nsurf) :: freezstate !freezing of state_id [mm]
      REAL(KIND(1D0)), DIMENSION(nsurf) :: freezstatevol !surface state_id [mm]
      REAL(KIND(1D0)), DIMENSION(nsurf) :: Qm_Melt !melt heat [W m-2]
      REAL(KIND(1D0)), DIMENSION(nsurf) :: Qm_rain !melt heat for rain on snow [W m-2]

      REAL(KIND(1D0)), DIMENSION(0:23, 2) :: SnowProf_24hr !Hourly profile values used in snow clearing [-]

      REAL(KIND(1D0)), DIMENSION(nsurf) :: runoff_surf ! runoff for each surface [-]
      REAL(KIND(1D0)), DIMENSION(nsurf) :: chang !Change in state_id [mm]
      REAL(KIND(1D0)), DIMENSION(nsurf) :: ChangSnow_surf !change in SnowPack (mm)
      REAL(KIND(1D0)), DIMENSION(nsurf) :: SnowToSurf !the water flowing into snow free area [mm]
      REAL(KIND(1D0)), DIMENSION(nsurf) :: ev_snow !Evaporation of now [mm]
      REAL(KIND(1D0)), DIMENSION(nsurf) :: ev_surf !evaporation of each surface type [mm]

      REAL(KIND(1D0)) :: qe_per_tstep !latent heat flux at each timestep[W m-2]

      ! local:
      INTEGER :: is ! surface type [-]

      ! REAL(KIND(1D0)) :: runoff_per_interval
      REAL(KIND(1D0)), DIMENSION(nsurf) :: state_id_surf ! wetness status of each surface type [mm]
      REAL(KIND(1D0)), DIMENSION(nsurf) :: soilstore_id !soil moisture of each surface type[mm]
      REAL(KIND(1D0)), DIMENSION(nsurf) :: SnowPack ! snowpack [mm]
      REAL(KIND(1D0)), DIMENSION(nsurf) :: SnowFrac !snow fraction [-]
      REAL(KIND(1D0)), DIMENSION(nsurf) :: SnowWater ! water in snow [mm]
      REAL(KIND(1D0)), DIMENSION(nsurf) :: iceFrac !ice fraction [-]
      REAL(KIND(1D0)), DIMENSION(nsurf) :: SnowDens !snow density [kg m-3]
      REAL(KIND(1D0)), DIMENSION(nsurf) :: qn_e_surf !net available energy for evaporation for each surfaces [W m-2]

      REAL(KIND(1D0)), DIMENSION(2) :: SurplusEvap !surface evaporation in 5 min timestep [mm]
      REAL(KIND(1D0)) :: surplusWaterBody !Extra runoff that goes to water body [mm] as specified by RunoffToWater
      REAL(KIND(1D0)) :: pin !Rain per time interval [mm]
      REAL(KIND(1D0)) :: qn_e !net available energy for evaporation [W m-2]
      REAL(KIND(1D0)) :: tlv !Latent heat of vapourisation per timestep [J kg-1 s-1]
      REAL(KIND(1D0)) :: ev_tot !total evaporation for all surfaces [mm]
      REAL(KIND(1D0)) :: qe_tot ! total latent heat flux for all surfaces [W m-2]
      REAL(KIND(1D0)) :: surf_chang_tot !total change in state_id(excluding snowpack) for all surfaces [mm]
      REAL(KIND(1D0)) :: runoff_tot !total runoff for all surfaces [mm]
      REAL(KIND(1D0)) :: chSnow_tot !total change state_id of snow and surface [mm]

      REAL(KIND(1D0)), DIMENSION(7) :: capStore_surf ! current storage capacity [mm]

      REAL(KIND(1D0)), DIMENSION(nsurf) :: Qm_freezState
      REAL(KIND(1D0)) :: mwh
      REAL(KIND(1D0)) :: fwh
      REAL(KIND(1D0)) :: Qm
      REAL(KIND(1D0)) :: QmFreez
      REAL(KIND(1D0)) :: QmRain
      REAL(KIND(1D0)), DIMENSION(nsurf) :: SnowDepth

      REAL(KIND(1D0)) :: SnowfallCum

      REAL(KIND(1D0)) :: SnowAlb
      REAL(KIND(1D0)), DIMENSION(ncolumnsDataOutSnow - 5), INTENT(out) :: dataOutLineSnow

      ASSOCIATE ( &
         pavedPrm => siteInfo%lc_paved, &
         bldgPrm => siteInfo%lc_bldg, &
         evetrPrm => siteInfo%lc_evetr, &
         dectrPrm => siteInfo%lc_dectr, &
         grassPrm => siteInfo%lc_grass, &
         bsoilPrm => siteInfo%lc_bsoil, &
         waterPrm => siteInfo%lc_water, &
         sfr_surf => siteInfo%sfr_surf, &
         snowPrm => siteInfo%snow, &
         nlayer => siteInfo%nlayer, &
         PipeCapacity => siteInfo%PipeCapacity, &
         RunoffToWater => siteInfo%RunoffToWater, &
         FlowChange => siteInfo%FlowChange, &
         PervFraction => siteInfo%PervFraction, &
         vegfraction => siteInfo%vegfraction, &
         avRh => forcing%RH, &
         Press_hPa => forcing%Pres, &
         Temp_C => forcing%Temp_C, &
         precip => forcing%rain, &
         imin => timer%imin, &
         it => timer%it, &
         dectime => timer%dectime, &
         tstep => timer%tstep, &
         dayofWeek_id => timer%dayofWeek_id, &
         nsh_real => timer%nsh_real, &
         atmState => modState%atmState, &
         heatState => modState%heatState, &
         hydroState => modState%hydroState, &
         snowState => modState%snowState, &
         phenState => modState%phenState &
         )
         ! save the previous state
         hydroState_prev = hydroState
         snowState_prev = snowState

         ! initialize the next state
         hydroState_next = hydroState
         snowState_next = snowState

         ASSOCIATE ( &
            avdens => atmState%avdens, &
            avcp => atmState%avcp, &
            lv_J_kg => atmState%lv_J_kg, &
            lvS_J_kg => atmState%lvS_J_kg, &
            psyc_hPa => atmState%psyc_hPa, &
            sIce_hPa => atmState%sIce_hPa, &
            vpd_hPa => atmState%vpd_hPa, &
            s_hPa => atmState%s_hPa, &
            RS => atmState%RS, &
            RA_h => atmState%RA_h, &
            RB => atmState%RB, &
            rss_surf => atmState%rss_surf, &
            RAsnow => snowState%RAsnow, &
            qn_ind_snow => snowState%qn_ind_snow, &
            kup_ind_snow => snowState%kup_ind_snow, &
            deltaQi => snowState%deltaQi, &
            Tsurf_ind_snow => snowState%Tsurf_ind_snow, &
            SnowRemoval => snowState%SnowRemoval, &
            NWstate_per_tstep => hydroState%NWstate_per_tstep, &
            swe => snowState%swe, &
            chSnow_per_interval => snowState%chSnow_per_interval, &
            mwstore => snowState%mwstore, &
            Tsurf_ind => heatState%Tsurf_ind, &
            qn_snowfree => heatState%qn_snowfree, &
            qf => heatState%qf, &
            qs => heatState%qs, &
            qn_surf => heatState%qn_surf, &
            qs_surf => heatState%qs_surf, &
            qe => heatState%qe, &
            qe_surf => heatState%qe_surf, &
            qe_roof => heatState%qe_roof, &
            qe_wall => heatState%qe_wall, &
            addimpervious => hydroState%addimpervious, &
            addVeg => hydroState%addVeg, &
            drain => hydroState%drain_surf, &
            AddWater => hydroState%AddWater, &
            frac_water2runoff => hydroState%frac_water2runoff, &
            state_per_tstep => hydroState%state_per_tstep, &
            ev_per_tstep => hydroState%ev_per_tstep, &
            runoff_per_tstep => hydroState%runoff_per_tstep, &
            surf_chang_per_tstep => hydroState%surf_chang_per_tstep, &
            runoffAGveg => hydroState%runoffAGveg, &
            runoffAGimpervious => hydroState%runoffAGimpervious, &
            runoffPipes => hydroState%runoffPipes, &
            runoffwaterbody => hydroState%runoffwaterbody, &
            state_id_in => hydroState_prev%state_surf, &
            soilstore_id_in => hydroState_prev%soilstore_surf, &
            StoreDrainPrm => phenState%StoreDrainPrm, &
            SnowPack_in => snowState_prev%SnowPack, &
            SnowFrac_in => snowState_prev%snowFrac, &
            SnowWater_in => snowState_prev%SnowWater, &
            iceFrac_in => snowState_prev%IceFrac, &
            SnowDens_in => snowState_prev%SnowDens, &
            SnowfallCum_in => snowState_prev%SnowfallCum, &
            SnowAlb_in => snowState_next%SnowAlb, &
            EvapMethod => config%EvapMethod, &
            Diagnose => config%Diagnose &
            )

            ! Diagnose = config%Diagnose
            ASSOCIATE ( &
               WetThresh_surf => [pavedPrm%wetthresh, bldgPrm%wetthresh, evetrPrm%wetthresh, dectrPrm%wetthresh, &
                                  grassPrm%wetthresh, bsoilPrm%wetthresh, waterPrm%wetthresh], &
               SoilStoreCap => [pavedPrm%soil%soilstorecap, bldgPrm%soil%soilstorecap, &
                                evetrPrm%soil%soilstorecap, dectrPrm%soil%soilstorecap, &
                                grassPrm%soil%soilstorecap, bsoilPrm%soil%soilstorecap, waterPrm%soil%soilstorecap], &
               tau_r => snowPrm%tau_r, &
               CRWmin => snowPrm%CRWmin, &
               CRWmax => snowPrm%CRWmax, &
               SnowAlbMax => snowPrm%SnowAlbMax, &
               PrecipLimit => snowPrm%PrecipLimit, &
               PrecipLimitAlb => snowPrm%PrecipLimitAlb, &
               SnowDensMax => snowPrm%SnowDensMax, &
               SnowDensMin => snowPrm%snowdensmin, &
               RadMeltFact => snowPrm%RadMeltFact, &
               TempMeltFact => snowPrm%TempMeltFact, &
               SnowLimPaved => snowPrm%SnowLimPaved, &
               SnowLimBldg => snowPrm%SnowLimBldg, &
               SnowPackLimit => snowPrm%SnowPackLimit, &
               SnowProf_24hr_working => snowPrm%snowprof_24hr_working, &
               SnowProf_24hr_holiday => snowPrm%snowprof_24hr_holiday &
               )

               ! sfr_surf = [pavedPrm%sfr, bldgPrm%sfr, evetrPrm%sfr, dectrPrm%sfr, grassPrm%sfr, bsoilPrm%sfr, waterPrm%sfr]
               SnowProf_24hr(:, 1) = SnowProf_24hr_working
               SnowProf_24hr(:, 2) = SnowProf_24hr_holiday

               ! runoff_per_interval = runoff_per_interval_in
               state_id_surf = state_id_in
               soilstore_id = soilstore_id_in

               ! tstep_real = tstep*1.D0
               ! nsh_real = 3600/tstep*1.D0

               capStore_surf = 0 !initialise capStore

               tlv = lv_J_kg/tstep*1.D0 !Latent heat of vapourisation per timestep

               pin = MAX(0., Precip) !Initiate rain data [mm]

               ! Initialize the output variables
               qe_surf = 0

               ev_per_tstep = 0
               qe_per_tstep = 0
               surf_chang_per_tstep = 0
               runoff_per_tstep = 0
               state_per_tstep = 0
               NWstate_per_tstep = 0
               chSnow_per_interval = 0
               qe = 0

               runoffAGveg = 0
               runoffAGimpervious = 0
               surplusWaterBody = 0
               runoff_surf = 0
               chang = 0
               SurplusEvap = 0

               ! force these facets to be totally dry
               ! TODO: need to consider their hydrologic dynamics
               qe_roof = 0
               qe_wall = 0

               ! net available energy for evaporation
               qn_e_surf = qn_surf + qf - qs_surf ! qn1 changed to qn1_snowfree, lj in May 2013

               IF (Diagnose == 1) WRITE (*, *) 'Calling SUEWS_cal_snow...'
               ! IF (SnowUse == 1) THEN ! snow calculation
               ! net available energy for evaporation
               qn_e = qn_snowfree + qf - qs ! qn1 changed to qn1_snowfree, lj in May 2013

               SnowPack = SnowPack_in
               SnowFrac = SnowFrac_in
               SnowWater = SnowWater_in
               iceFrac = iceFrac_in
               SnowDens = SnowDens_in
               SnowfallCum = SnowfallCum_in
               SnowAlb = SnowAlb_in

               ! update snow density
               SnowDens = update_snow_dens( &
                          tstep, SnowFrac, SnowDens, &
                          tau_r, SnowDensMax, SnowDensMin)

               ! Calculate snow-related energy budgets
               CALL MeltHeat( &
                  lvS_J_kg, lv_J_kg, tstep*1D0, RadMeltFact, TempMeltFact, & !input
                  SnowAlbMax, SnowDensMin, Temp_C, Precip, PrecipLimit, PrecipLimitAlb, &
                  nsh_real, sfr_surf, Tsurf_ind, state_id_in, qn_ind_snow, &
                  SnowWater, deltaQi, &
                  SnowPack, SnowFrac, SnowAlb, SnowDens, SnowfallCum, & !inout
                  mwh, fwh, Qm, QmFreez, QmRain, snowCalcSwitch, & !output
                  Qm_melt, Qm_freezState, Qm_rain, FreezMelt, FreezState, FreezStateVol, &
                  rainOnSnow, SnowDepth, mw_ind)

               DO is = 1, nsurf !For each surface in turn
                  qe_tot = 0
                  ev_tot = 0
                  swe = 0
                  ev_snow = 0
                  runoff_tot = 0
                  surf_chang_tot = 0
                  chSnow_tot = 0
                  SnowRemoval = 0
                  runoffPipes = 0
                  mwstore = 0
                  runoffwaterbody = 0
                  IF (sfr_surf(is) > 0) THEN
                     ! IF (Diagnose == 1) WRITE (*, *) 'Calling SnowCalc...'

                     CALL SnowCalc( &
                        tstep, imin, it, dectime, is, & !input
                        snowCalcSwitch, &
                        EvapMethod, CRWmin, CRWmax, nsh_real, lvS_J_kg, avdens, &
                        avRh, Press_hPa, Temp_C, RAsnow, psyc_hPa, avcp, sIce_hPa, &
                        PervFraction, vegfraction, addimpervious, &
                        vpd_hPa, qn_e, s_hPa, RS, RA_h, RB, tlv, SnowDensMin, SnowProf_24hr, precip, &
                        PipeCapacity, RunoffToWater, &
                        addVeg, SnowLimPaved, SnowLimBldg, FlowChange, drain, &
                        WetThresh_surf, state_id_in, mw_ind, SoilStoreCap, rainonsnow, &
                        freezmelt, freezstate, freezstatevol, &
                        Qm_Melt, Qm_rain, Tsurf_ind, sfr_surf, dayofWeek_id, StoreDrainPrm, SnowPackLimit, &
                        AddWater, frac_water2runoff, &
                        soilstore_id, SnowPack, SurplusEvap, & !inout
                        SnowFrac, SnowWater, iceFrac, SnowDens, &
                        runoffAGimpervious, runoffAGveg, surplusWaterBody, &
                        ev_tot, qe_tot, runoff_tot, surf_chang_tot, chSnow_tot, & ! output
                        rss_surf, &
                        runoff_surf, chang, ChangSnow_surf, SnowToSurf, state_id_surf, ev_snow, &
                        SnowRemoval, swe, &
                        runoffPipes, mwstore, runoffwaterbody)

                  ELSE
                     SnowFrac(is) = 0
                     SnowDens(is) = 0
                     SnowPack(is) = 0
                  END IF
                  !Actual updates here as xx_tstep variables not taken as input to snowcalc
                  ev_per_tstep = ev_per_tstep + ev_tot
                  qe_per_tstep = qe_per_tstep + qe_tot
                  runoff_per_tstep = runoff_per_tstep + runoff_tot
                  surf_chang_per_tstep = surf_chang_per_tstep + surf_chang_tot
                  chSnow_per_interval = chSnow_per_interval + chSnow_tot

                  !Store ev_tot for each surface
                  ev_surf(is) = ev_tot

               END DO

               qe = qe_per_tstep

               ! Calculate volume of water that will move between grids
               ! Volume [m3] = Depth relative to whole area [mm] / 1000 [mm m-1] * SurfaceArea [m2]
               ! Need to use these volumes when converting back to addImpervious, AddVeg and AddWater
               ! runoffAGimpervious_m3 = runoffAGimpervious/1000*SurfaceArea
               ! runoffAGveg_m3 = runoffAGveg/1000*SurfaceArea
               ! runoffWaterBody_m3 = runoffWaterBody/1000*SurfaceArea
               ! runoffPipes_m3 = runoffPipes/1000*SurfaceArea

               hydroState_next%state_surf = state_id_surf
               hydroState_next%soilstore_surf = soilstore_id

               snowState_next%SnowWater = SnowWater
               snowState_next%iceFrac = iceFrac

               snowState_next%SnowAlb = SnowAlb
               snowState_next%SnowDens = SnowDens
               snowState_next%SnowPack = SnowPack
               snowState_next%SnowFrac = SnowFrac
               snowState_next%SnowfallCum = SnowfallCum

               ! pack output into one line
               dataOutLineSnow = [ &
                                 snowState_next%SnowPack(1:nsurf), mw_ind(1:nsurf), Qm_melt(1:nsurf), & !26
                                 Qm_rain(1:nsurf), Qm_freezState(1:nsurf), snowState_next%SnowFrac(1:(nsurf - 1)), & !46
                                 rainOnSnow(1:nsurf), & !53
                                 qn_ind_snow(1:nsurf), kup_ind_snow(1:nsurf), freezMelt(1:nsurf), & !74
                                 SnowWater(1:nsurf), snowState_next%SnowDens(1:nsurf), & !88
                                 snowDepth(1:nsurf), Tsurf_ind_snow(1:nsurf), &
                                 snowState_next%SnowAlb]

            END ASSOCIATE
         END ASSOCIATE
      END ASSOCIATE
   END SUBROUTINE SUEWS_cal_snow

!================latent heat flux and surface wetness===================
! TODO: optimise the structure of this function

   SUBROUTINE SUEWS_cal_QE( &
      timer, config, forcing, siteInfo, & ! input
      modState) ! input/output:

      USE module_ctrl_type, ONLY: SUEWS_CONFIG, SUEWS_TIMER, SUEWS_FORCING, &
                               SUEWS_SITE, EHC_PRM, &
                               LC_PAVED_PRM, LC_BLDG_PRM, &
                               LC_EVETR_PRM, LC_DECTR_PRM, LC_GRASS_PRM, &
                               LC_BSOIL_PRM, LC_WATER_PRM, &
                               PHENOLOGY_STATE, HYDRO_STATE, atm_state, &
                               SUEWS_STATE

      IMPLICIT NONE

      TYPE(SUEWS_CONFIG), INTENT(IN) :: config
      TYPE(SUEWS_TIMER), INTENT(IN) :: timer
      TYPE(SUEWS_FORCING), INTENT(IN) :: forcing
      TYPE(SUEWS_SITE), INTENT(IN) :: siteInfo

      TYPE(SUEWS_STATE), INTENT(INOUT) :: modState

      TYPE(HYDRO_STATE) :: hydroState_in

      INTEGER :: nlayer !number of vertical levels in urban canopy [-]

      REAL(KIND(1D0)), DIMENSION(nsurf) :: runoff_surf !runoff from each surface type [mm]
      REAL(KIND(1D0)), DIMENSION(:), ALLOCATABLE :: rss_roof ! redefined surface resistance for wet roof [s m-1]
      REAL(KIND(1D0)), DIMENSION(:), ALLOCATABLE :: runoff_roof !runoff from roof [mm]
      REAL(KIND(1D0)), DIMENSION(:), ALLOCATABLE :: rss_wall ! redefined surface resistance for wet wall [s m-1]
      REAL(KIND(1D0)), DIMENSION(:), ALLOCATABLE :: runoff_wall !runoff from wall [mm]

      ! local:
      INTEGER :: is

      ! REAL(KIND(1D0)) :: runoff_per_interval
      ! REAL(KIND(1D0)), DIMENSION(nsurf) :: state_id_out
      ! REAL(KIND(1D0)), DIMENSION(nsurf) :: soilstore_id !Soil moisture of each surface type [mm]
      REAL(KIND(1D0)), DIMENSION(nsurf) :: qn_e_surf !net available energy for evaporation for each surface[W m-2]
      REAL(KIND(1D0)), DIMENSION(:), ALLOCATABLE :: qn_e_roof !net available energy for evaporation for roof[W m-2]
      REAL(KIND(1D0)), DIMENSION(:), ALLOCATABLE :: qn_e_wall !net available energy for evaporation for wall[W m-2]

      REAL(KIND(1D0)) :: pin !Rain per time interval
      REAL(KIND(1D0)) :: tlv !Latent heat of vapourisation per timestep [J kg-1 s-1]
      REAL(KIND(1D0)) :: state_building !aggregated surface water of building facets [mm]
      REAL(KIND(1D0)) :: soilstore_building !aggregated soilstore of building facets[mm]
      REAL(KIND(1D0)) :: capStore_builing ! aggregated storage capacity of building facets[mm]
      REAL(KIND(1D0)) :: runoff_building !aggregated Runoff of building facets [mm]
      REAL(KIND(1D0)) :: qe_building !aggregated qe of building facets[W m-2]
      REAL(KIND(1D0)), DIMENSION(nsurf) :: drain
      REAL(KIND(1D0)), DIMENSION(7) :: capStore_surf ! current storage capacity [mm]

      ! CALL hydroState_next%allocHydro(nlayer)
      ! ALLOCATE (hydroState%soilstore_roof(nlayer))
      ! ALLOCATE (hydroState%state_roof(nlayer))
      ! ALLOCATE (hydroState%soilstore_wall(nlayer))
      ! ALLOCATE (hydroState%state_wall(nlayer))

      ! load dim constants
      nlayer = siteInfo%nlayer

      ALLOCATE (rss_roof(nlayer))
      ALLOCATE (runoff_roof(nlayer))
      ALLOCATE (rss_wall(nlayer))
      ALLOCATE (runoff_wall(nlayer))
      ALLOCATE (qn_e_roof(nlayer))
      ALLOCATE (qn_e_wall(nlayer))
      ASSOCIATE ( &
         atmState => modState%atmState, &
         heatState => modState%heatState, &
         hydroState => modState%hydroState, &
         snowstate => modState%snowState, &
         phenState => modState%phenState &
         )

         ! save initial model states
         hydroState_in = hydroState

         ASSOCIATE ( &
            pavedPrm => siteInfo%lc_paved, &
            bldgPrm => siteInfo%lc_bldg, &
            evetrPrm => siteInfo%lc_evetr, &
            dectrPrm => siteInfo%lc_dectr, &
            grassPrm => siteInfo%lc_grass, &
            bsoilPrm => siteInfo%lc_bsoil, &
            waterPrm => siteInfo%lc_water, &
            ehcPrm => siteInfo%ehc, &
            sfr_surf => siteInfo%sfr_surf, &
            sfr_roof => siteInfo%sfr_roof, &
            sfr_wall => siteInfo%sfr_wall, &
            snowPrm => siteInfo%snow, &
            PipeCapacity => siteInfo%PipeCapacity, &
            RunoffToWater => siteInfo%RunoffToWater, &
            FlowChange => siteInfo%FlowChange, &
            PervFraction => siteInfo%PervFraction, &
            vegfraction => siteInfo%vegfraction, &
            NonWaterFraction => siteInfo%NonWaterFraction, &
            SurfaceArea => siteInfo%SurfaceArea, &
            avRh => forcing%RH, &
            Press_hPa => forcing%Pres, &
            Temp_C => forcing%Temp_C, &
            precip => forcing%rain, &
            xsmd => forcing%xsmd, &
            imin => timer%imin, &
            it => timer%it, &
            dectime => timer%dectime, &
            tstep => timer%tstep, &
            tstep_real => timer%tstep_real, &
            dayofWeek_id => timer%dayofWeek_id, &
            nsh_real => timer%nsh_real, &
            avdens => atmState%avdens, &
            avcp => atmState%avcp, &
            lv_J_kg => atmState%lv_J_kg, &
            psyc_hPa => atmState%psyc_hPa, &
            vpd_hPa => atmState%vpd_hPa, &
            s_hPa => atmState%s_hPa, &
            RS => atmState%RS, &
            RA_h => atmState%RA_h, &
            RB => atmState%RB, &
            rss_surf => atmState%rss_surf, &
            qf => heatState%qf, &
            qe => heatState%qe, &
            QN_surf => heatState%QN_surf, &
            QN_roof => heatState%QN_roof, &
            QN_wall => heatState%QN_wall, &
            QS_surf => heatState%QS_surf, &
            QS_roof => heatState%QS_roof, &
            QS_wall => heatState%QS_wall, &
            qe_surf => heatState%qe_surf, &
            qe_roof => heatState%qe_roof, &
            qe_wall => heatState%qe_wall, &
            qe0_surf => heatState%qe0_surf, &
            WU_surf => hydroState%WU_surf, &
            addVeg => hydroState%addVeg, &
            addWaterBody => hydroState%addWaterBody, &
            AddWater_surf => hydroState%AddWater, &
            drain_surf => hydroState%drain_surf, &
            frac_water2runoff_surf => hydroState%frac_water2runoff, &
            ev_surf => hydroState%ev_surf, &
            ev_roof => hydroState%ev_roof, &
            state_roof => hydroState%state_roof, &
            soilstore_roof => hydroState%soilstore_roof, &
            ev_wall => hydroState%ev_wall, &
            state_wall => hydroState%state_wall, &
            soilstore_wall => hydroState%soilstore_wall, &
            ev0_surf => hydroState%ev0_surf, &
            state_per_tstep => hydroState%state_per_tstep, &
            NWstate_per_tstep => hydroState%NWstate_per_tstep, &
            ev_per_tstep => hydroState%ev_per_tstep, &
            runoff_per_tstep => hydroState%runoff_per_tstep, &
            surf_chang_per_tstep => hydroState%surf_chang_per_tstep, &
            runoffPipes => hydroState%runoffPipes, &
            runoffwaterbody => hydroState%runoffwaterbody, &
            runoffAGveg => hydroState%runoffAGveg, &
            runoffAGimpervious => hydroState%runoffAGimpervious, &
            storageheatmethod => config%storageheatmethod, &
            addimpervious => hydroState%addimpervious, &
            state_surf_in => hydroState_in%state_surf, &
            soilstore_surf_in => hydroState_in%soilstore_surf, &
            state_roof_in => hydroState_in%state_roof, &
            soilstore_roof_in => hydroState_in%soilstore_roof, &
            state_wall_in => hydroState_in%state_wall, &
            soilstore_wall_in => hydroState_in%soilstore_wall, &
            state_surf => hydroState%state_surf, &
            soilstore_surf => hydroState%soilstore_surf, &
            runoffSoil_surf => hydroState%runoffSoil, &
            runoffSoil_per_tstep => hydroState%runoffSoil_per_tstep, &
            SoilMoistCap => hydroState%SoilMoistCap, &
            smd_surf => hydroState%smd_surf, &
            smd => hydroState%smd, &
            tot_chang_per_tstep => hydroState%tot_chang_per_tstep, &
            SoilState => hydroState%SoilState, &
            StoreDrainPrm => phenState%StoreDrainPrm, &
            snowfrac_in => snowstate%SnowFrac, &
            SMDMethod => config%SMDMethod, &
            EvapMethod => config%EvapMethod, &
            Diagnose => config%Diagnose &
            )

            ASSOCIATE ( &
               StateLimit_roof => ehcPrm%state_limit_roof, &
               SoilStoreCap_roof => ehcPrm%soil_storecap_roof, &
               WetThresh_roof => ehcPrm%wet_thresh_roof, &
               StateLimit_wall => ehcPrm%state_limit_wall, &
               SoilStoreCap_wall => ehcPrm%soil_storecap_wall, &
               WetThresh_wall => ehcPrm%wet_thresh_wall, &
               StateLimit_surf => [pavedPrm%statelimit, bldgPrm%statelimit, evetrPrm%statelimit, &
                                   dectrPrm%statelimit, grassPrm%statelimit, bsoilPrm%statelimit, waterPrm%statelimit], &
               SoilStoreCap_surf => [pavedPrm%soil%soilstorecap, bldgPrm%soil%soilstorecap, &
                                     evetrPrm%soil%soilstorecap, dectrPrm%soil%soilstorecap, &
                                     grassPrm%soil%soilstorecap, bsoilPrm%soil%soilstorecap, waterPrm%soil%soilstorecap], &
               SoilDepth_surf => [ &
               pavedPrm%soil%soildepth, bldgPrm%soil%soildepth, evetrPrm%soil%soildepth, &
               dectrPrm%soil%soildepth, &
               grassPrm%soil%soildepth, bsoilPrm%soil%soildepth, waterPrm%soil%soildepth], &
               SatHydraulicConduct_surf => [pavedPrm%soil%sathydraulicconduct, bldgPrm%soil%sathydraulicconduct, &
                                            evetrPrm%soil%sathydraulicconduct, dectrPrm%soil%sathydraulicconduct, &
                                            grassPrm%soil%sathydraulicconduct, bsoilPrm%soil%sathydraulicconduct, &
                                            waterPrm%soil%sathydraulicconduct], &
               WetThresh_surf => [pavedPrm%wetthresh, bldgPrm%wetthresh, evetrPrm%wetthresh, &
                                  dectrPrm%wetthresh, grassPrm%wetthresh, bsoilPrm%wetthresh, waterPrm%wetthresh] &
               )

               ! StoreDrainPrm = phenState_next%StoreDrainPrm

               ! state_surf_in = hydroState_prev%state_surf
               ! soilstore_surf_in = hydroState_prev%soilstore_surf
               ! state_roof_in = hydroState_prev%state_roof
               ! soilstore_roof_in = hydroState_prev%soilstore_roof
               ! state_wall_in = hydroState_prev%state_wall
               ! soilstore_wall_in = hydroState_prev%soilstore_wall

               ! runoff_per_interval = runoff_per_interval_in
               state_surf = state_surf_in
               ! soilstore_surf = soilstore_surf_in
               ! soilstore_id = soilstore_surf_in

               ! nsh_real = 3600/tstep*1.D0

               tlv = lv_J_kg/tstep*1.D0 !Latent heat of vapourisation per timestep

               pin = MAX(0., Precip) !Initiate rain data [mm]

               ! force these facets to be totally dry
               ! TODO: need to consider their hydrologic dynamics
               qe_roof = 0
               qe_wall = 0
               qe0_surf = 0

               IF (Diagnose == 1) WRITE (*, *) 'Calling evap_SUEWS and SoilStore...'
               ! == calculate QE ==
               ! --- general suews surfaces ---
               ! net available energy for evaporation
               qn_e_surf = qn_surf + qf - qs_surf ! qn1 changed to qn1_snowfree, lj in May 2013

               ! soil store capacity
               capStore_surf = StoreDrainPrm(6, :)
               CALL cal_evap_multi( &
                  EvapMethod, & !input
                  sfr_surf, state_surf_in, WetThresh_surf, capStore_surf, & !input
                  vpd_hPa, avdens, avcp, qn_e_surf, s_hPa, psyc_hPa, RS, RA_h, RB, tlv, &
                  rss_surf, ev0_surf, qe0_surf) !output

               ! MP: Use EHC
               IF (storageheatmethod == 5) THEN
                  ! --- roofs ---
                  ! net available energy for evaporation
                  qn_e_roof = qn_roof + qf - qs_roof ! qn1 changed to qn1_snowfree, lj in May 2013
                  CALL cal_evap_multi( &
                     EvapMethod, & !input
                     sfr_roof, state_roof_in, WetThresh_roof, statelimit_roof, & !input
                     vpd_hPa, avdens, avcp, qn_e_roof, s_hPa, psyc_hPa, RS, RA_h, RB, tlv, &
                     rss_roof, ev_roof, qe_roof) !output

                  ! --- walls ---
                  ! net available energy for evaporation
                  qn_e_wall = qn_wall + qf - qs_wall ! qn1 changed to qn1_snowfree, lj in May 2013
                  CALL cal_evap_multi( &
                     EvapMethod, & !input
                     sfr_wall, state_wall_in, WetThresh_wall, statelimit_wall, & !input
                     vpd_hPa, avdens, avcp, qn_e_wall, s_hPa, psyc_hPa, RS, RA_h, RB, tlv, &
                     rss_wall, ev_wall, qe_wall) !output

                  ! == calculate water balance ==
                  ! --- building facets: roofs and walls ---
                  CALL cal_water_storage_building( &
                     pin, nsh_real, nlayer, &
                     sfr_roof, StateLimit_roof, SoilStoreCap_roof, WetThresh_roof, & ! input:
                     ev_roof, state_roof_in, soilstore_roof_in, & ! input:
                     sfr_wall, StateLimit_wall, SoilStoreCap_wall, WetThresh_wall, & ! input:
                     ev_wall, state_wall_in, soilstore_wall_in, & ! input:
                     !                      ev_roof,
                     state_roof, soilstore_roof, runoff_roof, & ! general output:
                     !                      ev_wall,
                     state_wall, soilstore_wall, runoff_wall, & ! general output:
                     state_building, soilstore_building, runoff_building, capStore_builing)

                  ! update QE based on the water balance
                  qe_roof = tlv*ev_roof
                  qe_wall = tlv*ev_wall

                  IF (sfr_surf(BldgSurf) < 1.0E-8) THEN
                     qe_building = 0.0
                  ELSE
                     qe_building = (DOT_PRODUCT(qe_roof, sfr_roof) + DOT_PRODUCT(qe_wall, sfr_wall))/sfr_surf(BldgSurf)
                  END IF
               END IF
               ! --- general suews surfaces ---
               CALL cal_water_storage_surf( &
                  pin, nsh_real, SnowFrac_in, &
                  PipeCapacity, RunoffToWater, & ! input:
                  addImpervious, addVeg, addWaterBody, FlowChange, &
                  SoilStoreCap_surf, StateLimit_surf, &
                  PervFraction, &
                  sfr_surf, drain_surf, AddWater_surf, frac_water2runoff_surf, WU_surf, &
                  ev0_surf, state_surf_in, soilstore_surf_in, &
                  runoffAGimpervious, runoffAGveg, runoffPipes, runoffwaterbody, & ! output:
                  ev_surf, state_surf, soilstore_surf, & ! output:
                  runoff_surf)

               ! update QE based on the water balance
               qe_surf = tlv*ev_surf

               ! --- update building related ---
               IF (storageheatmethod == 5) THEN
                  ! update building specific values
                  qe_surf(BldgSurf) = qe_building
                  state_surf(BldgSurf) = state_building
                  soilstore_surf(BldgSurf) = soilstore_building/capStore_builing*capStore_surf(BldgSurf)
                  runoff_surf(BldgSurf) = runoff_building
               END IF

               ! aggregate all surface water fluxes/amounts
               qe = DOT_PRODUCT(qe_surf, sfr_surf)

               ! Sum change from different surfaces to find total change to surface state_id
               surf_chang_per_tstep = DOT_PRODUCT(state_surf - state_surf_in, sfr_surf)

               ! Sum evaporation from different surfaces to find total evaporation [mm]
               ev_per_tstep = DOT_PRODUCT(ev_surf, sfr_surf)

               ! Sum runoff from different surfaces to find total runoff
               runoff_per_tstep = DOT_PRODUCT(runoff_surf, sfr_surf)

               ! Calculate total state_id (including water body)
               state_per_tstep = DOT_PRODUCT(state_surf, sfr_surf)

               IF (NonWaterFraction /= 0) THEN
                  NWstate_per_tstep = DOT_PRODUCT(state_surf(1:nsurf - 1), sfr_surf(1:nsurf - 1))/NonWaterFraction
               END IF
               ! Calculate volume of water that will move between grids
               ! Volume [m3] = Depth relative to whole area [mm] / 1000 [mm m-1] * SurfaceArea [m2]
               ! Need to use these volumes when converting back to addImpervious, AddVeg and AddWater
               ! runoffAGimpervious_m3 = runoffAGimpervious/1000*SurfaceArea
               ! runoffAGveg_m3 = runoffAGveg/1000*SurfaceArea
               ! runoffWaterBody_m3 = runoffWaterBody/1000*SurfaceArea
               ! runoffPipes_m3 = runoffPipes/1000*SurfaceArea

               ! state_id_out = state_id_out
               ! soilstore_id_out = soilstore_id
               IF (storageheatmethod == 5) THEN
                  IF (Diagnose == 1) PRINT *, 'in SUEWS_cal_QE soilstore_building = ', soilstore_building
                  IF (Diagnose == 1) PRINT *, 'in SUEWS_cal_QE capStore_builing = ', capStore_builing
                  IF (Diagnose == 1) PRINT *, 'in SUEWS_cal_QE capStore_surf(BldgSurf) = ', capStore_surf(BldgSurf)
               END IF
               IF (Diagnose == 1) PRINT *, 'in SUEWS_cal_QE soilstore_id = ', soilstore_surf

               !=== Horizontal movement between soil stores ===
               CALL SUEWS_cal_HorizontalSoilWater( &
                  sfr_surf, & ! input: ! surface fractions
                  SoilStoreCap_surf, & !Capacity of soil store for each surface [mm]
                  SoilDepth_surf, & !Depth of sub-surface soil store for each surface [mm]
                  SatHydraulicConduct_surf, & !Saturated hydraulic conductivity for each soil subsurface [mm s-1]
                  SurfaceArea, & !Surface area of the study area [m2]
                  NonWaterFraction, & ! sum of surface cover fractions for all except water surfaces
                  tstep_real, & !tstep cast as a real for use in calculations
                  soilstore_surf, & ! inout: !Soil moisture of each surface type [mm]
                  runoffSoil_surf, & !Soil runoff from each soil sub-surface [mm]
                  runoffSoil_per_tstep & !  output:!Runoff to deep soil per timestep [mm] (for whole surface, excluding water body)
                  )

               !========== Calculate soil moisture of a whole grid ============
               CALL SUEWS_cal_SoilState( &
                  SMDMethod, xsmd, NonWaterFraction, SoilMoistCap, & !input
                  SoilStoreCap_surf, surf_chang_per_tstep, &
                  soilstore_surf, soilstore_surf_in, sfr_surf, &
                  smd, smd_surf, tot_chang_per_tstep, SoilState) !output

            END ASSOCIATE
         END ASSOCIATE
      END ASSOCIATE
   END SUBROUTINE SUEWS_cal_QE
!========================================================================

!===============sensible heat flux======================================

   SUBROUTINE SUEWS_cal_QH( &
      timer, config, forcing, siteInfo, & ! input
      modState) ! input/output:
      USE module_ctrl_type, ONLY: SUEWS_CONFIG, SUEWS_FORCING, SUEWS_TIMER, SUEWS_SITE, LC_PAVED_PRM, LC_BLDG_PRM, &
                               LC_EVETR_PRM, LC_DECTR_PRM, LC_GRASS_PRM, &
                               LC_BSOIL_PRM, LC_WATER_PRM, HEAT_STATE, &
                               SUEWS_STATE

      IMPLICIT NONE

      TYPE(SUEWS_CONFIG), INTENT(IN) :: config
      TYPE(SUEWS_TIMER), INTENT(IN) :: timer
      TYPE(SUEWS_FORCING), INTENT(IN) :: forcing
      TYPE(SUEWS_SITE), INTENT(IN) :: siteInfo

      TYPE(SUEWS_STATE), INTENT(inout) :: modState

      INTEGER, PARAMETER :: qhMethod = 1 ! 1 = the redidual method; 2 = the resistance method

      REAL(KIND(1D0)), PARAMETER :: NAN = -999
      INTEGER :: is

      ASSOCIATE ( &
         snowState => modState%snowState, &
         heatState => modState%heatState, &
         atmState => modState%atmState &
         )

         ASSOCIATE ( &
            pavedPrm => siteInfo%lc_paved, &
            bldgPrm => siteInfo%lc_bldg, &
            evetrPrm => siteInfo%lc_evetr, &
            dectrPrm => siteInfo%lc_dectr, &
            grassPrm => siteInfo%lc_grass, &
            bsoilPrm => siteInfo%lc_bsoil, &
            waterPrm => siteInfo%lc_water, &
            ehcPrm => siteInfo%ehc, &
            nlayer => siteInfo%nlayer, &
            sfr_surf => siteInfo%sfr_surf, &
            sfr_roof => siteInfo%sfr_roof, &
            sfr_wall => siteInfo%sfr_wall, &
            SurfaceArea => siteInfo%SurfaceArea, &
            snowPrm => siteInfo%snow, &
            PipeCapacity => siteInfo%PipeCapacity, &
            RunoffToWater => siteInfo%RunoffToWater, &
            FlowChange => siteInfo%FlowChange, &
            PervFraction => siteInfo%PervFraction, &
            vegfraction => siteInfo%vegfraction, &
            NonWaterFraction => siteInfo%NonWaterFraction, &
            tstep_real => timer%tstep_real, &
            tsfc_surf => heatState%tsfc_surf, &
            tsfc_roof => heatState%tsfc_roof, &
            tsfc_wall => heatState%tsfc_wall, &
            qn => heatState%qn, &
            qf => heatState%qf, &
            qe => heatState%qe, &
            qs => heatState%qs, &
            QmRain => snowState%QmRain, &
            QmFreez => snowState%QmFreez, &
            Qm => snowState%Qm, &
            xsmd => forcing%xsmd, &
            Temp_C => forcing%Temp_C, &
            RA_h => atmState%RA_h, &
            avdens => atmState%avdens, &
            avcp => atmState%avcp, &
            qh_resist_surf => heatState%qh_resist_surf, &
            qh_resist_roof => heatState%qh_resist_roof, &
            qh_resist_wall => heatState%qh_resist_wall, &
            qh => heatState%qh, &
            qh_init => heatState%qh_init, &
            qh_resist => heatState%qh_resist, &
            qh_residual => heatState%qh_residual, &
            qh_surf => heatState%qh_surf, &
            qh_roof => heatState%qh_roof, &
            qh_wall => heatState%qh_wall, &
            qe_surf => heatState%qe_surf, &
            qe_roof => heatState%qe_roof, &
            qe_wall => heatState%qe_wall, &
            qn_surf => heatState%qn_surf, &
            qn_roof => heatState%qn_roof, &
            qn_wall => heatState%qn_wall, &
            qs_surf => heatState%qs_surf, &
            qs_roof => heatState%qs_roof, &
            qs_wall => heatState%qs_wall, &
            SMDMethod => config%SMDMethod, &
            storageheatmethod => config%StorageHeatMethod, &
            Diagnose => config%Diagnose &
            )
            ! tsfc_surf = heatState_out%tsfc_surf
            ! tsfc_roof = heatState_out%tsfc_roof
            ! tsfc_wall = heatState_out%tsfc_wall

            ! sfr_surf = [pavedPrm%sfr, bldgPrm%sfr, evetrPrm%sfr, dectrPrm%sfr, grassPrm%sfr, bsoilPrm%sfr, waterPrm%sfr]
            ! Calculate sensible heat flux as a residual (Modified by LJ in Nov 2012)
            ! choose output QH
            SELECT CASE (QHMethod)
            CASE (1)
               qh_residual = (qn + qf + QmRain) - (qe + qs + Qm + QmFreez) !qh=(qn1+qf+QmRain+QmFreez)-(qeOut+qs+Qm)
               ! Testing: qh_resist here is a dummy test - difference in QH per cycle
!                   IF ((QH / QE) < 1) THEN
!                         qh_resist = qh - qh_residual
!                         qs = qs - qh_resist
!                         ! Dumping energy into QS
!                         qh_residual = (qn + qf + QmRain) - (qe + qs + Qm + QmFreez)
!                   END IF
               qh = qh_residual
            CASE (2)
               ! ! Calculate QH using resistance method (for testing HCW 06 Jul 2016)
               ! Aerodynamic-Resistance-based method
               DO is = 1, nsurf
                  IF (RA_h /= 0) THEN
                     qh_resist_surf(is) = avdens*avcp*(tsfc_surf(is) - Temp_C)/RA_h
                  ELSE
                     qh_resist_surf(is) = NAN
                  END IF
               END DO
               IF (storageheatmethod == 5) THEN
                  DO is = 1, nlayer
                     IF (RA_h /= 0) THEN
                        qh_resist_roof(is) = avdens*avcp*(tsfc_roof(is) - Temp_C)/RA_h
                        qh_resist_wall(is) = avdens*avcp*(tsfc_wall(is) - Temp_C)/RA_h
                     ELSE
                        qh_resist_surf(is) = NAN
                     END IF
                  END DO

                  ! IF (RA /= 0) THEN
                  !    qh_resist = avdens*avcp*(tsurf - Temp_C)/RA
                  ! ELSE
                  !    qh_resist = NAN
                  ! END IF
                  ! aggregate QH of roof and wall
                  qh_resist_surf(BldgSurf) = (DOT_PRODUCT(qh_resist_roof, sfr_roof) + DOT_PRODUCT(qh_resist_wall, sfr_wall))/2.
               END IF

               ! MP: TODO - Check if this works correctly
               qh_resist = DOT_PRODUCT(qh_resist_surf, sfr_surf)

               qh = qh_resist
            END SELECT

            ! update QH of all facets
            QH_surf = QN_surf + qf - qs_surf - qe_surf
            QH_roof = QN_roof + qf - qs_roof - qe_roof
            QH_wall = QN_wall + qf - qs_wall - qe_wall
            !END SELECT
            qh_init = qh

         END ASSOCIATE
      END ASSOCIATE

   END SUBROUTINE SUEWS_cal_QH
!========================================================================

!===============Resistance Calculations=======================

   SUBROUTINE SUEWS_cal_Resistance( &
      timer, config, forcing, siteInfo, & ! input
      modState) ! input/output:

      USE module_ctrl_type, ONLY: SUEWS_CONFIG, SUEWS_TIMER, CONDUCTANCE_PRM, &
                               SUEWS_FORCING, &
                               LC_PAVED_PRM, LC_BLDG_PRM, &
                               LC_EVETR_PRM, LC_DECTR_PRM, LC_GRASS_PRM, &
                               LC_BSOIL_PRM, LC_WATER_PRM, &
                               PHENOLOGY_STATE, SNOW_STATE, SUEWS_FORCING, SUEWS_SITE, &
                               SUEWS_STATE

      IMPLICIT NONE

      TYPE(SUEWS_TIMER), INTENT(IN) :: timer
      TYPE(SUEWS_CONFIG), INTENT(IN) :: config
      TYPE(SUEWS_FORCING), INTENT(IN) :: forcing
      TYPE(SUEWS_SITE), INTENT(IN) :: siteInfo

      TYPE(SUEWS_STATE), INTENT(INout) :: modState

      INTEGER, PARAMETER :: AerodynamicResistanceMethod = 2 !method to calculate RA [-]

      REAL(KIND(1D0)) :: gfunc !gdq*gtemp*gs*gq for photosynthesis calculations
      REAL(KIND(1D0)) :: Tair ! air temperature [degC]

      ASSOCIATE ( &
         phenState => modState%phenState, &
         snowState => modState%snowState, &
         atmState => modState%atmState, &
         roughnessState => modState%roughnessState, &
         hydroState => modState%hydroState, &
         heatState => modState%heatState &
         )

         ASSOCIATE ( &
            pavedPrm => siteInfo%lc_paved, &
            bldgPrm => siteInfo%lc_bldg, &
            evetrPrm => siteInfo%lc_evetr, &
            dectrPrm => siteInfo%lc_dectr, &
            grassPrm => siteInfo%lc_grass, &
            bsoilPrm => siteInfo%lc_bsoil, &
            waterPrm => siteInfo%lc_water, &
            sfr_surf => siteInfo%sfr_surf, &
            conductancePrm => siteInfo%conductance, &
            NonWaterFraction => siteInfo%NonWaterFraction, &
            VegFraction => siteInfo%VegFraction, &
            nsh_real => timer%nsh_real, &
            id => timer%id, &
            it => timer%it, &
            avU1 => forcing%U, &
            Temp_C => forcing%Temp_C, &
            avkdn => forcing%kdown, &
            xsmd => forcing%xsmd, &
            vsmd => hydroState%vsmd, &
            avdens => atmState%avdens, &
            avcp => atmState%avcp, &
            dq => atmState%dq, &
            TStar => atmState%TStar, &
            UStar => atmState%UStar, &
            zL => atmState%zL, &
            RS => atmState%RS, &
            RA => atmState%RA_h, &
            L_mod => atmState%L_mod, &
            RB => atmState%RB, &
            T2_C => atmState%T2_C, &
            T_hbh_C => atmState%T_hbh_C, &
            QH_init => heatState%QH_init, &
            z0v => roughnessState%z0v, &
            zzd => roughnessState%zzd, &
            z0m => roughnessState%z0m, &
            zdm => roughnessState%zdm, &
            g_kdown => phenState%g_kdown, &
            g_dq => phenState%g_dq, &
            g_ta => phenState%g_ta, &
            g_smd => phenState%g_smd, &
            g_lai => phenState%g_lai, &
            gsc => phenState%gsc, &
            LAI_id => phenState%LAI_id, &
            RASnow => snowState%RASnow, &
            z0vSnow => snowState%z0vSnow, &
            SnowFrac => snowState%SnowFrac, &
            Diagnose => config%Diagnose, &
            StabilityMethod => config%StabilityMethod, &
            RoughLenHeatMethod => config%RoughLenHeatMethod, &
            localClimateMethod => config%localClimateMethod, &
            SnowUse => config%SnowUse, &
            SMDMethod => config%SMDMethod &
            )
            ASSOCIATE ( &
               LAIMax => [evetrPrm%lai%laimax, dectrPrm%lai%laimax, grassPrm%lai%laimax], &
               MaxConductance => [evetrPrm%maxconductance, dectrPrm%maxconductance, grassPrm%maxconductance], &
               gsModel => conductancePrm%gsModel, &
               Kmax => conductancePrm%Kmax, &
               G_max => conductancePrm%g_max, &
               G_k => conductancePrm%g_k, &
               G_q_base => conductancePrm%g_q_base, &
               G_q_shape => conductancePrm%g_q_shape, &
               G_t => conductancePrm%g_t, &
               G_sm => conductancePrm%g_sm, &
               S1 => conductancePrm%s1, &
               S2 => conductancePrm%s2, &
               TH => conductancePrm%th, &
               TL => conductanceprm%tl &
               )

               RAsnow = 0.0

               IF (Diagnose == 1) WRITE (*, *) 'Calling STAB_lumps...'
               !u* and Obukhov length out
               CALL cal_Stab( &
                  StabilityMethod, & ! input
                  zzd, & !Active measurement height (meas. height-displac. height)
                  z0m, & !Aerodynamic roughness length
                  zdm, & !zero-plane displacement
                  avU1, & !Average wind speed
                  Temp_C, & !Air temperature
                  QH_init, & !sensible heat flux
                  avdens, & ! air density
                  avcp, & ! heat capacity of air
                  L_mod, & ! output: !Obukhov length
                  TStar, & !T*, temperature scale
                  UStar, & !Friction velocity
                  zL) !Stability scale

               IF (Diagnose == 1) WRITE (*, *) 'Calling AerodynamicResistance...'
               CALL AerodynamicResistance( &
                  ZZD, & ! input:
                  z0m, &
                  AVU1, &
                  L_mod, &
                  UStar, &
                  VegFraction, &
                  AerodynamicResistanceMethod, &
                  StabilityMethod, &
                  RoughLenHeatMethod, &
                  RA, z0v) ! output:

               IF (SnowUse == 1) THEN
                  IF (Diagnose == 1) WRITE (*, *) 'Calling AerodynamicResistance for snow...'
                  CALL AerodynamicResistance( &
                     ZZD, & ! input:
                     z0m, &
                     AVU1, &
                     L_mod, &
                     UStar, &
                     VegFraction, &
                     AerodynamicResistanceMethod, &
                     StabilityMethod, &
                     3, &
                     RASnow, z0vSnow) ! output:
               END IF

               IF (Diagnose == 1) WRITE (*, *) 'Calling SurfaceResistance...'
               ! CALL SurfaceResistance(id,it)   !qsc and surface resistance out
               Tair = MERGE(T_hbh_C, MERGE(T2_C, Temp_C, localClimateMethod == 1), localClimateMethod == 2)
               CALL SurfaceResistance( &
                  id, it, & ! input:
                  SMDMethod, SnowFrac, sfr_surf, avkdn, Tair, dq, xsmd, vsmd, MaxConductance, &
                  LAIMax, LAI_id, gsModel, Kmax, &
                  G_max, G_k, G_q_base, G_q_shape, G_t, G_sm, TH, TL, S1, S2, &
                  g_kdown, g_dq, g_ta, g_smd, g_lai, & ! output:
                  gfunc, gsc, RS) ! output:

               IF (Diagnose == 1) WRITE (*, *) 'Calling BoundaryLayerResistance...'
               CALL BoundaryLayerResistance( &
                  zzd, & ! input:     !Active measurement height (meas. height- zero-plane displacement)
                  z0m, & !Aerodynamic roughness length
                  avU1, & !Average wind speed
                  UStar, & ! input/output:
                  RB) ! output:
            END ASSOCIATE
         END ASSOCIATE
      END ASSOCIATE

   END SUBROUTINE SUEWS_cal_Resistance
!========================================================================

!==============Update output arrays=========================
   SUBROUTINE SUEWS_update_outputLine( &
      timer, config, forcing, siteInfo, & ! input
      modState, & ! input/output:
      datetimeLine, dataOutLineSUEWS) !output

      USE module_ctrl_type, ONLY: SUEWS_SITE, SUEWS_TIMER, SUEWS_CONFIG, SUEWS_FORCING, &
                               LC_PAVED_PRM, LC_BLDG_PRM, LC_EVETR_PRM, LC_DECTR_PRM, &
                               LC_GRASS_PRM, LC_BSOIL_PRM, LC_WATER_PRM, &
                               HYDRO_STATE, SUEWS_STATE

      IMPLICIT NONE

      TYPE(SUEWS_TIMER), INTENT(IN) :: timer
      TYPE(SUEWS_CONFIG), INTENT(IN) :: config
      TYPE(SUEWS_FORCING), INTENT(IN) :: forcing
      TYPE(SUEWS_SITE), INTENT(IN) :: siteInfo

      TYPE(SUEWS_STATE), INTENT(inout) :: modState

      REAL(KIND(1D0)), PARAMETER :: NAN = -999

      REAL(KIND(1D0)), DIMENSION(5), INTENT(OUT) :: datetimeLine !date & time
      REAL(KIND(1D0)), DIMENSION(ncolumnsDataOutSUEWS - 5), INTENT(out) :: dataOutLineSUEWS
      REAL(KIND(1D0)) :: LAI_wt !area weighted LAI [m2 m-2]
      REAL(KIND(1D0)) :: RH2_pct ! RH2 in percentage [-]

      ! the variables below with '_x' endings stand for 'exported' values
      REAL(KIND(1D0)) :: ResistSurf_x !output surface resistance [s m-1]
      REAL(KIND(1D0)) :: surf_chang_per_tstep_x !output change in state_id (exluding snowpack) per timestep [mm]
      REAL(KIND(1D0)) :: l_mod_x !output  Obukhov length [m]
      REAL(KIND(1D0)) :: bulkalbedo !output area-weighted albedo [-]
      REAL(KIND(1D0)) :: smd_surf_x(nsurf) !output soil moisture deficit for each surface [mm]
      REAL(KIND(1D0)) :: state_x(nsurf) !output wetness status of each surfaces[mm]
      REAL(KIND(1D0)) :: wu_DecTr !water use for deciduous tree and shrubs [mm]
      REAL(KIND(1D0)) :: wu_EveTr !water use of evergreen tree and shrubs [mm]
      REAL(KIND(1D0)) :: wu_Grass !water use for grass [mm]

      !=====================================================================
      !====================== Prepare data for output ======================
      ! values outside of reasonable range are set as NAN-like numbers. TS 10 Jun 2018
      ASSOCIATE ( &
         phenState => modState%phenState, &
         snowState => modState%snowState, &
         atmState => modState%atmState, &
         roughnessState => modState%roughnessState, &
         hydroState => modState%hydroState, &
         solarState => modState%solarState, &
         anthroemisState => modState%anthroemisState, &
         heatState => modState%heatState &
         )
         ASSOCIATE ( &
            alb => phenState%alb, &
            LAI_id => phenState%LAI_id, &
            FlowChange => siteInfo%FlowChange, &
            sfr_surf => siteInfo%sfr_surf, &
            id => timer%id, &
            imin => timer%imin, &
            it => timer%it, &
            iy => timer%iy, &
            AdditionalWater => hydroState%AdditionalWater, &
            avU10_ms => atmState%U10_ms, &
            azimuth => solarState%azimuth_deg, &
            SnowAlb => snowState%SnowAlb, &
            chSnow_per_interval => snowState%chSnow_per_interval, &
            dectime => timer%dectime, &
            drain_per_tstep => hydroState%drain_per_tstep, &
            QE_LUMPS => heatState%QE_LUMPS, &
            ev_per_tstep => hydroState%ev_per_tstep, &
            wu_ext => hydroState%wu_ext, &
            fcld => forcing%fcld, &
            Fc => anthroemisState%Fc, &
            Fc_build => anthroemisState%Fc_build, &
            Fc_metab => anthroemisState%Fc_metab, &
            Fc_photo => anthroemisState%Fc_photo, &
            Fc_respi => anthroemisState%Fc_respi, &
            Fc_point => anthroemisState%Fc_point, &
            Fc_traff => anthroemisState%Fc_traff, &
            QH_LUMPS => heatState%QH_LUMPS, &
            wu_int => hydroState%wu_int, &
            kup => heatState%kup, &
            ldown => heatState%ldown, &
            l_mod => atmState%l_mod, &
            lup => heatState%lup, &
            mwh => snowState%mwh, &
            MwStore => snowState%MwStore, &
            nsh_real => timer%nsh_real, &
            NWstate_per_tstep => hydroState%NWstate_per_tstep, &
            q2_gkg => atmState%q2_gkg, &
            qe => heatState%qe, &
            qf => heatState%qf, &
            qh => heatState%qh, &
            QH_init => heatState%QH_init, &
            qh_resist => heatState%qh_resist, &
            Qm => snowState%Qm, &
            QmFreez => snowState%QmFreez, &
            QmRain => snowState%QmRain, &
            qn => heatState%qn, &
            qn_snow => snowState%qn_snow, &
            qn_snowfree => heatState%qn_snowfree, &
            qs => heatState%qs, &
            RA => atmState%RA_h, &
            RS => atmState%RS, &
            RH2 => atmState%RH2, &
            runoffAGimpervious => hydroState%runoffAGimpervious, &
            runoffAGveg => hydroState%runoffAGveg, &
            runoff_per_tstep => hydroState%runoff_per_tstep, &
            runoffPipes => hydroState%runoffPipes, &
            runoffSoil_per_tstep => hydroState%runoffSoil_per_tstep, &
            runoffWaterBody => hydroState%runoffWaterBody, &
            smd => hydroState%smd, &
            smd_surf => hydroState%smd_surf, &
            SnowRemoval => snowState%SnowRemoval, &
            state_per_tstep => hydroState%state_per_tstep, &
            surf_chang_per_tstep => hydroState%surf_chang_per_tstep, &
            swe => snowState%swe, &
            t2_C => atmState%t2_C, &
            tsfc_C => heatState%tsfc_C, &
            tot_chang_per_tstep => hydroState%tot_chang_per_tstep, &
            tsurf => heatState%tsurf, &
            Tsfc_surf => heatState%Tsfc_surf, &
            Tsfc_surf_dyohm => heatState%Tsfc_surf_dyohm, &
            UStar => atmState%UStar, &
            TStar => atmState%TStar, &
            wu_surf => hydroState%wu_surf, &
            z0m => roughnessState%z0m, &
            zdm => roughnessState%zdm, &
            zL => atmState%zL, &
            zenith_deg => solarState%zenith_deg, &
            kdown => forcing%kdown, &
            rain => forcing%rain, &
            state_surf => hydroState%state_surf &
            )

            !! Remove non-existing surface type from surface and soil outputs   ! Added back in with NANs by HCW 24 Aug 2016
            !state_x = UNPACK(SPREAD(NAN, dim=1, ncopies=SIZE(sfr_surf)), mask=(sfr_surf < 0.00001), field=state_surf)
            state_x = state_surf
            !smd_surf_x = UNPACK(SPREAD(NAN, dim=1, ncopies=SIZE(sfr_surf)), mask=(sfr_surf < 0.00001), field=smd_surf)
            smd_surf_x = smd_surf

            ResistSurf_x = MIN(9999., RS)

            surf_chang_per_tstep_x = MERGE(surf_chang_per_tstep, 0.D0, ABS(surf_chang_per_tstep) > 1E-6)

            l_mod_x = MAX(MIN(9999., l_mod), -9999.)

            LAI_wt = DOT_PRODUCT(LAI_id(:), sfr_surf(1 + 2:nvegsurf + 2)/SUM(sfr_surf(1 + 2:nvegsurf + 2)))

            ! Calculate areally-weighted albedo
            bulkalbedo = DOT_PRODUCT(alb, sfr_surf)

            ! convert RH2 to a percentage form
            RH2_pct = atmState%RH2*100.0

            ! translate water use to vegetated surfaces
            wu_DecTr = hydroState%wu_surf(3)
            wu_EveTr = hydroState%wu_surf(4)
            wu_Grass = hydroState%wu_surf(5)

            !====================== update output line ==============================
            ! date & time:
            datetimeLine = [ &
                           REAL(iy, KIND(1D0)), REAL(id, KIND(1D0)), &
                           REAL(it, KIND(1D0)), REAL(imin, KIND(1D0)), timer%dectime]
            !Define the overall output matrix to be printed out step by step
            dataOutLineSUEWS = [ &
                               kdown, kup, ldown, lup, tsurf, &
                               qn, qf, qs, qh, qe, &
                               QH_LUMPS, QE_LUMPS, QH_init, qh_resist, &
                               rain, wu_ext, ev_per_tstep, runoff_per_tstep, tot_chang_per_tstep, &
                               surf_chang_per_tstep_x, state_per_tstep, NWstate_per_tstep, drain_per_tstep, smd, &
                               FlowChange/nsh_real, AdditionalWater, &
                               runoffSoil_per_tstep, runoffPipes, runoffAGimpervious, runoffAGveg, runoffWaterBody, &
                               wu_int, wu_EveTr, wu_DecTr, wu_Grass, &
                               smd_surf_x(1:nsurf - 1), &
                               state_x(1:nsurf), &
                               zenith_deg, azimuth, bulkalbedo, Fcld, &
                               LAI_wt, z0m, zdm, zL, &
                               UStar, TStar, l_mod, RA, RS, &
                               Fc, &
                               Fc_photo, Fc_respi, Fc_metab, Fc_traff, Fc_build, Fc_point, &
                               qn_snowfree, qn_snow, SnowAlb, &
                               Qm, QmFreez, QmRain, swe, mwh, MwStore, chSnow_per_interval, &
                               SnowRemoval(1:2), &
                               tsfc_C, t2_C, q2_gkg, avU10_ms, RH2_pct, Tsfc_surf, Tsfc_surf_dyohm & ! surface-level diagonostics
                               ]
            ! set invalid values to NAN
            ! dataOutLineSUEWS = set_nan(dataOutLineSUEWS)

            !====================update output line end==============================
         END ASSOCIATE
      END ASSOCIATE
   END SUBROUTINE SUEWS_update_outputLine
!========================================================================

!==============Update output arrays=========================
   SUBROUTINE EHC_update_outputLine( &
      timer, & !input
      modState, & ! input/output:
      datetimeLine, dataOutLineEHC) !output

      USE module_ctrl_type, ONLY: SUEWS_TIMER, HEAT_STATE, HYDRO_STATE, SUEWS_STATE

      IMPLICIT NONE

      TYPE(SUEWS_TIMER), INTENT(IN) :: timer
      TYPE(SUEWS_STATE), INTENT(inout) :: modState

      ! TYPE(HEAT_STATE), INTENT(IN) :: heatState
      ! TYPE(HYDRO_STATE), INTENT(IN) :: hydroState

      REAL(KIND(1D0)), PARAMETER :: NAN = -999
      INTEGER, PARAMETER :: n_fill = 15

      REAL(KIND(1D0)), DIMENSION(5), INTENT(OUT) :: datetimeLine !date & time
      REAL(KIND(1D0)), DIMENSION(ncolumnsDataOutEHC - 5), INTENT(out) :: dataOutLineEHC

      ASSOCIATE ( &
         heatState => modState%heatState, &
         hydroState => modState%hydroState &
         )
         ASSOCIATE ( &
            iy => timer%iy, &
            id => timer%id, &
            it => timer%it, &
            imin => timer%imin, &
            dectime => timer%dectime, &
            tsfc_out_surf => heatState%tsfc_surf, &
            qs_surf => heatState%qs_surf, &
            tsfc_out_roof => heatState%tsfc_roof, &
            Qn_roof => heatState%Qn_roof, &
            QS_roof => heatState%QS_roof, &
            QE_roof => heatState%QE_roof, &
            QH_roof => heatState%QH_roof, &
            state_roof => hydroState%state_roof, &
            soilstore_roof => hydroState%soilstore_roof, &
            tsfc_out_wall => heatState%tsfc_wall, &
            Qn_wall => heatState%Qn_wall, &
            QS_wall => heatState%QS_wall, &
            QE_wall => heatState%QE_wall, &
            QH_wall => heatState%QH_wall, &
            state_wall => hydroState%state_wall, &
            soilstore_wall => hydroState%soilstore_wall &
            &)

            ! date & time:
            datetimeLine = [ &
                           REAL(iy, KIND(1D0)), REAL(id, KIND(1D0)), &
                           REAL(it, KIND(1D0)), REAL(imin, KIND(1D0)), dectime]

            !Define the overall output matrix to be printed out step by step
            dataOutLineEHC = [ &
                             tsfc_out_surf, qs_surf, & !output
                             fill_sim_res(tsfc_out_roof, n_fill), &
                             fill_sim_res(Qn_roof, n_fill), &
                             fill_sim_res(QS_roof, n_fill), &
                             fill_sim_res(QE_roof, n_fill), &
                             fill_sim_res(QH_roof, n_fill), &
                             fill_sim_res(state_roof, n_fill), &
                             fill_sim_res(soilstore_roof, n_fill), &
                             fill_sim_res(tsfc_out_wall, n_fill), &
                             fill_sim_res(Qn_wall, n_fill), &
                             fill_sim_res(QS_wall, n_fill), &
                             fill_sim_res(QE_wall, n_fill), &
                             fill_sim_res(QH_wall, n_fill), &
                             fill_sim_res(state_wall, n_fill), &
                             fill_sim_res(soilstore_wall, n_fill) &
                             ]

            ! set invalid values to NAN
            ! dataOutLineSUEWS = set_nan(dataOutLineSUEWS)

            !====================update output line end==============================
         END ASSOCIATE
      END ASSOCIATE
   END SUBROUTINE EHC_update_outputLine
!========================================================================

   FUNCTION fill_sim_res(res_valid, n_fill) RESULT(res_filled)
      IMPLICIT NONE
      REAL(KIND(1D0)), DIMENSION(:), INTENT(IN) :: res_valid
      INTEGER, INTENT(IN) :: n_fill
      REAL(KIND(1D0)), DIMENSION(n_fill) :: res_filled

      REAL(KIND(1D0)), PARAMETER :: NAN = -999

      res_filled = RESHAPE(res_valid, [n_fill], pad=[NAN])
   END FUNCTION fill_sim_res

!==============Update output arrays=========================
   SUBROUTINE SUEWS_update_output( &
      SnowUse, storageheatmethod, & !input
      ReadLinesMetdata, NumberOfGrids, &
      ir, gridiv, &
      dataOutLineSUEWS, dataOutLineSnow, dataOutLineESTM, dataoutLineRSL, dataOutLineBEERS, &
      dataoutlineDebug, dataoutlineSPARTACUS, dataOutLineEHC, &
      dataOutLineSTEBBS, &
      dataOutLineNHood, & !input
      dataOutSUEWS, dataOutSnow, dataOutESTM, dataOutRSL, dataOutBEERS, dataOutDebug, dataOutSPARTACUS, &
      dataOutEHC, &
      dataOutSTEBBS, &
      dataOutNHood &
      ) !inout
      IMPLICIT NONE

      INTEGER, INTENT(in) :: ReadLinesMetdata
      INTEGER, INTENT(in) :: NumberOfGrids
      INTEGER, INTENT(in) :: Gridiv
      INTEGER, INTENT(in) :: SnowUse
      INTEGER, INTENT(in) :: storageheatmethod
      INTEGER, INTENT(in) :: ir

      ! REAL(KIND(1D0)), DIMENSION(5), INTENT(in) :: datetimeLine
      REAL(KIND(1D0)), DIMENSION(ncolumnsDataOutSUEWS), INTENT(in) :: dataOutLineSUEWS
      REAL(KIND(1D0)), DIMENSION(ncolumnsDataOutESTM), INTENT(in) :: dataOutLineESTM
      REAL(KIND(1D0)), DIMENSION(ncolumnsDataOutEHC), INTENT(in) :: dataOutLineEHC
      REAL(KIND(1D0)), DIMENSION(ncolumnsDataOutSnow), INTENT(in) :: dataOutLineSnow
      REAL(KIND(1D0)), DIMENSION(ncolumnsDataOutRSL), INTENT(in) :: dataoutLineRSL
      REAL(KIND(1D0)), DIMENSION(ncolumnsdataOutBEERS), INTENT(in) :: dataOutLineBEERS
      REAL(KIND(1D0)), DIMENSION(ncolumnsdataOutDebug), INTENT(in) :: dataOutLineDebug
      REAL(KIND(1D0)), DIMENSION(ncolumnsdataOutSPARTACUS), INTENT(in) :: dataOutLineSPARTACUS
      REAL(KIND(1D0)), DIMENSION(ncolumnsDataOutSTEBBS), INTENT(in) :: dataOutLineSTEBBS
      REAL(KIND(1D0)), DIMENSION(ncolumnsDataOutNHood), INTENT(in) :: dataOutLineNHood

      REAL(KIND(1D0)), INTENT(inout) :: dataOutSUEWS(ReadLinesMetdata, ncolumnsDataOutSUEWS, NumberOfGrids)
      REAL(KIND(1D0)), INTENT(inout) :: dataOutSnow(ReadLinesMetdata, ncolumnsDataOutSnow, NumberOfGrids)
      REAL(KIND(1D0)), INTENT(inout) :: dataOutESTM(ReadLinesMetdata, ncolumnsDataOutESTM, NumberOfGrids)
      REAL(KIND(1D0)), INTENT(inout) :: dataOutEHC(ReadLinesMetdata, ncolumnsDataOutEHC, NumberOfGrids)
      REAL(KIND(1D0)), INTENT(inout) :: dataOutRSL(ReadLinesMetdata, ncolumnsDataOutRSL, NumberOfGrids)
      REAL(KIND(1D0)), INTENT(inout) :: dataOutBEERS(ReadLinesMetdata, ncolumnsdataOutBEERS, NumberOfGrids)
      REAL(KIND(1D0)), INTENT(inout) :: dataOutDebug(ReadLinesMetdata, ncolumnsDataOutDebug, NumberOfGrids)
      REAL(KIND(1D0)), INTENT(inout) :: dataOutSPARTACUS(ReadLinesMetdata, ncolumnsDataOutSPARTACUS, NumberOfGrids)
      REAL(KIND(1D0)), INTENT(inout) :: dataOutSTEBBS(ReadLinesMetdata, ncolumnsDataOutSTEBBS, NumberOfGrids)
      REAL(KIND(1D0)), INTENT(inout) :: dataOutNHood(ReadLinesMetdata, ncolumnsDataOutNHood, NumberOfGrids)

      !====================== update output arrays ==============================
      !Define the overall output matrix to be printed out step by step
      dataOutSUEWS(ir, 1:ncolumnsDataOutSUEWS, Gridiv) = [(dataOutLineSUEWS)]
      ! dataOutSUEWS(ir, 1:ncolumnsDataOutSUEWS, Gridiv) = [ set_nan(dataOutLineSUEWS)]
      dataOutRSL(ir, 1:ncolumnsDataOutRSL, Gridiv) = [(dataoutLineRSL)]
      dataOutDebug(ir, 1:ncolumnsDataOutDebug, Gridiv) = [(dataOutLineDebug)]
      dataOutSPARTACUS(ir, 1:ncolumnsDataOutSPARTACUS, Gridiv) = [(dataOutLineSPARTACUS)]
      ! dataOutRSL(ir, 1:ncolumnsDataOutRSL, Gridiv) = [ set_nan(dataoutLineRSL)]
      dataOutBEERS(ir, 1:ncolumnsdataOutBEERS, Gridiv) = [set_nan(dataOutLineBEERS)]
      ! ! set invalid values to NAN
      ! dataOutSUEWS(ir,6:ncolumnsDataOutSUEWS,Gridiv)=set_nan(dataOutSUEWS(ir,6:ncolumnsDataOutSUEWS,Gridiv))
      dataOutSTEBBS(ir, 1:ncolumnsDataOutSTEBBS, Gridiv) = [(dataOutLineSTEBBS)]

      IF (SnowUse == 1) THEN
         dataOutSnow(ir, 1:ncolumnsDataOutSnow, Gridiv) = [set_nan(dataOutLineSnow)]
      END IF

      IF (storageheatmethod == 4) THEN
         dataOutESTM(ir, 1:ncolumnsDataOutESTM, Gridiv) = [set_nan(dataOutLineESTM)]
      END IF

      IF (storageheatmethod == 5) THEN
         dataOutEHC(ir, 1:ncolumnsDataOutEHC, Gridiv) = [set_nan(dataOutLineEHC)]
      END IF

      dataOutNHood(ir, 1:ncolumnsDataOutNHood, Gridiv) = [set_nan(dataOutLineNHood)]
      !====================update output arrays end==============================

   END SUBROUTINE SUEWS_update_output

! calculate several surface fraction related parameters
   SUBROUTINE SUEWS_cal_surf( &
      StorageHeatMethod, NetRadiationMethod, & !input
      nlayer, &
      sfr_paved, sfr_bldg, sfr_evetr, sfr_dectr, sfr_grass, sfr_bsoil, sfr_water, & !input
      building_frac, building_scale, height, & !input
      vegfraction, ImpervFraction, PervFraction, NonWaterFraction, & ! output
      sfr_roof, sfr_wall) ! output
      IMPLICIT NONE

      INTEGER, INTENT(IN) :: StorageHeatMethod ! method for storage heat calculations [-]
      INTEGER, INTENT(IN) :: NetRadiationMethod ! method for net radiation calculations [-]
      INTEGER, INTENT(IN) :: nlayer !number of vertical layers[-]

      REAL(KIND(1D0)), INTENT(IN) :: sfr_paved
      REAL(KIND(1D0)), INTENT(IN) :: sfr_bldg
      REAL(KIND(1D0)), INTENT(IN) :: sfr_evetr
      REAL(KIND(1D0)), INTENT(IN) :: sfr_dectr
      REAL(KIND(1D0)), INTENT(IN) :: sfr_grass
      REAL(KIND(1D0)), INTENT(IN) :: sfr_bsoil
      REAL(KIND(1D0)), INTENT(IN) :: sfr_water
      REAL(KIND(1D0)), DIMENSION(NSURF) :: sfr_surf !surface fraction [-]

      REAL(KIND(1D0)), DIMENSION(nlayer), INTENT(IN) :: building_frac !cumulative surface fraction of buildings across vertical layers [-]
      REAL(KIND(1D0)), DIMENSION(nlayer), INTENT(IN) :: building_scale !building scales of each vertical layer  [m]
      REAL(KIND(1D0)), DIMENSION(nlayer + 1), INTENT(IN) :: height !building height of each layer[-]
      REAL(KIND(1D0)), INTENT(OUT) :: VegFraction ! fraction of vegetation [-]
      REAL(KIND(1D0)), INTENT(OUT) :: ImpervFraction !fractioin of impervious surface [-]
      REAL(KIND(1D0)), INTENT(OUT) :: PervFraction !fraction of pervious surfaces [-]
      REAL(KIND(1D0)), INTENT(OUT) :: NonWaterFraction !fraction of non-water [-]
      REAL(KIND(1D0)), DIMENSION(nlayer), INTENT(OUT) :: sfr_roof !fraction of roof facets [-]
      REAL(KIND(1D0)), DIMENSION(nlayer), INTENT(OUT) :: sfr_wall !fraction of wall facets [-]

      ! REAL(KIND(1D0)), DIMENSION(nlayer) :: sfr_roof ! individual building fraction at each layer
      REAL(KIND(1D0)), DIMENSION(nlayer) :: dz_ind ! individual net building height at each layer
      ! REAL(KIND(1D0)), DIMENSION(nlayer) :: sfr_wall ! individual net building height at each layer
      REAL(KIND(1D0)), DIMENSION(nlayer) :: perimeter_ind ! individual building perimeter at each layer

      sfr_surf = [sfr_paved, sfr_bldg, sfr_evetr, sfr_dectr, sfr_grass, sfr_bsoil, sfr_water]

      VegFraction = sfr_surf(ConifSurf) + sfr_surf(DecidSurf) + sfr_surf(GrassSurf)
      ImpervFraction = sfr_surf(PavSurf) + sfr_surf(BldgSurf)
      PervFraction = 1 - ImpervFraction
      NonWaterFraction = 1 - sfr_surf(WaterSurf)

      IF (StorageHeatMethod == 5 .OR. NetRadiationMethod > 1000) THEN
         ! get individual building fractions of each layer
         ! NB.: sum(sfr_roof) = building_frac(1)
         sfr_roof = 0.
         IF (nlayer > 1) sfr_roof(1:nlayer - 1) = &
            MAX( &
            building_frac(1:nlayer - 1) - building_frac(2:nlayer), &
            0.01) ! minimum value for sfr_roof to avoid zero fractions when adjacent layers have the same building fraction
         sfr_roof(nlayer) = building_frac(nlayer)

         ! get individual net building height of each layer
         dz_ind = 0.
         dz_ind(1:nlayer) = height(2:nlayer + 1) - height(1:nlayer)

         ! get individual building perimeter of each layer
         ! this is from eq. 8 in SS documentation:
         ! https://github.com/ecmwf/spartacus-surface/blob/master/doc/spartacus_surface_documentation.pdf
         perimeter_ind = 0.
         perimeter_ind(1:nlayer) = 4.*building_frac(1:nlayer)/building_scale(1:nlayer)

         ! sfr_wall stands for individual wall area
         ! get individual wall area at each layer
         sfr_wall = 0.
         ! this is from eq. 1 in SS documentation:
         ! https://github.com/ecmwf/spartacus-surface/blob/master/doc/spartacus_surface_documentation.pdf
         sfr_wall(1:nlayer) = perimeter_ind(1:nlayer)*dz_ind(1:nlayer)
      END IF

   END SUBROUTINE SUEWS_cal_surf

!===============set variable of invalid value to NAN=====================
   ELEMENTAL FUNCTION set_nan(x) RESULT(xx)
      IMPLICIT NONE
      REAL(KIND(1D0)), PARAMETER :: pNAN = 30000 ! 30000 to prevent water_state being filtered out as it can be large
      REAL(KIND(1D0)), PARAMETER :: pZERO = 1E-8 ! to prevent inconsistency caused by positive or negative zero
      REAL(KIND(1D0)), PARAMETER :: NAN = -999
      REAL(KIND(1D0)), INTENT(in) :: x
      REAL(KIND(1D0)) :: xx

      IF (ABS(x) > pNAN) THEN
         xx = NAN
      ELSEIF (ABS(x) < pZERO) THEN
         xx = 0
      ELSE
         xx = x
      END IF

   END FUNCTION set_nan
!========================================================================

!===============the functions below are only for test in f2py conversion===
   FUNCTION square(x) RESULT(xx)
      IMPLICIT NONE
      REAL(KIND(1D0)), PARAMETER :: pNAN = 9999
      REAL(KIND(1D0)), PARAMETER :: NAN = -999
      REAL(KIND(1D0)), INTENT(in) :: x
      REAL(KIND(1D0)) :: xx

      xx = x**2 + nan/pNAN
      xx = x**2

   END FUNCTION square

   FUNCTION square_real(x) RESULT(xx)
      IMPLICIT NONE
      REAL, PARAMETER :: pNAN = 9999
      REAL, PARAMETER :: NAN = -999
      REAL, INTENT(in) :: x
      REAL :: xx

      xx = x**2 + nan/pNAN
      xx = x**2

   END FUNCTION square_real

   SUBROUTINE output_name_n(i, name, group, aggreg, outlevel)
      ! used by f2py module  to handle output names
      IMPLICIT NONE
      ! the dimension is potentially incorrect,
      ! which should be consistent with that in output module
      INTEGER, INTENT(in) :: i
      CHARACTER(len=15), INTENT(out) :: name, group, aggreg
      INTEGER, INTENT(out) :: outlevel

      INTEGER :: nVar
      nVar = SIZE(varListAll, dim=1)
      IF (i < nVar .AND. i > 0) THEN
         name = TRIM(varListAll(i)%header)
         group = TRIM(varListAll(i)%group)
         aggreg = TRIM(varListAll(i)%aggreg)
         outlevel = varListAll(i)%level
      ELSE
         name = ''
         group = ''
         aggreg = ''
         outlevel = 0
      END IF

   END SUBROUTINE output_name_n

   SUBROUTINE output_size(nVar)
      ! used by f2py module  to get size of the output list
      IMPLICIT NONE
      ! the dimension is potentially incorrect,
      ! which should be consistent with that in output module
      INTEGER, INTENT(out) :: nVar

      nVar = SIZE(varListAll, dim=1)

   END SUBROUTINE output_size

   SUBROUTINE SUEWS_cal_multitsteps( &
      n_buildings, h_std, &
      flag_test, &
      MetForcingBlock, len_sim, &
      AH_MIN, AHProf_24hr, AH_SLOPE_Cooling, & ! input&inout in alphabetical order
      AH_SLOPE_Heating, &
      alb, AlbMax_DecTr, AlbMax_EveTr, AlbMax_Grass, &
      AlbMin_DecTr, AlbMin_EveTr, AlbMin_Grass, &
      alpha_bioCO2, alpha_enh_bioCO2, alt, BaseT, BaseTe, &
      beta_bioCO2, beta_enh_bioCO2, bldgH, CapMax_dec, CapMin_dec, &
      chAnOHM, CO2PointSource, cpAnOHM, CRWmax, CRWmin, DayWat, DayWatPer, &
      DecTreeH, DiagMethod, Diagnose, DRAINRT, &
      dt_since_start, dqndt, qn_av, dqnsdt, qn_s_av, &
      EF_umolCO2perJ, emis, EmissionsMethod, EnEF_v_Jkm, endDLS, EveTreeH, FAIBldg, &
      FAIDecTree, FAIEveTree, FAIMethod, Faut, FcEF_v_kgkm, FlowChange, &
      FrFossilFuel_Heat, FrFossilFuel_NonHeat, G_max, G_k, G_q_base, G_q_shape, G_t, G_sm, GDD_id, &
      GDDFull, Gridiv, gsModel, H_maintain, HDD_id, HumActivity_24hr, &
      IceFrac, Ie_a, Ie_end, Ie_m, Ie_start, &
      InternalWaterUse_h, &
      IrrFracPaved, IrrFracBldgs, &
      IrrFracEveTr, IrrFracDecTr, IrrFracGrass, &
      IrrFracBSoil, IrrFracWater, &
      kkAnOHM, Kmax, LAI_id, LAIMax, LAIMin, &
      LAIPower, LAIType, lat, lng, localClimateMethod, MaxConductance, MaxFCMetab, MaxQFMetab, &
      SnowWater, MinFCMetab, MinQFMetab, min_res_bioCO2, &
      NARP_EMIS_SNOW, NARP_TRANS_SITE, NetRadiationMethod, &
      OHM_coef, OHMIncQF, OHM_threshSW, &
      OHM_threshWD, PipeCapacity, PopDensDaytime, &
      PopDensNighttime, PopProf_24hr, PorMax_dec, PorMin_dec, &
      PrecipLimit, PrecipLimitAlb, &
      QF0_BEU, Qf_A, Qf_B, Qf_C, &
      nlayer, &
      n_vegetation_region_urban, &
      n_stream_sw_urban, n_stream_lw_urban, &
      sw_dn_direct_frac, air_ext_sw, air_ssa_sw, &
      veg_ssa_sw, air_ext_lw, air_ssa_lw, veg_ssa_lw, &
      veg_fsd_const, veg_contact_fraction_const, &
      ground_albedo_dir_mult_fact, use_sw_direct_albedo, &
      lambda_c, & !input
      stebbsmethod, rcmethod, & ! stebbs building input
      buildingname, buildingtype, &
      BuildingCount, Occupants, &
      ! hhs0, age_0_4, age_5_11, age_12_18, age_19_64, age_65plus, ! NOT USED
      stebbs_Height, &
      FootprintArea, WallExternalArea, RatioInternalVolume, WWR, WallThickness, WallEffectiveConductivity, &
      WallDensity, WallCp, WallextThickness, WallextEffectiveConductivity, WallextDensity, WallextCp, Wallx1, WallExternalEmissivity, WallInternalEmissivity, WallTransmissivity, &
      WallAbsorbtivity, WallReflectivity, &
      RoofThickness, RoofEffectiveConductivity, RoofDensity, RoofCp, RoofextThickness, RoofextEffectiveConductivity, RoofextDensity, RoofextCp,&
      Roofx1, RoofExternalEmissivity, RoofInternalEmissivity, RoofTransmissivity, &
      RoofAbsorbtivity, RoofReflectivity, &
      FloorThickness, GroundFloorEffectiveConductivity, &
      GroundFloorDensity, GroundFloorCp, WindowThickness, WindowEffectiveConductivity, &
      WindowDensity, WindowCp, WindowExternalEmissivity, WindowInternalEmissivity, WindowTransmissivity, &
      WindowAbsorbtivity, WindowReflectivity, InternalMassDensity, InternalMassCp, InternalMassEmissivity, &
      MaxHeatingPower, WaterTankWaterVolume, MaximumHotWaterHeatingPower, HeatingSetpointTemperature, &
      CoolingSetpointTemperature, &
      WallInternalConvectionCoefficient, RoofInternalConvectionCoefficient, InternalMassConvectionCoefficient, & ! stebbs general input
      FloorInternalConvectionCoefficient, WindowInternalConvectionCoefficient, &
      WallExternalConvectionCoefficient, RoofExternalConvectionCoefficient, WindowExternalConvectionCoefficient, &
      GroundDepth, ExternalGroundConductivity, IndoorAirDensity, IndoorAirCp, &
      !WallBuildingViewFactor, WallGroundViewFactor, WallSkyViewFactor, &
      !RoofBuildingViewFactor, RoofGroundViewFactor, RoofSkyViewFactor, &
      MetabolicRate, LatentSensibleRatio, ApplianceRating, &
      TotalNumberofAppliances, ApplianceUsageFactor, HeatingSystemEfficiency, &
      MaxCoolingPower, CoolingSystemCOP, VentilationRate, OutdoorAirAnnualTemperature, OutdoorAirStartTemperature, IndoorAirStartTemperature, &
      IndoorMassStartTemperature, WallIndoorSurfaceTemperature, RoofIndoorSurfaceTemperature, &
      WallOutdoorSurfaceTemperature, RoofOutdoorSurfaceTemperature, WindowIndoorSurfaceTemperature, &
      WindowOutdoorSurfaceTemperature, GroundFloorIndoorSurfaceTemperature, &
      GroundFloorOutdoorSurfaceTemperature, WaterTankTemperature, &
      InternalWallWaterTankTemperature, ExternalWallWaterTankTemperature, &
      WaterTankWallThickness, MainsWaterTemperature, WaterTankSurfaceArea, &
      HotWaterHeatingSetpointTemperature, HotWaterTankWallEmissivity, &
      DomesticHotWaterTemperatureInUseInBuilding, InternalWallDHWVesselTemperature, &
      ExternalWallDHWVesselTemperature, DHWVesselWallThickness, DHWWaterVolume, &
      DHWSurfaceArea, DHWVesselEmissivity, HotWaterFlowRate, DHWDrainFlowRate, &
      DHWSpecificHeatCapacity, HotWaterTankSpecificHeatCapacity, DHWVesselSpecificHeatCapacity, &
      DHWDensity, HotWaterTankWallDensity, DHWVesselDensity, HotWaterTankBuildingWallViewFactor, &
      HotWaterTankInternalMassViewFactor, HotWaterTankWallConductivity, HotWaterTankInternalWallConvectionCoefficient, &
      HotWaterTankExternalWallConvectionCoefficient, DHWVesselWallConductivity, DHWVesselInternalWallConvectionCoefficient, &
      DHWVesselExternalWallConvectionCoefficient, DHWVesselWallEmissivity, HotWaterHeatingEfficiency, &
      MinimumVolumeOfDHWinUse, &
      height, building_frac, veg_frac, building_scale, veg_scale, & !input: SPARTACUS
      alb_roof, emis_roof, alb_wall, emis_wall, &
      roof_albedo_dir_mult_fact, wall_specular_frac, &
      RadMeltFact, RAINCOVER, RainMaxRes, resp_a, resp_b, &
      RoughLenHeatMethod, RoughLenMomMethod, RunoffToWater, S1, S2, &
      SatHydraulicConduct, SDDFull, SDD_id, SMDMethod, SnowAlb, SnowAlbMax, &
      SnowAlbMin, SnowPackLimit, SnowDens, SnowDensMax, SnowDensMin, SnowfallCum, SnowFrac, &
      SnowLimBldg, SnowLimPaved, SnowPack, SnowProf_24hr, SnowUse, SoilDepth, &
      StabilityMethod, startDLS, &
      soilstore_surf, SoilStoreCap_surf, state_surf, StateLimit_surf, WetThresh_surf, &
      soilstore_roof, SoilStoreCap_roof, state_roof, StateLimit_roof, WetThresh_roof, &
      soilstore_wall, SoilStoreCap_wall, state_wall, StateLimit_wall, WetThresh_wall, &
      StorageHeatMethod, StoreDrainPrm, SurfaceArea, Tair_av, tau_a, tau_f, tau_r, &
      BaseT_Cooling, BaseT_Heating, TempMeltFact, TH, &
      theta_bioCO2, timezone, TL, TrafficRate, TrafficUnits, &
      sfr_surf, &
      tsfc_roof, tsfc_wall, tsfc_surf, &
      temp_roof, temp_wall, temp_surf, &
      tin_roof, tin_wall, tin_surf, &
      k_wall, k_roof, k_surf, &
      cp_wall, cp_roof, cp_surf, &
      dz_wall, dz_roof, dz_surf, &
      Tmin_id, Tmax_id, lenday_id, &
      TraffProf_24hr, Ts5mindata_ir, tstep, tstep_prev, veg_type, &
      WaterDist, WaterUseMethod, &
      WUDay_id, DecidCap_id, albDecTr_id, albEveTr_id, albGrass_id, porosity_id, &
      WUProfA_24hr, WUProfM_24hr, Z, z0m_in, zdm_in, &
      output_block_suews, state_debug, block_mod_state) !output

      IMPLICIT NONE
      LOGICAL, INTENT(IN) :: flag_test

      ! ############# DTS variables (start) #############
      ! ---anthropogenic heat-related variables
      ! ---siteInfo-related variables
      TYPE(SUEWS_SITE) :: siteInfo
      REAL(KIND(1D0)), INTENT(IN) :: lat !latitude [deg]
      REAL(KIND(1D0)), INTENT(IN) :: lng !longitude [deg]
      REAL(KIND(1D0)), INTENT(IN) :: alt !solar altitude [deg]
      INTEGER, INTENT(IN) :: Gridiv ! grid id [-]
      REAL(KIND(1D0)), INTENT(IN) :: timezone !time zone, for site relative to UTC (east is positive) [h]
      REAL(KIND(1D0)), INTENT(IN) :: SurfaceArea !area of the grid [ha]
      REAL(KIND(1D0)), INTENT(IN) :: Z ! measurement height [m]
      REAL(KIND(1D0)), INTENT(IN) :: z0m_in !roughness length for momentum [m]
      REAL(KIND(1D0)), INTENT(IN) :: zdm_in !zero-plane displacement [m]
      REAL(KIND(1D0)), INTENT(IN) :: PipeCapacity !capacity of pipes to transfer water [mm]
      REAL(KIND(1D0)), INTENT(IN) :: RunoffToWater !fraction of above-ground runoff flowing to water surface during flooding [-]
      REAL(KIND(1D0)), INTENT(IN) :: NARP_TRANS_SITE !atmospheric transmissivity for NARP [-]
      REAL(KIND(1D0)), INTENT(IN) :: CO2PointSource ! point source [kgC day-1]
      REAL(KIND(1D0)), INTENT(IN) :: FlowChange !Difference between the input and output flow in the water body [mm]
      REAL(KIND(1D0)), INTENT(IN) :: n_buildings !Number of buildings [-]
      REAL(KIND(1D0)), INTENT(IN) :: h_std ! Standard deviation of buildins [m]
      REAL(KIND(1D0)), INTENT(IN) :: lambda_c ! Building surface to plan area ratio [-]

      ! ---forcing-related variables
      TYPE(SUEWS_FORCING) :: forcing

      ! ESTM related:
      REAL(KIND(1D0)), INTENT(INOUT) :: Tair_av !average air temperature [degC]

      ! ---timer-related variables
      TYPE(SUEWS_TIMER) :: timer

      INTEGER, INTENT(IN) :: tstep !timestep [s]
      INTEGER, INTENT(IN) :: tstep_prev ! tstep size of the previous step [s]
      INTEGER, INTENT(in) :: dt_since_start ! time since simulation starts [s]

      ! ---method-related variables
      TYPE(SUEWS_CONFIG) :: config
      INTEGER, INTENT(INOUT) :: Diagnose ! flag for printing diagnostic info during runtime [N/A]C
      INTEGER, INTENT(in) :: DiagMethod !Defines how near surface diagnostics are calculated
      INTEGER, INTENT(IN) :: EmissionsMethod !method to calculate anthropogenic heat [-]
      INTEGER, INTENT(IN) :: RoughLenHeatMethod ! method to calculate heat roughness length [-]
      INTEGER, INTENT(IN) :: RoughLenMomMethod ! Determines how aerodynamic roughness length (z0m) and zero displacement height (zdm) are calculated [-]
      INTEGER, INTENT(IN) :: FAIMethod !Determines how FAI is calculated [-]
      INTEGER, INTENT(IN) :: SMDMethod ! Determines method for calculating soil moisture deficit [-]
      INTEGER, INTENT(IN) :: WaterUseMethod !Defines how external water use is calculated[-]
      INTEGER, INTENT(IN) :: localClimateMethod !
      INTEGER, INTENT(IN) :: NetRadiationMethod ! method for calculation of radiation fluxes [-]
      INTEGER, INTENT(IN) :: StabilityMethod !method to calculate atmospheric stability [-]
      INTEGER, INTENT(IN) :: StorageHeatMethod
      INTEGER, INTENT(IN) :: SnowUse ! Determines whether the snow part of the model runs[-]
      LOGICAL, INTENT(IN) :: use_sw_direct_albedo !boolean, Specify ground and roof albedos separately for direct solar radiation [-]
      INTEGER, INTENT(IN) :: OHMIncQF ! Determines whether the storage heat flux calculation uses Q* or ( Q* +QF) [-]
      ! INTEGER, INTENT(IN) :: nbtype ! number of building types [-] STEBBS
      INTEGER, INTENT(IN) :: stebbsmethod ! method to calculate building energy use [-] STEBBS
      INTEGER, INTENT(IN) :: rcmethod ! method to split building envelope heat capacity in STEBBS [-] STEBBS

      ! ---lumps-related variables
      TYPE(LUMPS_PRM) :: lumpsPrm
      REAL(KIND(1D0)), INTENT(IN) :: RAINCOVER !limit when surface totally covered with water for LUMPS [mm]
      REAL(KIND(1D0)), INTENT(IN) :: RainMaxRes !maximum water bucket reservoir. Used for LUMPS surface wetness control. [mm]
      REAL(KIND(1D0)), INTENT(IN) :: DRAINRT !Drainage rate of the water bucket [mm hr-1]
      INTEGER, INTENT(IN) :: veg_type !Defines how vegetation is calculated for LUMPS [-]

      ! ---ehc-related variables
      TYPE(EHC_PRM) :: ehcPrm
      REAL(KIND(1D0)), DIMENSION(nlayer), INTENT(IN) :: SoilStoreCap_roof !Capacity of soil store for roof [mm]
      REAL(KIND(1D0)), DIMENSION(nlayer), INTENT(IN) :: StateLimit_roof !Limit for state_id of roof [mm]
      REAL(KIND(1D0)), DIMENSION(nlayer), INTENT(IN) :: wetthresh_roof ! wetness threshold  of roof[mm]
      REAL(KIND(1D0)), DIMENSION(nlayer), INTENT(IN) :: SoilStoreCap_wall !Capacity of soil store for wall [mm]
      REAL(KIND(1D0)), DIMENSION(nlayer), INTENT(IN) :: StateLimit_wall !Limit for state_id of wall [mm]
      REAL(KIND(1D0)), DIMENSION(nlayer), INTENT(IN) :: wetthresh_wall ! wetness threshold  of wall[mm]
      REAL(KIND(1D0)), DIMENSION(nlayer), INTENT(in) :: tin_roof ! indoor temperature for roof [degC]
      REAL(KIND(1D0)), DIMENSION(nlayer, ndepth), INTENT(in) :: k_roof ! thermal conductivity of roof [W m-1 K]
      REAL(KIND(1D0)), DIMENSION(nlayer, ndepth), INTENT(in) :: cp_roof ! Heat capacity of roof [J m-3 K-1]
      REAL(KIND(1D0)), DIMENSION(nlayer, ndepth), INTENT(in) :: dz_roof ! thickness of each layer in roof [m]
      REAL(KIND(1D0)), DIMENSION(nlayer), INTENT(in) :: tin_wall ! indoor temperature for wall [degC]
      REAL(KIND(1D0)), DIMENSION(nlayer, ndepth), INTENT(in) :: k_wall ! thermal conductivity of wall [W m-1 K]
      REAL(KIND(1D0)), DIMENSION(nlayer, ndepth), INTENT(in) :: cp_wall ! Heat capacity of wall [J m-3 K-1]
      REAL(KIND(1D0)), DIMENSION(nlayer, ndepth), INTENT(in) :: dz_wall ! thickness of each layer in wall [m]
      REAL(KIND(1D0)), DIMENSION(nsurf), INTENT(in) :: tin_surf !deep bottom temperature for each surface [degC]
      REAL(KIND(1D0)), DIMENSION(nsurf, ndepth), INTENT(in) :: k_surf ! thermal conductivity of v [W m-1 K]
      REAL(KIND(1D0)), DIMENSION(nsurf, ndepth), INTENT(in) :: cp_surf ! Heat capacity of each surface [J m-3 K-1]
      REAL(KIND(1D0)), DIMENSION(nsurf, ndepth), INTENT(in) :: dz_surf ! thickness of each layer in each surface [m]

      ! ---spartacus-related variables
      TYPE(SPARTACUS_PRM) :: spartacusPrm
      REAL(KIND(1D0)), INTENT(IN) :: air_ext_lw
      REAL(KIND(1D0)), INTENT(IN) :: air_ext_sw
      REAL(KIND(1D0)), INTENT(IN) :: air_ssa_lw
      REAL(KIND(1D0)), INTENT(IN) :: air_ssa_sw
      REAL(KIND(1D0)), INTENT(IN) :: veg_ssa_lw
      REAL(KIND(1D0)), INTENT(IN) :: veg_ssa_sw
      REAL(KIND(1D0)), DIMENSION(nlayer + 1), INTENT(IN) :: height ! height in spartacus [m]
      REAL(KIND(1D0)), INTENT(IN) :: ground_albedo_dir_mult_fact
      INTEGER, INTENT(IN) :: n_stream_lw_urban ! LW streams per hemisphere [-]
      INTEGER, INTENT(IN) :: n_stream_sw_urban ! shortwave diffuse streams per hemisphere [-]
      INTEGER, INTENT(IN) :: n_vegetation_region_urban !Number of regions used to describe vegetation [-]
      REAL(KIND(1D0)), INTENT(IN) :: sw_dn_direct_frac
      REAL(KIND(1D0)), INTENT(IN) :: veg_contact_fraction_const
      REAL(KIND(1D0)), INTENT(IN) :: veg_fsd_const

      ! ---spartacusLayer-related variables
      TYPE(SPARTACUS_LAYER_PRM) :: spartacusLayerPrm
      REAL(KIND(1D0)), DIMENSION(nlayer), INTENT(IN) :: building_frac !building fraction [-]
      REAL(KIND(1D0)), DIMENSION(nlayer), INTENT(IN) :: building_scale ! diameter of buildings [[m]
      REAL(KIND(1D0)), DIMENSION(nlayer), INTENT(IN) :: veg_frac !vegetation fraction [-]
      REAL(KIND(1D0)), DIMENSION(nlayer), INTENT(IN) :: veg_scale ! scale of tree crowns [m]
      REAL(KIND(1D0)), DIMENSION(nlayer), INTENT(IN) :: alb_roof !albedo of roof [-]
      REAL(KIND(1D0)), DIMENSION(nlayer), INTENT(IN) :: emis_roof ! emissivity of roof [-]
      REAL(KIND(1D0)), DIMENSION(nlayer), INTENT(IN) :: alb_wall !albedo of wall [-]
      REAL(KIND(1D0)), DIMENSION(nlayer), INTENT(IN) :: emis_wall ! emissivity of wall [-]
      REAL(KIND(1D0)), DIMENSION(nspec, nlayer), INTENT(IN) :: roof_albedo_dir_mult_fact !Ratio of the direct and diffuse albedo of the roof[-]
      REAL(KIND(1D0)), DIMENSION(nspec, nlayer), INTENT(IN) :: wall_specular_frac ! Fraction of wall reflection that is specular [-]

      ! ---anthropogenic heat-related variables
      TYPE(anthroEMIS_PRM) :: ahemisPrm
      INTEGER, INTENT(IN) :: startDLS !start of daylight saving  [DOY]
      INTEGER, INTENT(IN) :: endDLS !end of daylight saving [DOY]
      REAL(KIND(1D0)), DIMENSION(2), INTENT(IN) :: QF0_BEU ! Fraction of base value coming from buildings [-]
      REAL(KIND(1D0)), DIMENSION(2), INTENT(IN) :: Qf_A ! Base value for QF [W m-2]
      REAL(KIND(1D0)), DIMENSION(2), INTENT(IN) :: Qf_B ! Parameter related to heating degree days [W m-2 K-1 (Cap ha-1 )-1]
      REAL(KIND(1D0)), DIMENSION(2), INTENT(IN) :: Qf_C ! Parameter related to cooling degree days [W m-2 K-1 (Cap ha-1 )-1]
      REAL(KIND(1D0)), DIMENSION(2), INTENT(IN) :: BaseT_Cooling ! base temperature for cooling degree day [degC]
      REAL(KIND(1D0)), DIMENSION(2), INTENT(IN) :: BaseT_Heating ! base temperatrue for heating degree day [degC]
      REAL(KIND(1D0)), DIMENSION(2), INTENT(IN) :: PopDensDaytime ! Daytime population density [people ha-1] (i.e. workers)
      REAL(KIND(1D0)), INTENT(IN) :: PopDensNighttime ! nighttime population density (i.e. residents) [ha-1]
      REAL(KIND(1D0)), DIMENSION(0:23, 2), INTENT(IN) :: PopProf_24hr !Hourly profile values used in dynamic population estimation[-]
      REAL(KIND(1D0)), DIMENSION(2), INTENT(IN) :: AH_MIN ! [x] minimum QF values [W m-2]
      REAL(KIND(1D0)), DIMENSION(0:23, 2), INTENT(IN) :: AHProf_24hr ! [x] Hourly profile values used in energy use calculation [-]
      REAL(KIND(1D0)), DIMENSION(2), INTENT(IN) :: AH_SLOPE_Cooling ! [x] cooling slope for the anthropogenic heat flux calculation [W m-2 K-1]
      REAL(KIND(1D0)), DIMENSION(2), INTENT(IN) :: AH_SLOPE_Heating ! [x] heating slope for the anthropogenic heat flux calculation [W m-2 K-1]
      REAL(KIND(1D0)), INTENT(IN) :: EF_umolCO2perJ !co2 emission factor [umol J-1]
      REAL(KIND(1D0)), INTENT(IN) :: EnEF_v_Jkm ! energy emission factor [J K m-1]
      REAL(KIND(1D0)), INTENT(IN) :: FrFossilFuel_Heat ! fraction of fossil fuel heat [-]
      REAL(KIND(1D0)), INTENT(IN) :: FrFossilFuel_NonHeat ! fraction of fossil fuel non heat [-]
      REAL(KIND(1D0)), DIMENSION(2), INTENT(IN) :: FcEF_v_kgkm ! CO2 Emission factor [kg km-1]
      REAL(KIND(1D0)), DIMENSION(0:23, 2), INTENT(IN) :: HumActivity_24hr !Hourly profile values used in human activity calculation[-]
      REAL(KIND(1D0)), INTENT(IN) :: MaxFCMetab ! maximum FC metabolism [umol m-2 s-1]
      REAL(KIND(1D0)), INTENT(IN) :: MaxQFMetab ! maximum QF Metabolism [W m-2]
      REAL(KIND(1D0)), INTENT(IN) :: MinFCMetab ! minimum QF metabolism [umol m-2 s-1]
      REAL(KIND(1D0)), INTENT(IN) :: MinQFMetab ! minimum FC metabolism [W m-2]
      REAL(KIND(1D0)), DIMENSION(2), INTENT(IN) :: TrafficRate ! Traffic rate [veh km m-2 s-1]
      REAL(KIND(1D0)), INTENT(IN) :: TrafficUnits ! traffic units choice [-]
      REAL(KIND(1D0)), DIMENSION(0:23, 2), INTENT(IN) :: TraffProf_24hr !Hourly profile values used in traffic activity calculation[-]

      ! ---irrigation-related variables
      TYPE(IRRIGATION_PRM) :: irrPrm
      REAL(KIND(1D0)), INTENT(IN) :: H_maintain ! ponding water depth to maintain [mm]
      REAL(KIND(1D0)), INTENT(IN) :: Faut !Fraction of irrigated area using automatic irrigation [-]
      REAL(KIND(1D0)), DIMENSION(3), INTENT(IN) :: Ie_a !Coefficient for automatic irrigation model
      REAL(KIND(1D0)), DIMENSION(3), INTENT(IN) :: Ie_m !Coefficients for manual irrigation models
      INTEGER, INTENT(IN) :: Ie_end !ending time of water use [DOY]
      INTEGER, INTENT(IN) :: Ie_start !starting time of water use [DOY]
      REAL(KIND(1D0)), INTENT(IN) :: InternalWaterUse_h !Internal water use [mm h-1]
      REAL(KIND(1D0)), DIMENSION(7), INTENT(IN) :: DayWat !Irrigation flag: 1 for on and 0 for off [-]
      REAL(KIND(1D0)), DIMENSION(7), INTENT(IN) :: DayWatPer !Fraction of properties using irrigation for each day of a week [-]
      REAL(KIND(1D0)), DIMENSION(0:23, 2), INTENT(IN) :: WUProfA_24hr !Hourly profile values used in automatic irrigation[-]
      REAL(KIND(1D0)), DIMENSION(0:23, 2), INTENT(IN) :: WUProfM_24hr !Hourly profile values used in manual irrigation[-]

      ! ---snow-related variables
      TYPE(SNOW_PRM) :: snowPrm
      REAL(KIND(1D0)), INTENT(IN) :: CRWmax !maximum water holding capacity of snow [mm]
      REAL(KIND(1D0)), INTENT(IN) :: CRWmin !minimum water holding capacity of snow [mm]
      REAL(KIND(1D0)), INTENT(IN) :: NARP_EMIS_SNOW ! snow emissivity in NARP model [-]
      REAL(KIND(1D0)), INTENT(IN) :: PrecipLimit !temperature limit when precipitation falls as snow [degC]
      REAL(KIND(1D0)), INTENT(IN) :: PrecipLimitAlb !Limit for hourly precipitation when the ground is fully covered with snow [mm]
      REAL(KIND(1D0)), INTENT(IN) :: SnowAlbMax !effective surface albedo (middle of the day value) for summertime [-]
      REAL(KIND(1D0)), INTENT(IN) :: SnowAlbMin !effective surface albedo (middle of the day value) for wintertime (not including snow) [-]
      REAL(KIND(1D0)), INTENT(IN) :: SnowDensMax !maximum snow density [kg m-3]
      REAL(KIND(1D0)), INTENT(IN) :: SnowDensMin !fresh snow density [kg m-3]
      REAL(KIND(1D0)), INTENT(IN) :: SnowLimBldg !Limit of the snow water equivalent for snow removal from building roofs [mm]
      REAL(KIND(1D0)), INTENT(IN) :: SnowLimPaved !limit of the snow water equivalent for snow removal from roads[mm]
      REAL(KIND(1D0)), DIMENSION(NSURF), INTENT(IN) :: SnowPackLimit !Limit for the snow water equivalent when snow cover starts to be patchy [mm]
      REAL(KIND(1D0)), DIMENSION(0:23, 2), INTENT(IN) :: SnowProf_24hr !Hourly profile values used in snow clearing [-]
      REAL(KIND(1D0)), INTENT(IN) :: tau_a !time constant for snow albedo aging in cold snow [-]
      REAL(KIND(1D0)), INTENT(IN) :: tau_f !time constant for snow albedo aging in melting snow [-]
      REAL(KIND(1D0)), INTENT(IN) :: tau_r !time constant for snow density ageing [-]
      REAL(KIND(1D0)), INTENT(IN) :: TempMeltFact !hourly temperature melt factor of snow [mm K-1 h-1]
      REAL(KIND(1D0)), INTENT(IN) :: RadMeltFact !hourly radiation melt factor of snow [mm W-1 h-1]

      ! ---conductance-related variables
      TYPE(CONDUCTANCE_PRM) :: conductancePrm
      REAL(KIND(1D0)), INTENT(IN) :: g_max !Fitted parameters related to surface res. calculations
      REAL(KIND(1D0)), INTENT(IN) :: g_k !Fitted parameters related to surface res. calculations
      REAL(KIND(1D0)), INTENT(IN) :: g_q_base !Fitted parameters related to surface res. calculations
      REAL(KIND(1D0)), INTENT(IN) :: g_q_shape !Fitted parameters related to surface res. calculations
      REAL(KIND(1D0)), INTENT(IN) :: g_t !Fitted parameters related to surface res. calculations
      REAL(KIND(1D0)), INTENT(IN) :: g_sm !Fitted parameters related to surface res. calculations
      REAL(KIND(1D0)), INTENT(IN) :: Kmax !annual maximum hourly solar radiation [W m-2]
      INTEGER, INTENT(IN) :: gsModel !choice of gs parameterisation (1 = Ja11, 2 = Wa16) [-]
      REAL(KIND(1D0)), INTENT(IN) :: S1 !a parameter related to soil moisture dependence [-]
      REAL(KIND(1D0)), INTENT(IN) :: S2 !a parameter related to soil moisture dependence [mm]
      REAL(KIND(1D0)), INTENT(IN) :: TH !upper air temperature limit [degC]
      REAL(KIND(1D0)), INTENT(IN) :: TL !lower air temperature limit [degC]

      ! ---land cover related variables
      TYPE(LC_PAVED_PRM) :: pavedPrm
      TYPE(LC_BLDG_PRM) :: bldgPrm
      TYPE(LC_DECTR_PRM) :: dectrPrm
      TYPE(LC_EVETR_PRM) :: evetrPrm
      TYPE(LC_GRASS_PRM) :: grassPrm
      TYPE(LC_BSOIL_PRM) :: bsoilPrm
      TYPE(LC_WATER_PRM) :: waterPrm

      REAL(KIND(1D0)), DIMENSION(NSURF), INTENT(IN) :: sfr_surf !surface cover fraction[-]
      REAL(KIND(1D0)), DIMENSION(NSURF), INTENT(IN) :: emis !Effective surface emissivity[-]
      REAL(KIND(1D0)), DIMENSION(NSURF), INTENT(IN) :: chAnOHM !Bulk transfer coefficient for this surface to use in AnOHM [-]
      REAL(KIND(1D0)), DIMENSION(NSURF), INTENT(IN) :: cpAnOHM !Volumetric heat capacity for this surface to use in AnOHM [J m-3]
      REAL(KIND(1D0)), DIMENSION(NSURF), INTENT(IN) :: kkAnOHM !Thermal conductivity for this surface to use in AnOHM [W m K-1]
      REAL(KIND(1D0)), DIMENSION(nsurf + 1), INTENT(IN) :: OHM_threshSW !Temperature threshold determining whether summer/winter OHM coefficients are applied [degC]
      REAL(KIND(1D0)), DIMENSION(nsurf + 1), INTENT(IN) :: OHM_threshWD !Soil moisture threshold determining whether wet/dry OHM coefficients are applied [-]
      REAL(KIND(1D0)), DIMENSION(nsurf + 1, 4, 3), INTENT(IN) :: OHM_coef !Coefficients for OHM calculation
      REAL(KIND(1D0)), DIMENSION(NSURF), INTENT(IN) :: SoilDepth !Depth of soil beneath the surface [mm]
      REAL(KIND(1D0)), DIMENSION(NSURF), INTENT(IN) :: SoilStoreCap_surf !Capacity of soil store for each surface [mm]
      REAL(KIND(1D0)), DIMENSION(NSURF), INTENT(IN) :: SatHydraulicConduct !Hydraulic conductivity for saturated soil [mm s-1]
      REAL(KIND(1D0)), DIMENSION(NSURF), INTENT(IN) :: StateLimit_surf !Upper limit to the surface state [mm]
      REAL(KIND(1D0)), DIMENSION(NSURF), INTENT(IN) :: WetThresh_surf ! !surface wetness threshold [mm], When State > WetThresh, RS=0 limit in SUEWS_evap [mm]
      REAL(KIND(1D0)), DIMENSION(NSURF + 1, NSURF - 1), INTENT(IN) :: WaterDist !Fraction of water redistribution [-]

      REAL(KIND(1D0)), INTENT(IN) :: IrrFracPaved !fraction of paved which are irrigated [-]
      REAL(KIND(1D0)), INTENT(IN) :: IrrFracBldgs !fraction of buildings (e.g., green roofs) which are irrigated [-]
      REAL(KIND(1D0)), INTENT(IN) :: IrrFracDecTr !fraction of deciduous trees which are irrigated [-]
      REAL(KIND(1D0)), INTENT(IN) :: IrrFracEveTr !fraction of evergreen trees which are irrigated [-]
      REAL(KIND(1D0)), INTENT(IN) :: IrrFracGrass !fraction of grass which are irrigated [-]
      REAL(KIND(1D0)), INTENT(IN) :: IrrFracBSoil !fraction of bare soil trees which are irrigated [-]
      REAL(KIND(1D0)), INTENT(IN) :: IrrFracWater !fraction of water which are irrigated [-]

      REAL(KIND(1D0)), INTENT(IN) :: bldgH !average building height [m]
      REAL(KIND(1D0)), INTENT(IN) :: FAIBldg ! frontal area index for buildings [-]

      REAL(KIND(1D0)), INTENT(IN) :: DecTreeH !average height of deciduous tree and shrub [-]
      REAL(KIND(1D0)), INTENT(IN) :: FAIDecTree ! frontal area index for deciduous tree [-]
      REAL(KIND(1D0)), INTENT(IN) :: CapMax_dec !maximum water storage capacity for upper surfaces (i.e. canopy)
      REAL(KIND(1D0)), INTENT(IN) :: CapMin_dec !minimum water storage capacity for upper surfaces (i.e. canopy)
      REAL(KIND(1D0)), INTENT(IN) :: PorMax_dec !full leaf-on summertime value used only for DecTr
      REAL(KIND(1D0)), INTENT(IN) :: PorMin_dec !leaf-off wintertime value used only for DecTr
      REAL(KIND(1D0)), INTENT(IN) :: AlbMax_DecTr !maximum albedo for deciduous tree and shrub [-]
      REAL(KIND(1D0)), INTENT(IN) :: AlbMin_DecTr !minimum albedo for deciduous tree and shrub [-]

      REAL(KIND(1D0)), INTENT(IN) :: EveTreeH !height of evergreen tree [m]
      REAL(KIND(1D0)), INTENT(IN) :: FAIEveTree ! frontal area index for evergreen tree [-]
      REAL(KIND(1D0)), INTENT(IN) :: AlbMax_EveTr !maximum albedo for evergreen tree and shrub [-]
      REAL(KIND(1D0)), INTENT(IN) :: AlbMin_EveTr !minimum albedo for evergreen tree and shrub [-]

      REAL(KIND(1D0)), INTENT(IN) :: AlbMax_Grass !maximum albedo for grass [-]
      REAL(KIND(1D0)), INTENT(IN) :: AlbMin_Grass !minimum albedo for grass [-]

      REAL(KIND(1D0)), DIMENSION(NVEGSURF), INTENT(IN) :: beta_bioCO2 !The light-saturated gross photosynthesis of the canopy [umol m-2 s-1 ]
      REAL(KIND(1D0)), DIMENSION(NVEGSURF), INTENT(IN) :: beta_enh_bioCO2 !Part of the beta coefficient related to the fraction of vegetation [umol m-2 s-1 ]
      REAL(KIND(1D0)), DIMENSION(NVEGSURF), INTENT(IN) :: alpha_bioCO2 !The mean apparent ecosystem quantum. Represents the initial slope of the light-response curve [-]
      REAL(KIND(1D0)), DIMENSION(NVEGSURF), INTENT(IN) :: alpha_enh_bioCO2 !Part of the alpha coefficient related to the fraction of vegetation[-]
      REAL(KIND(1D0)), DIMENSION(NVEGSURF), INTENT(IN) :: resp_a !Respiration coefficient a
      REAL(KIND(1D0)), DIMENSION(NVEGSURF), INTENT(IN) :: resp_b !Respiration coefficient b - related to air temperature dependency
      REAL(KIND(1D0)), DIMENSION(NVEGSURF), INTENT(IN) :: min_res_bioCO2 !Minimum soil respiration rate (for cold-temperature limit) [umol m-2 s-1]
      REAL(KIND(1D0)), DIMENSION(NVEGSURF), INTENT(IN) :: theta_bioCO2 !The convexity of the curve at light saturation [-]

      REAL(KIND(1D0)), DIMENSION(NVEGSURF), INTENT(IN) :: BaseT !Base Temperature for initiating growing degree days (GDD) for leaf growth [degC]
      REAL(KIND(1D0)), DIMENSION(NVEGSURF), INTENT(IN) :: BaseTe !Base temperature for initiating sensesance degree days (SDD) for leaf off [degC]
      REAL(KIND(1D0)), DIMENSION(NVEGSURF), INTENT(IN) :: SDDFull !the sensesence degree days (SDD) needed to initiate leaf off [degC]
      REAL(KIND(1D0)), DIMENSION(NVEGSURF), INTENT(IN) :: GDDFull !the growing degree days (GDD) needed for full capacity of the leaf area index [degC]
      REAL(KIND(1D0)), DIMENSION(NVEGSURF), INTENT(IN) :: LAIMax !full leaf-on summertime value [m2 m-2]
      REAL(KIND(1D0)), DIMENSION(NVEGSURF), INTENT(IN) :: LAIMin !leaf-off wintertime value [m2 m-2]
      REAL(KIND(1D0)), DIMENSION(4, NVEGSURF), INTENT(IN) :: LAIPower !parameters required by LAI calculation
      INTEGER, DIMENSION(NVEGSURF), INTENT(IN) :: LAIType !LAI calculation choice[-]

      REAL(KIND(1D0)), DIMENSION(3), INTENT(IN) :: MaxConductance !the maximum conductance of each vegetation or surface type. [mm s-1]

      ! ********** SUEWS_stateVariables **********
      ! ---anthropogenic heat-related states
      TYPE(anthroEmis_STATE) :: anthroEmisState
      TYPE(atm_STATE) :: atmState
      REAL(KIND(1D0)), DIMENSION(12), INTENT(INOUT) :: HDD_id !Heating Degree Days [degC d]

      ! ---water balance related states
      TYPE(HYDRO_STATE) :: hydroState
      REAL(KIND(1D0)), DIMENSION(nlayer), INTENT(INOUT) :: soilstore_roof !Soil moisture of roof [mm]
      REAL(KIND(1D0)), DIMENSION(nlayer), INTENT(INOUT) :: state_roof !wetness status of roof [mm]
      REAL(KIND(1D0)), DIMENSION(nlayer), INTENT(INOUT) :: soilstore_wall !Soil moisture of wall [mm]
      REAL(KIND(1D0)), DIMENSION(nlayer), INTENT(INOUT) :: state_wall !wetness status of wall [mm]
      REAL(KIND(1D0)), DIMENSION(NSURF), INTENT(INOUT) :: soilstore_surf !soil moisture of each surface type [mm]
      REAL(KIND(1D0)), DIMENSION(NSURF), INTENT(INOUT) :: state_surf !wetness status of each surface type [mm]
      REAL(KIND(1D0)), DIMENSION(NSURF) :: smd_surf !soil moisture deficit for each surface
      REAL(KIND(1D0)), DIMENSION(9), INTENT(INOUT) :: WUDay_id !Daily water use for EveTr, DecTr, Grass [mm]

      ! ---heat storage related states
      TYPE(HEAT_STATE) :: heatState
      REAL(KIND(1D0)), DIMENSION(nlayer, ndepth), INTENT(INOUT) :: temp_roof !interface temperature between depth layers in roof [degC]
      REAL(KIND(1D0)), DIMENSION(nlayer), INTENT(INOUT) :: tsfc_roof !roof surface temperature [degC]
      REAL(KIND(1D0)), DIMENSION(nlayer, ndepth), INTENT(INOUT) :: temp_wall !interface temperature between depth layers in wall [degC]
      REAL(KIND(1D0)), DIMENSION(nlayer), INTENT(INOUT) :: tsfc_wall !wall surface temperature [degC]
      REAL(KIND(1D0)), DIMENSION(nsurf), INTENT(INOUT) :: tsfc_surf !surface temperature [degC]
      !REAL(KIND(1D0)), DIMENSION(nsurf), INTENT(OUT) :: tsfc_surf_dyohm !surface temperature [degC]
      REAL(KIND(1D0)), DIMENSION(nsurf, ndepth), INTENT(INOUT) :: temp_surf !interface temperature between depth layers [degC]
      !REAL(KIND(1D0)), DIMENSION(nsurf, ndepth), INTENT(OUT) :: temp_surf_dyohm !interface temperature between depth layers [degC]
      ! ---OHM related states
      TYPE(OHM_STATE) :: ohmState
      REAL(KIND(1D0)), INTENT(INOUT) :: qn_av ! weighted average of net all-wave radiation [W m-2]
      REAL(KIND(1D0)), INTENT(INOUT) :: dqndt ! rate of change of net radiation [W m-2 h-1]
      REAL(KIND(1D0)), INTENT(INOUT) :: qn_s_av ! weighted average of qn over snow [W m-2]
      REAL(KIND(1D0)), INTENT(INOUT) :: dqnsdt ! Rate of change of net radiation [W m-2 h-1]

      ! Used in OHM calcs - need to be reset between supy calls - TODO: Should allow passing initial values
      REAL(KIND(1D0)) :: t2_prev ! previous day midnight air temperature [degC]
      REAL(KIND(1D0)) :: ws_rav ! running average of wind speed [m s-1]
      REAL(KIND(1D0)) :: tair_prev
      REAL(KIND(1D0)) :: qn_rav ! running average of net radiation [W m-2]
      REAL(KIND(1D0)) :: a1_bldg ! Dynamic OHM coefficients of buildings
      REAL(KIND(1D0)) :: a2_bldg ! Dynamic OHM coefficients of buildings
      REAL(KIND(1D0)) :: a3_bldg ! Dynamic OHM coefficients of buildings
      REAL(KIND(1D0)) :: a1_paved ! Dynamic OHM coefficients of paved
      REAL(KIND(1D0)) :: a2_paved ! Dynamic OHM coefficients of paved
      REAL(KIND(1D0)) :: a3_paved ! Dynamic OHM coefficients of paved
      REAL(KIND(1D0)) :: a1_evetr ! Dynamic OHM coefficients of evetree
      REAL(KIND(1D0)) :: a2_evetr ! Dynamic OHM coefficients of evetree
      REAL(KIND(1D0)) :: a3_evetr ! Dynamic OHM coefficients of evetree
      REAL(KIND(1D0)) :: a1_dectr ! Dynamic OHM coefficients of dectree
      REAL(KIND(1D0)) :: a2_dectr ! Dynamic OHM coefficients of dectree
      REAL(KIND(1D0)) :: a3_dectr ! Dynamic OHM coefficients of dectree
      REAL(KIND(1D0)) :: a1_grass ! Dynamic OHM coefficients of grass
      REAL(KIND(1D0)) :: a2_grass ! Dynamic OHM coefficients of grass
      REAL(KIND(1D0)) :: a3_grass ! Dynamic OHM coefficients of grass
      REAL(KIND(1D0)) :: a1_bsoil ! Dynamic OHM coefficients of bare soil
      REAL(KIND(1D0)) :: a2_bsoil ! Dynamic OHM coefficients of bare soil
      REAL(KIND(1D0)) :: a3_bsoil ! Dynamic OHM coefficients of bare soil
      REAL(KIND(1D0)) :: a1_water ! Dynamic OHM coefficients of water
      REAL(KIND(1D0)) :: a2_water ! Dynamic OHM coefficients of water
      REAL(KIND(1D0)) :: a3_water ! Dynamic OHM coefficients of water    
      ! ---snow related states
      TYPE(SNOW_STATE) :: snowState
      REAL(KIND(1D0)), INTENT(INOUT) :: SnowfallCum !cumulated snow falling [mm]
      REAL(KIND(1D0)), INTENT(INOUT) :: SnowAlb !albedo of know [-]
      REAL(KIND(1D0)), DIMENSION(NSURF), INTENT(INOUT) :: IceFrac !fraction of ice in snowpack [-]
      REAL(KIND(1D0)), DIMENSION(NSURF), INTENT(INOUT) :: SnowWater ! snow water[mm]
      REAL(KIND(1D0)), DIMENSION(NSURF), INTENT(INOUT) :: SnowDens !snow density [kg m-3]
      REAL(KIND(1D0)), DIMENSION(NSURF), INTENT(INOUT) :: SnowFrac !snow fraction [-]
      REAL(KIND(1D0)), DIMENSION(NSURF), INTENT(INOUT) :: SnowPack !snow water equivalent on each land cover [mm]

      ! ---phenology related states
      TYPE(PHENOLOGY_STATE) :: phenState
      REAL(KIND(1D0)), DIMENSION(NSURF), INTENT(INOUT) :: alb !albedo [-]
      REAL(KIND(1D0)), DIMENSION(nvegsurf), INTENT(INOUT) :: GDD_id !Growing Degree Days [degC d]
      REAL(KIND(1D0)), DIMENSION(nvegsurf), INTENT(INout) :: SDD_id !Senescence Degree Days[degC d]
      REAL(KIND(1D0)), DIMENSION(nvegsurf), INTENT(INOUT) :: LAI_id !LAI for each veg surface [m2 m-2]
      REAL(KIND(1D0)), INTENT(INout) :: Tmin_id !Daily minimum temperature [degC]
      REAL(KIND(1D0)), INTENT(INout) :: Tmax_id !Daily maximum temperature [degC]
      REAL(KIND(1D0)), INTENT(INout) :: lenDay_id !daytime length [h]
      REAL(KIND(1D0)), INTENT(INOUT) :: DecidCap_id !Moisture storage capacity of deciduous trees [mm]
      REAL(KIND(1D0)), INTENT(INOUT) :: albDecTr_id !Albedo of deciduous trees [-]
      REAL(KIND(1D0)), INTENT(INOUT) :: albEveTr_id !Albedo of evergreen trees [-]
      REAL(KIND(1D0)), INTENT(INOUT) :: albGrass_id !Albedo of grass  [-]
      REAL(KIND(1D0)), INTENT(INOUT) :: porosity_id !Porosity of deciduous trees [-]
      REAL(KIND(1D0)), DIMENSION(6, NSURF), INTENT(INOUT) :: StoreDrainPrm !coefficients used in drainage calculation [-]

      ! ---stebbs related states
      TYPE(STEBBS_STATE) :: stebbsState
      REAL(KIND(1D0)) :: WallInternalConvectionCoefficient
      REAL(KIND(1D0)) :: RoofInternalConvectionCoefficient
      REAL(KIND(1D0)) :: InternalMassConvectionCoefficient
      REAL(KIND(1D0)) :: FloorInternalConvectionCoefficient
      REAL(KIND(1D0)) :: WindowInternalConvectionCoefficient
      REAL(KIND(1D0)) :: WallExternalConvectionCoefficient
      REAL(KIND(1D0)) :: RoofExternalConvectionCoefficient
      REAL(KIND(1D0)) :: WindowExternalConvectionCoefficient
      REAL(KIND(1D0)) :: GroundDepth
      REAL(KIND(1D0)) :: ExternalGroundConductivity
      REAL(KIND(1D0)) :: IndoorAirDensity
      REAL(KIND(1D0)) :: IndoorAirCp
      !REAL(KIND(1D0)) :: WallBuildingViewFactor
      !REAL(KIND(1D0)) :: WallGroundViewFactor
      !REAL(KIND(1D0)) :: WallSkyViewFactor
      !REAL(KIND(1D0)) :: RoofBuildingViewFactor
      !REAL(KIND(1D0)) :: RoofGroundViewFactor
      !REAL(KIND(1D0)) :: RoofSkyViewFactor
      REAL(KIND(1D0)) :: MetabolicRate
      REAL(KIND(1D0)) :: LatentSensibleRatio
      REAL(KIND(1D0)) :: ApplianceRating
      REAL(KIND(1D0)) :: TotalNumberofAppliances
      REAL(KIND(1D0)) :: ApplianceUsageFactor
      REAL(KIND(1D0)) :: HeatingSystemEfficiency
      REAL(KIND(1D0)) :: MaxCoolingPower
      REAL(KIND(1D0)) :: CoolingSystemCOP
      REAL(KIND(1D0)) :: VentilationRate
      REAL(KIND(1D0)) :: OutdoorAirAnnualTemperature
      REAL(KIND(1D0)) :: OutdoorAirStartTemperature
      REAL(KIND(1D0)) :: IndoorAirStartTemperature
      REAL(KIND(1D0)) :: IndoorMassStartTemperature
      REAL(KIND(1D0)) :: WallIndoorSurfaceTemperature
      REAL(KIND(1D0)) :: WallOutdoorSurfaceTemperature
      REAL(KIND(1D0)) :: RoofIndoorSurfaceTemperature
      REAL(KIND(1D0)) :: RoofOutdoorSurfaceTemperature
      REAL(KIND(1D0)) :: WindowIndoorSurfaceTemperature
      REAL(KIND(1D0)) :: WindowOutdoorSurfaceTemperature
      REAL(KIND(1D0)) :: GroundFloorIndoorSurfaceTemperature
      REAL(KIND(1D0)) :: GroundFloorOutdoorSurfaceTemperature
      REAL(KIND(1D0)) :: WaterTankTemperature
      REAL(KIND(1D0)) :: InternalWallWaterTankTemperature
      REAL(KIND(1D0)) :: ExternalWallWaterTankTemperature
      REAL(KIND(1D0)) :: WaterTankWallThickness
      REAL(KIND(1D0)) :: MainsWaterTemperature
      REAL(KIND(1D0)) :: WaterTankSurfaceArea
      REAL(KIND(1D0)) :: HotWaterHeatingSetpointTemperature
      REAL(KIND(1D0)) :: HotWaterTankWallEmissivity
      REAL(KIND(1D0)) :: DomesticHotWaterTemperatureInUseInBuilding
      REAL(KIND(1D0)) :: InternalWallDHWVesselTemperature
      REAL(KIND(1D0)) :: ExternalWallDHWVesselTemperature
      REAL(KIND(1D0)) :: DHWVesselWallThickness
      REAL(KIND(1D0)) :: DHWWaterVolume
      REAL(KIND(1D0)) :: DHWSurfaceArea
      REAL(KIND(1D0)) :: DHWVesselEmissivity
      REAL(KIND(1D0)) :: HotWaterFlowRate
      REAL(KIND(1D0)) :: DHWDrainFlowRate
      REAL(KIND(1D0)) :: DHWSpecificHeatCapacity
      REAL(KIND(1D0)) :: HotWaterTankSpecificHeatCapacity
      REAL(KIND(1D0)) :: DHWVesselSpecificHeatCapacity
      REAL(KIND(1D0)) :: DHWDensity
      REAL(KIND(1D0)) :: HotWaterTankWallDensity
      REAL(KIND(1D0)) :: DHWVesselDensity
      REAL(KIND(1D0)) :: HotWaterTankBuildingWallViewFactor
      REAL(KIND(1D0)) :: HotWaterTankInternalMassViewFactor
      REAL(KIND(1D0)) :: HotWaterTankWallConductivity
      REAL(KIND(1D0)) :: HotWaterTankInternalWallConvectionCoefficient
      REAL(KIND(1D0)) :: HotWaterTankExternalWallConvectionCoefficient
      REAL(KIND(1D0)) :: DHWVesselWallConductivity
      REAL(KIND(1D0)) :: DHWVesselInternalWallConvectionCoefficient
      REAL(KIND(1D0)) :: DHWVesselExternalWallConvectionCoefficient
      REAL(KIND(1D0)) :: DHWVesselWallEmissivity
      REAL(KIND(1D0)) :: HotWaterHeatingEfficiency
      REAL(KIND(1D0)) :: MinimumVolumeOfDHWinUse
      !REAL(KIND(1D0)), DIMENSION(nlayer) :: Textroof_C !roof surface temperature from STEBBS[degC]
      !REAL(KIND(1D0)), DIMENSION(nlayer) :: Textwall_C !wall surface temperature from STEBBS[degC]

      ! ---stebbs building related states
      TYPE(BUILDING_ARCHETYPE_PRM) :: building_archtype
      CHARACTER(LEN=10) :: buildingname
      CHARACTER(LEN=10) :: buildingtype
      REAL(KIND(1D0)) :: BuildingCount
      REAL(KIND(1D0)) :: Occupants
      ! REAL(KIND(1D0)) :: hhs0
      ! REAL(KIND(1D0)) :: age_0_4
      ! REAL(KIND(1D0)) :: age_5_11
      ! REAL(KIND(1D0)) :: age_12_18
      ! REAL(KIND(1D0)) :: age_19_64
      ! REAL(KIND(1D0)) :: age_65plus
      REAL(KIND(1D0)) :: stebbs_Height
      REAL(KIND(1D0)) :: Ta_annual
      REAL(KIND(1D0)) :: FootprintArea
      REAL(KIND(1D0)) :: WallExternalArea
      REAL(KIND(1D0)) :: RatioInternalVolume
      REAL(KIND(1D0)) :: WWR
      REAL(KIND(1D0)) :: WallThickness
      REAL(KIND(1D0)) :: WallEffectiveConductivity
      REAL(KIND(1D0)) :: WallDensity
      REAL(KIND(1D0)) :: WallCp
      REAL(KIND(1D0)) :: WallextThickness
      REAL(KIND(1D0)) :: WallextEffectiveConductivity
      REAL(KIND(1D0)) :: WallextDensity
      REAL(KIND(1D0)) :: WallextCp
      REAL(KIND(1D0)) :: Wallx1
      REAL(KIND(1D0)) :: WallExternalEmissivity
      REAL(KIND(1D0)) :: WallInternalEmissivity
      REAL(KIND(1D0)) :: WallTransmissivity
      REAL(KIND(1D0)) :: WallAbsorbtivity
      REAL(KIND(1D0)) :: WallReflectivity
      REAL(KIND(1D0)) :: RoofThickness
      REAL(KIND(1D0)) :: RoofEffectiveConductivity
      REAL(KIND(1D0)) :: RoofDensity
      REAL(KIND(1D0)) :: RoofCp
      REAL(KIND(1D0)) :: RoofextThickness
      REAL(KIND(1D0)) :: RoofextEffectiveConductivity
      REAL(KIND(1D0)) :: RoofextDensity
      REAL(KIND(1D0)) :: RoofextCp
      REAL(KIND(1D0)) :: Roofx1
      REAL(KIND(1D0)) :: RoofExternalEmissivity
      REAL(KIND(1D0)) :: RoofInternalEmissivity
      REAL(KIND(1D0)) :: RoofTransmissivity
      REAL(KIND(1D0)) :: RoofAbsorbtivity
      REAL(KIND(1D0)) :: RoofReflectivity
      REAL(KIND(1D0)) :: FloorThickness
      REAL(KIND(1D0)) :: GroundFloorEffectiveConductivity
      REAL(KIND(1D0)) :: GroundFloorDensity
      REAL(KIND(1D0)) :: GroundFloorCp
      REAL(KIND(1D0)) :: WindowThickness
      REAL(KIND(1D0)) :: WindowEffectiveConductivity
      REAL(KIND(1D0)) :: WindowDensity
      REAL(KIND(1D0)) :: WindowCp
      REAL(KIND(1D0)) :: WindowExternalEmissivity
      REAL(KIND(1D0)) :: WindowInternalEmissivity
      REAL(KIND(1D0)) :: WindowTransmissivity
      REAL(KIND(1D0)) :: WindowAbsorbtivity
      REAL(KIND(1D0)) :: WindowReflectivity
      REAL(KIND(1D0)) :: InternalMassDensity
      REAL(KIND(1D0)) :: InternalMassCp
      REAL(KIND(1D0)) :: InternalMassEmissivity
      REAL(KIND(1D0)) :: MaxHeatingPower
      REAL(KIND(1D0)) :: WaterTankWaterVolume
      REAL(KIND(1D0)) :: MaximumHotWaterHeatingPower
      REAL(KIND(1D0)) :: HeatingSetpointTemperature
      REAL(KIND(1D0)) :: CoolingSetpointTemperature

      TYPE(STEBBS_PRM) :: stebbsPrm

      ! lumped states
      TYPE(SUEWS_DEBUG), INTENT(OUT), OPTIONAL :: state_debug
      TYPE(SUEWS_STATE_BLOCK), INTENT(OUT), OPTIONAL :: block_mod_state
      TYPE(SUEWS_STATE) :: mod_state
      ! ############# DTS variables (end) #############

      ! input:
      ! met forcing block
      REAL(KIND(1D0)), DIMENSION(len_sim, 24), INTENT(IN) :: MetForcingBlock
      INTEGER, INTENT(IN) :: len_sim
      ! input variables
      INTEGER, INTENT(IN) :: nlayer ! number of vertical layers in urban canyon
      REAL(KIND(1D0)), DIMENSION(:), INTENT(IN) :: Ts5mindata_ir !surface temperature input data[degC]
      ! ########################################################################################

      ! ########################################################################################
      ! inout variables
      ! ########################################################################################
      ! output variables
      TYPE(output_line) :: output_line_suews
      ! REAL(KIND(1D0)),DIMENSION(:,:,:),ALLOCATABLE,INTENT(OUT) ::datetimeBlock
      REAL(KIND(1D0)), DIMENSION(len_sim, ncolumnsDataOutSUEWS) :: dataOutBlockSUEWS
      REAL(KIND(1D0)), DIMENSION(len_sim, ncolumnsDataOutSnow) :: dataOutBlockSnow
      REAL(KIND(1D0)), DIMENSION(len_sim, ncolumnsDataOutESTM) :: dataOutBlockESTM
      REAL(KIND(1D0)), DIMENSION(len_sim, ncolumnsDataOutEHC) :: dataOutBlockEHC
      REAL(KIND(1D0)), DIMENSION(len_sim, ncolumnsDataOutRSL) :: dataOutBlockRSL
      REAL(KIND(1D0)), DIMENSION(len_sim, ncolumnsdataOutBEERS) :: dataOutBlockBEERS
      REAL(KIND(1D0)), DIMENSION(len_sim, ncolumnsDataOutDebug) :: dataOutBlockDebug
      REAL(KIND(1D0)), DIMENSION(len_sim, ncolumnsDataOutSPARTACUS) :: dataOutBlockSPARTACUS
      REAL(KIND(1D0)), DIMENSION(len_sim, ncolumnsDataOutDailyState) :: dataOutBlockDailyState
      REAL(KIND(1D0)), DIMENSION(len_sim, ncolumnsDataOutSTEBBS) :: dataOutBlockSTEBBS
      REAL(KIND(1D0)), DIMENSION(len_sim, ncolumnsDataOutNHood) :: dataOutBlockNHood
      ! ########################################################################################

      ! internal temporal iteration related variables
      ! INTEGER::dt_since_start ! time since simulation starts [s]

      ! model output blocks of the same size as met forcing block

      ! local variables
      ! length of met forcing block
      INTEGER :: ir
      ! met forcing variables
      INTEGER, PARAMETER :: gridiv_x = 1 ! a dummy gridiv as this routine is only one grid

      REAL(KIND(1D0)), DIMENSION(5) :: datetimeLine
      REAL(KIND(1D0)), DIMENSION(ncolumnsDataOutSUEWS - 5) :: dataOutLineSUEWS
      REAL(KIND(1D0)), DIMENSION(ncolumnsDataOutSnow - 5) :: dataOutLineSnow
      REAL(KIND(1D0)), DIMENSION(ncolumnsDataOutESTM - 5) :: dataOutLineESTM
      REAL(KIND(1D0)), DIMENSION(ncolumnsDataOutEHC - 5) :: dataOutLineEHC
      REAL(KIND(1D0)), DIMENSION(ncolumnsDataOutRSL - 5) :: dataOutLineRSL
      ! REAL(KIND(1D0)), DIMENSION(ncolumnsdataOutSOLWEIG - 5) :: dataOutLineSOLWEIG
      REAL(KIND(1D0)), DIMENSION(ncolumnsDataOutBEERS - 5) :: dataOutLineBEERS
      REAL(KIND(1D0)), DIMENSION(ncolumnsDataOutDebug - 5) :: dataOutLinedebug
      REAL(KIND(1D0)), DIMENSION(ncolumnsDataOutSPARTACUS - 5) :: dataOutLineSPARTACUS
      REAL(KIND(1D0)), DIMENSION(ncolumnsDataOutDailyState - 5) :: dataOutLineDailyState
      REAL(KIND(1D0)), DIMENSION(ncolumnsDataOutSTEBBS - 5) :: dataOutLineSTEBBS
      REAL(KIND(1D0)), DIMENSION(ncolumnsDataOutNHood - 5) :: dataOutLineNHood

      REAL(KIND(1D0)), DIMENSION(len_sim, ncolumnsDataOutSUEWS, 1) :: dataOutBlockSUEWS_X
      REAL(KIND(1D0)), DIMENSION(len_sim, ncolumnsDataOutSnow, 1) :: dataOutBlockSnow_X
      REAL(KIND(1D0)), DIMENSION(len_sim, ncolumnsDataOutESTM, 1) :: dataOutBlockESTM_X
      REAL(KIND(1D0)), DIMENSION(len_sim, ncolumnsDataOutEHC, 1) :: dataOutBlockEHC_X
      REAL(KIND(1D0)), DIMENSION(len_sim, ncolumnsDataOutRSL, 1) :: dataOutBlockRSL_X
      REAL(KIND(1D0)), DIMENSION(len_sim, ncolumnsdataOutBEERS, 1) :: dataOutBlockBEERS_X
      REAL(KIND(1D0)), DIMENSION(len_sim, ncolumnsDataOutDebug, 1) :: dataOutBlockDebug_X
      REAL(KIND(1D0)), DIMENSION(len_sim, ncolumnsDataOutSPARTACUS, 1) :: dataOutBlockSPARTACUS_X
      REAL(KIND(1D0)), DIMENSION(len_sim, ncolumnsDataOutDailyState, 1) :: dataOutBlockDailyState_X
      REAL(KIND(1D0)), DIMENSION(len_sim, ncolumnsDataOutSTEBBS, 1) :: dataOutBlockSTEBBS_X
      REAL(KIND(1D0)), DIMENSION(len_sim, ncolumnsDataOutNHood, 1) :: dataOutBlockNHood_X

      ! REAL(KIND(1D0)), DIMENSION(10) :: MetForcingData_grid ! fake array as a placeholder

      TYPE(output_block), INTENT(OUT) :: output_block_suews

      IF (flag_test .AND. PRESENT(block_mod_state)) THEN

         CALL block_mod_state%init(nlayer, ndepth, len_sim)
      END IF

      ! ############# evaluation for DTS variables (start) #############
      siteInfo%lat = lat
      siteInfo%lon = lng
      siteInfo%alt = alt
      siteInfo%gridiv = Gridiv
      siteInfo%timezone = timezone
      siteInfo%surfacearea = SurfaceArea
      siteInfo%z = Z
      siteInfo%z0m_in = z0m_in
      siteInfo%zdm_in = zdm_in
      siteInfo%pipecapacity = PipeCapacity
      siteInfo%runofftowater = RunoffToWater
      siteInfo%narp_trans_site = NARP_TRANS_SITE
      siteInfo%CO2PointSource = CO2PointSource
      siteInfo%flowchange = FlowChange
      siteInfo%sfr_surf = sfr_surf
      siteInfo%nlayer = nlayer
      siteInfo%n_buildings = n_buildings
      siteInfo%h_std = h_std
      siteInfo%lambda_c = lambda_c
      ! siteInfo%nlayer = nlayer

      ! forcing%kdown = kdown
      ! forcing%ldown = ldown_obs
      !forcing%RH = avRh
      ! forcing%pres = Press_hPa
      !forcing%U = avU1
      ! forcing%rain = Precip
      ! forcing%Wuh = wu_m3
      ! forcing%fcld = fcld_obs
      ! forcing%LAI_obs = LAI_obs
      ! forcing%snowfrac = snowFrac_obs
      ! forcing%xsmd = xsmd
      !forcing%qn1_obs = qn1_obs
      !forcing%qs_obs = qs_obs
      !forcing%qf_obs = qf_obs
      ! forcing%Tair_av_5d = Tair_av
      ! forcing%temp_c = Temp_C

      ! timer%id = id
      ! timer%imin = imin
      ! timer%isec = isec
      ! timer%it = it
      ! timer%iy = iy
      timer%tstep = tstep
      timer%tstep_prev = tstep_prev
      timer%dt_since_start = dt_since_start

      ! For dynamic OHM
      timer%new_day = 0
      timer%dt_since_start_prev = 0

      config%Diagnose = Diagnose
      config%DiagMethod = DiagMethod
      config%EmissionsMethod = EmissionsMethod
      config%RoughLenHeatMethod = RoughLenHeatMethod
      config%RoughLenMomMethod = RoughLenMomMethod
      config%FAIMethod = FAIMethod
      config%SMDMethod = SMDMethod
      config%WaterUseMethod = WaterUseMethod
      config%NetRadiationMethod = NetRadiationMethod
      config%StabilityMethod = StabilityMethod
      config%StorageHeatMethod = StorageHeatMethod
      config%SnowUse = SnowUse
      config%use_sw_direct_albedo = use_sw_direct_albedo
      config%ohmIncQF = OHMIncQF
      config%localClimateMethod = localClimateMethod
      ! these options are fixed
      config%DiagQS = 0
      config%EvapMethod = 2
      config%LAImethod = 1
      config%stebbsmethod = stebbsmethod
      config%rcmethod = rcmethod

      ! testing flag
      config%flag_test = flag_test

      ! lumps parameters
      lumpsPrm%raincover = RAINCOVER
      lumpsPrm%rainmaxres = RainMaxRes
      lumpsPrm%drainrt = DRAINRT
      lumpsPrm%veg_type = veg_type

      ! ESTM_ehc
      CALL ehcPrm%ALLOCATE(nlayer, ndepth)
      ehcPrm%soil_storecap_roof = SoilStoreCap_roof
      ehcPrm%soil_storecap_wall = SoilStoreCap_wall
      ehcPrm%state_limit_roof = StateLimit_roof
      ehcPrm%state_limit_wall = StateLimit_wall
      ehcPrm%wet_thresh_roof = WetThresh_roof
      ehcPrm%wet_thresh_wall = WetThresh_wall
      ehcPrm%tin_roof = tin_roof
      ehcPrm%tin_wall = tin_wall
      ehcPrm%tin_surf = tin_surf
      ehcPrm%k_roof = k_roof
      ehcPrm%k_wall = k_wall
      ehcPrm%k_surf = k_surf
      ehcPrm%cp_roof = cp_roof
      ehcPrm%cp_wall = cp_wall
      ehcPrm%cp_surf = cp_surf
      ehcPrm%dz_roof = dz_roof
      ehcPrm%dz_wall = dz_wall
      ehcPrm%dz_surf = dz_surf

      ALLOCATE (spartacusPrm%height(nlayer + 1))
      spartacusPrm%air_ext_lw = air_ext_lw
      spartacusPrm%air_ext_sw = air_ext_sw
      spartacusPrm%air_ssa_lw = air_ssa_lw
      spartacusPrm%air_ssa_sw = air_ssa_sw
      spartacusPrm%veg_ssa_lw = veg_ssa_lw
      spartacusPrm%veg_ssa_sw = veg_ssa_sw
      spartacusPrm%height = height
      spartacusPrm%ground_albedo_dir_mult_fact = ground_albedo_dir_mult_fact
      spartacusPrm%n_stream_lw_urban = n_stream_lw_urban
      spartacusPrm%n_stream_sw_urban = n_stream_sw_urban
      spartacusPrm%n_vegetation_region_urban = n_vegetation_region_urban
      spartacusPrm%sw_dn_direct_frac = sw_dn_direct_frac
      spartacusPrm%veg_contact_fraction_const = veg_contact_fraction_const
      spartacusPrm%veg_fsd_const = veg_fsd_const

      CALL spartacusLayerPrm%ALLOCATE(nlayer)

      spartacusLayerPrm%building_frac = building_frac
      spartacusLayerPrm%building_scale = building_scale
      spartacusLayerPrm%veg_frac = veg_frac
      spartacusLayerPrm%veg_scale = veg_scale
      spartacusLayerPrm%alb_roof = alb_roof
      spartacusLayerPrm%emis_roof = emis_roof
      spartacusLayerPrm%alb_wall = alb_wall
      spartacusLayerPrm%emis_wall = emis_wall
      spartacusLayerPrm%roof_albedo_dir_mult_fact = roof_albedo_dir_mult_fact
      spartacusLayerPrm%wall_specular_frac = wall_specular_frac

      ahemisPrm%startdls = startDLS
      ahemisPrm%enddls = endDLS
      ahemisPrm%anthroheat%qf0_beu_working = QF0_BEU(1)
      ahemisPrm%anthroheat%qf0_beu_holiday = QF0_BEU(2)
      ahemisPrm%anthroheat%qf_a_working = Qf_A(1)
      ahemisPrm%anthroheat%qf_a_holiday = Qf_A(2)
      ahemisPrm%anthroheat%qf_b_working = Qf_B(1)
      ahemisPrm%anthroheat%qf_b_holiday = Qf_B(2)
      ahemisPrm%anthroheat%qf_c_working = Qf_C(1)
      ahemisPrm%anthroheat%qf_c_holiday = Qf_C(2)
      ahemisPrm%anthroheat%baset_cooling_working = BaseT_Cooling(1)
      ahemisPrm%anthroheat%baset_cooling_holiday = BaseT_Cooling(2)
      ahemisPrm%anthroheat%baset_heating_working = BaseT_Heating(1)
      ahemisPrm%anthroheat%baset_heating_holiday = BaseT_Heating(2)
      ahemisPrm%anthroheat%popdensdaytime_working = PopDensDaytime(1)
      ahemisPrm%anthroheat%popdensdaytime_holiday = PopDensDaytime(2)
      ahemisPrm%anthroheat%popdensnighttime = PopDensNighttime
      ahemisPrm%anthroheat%popprof_24hr_working = PopProf_24hr(:, 1)
      ahemisPrm%anthroheat%popprof_24hr_holiday = PopProf_24hr(:, 2)
      ahemisPrm%anthroheat%ah_min_working = AH_MIN(1)
      ahemisPrm%anthroheat%ah_min_holiday = AH_MIN(2)
      ahemisPrm%anthroheat%ahprof_24hr_working = AHProf_24hr(:, 1)
      ahemisPrm%anthroheat%ahprof_24hr_holiday = AHProf_24hr(:, 2)
      ahemisPrm%anthroheat%ah_slope_cooling_working = AH_SLOPE_Cooling(1)
      ahemisPrm%anthroheat%ah_slope_cooling_holiday = AH_SLOPE_Cooling(2)
      ahemisPrm%anthroheat%ah_slope_heating_working = AH_SLOPE_Heating(1)
      ahemisPrm%anthroheat%ah_slope_heating_holiday = AH_SLOPE_Heating(2)
      ahemisPrm%EF_umolCO2perJ = EF_umolCO2perJ
      ahemisPrm%EnEF_v_Jkm = EnEF_v_Jkm
      ahemisPrm%FrFossilFuel_Heat = FrFossilFuel_Heat
      ahemisPrm%FrFossilFuel_NonHeat = FrFossilFuel_NonHeat
      ahemisPrm%FcEF_v_kgkm = FcEF_v_kgkm
      ahemisPrm%HumActivity_24hr_working = HumActivity_24hr(:, 1)
      ahemisPrm%HumActivity_24hr_holiday = HumActivity_24hr(:, 2)
      ahemisPrm%MaxFCMetab = MaxFCMetab
      ahemisPrm%MaxQFMetab = MaxQFMetab
      ahemisPrm%MinFCMetab = MinFCMetab
      ahemisPrm%MinQFMetab = MinQFMetab
      ahemisPrm%TrafficRate_working = TrafficRate(1)
      ahemisPrm%TrafficRate_holiday = TrafficRate(2)
      ahemisPrm%TrafficUnits = TrafficUnits
      ahemisPrm%TraffProf_24hr_working = TraffProf_24hr(:, 1)
      ahemisPrm%TraffProf_24hr_holiday = TraffProf_24hr(:, 2)

      irrPrm%h_maintain = H_maintain
      irrPrm%faut = Faut
      irrPrm%ie_a = Ie_a
      irrPrm%ie_m = Ie_m
      irrPrm%ie_start = Ie_start
      irrPrm%ie_end = Ie_end
      irrPrm%internalwateruse_h = InternalWaterUse_h
      irrPrm%irr_daywater%monday_flag = DayWat(1)
      irrPrm%irr_daywater%monday_percent = DayWatPer(1)
      irrPrm%irr_daywater%tuesday_flag = DayWat(2)
      irrPrm%irr_daywater%tuesday_percent = DayWatPer(2)
      irrPrm%irr_daywater%wednesday_flag = DayWat(3)
      irrPrm%irr_daywater%wednesday_percent = DayWatPer(3)
      irrPrm%irr_daywater%thursday_flag = DayWat(4)
      irrPrm%irr_daywater%thursday_percent = DayWatPer(4)
      irrPrm%irr_daywater%friday_flag = DayWat(5)
      irrPrm%irr_daywater%friday_percent = DayWatPer(5)
      irrPrm%irr_daywater%saturday_flag = DayWat(6)
      irrPrm%irr_daywater%saturday_percent = DayWatPer(6)
      irrPrm%irr_daywater%sunday_flag = DayWat(7)
      irrPrm%irr_daywater%sunday_percent = DayWatPer(7)
      irrPrm%wuprofa_24hr_working = WUProfA_24hr(:, 1)
      irrPrm%wuprofa_24hr_holiday = WUProfA_24hr(:, 2)
      irrPrm%wuprofm_24hr_working = WUProfM_24hr(:, 1)
      irrPrm%wuprofm_24hr_holiday = WUProfM_24hr(:, 2)

      snowPrm%crwmax = CRWmax
      snowPrm%crwmin = CRWmin
      snowPrm%narp_emis_snow = NARP_EMIS_SNOW
      snowPrm%preciplimit = PrecipLimit
      snowPrm%preciplimitalb = PrecipLimitAlb
      snowPrm%snowalbmax = SnowAlbMax
      snowPrm%snowalbmin = SnowAlbMin
      snowPrm%snowdensmax = SnowDensMax
      snowPrm%snowdensmin = SnowDensMin
      snowPrm%snowlimbldg = SnowLimBldg
      snowPrm%snowlimpaved = SnowLimPaved
      snowPrm%snowpacklimit = SnowPackLimit
      snowPrm%snowprof_24hr_working = SnowProf_24hr(:, 1)
      snowPrm%snowprof_24hr_holiday = SnowProf_24hr(:, 2)
      snowPrm%tau_a = tau_a
      snowPrm%tau_f = tau_f
      snowPrm%tau_r = tau_r
      snowPrm%tempmeltfact = TempMeltFact
      snowPrm%radmeltfact = RadMeltFact

      conductancePrm%g_max = g_max
      conductancePrm%g_k = g_k
      conductancePrm%g_q_base = g_q_base
      conductancePrm%g_q_shape = g_q_shape
      conductancePrm%g_t = g_t
      conductancePrm%g_sm = g_sm
      conductancePrm%kmax = Kmax
      conductancePrm%gsmodel = gsModel
      conductancePrm%s1 = S1
      conductancePrm%s2 = S2
      conductancePrm%TH = TH
      conductancePrm%TL = TL

      pavedPrm%sfr = sfr_surf(PavSurf)
      pavedPrm%emis = emis(PavSurf)
      pavedPrm%ohm%chanohm = chAnOHM(PavSurf)
      pavedPrm%ohm%cpanohm = cpAnOHM(PavSurf)
      pavedPrm%ohm%kkanohm = kkAnOHM(PavSurf)
      pavedPrm%ohm%ohm_threshsw = OHM_threshSW(PavSurf)
      pavedPrm%ohm%ohm_threshwd = OHM_threshWD(PavSurf)

      !WRITE(*, *) 'OHM_COEF_pav', OHM_coef

      pavedPrm%ohm%ohm_coef_lc(1)%summer_wet = OHM_coef(PavSurf, 1, 1)
      pavedPrm%ohm%ohm_coef_lc(1)%summer_dry = OHM_coef(PavSurf, 2, 1)
      pavedPrm%ohm%ohm_coef_lc(1)%winter_wet = OHM_coef(PavSurf, 3, 1)
      pavedPrm%ohm%ohm_coef_lc(1)%winter_dry = OHM_coef(PavSurf, 4, 1)

      pavedPrm%ohm%ohm_coef_lc(2)%summer_wet = OHM_coef(PavSurf, 1, 2)
      pavedPrm%ohm%ohm_coef_lc(2)%summer_dry = OHM_coef(PavSurf, 2, 2)
      pavedPrm%ohm%ohm_coef_lc(2)%winter_wet = OHM_coef(PavSurf, 3, 2)
      pavedPrm%ohm%ohm_coef_lc(2)%winter_dry = OHM_coef(PavSurf, 4, 2)

      pavedPrm%ohm%ohm_coef_lc(3)%summer_wet = OHM_coef(PavSurf, 1, 3)
      pavedPrm%ohm%ohm_coef_lc(3)%summer_dry = OHM_coef(PavSurf, 2, 3)
      pavedPrm%ohm%ohm_coef_lc(3)%winter_wet = OHM_coef(PavSurf, 3, 3)
      pavedPrm%ohm%ohm_coef_lc(3)%winter_dry = OHM_coef(PavSurf, 4, 3)
      ! WRITE(*,*) 'PavSurf_OHM_COEF_A3', pavedPrm%ohm%ohm_coef_lc(3)

      pavedPrm%soil%soildepth = SoilDepth(PavSurf)
      pavedPrm%soil%soilstorecap = SoilStoreCap_surf(PavSurf)
      pavedPrm%soil%sathydraulicconduct = SatHydraulicConduct(PavSurf)
      pavedPrm%statelimit = StateLimit_surf(PavSurf)
      pavedPrm%irrfracpaved = IrrFracPaved
      pavedPrm%wetthresh = WetThresh_surf(PavSurf)
      pavedPrm%waterdist%to_paved = WaterDist(1, PavSurf)
      pavedPrm%waterdist%to_bldg = WaterDist(2, PavSurf)
      pavedPrm%waterdist%to_evetr = WaterDist(3, PavSurf)
      pavedPrm%waterdist%to_dectr = WaterDist(4, PavSurf)
      pavedPrm%waterdist%to_grass = WaterDist(5, PavSurf)
      pavedPrm%waterdist%to_bsoil = WaterDist(6, PavSurf)
      pavedPrm%waterdist%to_water = WaterDist(7, PavSurf)
      pavedPrm%waterdist%to_soilstore = WaterDist(8, PavSurf)

      bldgPrm%sfr = sfr_surf(BldgSurf)
      bldgPrm%faibldg = FAIBldg
      bldgPrm%bldgh = bldgH
      bldgPrm%emis = emis(BldgSurf)
      bldgPrm%ohm%chanohm = chAnOHM(BldgSurf)
      bldgPrm%ohm%cpanohm = cpAnOHM(BldgSurf)
      bldgPrm%ohm%kkanohm = kkAnOHM(BldgSurf)
      bldgPrm%ohm%ohm_threshsw = OHM_threshSW(BldgSurf)
      bldgPrm%ohm%ohm_threshwd = OHM_threshWD(BldgSurf)
      bldgPrm%ohm%ohm_coef_lc(1)%summer_wet = OHM_coef(BldgSurf, 1, 1)
      bldgPrm%ohm%ohm_coef_lc(1)%summer_dry = OHM_coef(BldgSurf, 2, 1)
      bldgPrm%ohm%ohm_coef_lc(1)%winter_wet = OHM_coef(BldgSurf, 3, 1)
      bldgPrm%ohm%ohm_coef_lc(1)%winter_dry = OHM_coef(BldgSurf, 4, 1)

      bldgPrm%ohm%ohm_coef_lc(2)%summer_wet = OHM_coef(BldgSurf, 1, 2)
      bldgPrm%ohm%ohm_coef_lc(2)%summer_dry = OHM_coef(BldgSurf, 2, 2)
      bldgPrm%ohm%ohm_coef_lc(2)%winter_wet = OHM_coef(BldgSurf, 3, 2)
      bldgPrm%ohm%ohm_coef_lc(2)%winter_dry = OHM_coef(BldgSurf, 4, 2)

      bldgPrm%ohm%ohm_coef_lc(3)%summer_wet = OHM_coef(BldgSurf, 1, 3)
      bldgPrm%ohm%ohm_coef_lc(3)%summer_dry = OHM_coef(BldgSurf, 2, 3)
      bldgPrm%ohm%ohm_coef_lc(3)%winter_wet = OHM_coef(BldgSurf, 3, 3)
      bldgPrm%ohm%ohm_coef_lc(3)%winter_dry = OHM_coef(BldgSurf, 4, 3)

      bldgPrm%soil%soildepth = SoilDepth(BldgSurf)
      bldgPrm%soil%soilstorecap = SoilStoreCap_surf(BldgSurf)
      bldgPrm%soil%sathydraulicconduct = SatHydraulicConduct(BldgSurf)
      bldgPrm%statelimit = StateLimit_surf(BldgSurf)
      bldgPrm%irrfracbldgs = IrrFracBldgs
      bldgPrm%wetthresh = WetThresh_surf(BldgSurf)
      bldgPrm%waterdist%to_paved = WaterDist(1, BldgSurf)
      bldgPrm%waterdist%to_bldg = WaterDist(2, BldgSurf)
      bldgPrm%waterdist%to_evetr = WaterDist(3, BldgSurf)
      bldgPrm%waterdist%to_dectr = WaterDist(4, BldgSurf)
      bldgPrm%waterdist%to_grass = WaterDist(5, BldgSurf)
      bldgPrm%waterdist%to_bsoil = WaterDist(6, BldgSurf)
      bldgPrm%waterdist%to_water = WaterDist(7, BldgSurf)
      bldgPrm%waterdist%to_soilstore = WaterDist(8, BldgSurf)

      dectrPrm%sfr = sfr_surf(DecidSurf)
      dectrPrm%emis = emis(DecidSurf)
      dectrPrm%faidectree = FAIDecTree
      dectrPrm%dectreeh = DecTreeH
      dectrPrm%pormin_dec = PorMin_dec
      dectrPrm%pormax_dec = PorMax_dec
      dectrPrm%alb_min = AlbMin_DecTr
      dectrPrm%alb_max = AlbMax_DecTr
      dectrPrm%ohm%chanohm = chAnOHM(DecidSurf)
      dectrPrm%ohm%cpanohm = cpAnOHM(DecidSurf)
      dectrPrm%ohm%kkanohm = kkAnOHM(DecidSurf)
      dectrPrm%ohm%ohm_threshsw = OHM_threshSW(DecidSurf)
      dectrPrm%ohm%ohm_threshwd = OHM_threshWD(DecidSurf)

      dectrPrm%ohm%ohm_coef_lc(1)%summer_wet = OHM_coef(DecidSurf, 1, 1)
      dectrPrm%ohm%ohm_coef_lc(1)%summer_dry = OHM_coef(DecidSurf, 2, 1)
      dectrPrm%ohm%ohm_coef_lc(1)%winter_wet = OHM_coef(DecidSurf, 3, 1)
      dectrPrm%ohm%ohm_coef_lc(1)%winter_dry = OHM_coef(DecidSurf, 4, 1)
      ! WRITE(*,*) 'dectrPrm_OHM_COEF_A1', dectrPrm%ohm%ohm_coef_lc(1)

      dectrPrm%ohm%ohm_coef_lc(2)%summer_wet = OHM_coef(DecidSurf, 1, 2)
      dectrPrm%ohm%ohm_coef_lc(2)%summer_dry = OHM_coef(DecidSurf, 2, 2)
      dectrPrm%ohm%ohm_coef_lc(2)%winter_wet = OHM_coef(DecidSurf, 3, 2)
      dectrPrm%ohm%ohm_coef_lc(2)%winter_dry = OHM_coef(DecidSurf, 4, 2)
      ! WRITE(*,*) 'dectrPrm_OHM_COEF_A2', dectrPrm%ohm%ohm_coef_lc(2)

      dectrPrm%ohm%ohm_coef_lc(3)%summer_wet = OHM_coef(DecidSurf, 1, 3)
      dectrPrm%ohm%ohm_coef_lc(3)%summer_dry = OHM_coef(DecidSurf, 2, 3)
      dectrPrm%ohm%ohm_coef_lc(3)%winter_wet = OHM_coef(DecidSurf, 3, 3)
      dectrPrm%ohm%ohm_coef_lc(3)%winter_dry = OHM_coef(DecidSurf, 4, 3)
      ! WRITE(*,*) 'dectrPrm_OHM_COEF_A3', dectrPrm%ohm%ohm_coef_lc(3)

      dectrPrm%soil%soildepth = SoilDepth(DecidSurf)
      dectrPrm%soil%soilstorecap = SoilStoreCap_surf(DecidSurf)
      dectrPrm%soil%sathydraulicconduct = SatHydraulicConduct(DecidSurf)
      ! dectrPrm%statelimit = StateLimit_surf(DecidSurf)
      dectrPrm%capmax_dec = CapMax_dec
      dectrPrm%capmin_dec = CapMin_dec
      dectrPrm%irrfracdectr = IrrFracDecTr
      dectrPrm%wetthresh = WetThresh_surf(DecidSurf)
      dectrPrm%bioco2%beta_bioco2 = beta_bioCO2(ivDecid)
      dectrPrm%bioco2%beta_enh_bioco2 = beta_enh_bioCO2(ivDecid)
      dectrPrm%bioco2%alpha_bioco2 = alpha_bioCO2(ivDecid)
      dectrPrm%bioco2%alpha_enh_bioco2 = alpha_enh_bioCO2(ivDecid)
      dectrPrm%bioco2%resp_a = resp_a(ivDecid)
      dectrPrm%bioco2%resp_b = resp_b(ivDecid)
      dectrPrm%bioco2%min_res_bioCO2 = min_res_bioCO2(ivDecid)
      dectrPrm%bioco2%theta_bioco2 = theta_bioCO2(ivDecid)
      dectrPrm%maxconductance = MaxConductance(ivDecid)
      dectrPrm%lai%baset = BaseT(ivDecid)
      dectrPrm%lai%gddfull = GDDFull(ivDecid)
      dectrPrm%lai%basete = BaseTe(ivDecid)
      dectrPrm%lai%sddfull = SDDFull(ivDecid)
      dectrPrm%lai%laimin = LAIMin(ivDecid)
      dectrPrm%lai%laimax = LAIMax(ivDecid)
      dectrPrm%lai%laipower = LAIPower(:, ivDecid)
      dectrPrm%lai%laitype = LAIType(ivDecid)
      dectrPrm%waterdist%to_paved = WaterDist(1, DecidSurf)
      dectrPrm%waterdist%to_bldg = WaterDist(2, DecidSurf)
      dectrPrm%waterdist%to_evetr = WaterDist(3, DecidSurf)
      dectrPrm%waterdist%to_dectr = WaterDist(4, DecidSurf)
      dectrPrm%waterdist%to_grass = WaterDist(5, DecidSurf)
      dectrPrm%waterdist%to_bsoil = WaterDist(6, DecidSurf)
      dectrPrm%waterdist%to_water = WaterDist(7, DecidSurf)
      dectrPrm%waterdist%to_soilstore = WaterDist(8, DecidSurf)

      evetrPrm%sfr = sfr_surf(ConifSurf)
      evetrPrm%emis = emis(ConifSurf)
      evetrPrm%faievetree = FAIEveTree
      evetrPrm%evetreeh = EveTreeH
      evetrPrm%alb_min = AlbMin_EveTr
      evetrPrm%alb_max = AlbMax_EveTr
      evetrPrm%ohm%chanohm = chAnOHM(ConifSurf)
      evetrPrm%ohm%cpanohm = cpAnOHM(ConifSurf)
      evetrPrm%ohm%kkanohm = kkAnOHM(ConifSurf)
      evetrPrm%ohm%ohm_threshsw = OHM_threshSW(ConifSurf)
      evetrPrm%ohm%ohm_threshwd = OHM_threshWD(ConifSurf)
      evetrPrm%ohm%ohm_coef_lc(1)%summer_wet = OHM_coef(ConifSurf, 1, 1)
      evetrPrm%ohm%ohm_coef_lc(1)%summer_dry = OHM_coef(ConifSurf, 2, 1)
      evetrPrm%ohm%ohm_coef_lc(1)%winter_wet = OHM_coef(ConifSurf, 3, 1)
      evetrPrm%ohm%ohm_coef_lc(1)%winter_dry = OHM_coef(ConifSurf, 4, 1)
      ! WRITE(*,*) 'evetrPrm_OHM_COEF_A1', evetrPrm%ohm%ohm_coef_lc(1)

      evetrPrm%ohm%ohm_coef_lc(2)%summer_wet = OHM_coef(ConifSurf, 1, 2)
      evetrPrm%ohm%ohm_coef_lc(2)%summer_dry = OHM_coef(ConifSurf, 2, 2)
      evetrPrm%ohm%ohm_coef_lc(2)%winter_wet = OHM_coef(ConifSurf, 3, 2)
      evetrPrm%ohm%ohm_coef_lc(2)%winter_dry = OHM_coef(ConifSurf, 4, 2)
      ! WRITE(*,*) 'evetrPrm_OHM_COEF_A2', evetrPrm%ohm%ohm_coef_lc(2)

      evetrPrm%ohm%ohm_coef_lc(3)%summer_wet = OHM_coef(ConifSurf, 1, 3)
      evetrPrm%ohm%ohm_coef_lc(3)%summer_dry = OHM_coef(ConifSurf, 2, 3)
      evetrPrm%ohm%ohm_coef_lc(3)%winter_wet = OHM_coef(ConifSurf, 3, 3)
      evetrPrm%ohm%ohm_coef_lc(3)%winter_dry = OHM_coef(ConifSurf, 4, 3)
      ! WRITE(*,*) 'evetrPrm_OHM_COEF_A3', evetrPrm%ohm%ohm_coef_lc(3)

      evetrPrm%soil%soildepth = SoilDepth(ConifSurf)
      evetrPrm%soil%soilstorecap = SoilStoreCap_surf(ConifSurf)
      evetrPrm%soil%sathydraulicconduct = SatHydraulicConduct(ConifSurf)
      evetrPrm%statelimit = StateLimit_surf(ConifSurf)
      evetrPrm%irrfracevetr = IrrFracEveTr
      evetrPrm%wetthresh = WetThresh_surf(ConifSurf)
      evetrPrm%bioco2%beta_bioco2 = beta_bioCO2(ivConif)
      evetrPrm%bioco2%beta_enh_bioco2 = beta_enh_bioCO2(ivConif)
      evetrPrm%bioco2%alpha_bioco2 = alpha_bioCO2(ivConif)
      evetrPrm%bioco2%alpha_enh_bioco2 = alpha_enh_bioCO2(ivConif)
      evetrPrm%bioco2%resp_a = resp_a(ivConif)
      evetrPrm%bioco2%resp_b = resp_b(ivConif)
      evetrPrm%bioco2%min_res_bioCO2 = min_res_bioCO2(ivConif)
      evetrPrm%bioco2%theta_bioco2 = theta_bioCO2(ivConif)
      evetrPrm%maxconductance = MaxConductance(ivConif)
      evetrPrm%lai%baset = BaseT(ivConif)
      evetrPrm%lai%gddfull = GDDFull(ivConif)
      evetrPrm%lai%basete = BaseTe(ivConif)
      evetrPrm%lai%sddfull = SDDFull(ivConif)
      evetrPrm%lai%laimin = LAIMin(ivConif)
      evetrPrm%lai%laimax = LAIMax(ivConif)
      evetrPrm%lai%laipower = LAIPower(:, ivConif)
      evetrPrm%lai%laitype = LAIType(ivConif)
      evetrPrm%waterdist%to_paved = WaterDist(1, ConifSurf)
      evetrPrm%waterdist%to_bldg = WaterDist(2, ConifSurf)
      evetrPrm%waterdist%to_evetr = WaterDist(3, ConifSurf)
      evetrPrm%waterdist%to_dectr = WaterDist(4, ConifSurf)
      evetrPrm%waterdist%to_grass = WaterDist(5, ConifSurf)
      evetrPrm%waterdist%to_bsoil = WaterDist(6, ConifSurf)
      evetrPrm%waterdist%to_water = WaterDist(7, ConifSurf)
      evetrPrm%waterdist%to_soilstore = WaterDist(8, ConifSurf)

      grassPrm%sfr = sfr_surf(GrassSurf)
      grassPrm%emis = emis(GrassSurf)
      grassPrm%alb_min = AlbMin_Grass
      grassPrm%alb_max = AlbMax_Grass
      grassPrm%ohm%chanohm = chAnOHM(GrassSurf)
      grassPrm%ohm%cpanohm = cpAnOHM(GrassSurf)
      grassPrm%ohm%kkanohm = kkAnOHM(GrassSurf)
      grassPrm%ohm%ohm_threshsw = OHM_threshSW(GrassSurf)
      grassPrm%ohm%ohm_threshwd = OHM_threshWD(GrassSurf)
      grassPrm%ohm%ohm_coef_lc(1)%summer_wet = OHM_coef(GrassSurf, 1, 1)
      grassPrm%ohm%ohm_coef_lc(1)%summer_dry = OHM_coef(GrassSurf, 2, 1)
      grassPrm%ohm%ohm_coef_lc(1)%winter_wet = OHM_coef(GrassSurf, 3, 1)
      grassPrm%ohm%ohm_coef_lc(1)%winter_dry = OHM_coef(GrassSurf, 4, 1)
      !WRITE(*,*) 'grassPrm_OHM_COEF_A1', grassPrm%ohm%ohm_coef_lc(1)

      grassPrm%ohm%ohm_coef_lc(2)%summer_wet = OHM_coef(GrassSurf, 1, 2)
      grassPrm%ohm%ohm_coef_lc(2)%summer_dry = OHM_coef(GrassSurf, 2, 2)
      grassPrm%ohm%ohm_coef_lc(2)%winter_wet = OHM_coef(GrassSurf, 3, 2)
      grassPrm%ohm%ohm_coef_lc(2)%winter_dry = OHM_coef(GrassSurf, 4, 2)
      !WRITE(*,*) 'grassPrm_OHM_COEF_A2', grassPrm%ohm%ohm_coef_lc(2)

      grassPrm%ohm%ohm_coef_lc(3)%summer_wet = OHM_coef(GrassSurf, 1, 3)
      grassPrm%ohm%ohm_coef_lc(3)%summer_dry = OHM_coef(GrassSurf, 2, 3)
      grassPrm%ohm%ohm_coef_lc(3)%winter_wet = OHM_coef(GrassSurf, 3, 3)
      grassPrm%ohm%ohm_coef_lc(3)%winter_dry = OHM_coef(GrassSurf, 4, 3)
      !WRITE(*,*) 'grassPrm_OHM_COEF_A3', grassPrm%ohm%ohm_coef_lc(3)

      grassPrm%soil%soildepth = SoilDepth(GrassSurf)
      grassPrm%soil%soilstorecap = SoilStoreCap_surf(GrassSurf)
      grassPrm%soil%sathydraulicconduct = SatHydraulicConduct(GrassSurf)
      grassPrm%statelimit = StateLimit_surf(GrassSurf)
      grassPrm%irrfracgrass = IrrFracGrass
      grassPrm%wetthresh = WetThresh_surf(GrassSurf)
      grassPrm%bioco2%beta_bioco2 = beta_bioCO2(ivGrass)
      grassPrm%bioco2%beta_enh_bioco2 = beta_enh_bioCO2(ivGrass)
      grassPrm%bioco2%alpha_bioco2 = alpha_bioCO2(ivGrass)
      grassPrm%bioco2%alpha_enh_bioco2 = alpha_enh_bioCO2(ivGrass)
      grassPrm%bioco2%resp_a = resp_a(ivGrass)
      grassPrm%bioco2%resp_b = resp_b(ivGrass)
      grassPrm%bioco2%min_res_bioCO2 = min_res_bioCO2(ivGrass)
      grassPrm%bioco2%theta_bioco2 = theta_bioCO2(ivGrass)
      grassPrm%maxconductance = MaxConductance(ivGrass)
      grassPrm%lai%baset = BaseT(ivGrass)
      grassPrm%lai%gddfull = GDDFull(ivGrass)
      grassPrm%lai%basete = BaseTe(ivGrass)
      grassPrm%lai%sddfull = SDDFull(ivGrass)
      grassPrm%lai%laimin = LAIMin(ivGrass)
      grassPrm%lai%laimax = LAIMax(ivGrass)
      grassPrm%lai%laipower = LAIPower(:, ivGrass)
      grassPrm%lai%laitype = LAIType(ivGrass)
      grassPrm%waterdist%to_paved = WaterDist(1, GrassSurf)
      grassPrm%waterdist%to_bldg = WaterDist(2, GrassSurf)
      grassPrm%waterdist%to_evetr = WaterDist(3, GrassSurf)
      grassPrm%waterdist%to_dectr = WaterDist(4, GrassSurf)
      grassPrm%waterdist%to_grass = WaterDist(5, GrassSurf)
      grassPrm%waterdist%to_bsoil = WaterDist(6, GrassSurf)
      grassPrm%waterdist%to_water = WaterDist(7, GrassSurf)
      grassPrm%waterdist%to_soilstore = WaterDist(8, GrassSurf)

      bsoilPrm%sfr = sfr_surf(BSoilSurf)
      bsoilPrm%emis = emis(BSoilSurf)
      bsoilPrm%ohm%chanohm = chAnOHM(BSoilSurf)
      bsoilPrm%ohm%cpanohm = cpAnOHM(BSoilSurf)
      bsoilPrm%ohm%kkanohm = kkAnOHM(BSoilSurf)
      bsoilPrm%ohm%ohm_threshsw = OHM_threshSW(BSoilSurf)
      bsoilPrm%ohm%ohm_threshwd = OHM_threshWD(BSoilSurf)
      bsoilPrm%ohm%ohm_coef_lc(1)%summer_wet = OHM_coef(BSoilSurf, 1, 1)
      bsoilPrm%ohm%ohm_coef_lc(1)%summer_dry = OHM_coef(BSoilSurf, 2, 1)
      bsoilPrm%ohm%ohm_coef_lc(1)%winter_wet = OHM_coef(BSoilSurf, 3, 1)
      bsoilPrm%ohm%ohm_coef_lc(1)%winter_dry = OHM_coef(BSoilSurf, 4, 1)
      !WRITE(*,*) 'bsoilPrm_OHM_COEF_A1', bsoilPrm%ohm%ohm_coef_lc(1)

      bsoilPrm%ohm%ohm_coef_lc(2)%summer_wet = OHM_coef(BSoilSurf, 1, 2)
      bsoilPrm%ohm%ohm_coef_lc(2)%summer_dry = OHM_coef(BSoilSurf, 2, 2)
      bsoilPrm%ohm%ohm_coef_lc(2)%winter_wet = OHM_coef(BSoilSurf, 3, 2)
      bsoilPrm%ohm%ohm_coef_lc(2)%winter_dry = OHM_coef(BSoilSurf, 4, 2)
      !WRITE(*,*) 'bsoilPrm_OHM_COEF_A2', bsoilPrm%ohm%ohm_coef_lc(2)

      bsoilPrm%ohm%ohm_coef_lc(3)%summer_wet = OHM_coef(BSoilSurf, 1, 3)
      bsoilPrm%ohm%ohm_coef_lc(3)%summer_dry = OHM_coef(BSoilSurf, 2, 3)
      bsoilPrm%ohm%ohm_coef_lc(3)%winter_wet = OHM_coef(BSoilSurf, 3, 3)
      bsoilPrm%ohm%ohm_coef_lc(3)%winter_dry = OHM_coef(BSoilSurf, 4, 3)
      !WRITE(*,*) 'bsoilPrm_OHM_COEF_A3', bsoilPrm%ohm%ohm_coef_lc(3)

      bsoilPrm%soil%soildepth = SoilDepth(BSoilSurf)
      bsoilPrm%soil%soilstorecap = SoilStoreCap_surf(BSoilSurf)
      bsoilPrm%soil%sathydraulicconduct = SatHydraulicConduct(BSoilSurf)
      bsoilPrm%statelimit = StateLimit_surf(BSoilSurf)
      bsoilPrm%irrfracbsoil = IrrFracBSoil
      bsoilPrm%wetthresh = WetThresh_surf(BSoilSurf)
      ! bsoilPrm%storedrainprm%store_min = StoreDrainPrm(1, BSoilSurf)
      ! bsoilPrm%storedrainprm%drain_eq = StoreDrainPrm(2, BSoilSurf)
      ! bsoilPrm%storedrainprm%drain_coef_1 = StoreDrainPrm(3, BSoilSurf)
      ! bsoilPrm%storedrainprm%drain_coef_2 = StoreDrainPrm(4, BSoilSurf)
      ! bsoilPrm%storedrainprm%store_max = StoreDrainPrm(5, BSoilSurf)
      ! bsoilPrm%storedrainprm%store_cap = StoreDrainPrm(6, BSoilSurf)
      bsoilPrm%waterdist%to_paved = WaterDist(1, BSoilSurf)
      bsoilPrm%waterdist%to_bldg = WaterDist(2, BSoilSurf)
      bsoilPrm%waterdist%to_evetr = WaterDist(3, BSoilSurf)
      bsoilPrm%waterdist%to_dectr = WaterDist(4, BSoilSurf)
      bsoilPrm%waterdist%to_grass = WaterDist(5, BSoilSurf)
      bsoilPrm%waterdist%to_bsoil = WaterDist(6, BSoilSurf)
      bsoilPrm%waterdist%to_water = WaterDist(7, BSoilSurf)
      bsoilPrm%waterdist%to_soilstore = WaterDist(8, BSoilSurf)

      waterPrm%sfr = sfr_surf(WaterSurf)
      waterPrm%emis = emis(WaterSurf)
      waterPrm%ohm%chanohm = chAnOHM(WaterSurf)
      waterPrm%ohm%cpanohm = cpAnOHM(WaterSurf)
      waterPrm%ohm%kkanohm = kkAnOHM(WaterSurf)
      waterPrm%ohm%ohm_threshsw = OHM_threshSW(WaterSurf)
      waterPrm%ohm%ohm_threshwd = OHM_threshWD(WaterSurf)
      waterPrm%ohm%ohm_coef_lc(1)%summer_wet = OHM_coef(WaterSurf, 1, 1)
      waterPrm%ohm%ohm_coef_lc(1)%summer_dry = OHM_coef(WaterSurf, 2, 1)
      waterPrm%ohm%ohm_coef_lc(1)%winter_wet = OHM_coef(WaterSurf, 3, 1)
      waterPrm%ohm%ohm_coef_lc(1)%winter_dry = OHM_coef(WaterSurf, 4, 1)
      !WRITE(*,*) 'waterPrm_OHM_COEF_A1', waterPrm%ohm%ohm_coef_lc(1)

      waterPrm%ohm%ohm_coef_lc(2)%summer_wet = OHM_coef(WaterSurf, 1, 2)
      waterPrm%ohm%ohm_coef_lc(2)%summer_dry = OHM_coef(WaterSurf, 2, 2)
      waterPrm%ohm%ohm_coef_lc(2)%winter_wet = OHM_coef(WaterSurf, 3, 2)
      waterPrm%ohm%ohm_coef_lc(2)%winter_dry = OHM_coef(WaterSurf, 4, 2)
      !WRITE(*,*) 'waterPrm_OHM_COEF_A2', waterPrm%ohm%ohm_coef_lc(2)

      waterPrm%ohm%ohm_coef_lc(3)%summer_wet = OHM_coef(WaterSurf, 1, 3)
      waterPrm%ohm%ohm_coef_lc(3)%summer_dry = OHM_coef(WaterSurf, 2, 3)
      waterPrm%ohm%ohm_coef_lc(3)%winter_wet = OHM_coef(WaterSurf, 3, 3)
      waterPrm%ohm%ohm_coef_lc(3)%winter_dry = OHM_coef(WaterSurf, 4, 3)
      !WRITE(*,*) 'waterPrm_OHM_COEF_A3', waterPrm%ohm%ohm_coef_lc(3)

      waterPrm%soil%soildepth = SoilDepth(WaterSurf)
      waterPrm%soil%soilstorecap = SoilStoreCap_surf(WaterSurf)
      waterPrm%soil%sathydraulicconduct = SatHydraulicConduct(WaterSurf)
      waterPrm%statelimit = StateLimit_surf(WaterSurf)
      waterPrm%irrfracwater = IrrFracWater
      ! waterPrm%wetthresh = WetThresh_surf(WaterSurf)
      ! waterPrm%storedrainprm%store_min = StoreDrainPrm(1, WaterSurf)
      ! waterPrm%storedrainprm%drain_eq = StoreDrainPrm(2, WaterSurf)
      ! waterPrm%storedrainprm%drain_coef_1 = StoreDrainPrm(3, WaterSurf)
      ! waterPrm%storedrainprm%drain_coef_2 = StoreDrainPrm(4, WaterSurf)
      ! waterPrm%storedrainprm%store_max = StoreDrainPrm(5, WaterSurf)
      ! waterPrm%storedrainprm%store_cap = StoreDrainPrm(6, WaterSurf)

      ! ********** SUEWS_stateVariables **********
      atmState%Tair_av = Tair_av
      anthroEmisState%HDD_id = HDD_id

      ! ESTM_ehc related:
      ! water balance related:
      CALL hydroState%ALLOCATE(nlayer)
      ! Remove non-existing surface type from surface and soil outputs   ! Added back in with NANs by HCW 24 Aug 2016
      state_surf = UNPACK(SPREAD(0.0D0, dim=1, ncopies=SIZE(sfr_surf)), mask=(sfr_surf < 0.00001), field=state_surf)
      smd_surf = UNPACK(SPREAD(0.0D0, dim=1, ncopies=SIZE(sfr_surf)), mask=(sfr_surf < 0.00001), field=smd_surf)
      hydroState%soilstore_roof = soilstore_roof
      hydroState%state_roof = state_roof
      hydroState%soilstore_wall = soilstore_wall
      hydroState%state_wall = state_wall
      hydroState%soilstore_surf = soilstore_surf
      hydroState%state_surf = state_surf
      hydroState%smd_surf = smd_surf
      hydroState%WUDay_id = WUDay_id

      CALL heatState%ALLOCATE(nsurf, nlayer, ndepth)
      heatState%temp_roof = temp_roof
      heatState%temp_wall = temp_wall
      heatState%temp_surf = temp_surf
      heatState%temp_surf_dyohm = MetForcingBlock(1, 12) !initialised temperature
      heatState%tsfc_roof = tsfc_roof
      heatState%tsfc_wall = tsfc_wall
      heatState%tsfc_surf = tsfc_surf
      heatState%tsfc_surf_dyohm = MetForcingBlock(1, 12) !initialised temperature

      ! OHM related:
      ohmState%qn_av = qn_av
      ohmState%dqndt = dqndt
      ohmState%qn_s_av = qn_s_av
      ohmState%dqnsdt = dqnsdt

      ohmState%t2_prev = 0.0 ! previous day midnight air temperature [degC]
      ohmState%ws_rav = 2.0 ! running average of wind speed [m s-1]
      ohmState%tair_prev = 0.0
      ohmState%qn_rav = 0.0 ! running average of net radiation [W m-2]
      ohmState%a1_bldg = 0.0 ! Dynamic OHM coefficients of buildings
      ohmState%a2_bldg = 0.0 ! Dynamic OHM coefficients of buildings
      ohmState%a3_bldg = 0.0 ! Dynamic OHM coefficients of buildings
      ohmState%a1_paved = 0.0 ! Dynamic OHM coefficients 
      ohmState%a2_paved = 0.0 ! Dynamic OHM coefficients 
      ohmState%a3_paved = 0.0 ! Dynamic OHM coefficients 
      ohmState%a1_evetr = 0.0 ! Dynamic OHM coefficients 
      ohmState%a2_evetr = 0.0 ! Dynamic OHM coefficients 
      ohmState%a3_evetr = 0.0 ! Dynamic OHM coefficients 
      ohmState%a1_dectr = 0.0 ! Dynamic OHM coefficients 
      ohmState%a2_dectr = 0.0 ! Dynamic OHM coefficients 
      ohmState%a3_dectr = 0.0 ! Dynamic OHM coefficients 
      ohmState%a1_grass = 0.0 ! Dynamic OHM coefficients 
      ohmState%a2_grass = 0.0 ! Dynamic OHM coefficients 
      ohmState%a3_grass = 0.0 ! Dynamic OHM coefficients 
      ohmState%a1_bsoil = 0.0 ! Dynamic OHM coefficients 
      ohmState%a2_bsoil = 0.0 ! Dynamic OHM coefficients 
      ohmState%a3_bsoil = 0.0 ! Dynamic OHM coefficients 
      ohmState%a1_water = 0.0 ! Dynamic OHM coefficients 
      ohmState%a2_water = 0.0 ! Dynamic OHM coefficients 
      ohmState%a3_water = 0.0 ! Dynamic OHM coefficients       

      ! snow related:
      snowState%snowfallCum = SnowfallCum
      snowState%snowalb = SnowAlb
      snowState%icefrac = IceFrac
      snowState%snowdens = SnowDens
      snowState%snowfrac = SnowFrac
      snowState%snowpack = SnowPack
      snowState%snowwater = SnowWater

      ! phenology related:
      phenState%alb = alb
      phenState%lai_id = LAI_id
      phenState%SDD_id = SDD_id
      phenState%GDD_id = GDD_id
      phenState%porosity_id = porosity_id
      phenState%decidcap_id = DecidCap_id
      phenState%albDecTr_id = albDecTr_id
      phenState%albEveTr_id = albEveTr_id
      phenState%albGrass_id = albGrass_id
      phenState%Tmin_id = Tmin_id
      phenState%Tmax_id = Tmax_id
      phenState%lenDay_id = lenDay_id
      phenState%StoreDrainPrm = StoreDrainPrm

      ! assign stebbs values
      ! parameters - invariant during the simulation
      stebbsPrm%WallInternalConvectionCoefficient = WallInternalConvectionCoefficient
      stebbsPrm%RoofInternalConvectionCoefficient = RoofInternalConvectionCoefficient
      stebbsPrm%InternalMassConvectionCoefficient = InternalMassConvectionCoefficient
      stebbsPrm%FloorInternalConvectionCoefficient = FloorInternalConvectionCoefficient
      stebbsPrm%WindowInternalConvectionCoefficient = WindowInternalConvectionCoefficient
      stebbsPrm%WallExternalConvectionCoefficient = WallExternalConvectionCoefficient
      stebbsPrm%RoofExternalConvectionCoefficient = RoofExternalConvectionCoefficient
      stebbsPrm%WindowExternalConvectionCoefficient = WindowExternalConvectionCoefficient
      stebbsPrm%GroundDepth = GroundDepth
      stebbsPrm%ExternalGroundConductivity = ExternalGroundConductivity
      stebbsPrm%IndoorAirDensity = IndoorAirDensity
      stebbsPrm%IndoorAirCp = IndoorAirCp
      !stebbsPrm%WallBuildingViewFactor = WallBuildingViewFactor
      !stebbsPrm%WallGroundViewFactor = WallGroundViewFactor
      !stebbsPrm%WallSkyViewFactor = WallSkyViewFactor
      !stebbsPrm%RoofBuildingViewFactor = RoofBuildingViewFactor
      !stebbsPrm%RoofGroundViewFactor = RoofGroundViewFactor
      !stebbsPrm%RoofSkyViewFactor = RoofSkyViewFactor
      stebbsPrm%MetabolicRate = MetabolicRate
      stebbsPrm%LatentSensibleRatio = LatentSensibleRatio
      stebbsPrm%ApplianceRating = ApplianceRating
      stebbsPrm%TotalNumberofAppliances = TotalNumberofAppliances
      stebbsPrm%ApplianceUsageFactor = ApplianceUsageFactor
      stebbsPrm%HeatingSystemEfficiency = HeatingSystemEfficiency
      stebbsPrm%MaxCoolingPower = MaxCoolingPower
      stebbsPrm%CoolingSystemCOP = CoolingSystemCOP
      stebbsPrm%VentilationRate = VentilationRate
      stebbsPrm%WaterTankWallThickness = WaterTankWallThickness
      stebbsPrm%WaterTankSurfaceArea = WaterTankSurfaceArea
      stebbsPrm%HotWaterHeatingSetpointTemperature = HotWaterHeatingSetpointTemperature
      stebbsPrm%HotWaterTankWallEmissivity = HotWaterTankWallEmissivity
      stebbsPrm%DHWVesselWallThickness = DHWVesselWallThickness
      stebbsPrm%DHWWaterVolume = DHWWaterVolume
      stebbsPrm%DHWSurfaceArea = DHWSurfaceArea
      stebbsPrm%DHWVesselEmissivity = DHWVesselEmissivity
      stebbsPrm%HotWaterFlowRate = HotWaterFlowRate
      stebbsPrm%DHWDrainFlowRate = DHWDrainFlowRate
      stebbsPrm%DHWSpecificHeatCapacity = DHWSpecificHeatCapacity
      stebbsPrm%HotWaterTankSpecificHeatCapacity = HotWaterTankSpecificHeatCapacity
      stebbsPrm%DHWVesselSpecificHeatCapacity = DHWVesselSpecificHeatCapacity
      stebbsPrm%DHWDensity = DHWDensity
      stebbsPrm%HotWaterTankWallDensity = HotWaterTankWallDensity
      stebbsPrm%DHWVesselDensity = DHWVesselDensity
      stebbsPrm%HotWaterTankBuildingWallViewFactor = HotWaterTankBuildingWallViewFactor
      stebbsPrm%HotWaterTankInternalMassViewFactor = HotWaterTankInternalMassViewFactor
      stebbsPrm%HotWaterTankWallConductivity = HotWaterTankWallConductivity
      stebbsPrm%HotWaterTankInternalWallConvectionCoefficient = HotWaterTankInternalWallConvectionCoefficient
      stebbsPrm%HotWaterTankExternalWallConvectionCoefficient = HotWaterTankExternalWallConvectionCoefficient
      stebbsPrm%DHWVesselWallConductivity = DHWVesselWallConductivity
      stebbsPrm%DHWVesselInternalWallConvectionCoefficient = DHWVesselInternalWallConvectionCoefficient
      stebbsPrm%DHWVesselExternalWallConvectionCoefficient = DHWVesselExternalWallConvectionCoefficient
      stebbsPrm%DHWVesselWallEmissivity = DHWVesselWallEmissivity
      stebbsPrm%HotWaterHeatingEfficiency = HotWaterHeatingEfficiency
      stebbsPrm%MinimumVolumeOfDHWinUse = MinimumVolumeOfDHWinUse

      ! states - updated during the simulation
      ! TODO: STEBBS States act as parameters for building generation (move all but allocation?)
      CALL stebbsState%ALLOCATE(nbtypes, nlayer)
      stebbsState%OutdoorAirAnnualTemperature = OutdoorAirAnnualTemperature
      stebbsState%OutdoorAirStartTemperature = OutdoorAirStartTemperature
      stebbsState%IndoorAirStartTemperature = IndoorAirStartTemperature
      stebbsState%IndoorMassStartTemperature = IndoorMassStartTemperature
      stebbsState%WallIndoorSurfaceTemperature = WallIndoorSurfaceTemperature
      stebbsState%WallOutdoorSurfaceTemperature = WallOutdoorSurfaceTemperature
      stebbsState%RoofIndoorSurfaceTemperature = RoofIndoorSurfaceTemperature
      stebbsState%RoofOutdoorSurfaceTemperature = RoofOutdoorSurfaceTemperature
      stebbsState%WindowIndoorSurfaceTemperature = WindowIndoorSurfaceTemperature
      stebbsState%WindowOutdoorSurfaceTemperature = WindowOutdoorSurfaceTemperature
      stebbsState%GroundFloorIndoorSurfaceTemperature = GroundFloorIndoorSurfaceTemperature
      stebbsState%GroundFloorOutdoorSurfaceTemperature = GroundFloorOutdoorSurfaceTemperature
      stebbsState%WaterTankTemperature = WaterTankTemperature
      stebbsState%InternalWallWaterTankTemperature = InternalWallWaterTankTemperature
      stebbsState%ExternalWallWaterTankTemperature = ExternalWallWaterTankTemperature
      stebbsState%MainsWaterTemperature = MainsWaterTemperature
      stebbsState%DomesticHotWaterTemperatureInUseInBuilding = DomesticHotWaterTemperatureInUseInBuilding
      stebbsState%InternalWallDHWVesselTemperature = InternalWallDHWVesselTemperature
      stebbsState%ExternalWallDHWVesselTemperature = ExternalWallDHWVesselTemperature
      !stebbsState%Textroof_C(:) =  RoofOutdoorSurfaceTemperature
      !stebbsState%Textwall_C(:) =  WallOutdoorSurfaceTemperature

      ! ! transfer states into modState
      mod_State%anthroemisState = anthroEmisState
      mod_State%hydroState = hydroState
      mod_State%heatState = heatState
      mod_State%ohmState = ohmState
      mod_State%snowState = snowState
      mod_State%phenState = phenState
      mod_State%stebbsState = stebbsState

      ! ############# evaluation for DTS variables (end) #############
      CALL siteInfo%ALLOCATE(nlayer)
      siteInfo%lumps = lumpsPrm
      siteInfo%ehc = ehcPrm
      siteInfo%spartacus = spartacusPrm
      siteInfo%spartacus_Layer = spartacusLayerPrm
      siteInfo%anthroemis = ahemisPrm
      siteInfo%irrigation = irrPrm
      siteInfo%snow = snowPrm
      siteInfo%conductance = conductancePrm
      siteInfo%lc_paved = pavedPrm
      siteInfo%lc_bldg = bldgPrm
      siteInfo%lc_dectr = dectrPrm
      siteInfo%lc_evetr = evetrPrm
      siteInfo%lc_grass = grassPrm
      siteInfo%lc_bsoil = bsoilPrm
      siteInfo%lc_water = waterPrm
      CALL siteInfo%cal_surf(config)

      ! assign stebbs parameters
      siteInfo%stebbs = stebbsPrm

      ! assign stebbs building parameters
      building_archtype%BuildingCount = BuildingCount
      building_archtype%Occupants = Occupants
      building_archtype%stebbs_Height = stebbs_Height
      building_archtype%FootprintArea = FootprintArea
      building_archtype%WallExternalArea = WallExternalArea
      building_archtype%RatioInternalVolume = RatioInternalVolume
      building_archtype%WWR = WWR
      building_archtype%WallThickness = WallThickness
      building_archtype%WallEffectiveConductivity = WallEffectiveConductivity
      building_archtype%WallDensity = WallDensity
      building_archtype%WallCp = WallCp
      building_archtype%WallextThickness = WallextThickness
      building_archtype%WallextEffectiveConductivity = WallextEffectiveConductivity
      building_archtype%WallextDensity = WallextDensity
      building_archtype%WallextCp = WallextCp
      building_archtype%Wallx1 = Wallx1
      building_archtype%WallExternalEmissivity = WallExternalEmissivity
      building_archtype%WallInternalEmissivity = WallInternalEmissivity
      building_archtype%WallTransmissivity = WallTransmissivity
      building_archtype%WallAbsorbtivity = WallAbsorbtivity
      building_archtype%WallReflectivity = WallReflectivity
      building_archtype%RoofThickness = RoofThickness
      building_archtype%RoofEffectiveConductivity = RoofEffectiveConductivity
      building_archtype%RoofDensity = RoofDensity
      building_archtype%RoofCp = RoofCp
      building_archtype%RoofextThickness = RoofextThickness
      building_archtype%RoofextEffectiveConductivity = RoofextEffectiveConductivity
      building_archtype%RoofextDensity = RoofextDensity
      building_archtype%RoofextCp = RoofextCp
      building_archtype%Roofx1 = Roofx1
      building_archtype%RoofExternalEmissivity = RoofExternalEmissivity
      building_archtype%RoofInternalEmissivity = RoofInternalEmissivity
      building_archtype%RoofTransmissivity = RoofTransmissivity
      building_archtype%RoofAbsorbtivity = RoofAbsorbtivity
      building_archtype%RoofReflectivity = RoofReflectivity
      building_archtype%FloorThickness = FloorThickness
      building_archtype%GroundFloorEffectiveConductivity = GroundFloorEffectiveConductivity
      building_archtype%GroundFloorDensity = GroundFloorDensity
      building_archtype%GroundFloorCp = GroundFloorCp
      building_archtype%WindowThickness = WindowThickness
      building_archtype%WindowEffectiveConductivity = WindowEffectiveConductivity
      building_archtype%WindowDensity = WindowDensity
      building_archtype%WindowCp = WindowCp
      building_archtype%WindowExternalEmissivity = WindowExternalEmissivity
      building_archtype%WindowInternalEmissivity = WindowInternalEmissivity
      building_archtype%WindowTransmissivity = WindowTransmissivity
      building_archtype%WindowAbsorbtivity = WindowAbsorbtivity
      building_archtype%WindowReflectivity = WindowReflectivity
      building_archtype%InternalMassDensity = InternalMassDensity
      building_archtype%InternalMassCp = InternalMassCp
      building_archtype%InternalMassEmissivity = InternalMassEmissivity
      building_archtype%MaxHeatingPower = MaxHeatingPower
      building_archtype%WaterTankWaterVolume = WaterTankWaterVolume
      building_archtype%MaximumHotWaterHeatingPower = MaximumHotWaterHeatingPower
      building_archtype%HeatingSetpointTemperature = HeatingSetpointTemperature
      building_archtype%CoolingSetpointTemperature = CoolingSetpointTemperature
      siteInfo%building_archtype = building_archtype

      IF (mod_state%flagState%stebbs_bldg_init == 0) THEN
         CALL gen_building(mod_state%stebbsState, siteInfo%stebbs, siteInfo%building_archtype, config, mod_state%stebbsState%buildings(1), nlayer)
         mod_state%flagState%stebbs_bldg_init = 1
      END IF 

      !   allocate output arrays

      Diagnose = 0
      DO ir = 1, len_sim, 1
         ! =============================================================================
         ! === Translate met data from MetForcingBlock to variable names used in model ==
         ! =============================================================================
         timer%iy = INT(MetForcingBlock(ir, 1)) !Integer variables
         timer%id = INT(MetForcingBlock(ir, 2))
         timer%it = INT(MetForcingBlock(ir, 3))
         timer%imin = INT(MetForcingBlock(ir, 4))
         timer%isec = 0 ! NOT used by SUEWS but by WRF-SUEWS via the cal_main interface
         ! calculate dectime
         CALL SUEWS_cal_dectime_DTS( &
            timer, & ! input
            timer%dectime) ! output
         ! calculate tstep related VARIABLES
         CALL SUEWS_cal_tstep_DTS( &
            timer, & ! input
            timer%nsh, timer%nsh_real, timer%tstep_real) ! output

         ! calculate dayofweek information
         CALL SUEWS_cal_weekday_DTS( &
            timer, siteInfo, & !input
            timer%dayofWeek_id) !output

         ! calculate dayofweek information
         CALL SUEWS_cal_DLS_DTS( &
            timer, ahemisPrm, & !input
            timer%DLS) !output

         ! CALL NARP_cal_SunPosition_DTS( &
         !    timer, & !input:
         !    siteInfo, &
         !    timer%azimuth, timer%zenith_deg) !output:
         ! print *, 'azimuth, zenith_deg', timer%azimuth, timer%zenith_deg

         forcing%qn1_obs = MetForcingBlock(ir, 5) !Real values (kind(1d0))
         forcing%qs_obs = MetForcingBlock(ir, 8)
         forcing%qf_obs = MetForcingBlock(ir, 9)
         forcing%U = MetForcingBlock(ir, 10)
         forcing%RH = MetForcingBlock(ir, 11)
         forcing%temp_c = MetForcingBlock(ir, 12)
         forcing%pres = MetForcingBlock(ir, 13)
         forcing%rain = MetForcingBlock(ir, 14)
         forcing%kdown = MetForcingBlock(ir, 15)
         forcing%snowfrac = MetForcingBlock(ir, 16)
         forcing%ldown = MetForcingBlock(ir, 17)
         forcing%fcld = MetForcingBlock(ir, 18)
         forcing%Wu_m3 = MetForcingBlock(ir, 19)
         forcing%xsmd = MetForcingBlock(ir, 20)
         forcing%LAI_obs = MetForcingBlock(ir, 21)

         IF (config%flag_test .AND. PRESENT(state_debug)) THEN
            CALL SUEWS_cal_Main( &
               timer, forcing, config, siteInfo, &
               mod_State, &
               output_line_suews, &
               state_debug) !output
         ELSE
            CALL SUEWS_cal_Main( &
               timer, forcing, config, siteInfo, &
               mod_State, &
               output_line_suews) !output
         END IF
         ! update dt_since_start_x for next iteration, dt_since_start_x is used for Qn averaging. TS 28 Nov 2018
         timer%dt_since_start = timer%dt_since_start + timer%tstep

         !============ update DailyStateBlock ===============
         dataOutBlockDailyState(ir, :) = [output_line_suews%dataOutLineDailyState]

         !============ update state_block ===============
         IF (config%flag_test .AND. PRESENT(state_debug)) THEN
            block_mod_state%BLOCK(ir) = mod_State
         END IF

         !============ write out results ===============
         ! works at each timestep
         CALL SUEWS_update_output( &
            SnowUse, storageheatmethod, & !input
            len_sim, 1, &
            ir, gridiv_x, &
            output_line_suews%dataOutLineSUEWS, &
            output_line_suews%dataOutLineSnow, &
            output_line_suews%dataOutLineESTM, & !input
            output_line_suews%dataoutLineRSL, &
            output_line_suews%dataOutLineBEERS, &
            output_line_suews%dataOutLinedebug, &
            output_line_suews%dataOutLineSPARTACUS, &
            output_line_suews%dataOutLineEHC, &
            output_line_suews%dataOutLineSTEBBS, &
            output_line_suews%dataOutLineNHood, & !input
            dataOutBlockSUEWS_X, dataOutBlockSnow_X, dataOutBlockESTM_X, & !
            dataOutBlockRSL_X, dataOutBlockBEERS_X, dataOutBlockDebug_X, dataOutBlockSPARTACUS_X, dataOutBlockEHC_X, &
            dataOutBlockSTEBBS_X, &
            dataOutBlockNHood_X &
            ) !inout

      END DO

      ! update INOUT variables
      ! Tair_av = forcing%Tair_av_5d
      Tair_av = atmState%Tair_av

      ! ! transfer modState back into individual states
      anthroEmisState = mod_State%anthroemisState
      hydroState = mod_State%hydrostate
      heatState = mod_State%heatstate
      ohmState = mod_State%ohmstate
      snowState = mod_State%snowstate
      phenState = mod_State%phenstate

      ! mod_state_out = mod_State

      HDD_id = anthroEmisState%HDD_id

      qn_av = ohmState%qn_av
      dqndt = ohmState%dqndt
      qn_s_av = ohmState%qn_s_av
      dqnsdt = ohmState%dqnsdt

      SnowfallCum = snowState%SnowfallCum
      SnowAlb = snowState%SnowAlb
      IceFrac = snowState%IceFrac
      SnowWater = snowState%SnowWater
      SnowDens = snowState%SnowDens
      SnowFrac = snowState%SnowFrac
      SnowPack = snowState%SnowPack

      soilstore_surf = hydroState%soilstore_surf
      state_surf = hydroState%state_surf
      temp_surf = heatState%temp_surf
      tsfc_surf = heatState%tsfc_surf
      WUDay_id = hydroState%WUDay_id

      alb = phenState%alb
      GDD_id = phenState%GDD_id
      SDD_id = phenState%SDD_id
      LAI_id = phenState%LAI_id
      Tmin_id = phenState%Tmin_id
      Tmax_id = phenState%Tmax_id
      lenday_id = phenState%lenday_id
      DecidCap_id = phenState%DecidCap_id
      albDecTr_id = phenState%albDecTr_id
      albEveTr_id = phenState%albEveTr_id
      albGrass_id = phenState%albGrass_id
      porosity_id = phenState%porosity_id
      StoreDrainPrm = phenState%StoreDrainPrm

      IF (config%StorageHeatMethod == 5) THEN
         ! ESTM_ehc related
         temp_roof = heatState%temp_roof
         temp_wall = heatState%temp_wall
         tsfc_roof = heatState%tsfc_roof
         tsfc_wall = heatState%tsfc_wall

         soilstore_roof = hydroState%soilstore_roof
         state_roof = hydroState%state_roof
         soilstore_wall = hydroState%soilstore_wall
         state_wall = hydroState%state_wall
      END IF

      dataOutBlockSUEWS = dataOutBlockSUEWS_X(:, :, 1)
      dataOutBlockSnow = dataOutBlockSnow_X(:, :, 1)
      dataOutBlockESTM = dataOutBlockESTM_X(:, :, 1)
      dataOutBlockEHC = dataOutBlockEHC_X(:, :, 1)
      dataOutBlockRSL = dataOutBlockRSL_X(:, :, 1)
      dataOutBlockBEERS = dataOutBlockBEERS_X(:, :, 1)
      dataOutBlockDebug = dataOutBlockDebug_X(:, :, 1)
      dataOutBlockSPARTACUS = dataOutBlockSPARTACUS_X(:, :, 1)
      ! dataOutBlockDailyState = dataOutBlockDailyState_X(:, :, 1)
      dataOutBlockSTEBBS = dataOutBlockSTEBBS_X(:, :, 1)

      ! initialize output block
      CALL output_block_suews%cleanup()
      CALL output_block_suews%init(len_sim)
      ! CALL output_block_finalize(output_block_suews)
      ! CALL output_block_init(output_block_suews, len_sim)
      ! transfer data to output block
      output_block_suews%dataOutBlockSUEWS = dataOutBlockSUEWS
      output_block_suews%dataOutBlockSnow = dataOutBlockSnow
      output_block_suews%dataOutBlockESTM = dataOutBlockESTM
      output_block_suews%dataOutBlockEHC = dataOutBlockEHC
      output_block_suews%dataOutBlockRSL = dataOutBlockRSL
      output_block_suews%dataOutBlockBEERS = dataOutBlockBEERS
      output_block_suews%dataOutBlockDebug = dataOutBlockDebug
      output_block_suews%dataOutBlockSPARTACUS = dataOutBlockSPARTACUS
      output_block_suews%dataOutBlockDailyState = dataOutBlockDailyState
      output_block_suews%dataOutBlockSTEBBS = dataOutBlockSTEBBS

   END SUBROUTINE SUEWS_cal_multitsteps

! a wrapper of NARP_cal_SunPosition used by supy
   SUBROUTINE SUEWS_cal_sunposition( &
      year, idectime, UTC, locationlatitude, locationlongitude, locationaltitude, & !input
      sunazimuth, sunzenith) !output
      IMPLICIT NONE

      REAL(KIND(1D0)), INTENT(in) :: year, idectime, UTC, &
                                     locationlatitude, locationlongitude, locationaltitude
      REAL(KIND(1D0)), INTENT(out) :: sunazimuth, sunzenith

      CALL NARP_cal_SunPosition( &
         year, idectime, UTC, locationlatitude, locationlongitude, locationaltitude, &
         sunazimuth, sunzenith)

   END SUBROUTINE SUEWS_cal_sunposition

   FUNCTION cal_tair_av(tair_av_prev, dt_since_start, tstep, temp_c) RESULT(tair_av_next)
      ! calculate mean air temperature of past 24 hours
      ! TS, 17 Sep 2019
      IMPLICIT NONE
      REAL(KIND(1D0)), INTENT(in) :: tair_av_prev
      REAL(KIND(1D0)), INTENT(in) :: temp_c
      INTEGER, INTENT(in) :: dt_since_start
      INTEGER, INTENT(in) :: tstep

      REAL(KIND(1D0)) :: tair_av_next

      REAL(KIND(1D0)), PARAMETER :: len_day_s = 24*3600 ! day length in seconds
      REAL(KIND(1D0)) :: len_cal_s ! length of average period in seconds
      REAL(KIND(1D0)) :: temp_k ! temp in K

      ! determine the average period
      IF (dt_since_start > len_day_s) THEN
         ! if simulation has been running over one day
         len_cal_s = len_day_s
      ELSE
         ! if simulation has been running less than one day
         len_cal_s = dt_since_start + tstep
      END IF
      temp_k = temp_c + 273.15
      tair_av_next = tair_av_prev*(len_cal_s - tstep*1.)/len_cal_s + temp_k*tstep/len_cal_s

   END FUNCTION cal_tair_av

   FUNCTION cal_tsfc(qh, dens_air, vcp_air, RA, temp_c) RESULT(tsfc_C)
      ! calculate surface/skin temperature
      ! TS, 23 Oct 2019
      IMPLICIT NONE
      REAL(KIND(1D0)), INTENT(in) :: qh ! sensible heat flux [W m-2]
      REAL(KIND(1D0)), INTENT(in) :: dens_air ! air density [kg m-3]
      REAL(KIND(1D0)), INTENT(in) :: vcp_air !air volumetric heat capacity [J m-3 K-1]
      REAL(KIND(1D0)), INTENT(in) :: RA !Aerodynamic resistance [s m^-1]
      REAL(KIND(1D0)), INTENT(in) :: temp_C ! air temperature [C]

      REAL(KIND(1D0)) :: tsfc_C ! surface temperature [C]

      tsfc_C = qh/(dens_air*vcp_air)*RA + temp_C
   END FUNCTION cal_tsfc

FUNCTION cal_tsfc_dyohm(Temp_in, Qs, K, C, z, nz, T_bottom, dt) RESULT(Temp_out)
    !--------------------------------------------------------------------
    ! Updates the soil temperature profile for one timestep using an
    ! explicit finite-difference scheme under prescribed surface heat flux
    ! and fixed deep-soil temperature.
    !
    ! Inputs:
    !   K           - thermal conductivity [W/m K]
    !   C           - volumetric heat capacity [J/m3 K]
    !   z(nz)       - depth coordinates [m], start=0, increasing downward
    !   Qs          - storage heat flux/conductive heat flux at top [W/m2], positive downward
    !   T_bottom    - fixed temperature of deep ground[°C]
    !   dt          - timestep [s]
    ! 
    ! Input:
    !   Temp_in(nz)    - soil temperature profile from previous timestep [°C]
    !
    ! Result:
    !   Temp_out(nz) - soil temperature profile for next timestep [°C]
    !
    ! Notes:
    !   Stability criterion: alpha*dt/dz_min^2 ≤ 0.5
    !--------------------------------------------------------------------
    IMPLICIT NONE
    INTEGER, INTENT(IN) :: nz, dt
    REAL(KIND(1D0)), INTENT(IN) :: Temp_in(nz)
    REAL(KIND(1D0)), INTENT(IN) :: K, C, z(nz), Qs, T_bottom
    REAL(KIND(1D0)) :: Temp_out(nz)
    REAL(KIND(1D0)) :: alpha, dz_up, dz_down, dz_tot, dz_surface, dz_min, d2Tdz2
    INTEGER :: i

    !----------------------------------------------------------
    ! Compute thermal diffusivity [m/s]
    !----------------------------------------------------------
    alpha = K / C

    !----------------------------------------------------------
    ! Stability check
    !----------------------------------------------------------
    dz_min = MINVAL(z(2:nz) - z(1:nz-1))
    IF (alpha * dt / (dz_min**2) > 0.5D0) THEN
        PRINT *, '⚠️ Warning: time step may be too large for stability.'
        PRINT '(A,ES12.4,2X,A,I8,2X,A,F8.4)', 'alpha=', alpha, 'dt=', dt, 'dz_min=', dz_min
    END IF

    ! Initialize output
    Temp_out = Temp_in

    !----------------------------------------------------------
    ! Interior nodes
    !----------------------------------------------------------
    DO i = 2, nz - 1
        dz_up   = z(i)   - z(i - 1)
        dz_down = z(i+1) - z(i)
        dz_tot  = z(i+1) - z(i-1)

        d2Tdz2 = (2.0D0 / dz_tot) * ((Temp_in(i+1) - Temp_in(i)) / dz_down - &
                                     (Temp_in(i) - Temp_in(i-1)) / dz_up)

        Temp_out(i) = Temp_in(i) + alpha * dt * d2Tdz2
    END DO

    !----------------------------------------------------------
    ! Top boundary: prescribed flux (positive downward)
    !----------------------------------------------------------
    dz_surface = z(2) - z(1)
    Temp_out(1) = Temp_out(2) + (Qs * dz_surface / K)

    !----------------------------------------------------------
    ! Bottom boundary: fixed deep-soil temperature
    !----------------------------------------------------------
    Temp_out(nz) = T_bottom

END FUNCTION cal_tsfc_dyohm

   SUBROUTINE restore_state(mod_state, mod_state_stepstart)
      ! restore model state from the beginning of the time step while keeping the surface temperature updated from last iteration
      ! TS, 03 Mar 2025
      IMPLICIT NONE
      TYPE(SUEWS_STATE), INTENT(INOUT) :: mod_state ! model state being updated during the time step
      TYPE(SUEWS_STATE), INTENT(IN) :: mod_state_stepstart ! model state saved at the beginning of the time step

      REAL(KIND(1D0)), DIMENSION(:), ALLOCATABLE :: tsfc_roof_tmp ! temporary surface temperature of roof saved at the beginning of the time step
      REAL(KIND(1D0)), DIMENSION(:), ALLOCATABLE :: tsfc_wall_tmp ! temporary surface temperature of wall saved at the beginning of the time step
      REAL(KIND(1D0)), DIMENSION(:), ALLOCATABLE :: tsfc_surf_tmp ! temporary surface temperature saved at the beginning of the time step
      TYPE(HEAT_STATE) :: heatstate_tmp ! temporary heat state saved at the beginning of the time step
      TYPE(ATM_STATE) :: atmstate_tmp ! temporary atmosphere state saved at the beginning of the time step
      TYPE(ROUGHNESS_STATE) :: roughnessstate_tmp ! temporary roughness state saved at the beginning of the time step
      INTEGER :: nlayer ! number of vertical layers
      INTEGER :: nsurf ! number of surfaces

      ! get dimension information from surface temperature variables
      nlayer = SIZE(mod_state%heatstate%tsfc_roof)
      nsurf = SIZE(mod_state%heatstate%tsfc_surf)

      ! allocate temporary surface temperature arrays
      ALLOCATE (tsfc_roof_tmp(nlayer))
      ALLOCATE (tsfc_wall_tmp(nlayer))
      ALLOCATE (tsfc_surf_tmp(nsurf))

      ! save surface temperature updated from last iteration and use it as initial surface temperature for the next iteration
      tsfc_roof_tmp = mod_state%heatstate%tsfc_roof
      tsfc_wall_tmp = mod_state%heatstate%tsfc_wall
      tsfc_surf_tmp = mod_state%heatstate%tsfc_surf

      heatstate_tmp = mod_state%heatstate
      atmstate_tmp = mod_state%atmstate
      roughnessstate_tmp = mod_state%roughnessstate

      ! restore model state from the beginning of the time step
      mod_state = mod_state_stepstart

      ! restore surface temperature
      mod_state%heatstate%tsfc_roof = tsfc_roof_tmp
      mod_state%heatstate%tsfc_wall = tsfc_wall_tmp
      mod_state%heatstate%tsfc_surf = tsfc_surf_tmp

      mod_state%heatstate = heatstate_tmp
      mod_state%atmstate = atmstate_tmp
      mod_state%roughnessstate = roughnessstate_tmp

      ! deallocate temporary surface temperature arrays
      DEALLOCATE (tsfc_roof_tmp)
      DEALLOCATE (tsfc_wall_tmp)
      DEALLOCATE (tsfc_surf_tmp)

   END SUBROUTINE restore_state

END MODULE SUEWS_Driver<|MERGE_RESOLUTION|>--- conflicted
+++ resolved
@@ -14,7 +14,7 @@
    ! only the following immutable objects are imported:
    ! 1. functions/subroutines
    ! 2. constant variables
-   USE module_ctrl_type, ONLY: SUEWS_CONFIG, SURF_STORE_PRM, WATER_DIST_PRM, bioCO2_PRM, CONDUCTANCE_PRM, &
+   USE SUEWS_DEF_DTS, ONLY: SUEWS_CONFIG, SURF_STORE_PRM, WATER_DIST_PRM, bioCO2_PRM, CONDUCTANCE_PRM, &
                             LAI_PRM, OHM_COEF_LC, OHM_PRM, SOIL_PRM, anthroHEAT_PRM, IRRIG_daywater, &
                             IRRIGATION_PRM, anthroEMIS_PRM, SNOW_PRM, SPARTACUS_PRM, SPARTACUS_LAYER_PRM, &
                             SUEWS_SITE, LUMPS_PRM, EHC_PRM, LC_PAVED_PRM, LC_BLDG_PRM, LC_DECTR_PRM, LC_EVETR_PRM, &
@@ -26,20 +26,20 @@
                             SUEWS_STATE_BLOCK, &
                             output_line, output_block
    USE meteo, ONLY: qsatf, RH2qa, qa2RH
-   USE module_phys_atmmoiststab, ONLY: cal_AtmMoist, cal_Stab, stab_psi_heat, stab_psi_mom, SUEWS_update_atmState
-   USE module_phys_narp, ONLY: NARP_cal_SunPosition, NARP_cal_SunPosition_DTS
-   USE module_phys_atmmoiststab, ONLY: cal_AtmMoist, cal_Stab, stab_psi_heat, stab_psi_mom
-   USE module_phys_narp, ONLY: NARP_cal_SunPosition
-   USE module_phys_spartacus, ONLY: SPARTACUS
+   USE AtmMoistStab_module, ONLY: cal_AtmMoist, cal_Stab, stab_psi_heat, stab_psi_mom, SUEWS_update_atmState
+   USE NARP_MODULE, ONLY: NARP_cal_SunPosition, NARP_cal_SunPosition_DTS
+   USE AtmMoistStab_module, ONLY: cal_AtmMoist, cal_Stab, stab_psi_heat, stab_psi_mom
+   USE NARP_MODULE, ONLY: NARP_cal_SunPosition
+   USE SPARTACUS_MODULE, ONLY: SPARTACUS
    ! USE AnOHM_module, ONLY: AnOHM
-   USE module_phys_resist, ONLY: AerodynamicResistance, BoundaryLayerResistance, SurfaceResistance, &
+   USE resist_module, ONLY: AerodynamicResistance, BoundaryLayerResistance, SurfaceResistance, &
                             SUEWS_cal_RoughnessParameters
-   USE module_phys_ohm, ONLY: OHM
-   USE module_phys_estm, ONLY: ESTM
-   USE module_phys_ehc, ONLY: EHC
-   USE module_phys_snow, ONLY: SnowCalc, MeltHeat, SnowUpdate, update_snow_albedo, update_snow_dens
-   USE module_phys_dailystate, ONLY: update_DailyStateLine_DTS, SUEWS_cal_DailyState
-   USE module_phys_waterdist, ONLY: &
+   USE OHM_module, ONLY: OHM
+   USE ESTM_module, ONLY: ESTM
+   USE EHC_module, ONLY: EHC
+   USE Snow_module, ONLY: SnowCalc, MeltHeat, SnowUpdate, update_snow_albedo, update_snow_dens
+   USE DailyState_module, ONLY: update_DailyStateLine_DTS, SUEWS_cal_DailyState
+   USE WaterDist_module, ONLY: &
       drainage, cal_water_storage_surf, &
       cal_water_storage_building, &
       SUEWS_cal_SoilState, &
@@ -47,7 +47,6 @@
       ReDistributeWater, SUEWS_cal_HorizontalSoilWater, &
       SUEWS_cal_HorizontalSoilWater_DTS, &
       SUEWS_cal_WaterUse
-<<<<<<< HEAD
    USE ctrl_output, ONLY: varListAll
    USE lumps_module, ONLY: LUMPS_cal_QHQE_DTS
    USE evap_module, ONLY: cal_evap_multi
@@ -56,16 +55,6 @@
    USE CO2_module, ONLY: CO2_biogen
    USE allocateArray, ONLY: &
       nsurf, nvegsurf, ndepth, nspec, nbtypes, &
-=======
-   USE module_ctrl_output, ONLY: varListAll
-   USE module_phys_lumps, ONLY: LUMPS_cal_QHQE_DTS
-   USE module_phys_evap, ONLY: cal_evap_multi
-   USE module_phys_rslprof, ONLY: RSLProfile, RSLProfile_DTS
-   USE module_phys_anthro, ONLY: AnthropogenicEmissions
-   USE module_phys_biogenco2, ONLY: CO2_biogen
-   USE module_ctrl_const_allocate, ONLY: &
-      nsurf, nvegsurf, ndepth, nspec, &
->>>>>>> cd2f0ec0
       PavSurf, BldgSurf, ConifSurf, DecidSurf, GrassSurf, BSoilSurf, WaterSurf, &
       ivConif, ivDecid, ivGrass, &
       ncolumnsDataOutSUEWS, ncolumnsDataOutSnow, &
@@ -73,12 +62,12 @@
       ncolumnsDataOutRSL, ncolumnsdataOutSOLWEIG, ncolumnsDataOutBEERS, &
       ncolumnsDataOutDebug, ncolumnsDataOutSPARTACUS, ncolumnsDataOutEHC, &
       ncolumnsDataOutSTEBBS, ncolumnsDataOutNHood
-   USE module_ctrl_const_moist, ONLY: avcp, avdens, lv_J_kg
-   USE module_phys_solweig, ONLY: SOLWEIG_cal_main
-   USE module_phys_beers, ONLY: BEERS_cal_main, BEERS_cal_main_DTS
+   USE moist, ONLY: avcp, avdens, lv_J_kg
+   USE solweig_module, ONLY: SOLWEIG_cal_main
+   USE beers_module, ONLY: BEERS_cal_main, BEERS_cal_main_DTS
    USE module_phys_stebbs, ONLY: stebbsonlinecouple
-   USE module_ctrl_version, ONLY: git_commit, compiler_ver ! these are automatically generated during compilation time
-   USE module_util_time, ONLY: SUEWS_cal_dectime_DTS, SUEWS_cal_tstep_DTS, SUEWS_cal_weekday_DTS, &
+   USE version, ONLY: git_commit, compiler_ver ! these are automatically generated during compilation time
+   USE time_module, ONLY: SUEWS_cal_dectime_DTS, SUEWS_cal_tstep_DTS, SUEWS_cal_weekday_DTS, &
                           SUEWS_cal_DLS_DTS
 
    IMPLICIT NONE
@@ -589,7 +578,7 @@
       modState, & ! inout
       dataoutlineDebug) ! output
 
-      USE module_ctrl_type, ONLY: SUEWS_CONFIG, SUEWS_FORCING, SUEWS_TIMER, SUEWS_SITE, LC_PAVED_PRM, LC_BLDG_PRM, &
+      USE SUEWS_DEF_DTS, ONLY: SUEWS_CONFIG, SUEWS_FORCING, SUEWS_TIMER, SUEWS_SITE, LC_PAVED_PRM, LC_BLDG_PRM, &
                                LC_EVETR_PRM, LC_DECTR_PRM, LC_GRASS_PRM, &
                                LC_BSOIL_PRM, LC_WATER_PRM, HEAT_STATE, flag_STATE
       TYPE(SUEWS_CONFIG), INTENT(IN) :: config
@@ -680,7 +669,7 @@
       timer, config, forcing, siteInfo, & ! input
       modState) ! input/output:
 
-      USE module_ctrl_type, ONLY: SUEWS_CONFIG, SUEWS_FORCING, SUEWS_TIMER, SUEWS_SITE, LC_PAVED_PRM, LC_BLDG_PRM, &
+      USE SUEWS_DEF_DTS, ONLY: SUEWS_CONFIG, SUEWS_FORCING, SUEWS_TIMER, SUEWS_SITE, LC_PAVED_PRM, LC_BLDG_PRM, &
                                LC_EVETR_PRM, LC_DECTR_PRM, LC_GRASS_PRM, &
                                LC_BSOIL_PRM, LC_WATER_PRM, HEAT_STATE, flag_STATE, &
                                SUEWS_STATE
@@ -852,7 +841,7 @@
       timer, config, forcing, siteInfo, & ! input
       modState) ! input/output:
 
-      USE module_ctrl_type, ONLY: SUEWS_SITE, SUEWS_TIMER, SUEWS_CONFIG, SUEWS_FORCING, &
+      USE SUEWS_DEF_DTS, ONLY: SUEWS_SITE, SUEWS_TIMER, SUEWS_CONFIG, SUEWS_FORCING, &
                                anthroEmis_STATE, atm_state, SUEWS_STATE
 
       IMPLICIT NONE
@@ -1026,7 +1015,7 @@
 !       timer, config, forcing, siteInfo, & ! input
 !       modState) ! input/output:
 !
-!       USE module_ctrl_type, ONLY: LC_EVETR_PRM, LC_DECTR_PRM, LC_GRASS_PRM, &
+!       USE SUEWS_DEF_DTS, ONLY: LC_EVETR_PRM, LC_DECTR_PRM, LC_GRASS_PRM, &
 !                                SUEWS_CONFIG, CONDUCTANCE_PRM, SUEWS_FORCING, &
 !                                SUEWS_TIMER, PHENOLOGY_STATE, SNOW_STATE, atm_state, &
 !                                SUEWS_STATE
@@ -1214,10 +1203,10 @@
       timer, config, forcing, siteInfo, & ! input
       modState, & ! input/output:
       dataOutLineSPARTACUS) ! output
-      USE module_phys_narp, ONLY: RadMethod, NARP
-      USE module_phys_spartacus, ONLY: SPARTACUS
-      USE module_ctrl_type, ONLY: SUEWS_SITE, SUEWS_TIMER, SUEWS_CONFIG, SUEWS_FORCING
-      USE module_ctrl_type, ONLY: SUEWS_CONFIG, SUEWS_TIMER, SNOW_STATE, SNOW_PRM, &
+      USE NARP_MODULE, ONLY: RadMethod, NARP
+      USE SPARTACUS_MODULE, ONLY: SPARTACUS
+      USE SUEWS_DEF_DTS, ONLY: SUEWS_SITE, SUEWS_TIMER, SUEWS_CONFIG, SUEWS_FORCING
+      USE SUEWS_DEF_DTS, ONLY: SUEWS_CONFIG, SUEWS_TIMER, SNOW_STATE, SNOW_PRM, &
                                SUEWS_FORCING, SUEWS_SITE, &
                                LC_PAVED_PRM, LC_BLDG_PRM, LC_EVETR_PRM, LC_DECTR_PRM, &
                                LC_GRASS_PRM, LC_BSOIL_PRM, LC_WATER_PRM, &
@@ -1480,7 +1469,7 @@
       modState, & ! input/output:
       dataOutLineESTM, dataOutLineSTEBBS)
 
-      USE module_ctrl_type, ONLY: SUEWS_CONFIG, SUEWS_FORCING, SUEWS_SITE, SUEWS_TIMER, &
+      USE SUEWS_DEF_DTS, ONLY: SUEWS_CONFIG, SUEWS_FORCING, SUEWS_SITE, SUEWS_TIMER, &
                                SNOW_STATE, EHC_PRM, &
                                anthroEmis_STATE, PHENOLOGY_STATE, OHM_STATE, &
                                LC_PAVED_PRM, LC_BLDG_PRM, LC_EVETR_PRM, LC_DECTR_PRM, &
@@ -1959,7 +1948,7 @@
       timer, config, forcing, siteInfo, & ! input
       modState) ! input/output:
 
-      USE module_ctrl_type, ONLY: SUEWS_CONFIG, PHENOLOGY_STATE, &
+      USE SUEWS_DEF_DTS, ONLY: SUEWS_CONFIG, PHENOLOGY_STATE, &
                                LC_PAVED_PRM, LC_BLDG_PRM, LC_EVETR_PRM, LC_DECTR_PRM, &
                                LC_GRASS_PRM, LC_BSOIL_PRM, LC_WATER_PRM, HYDRO_STATE, &
                                SUEWS_STATE
@@ -2138,7 +2127,7 @@
       modState, &
       dataOutLineSnow)
 
-      USE module_ctrl_type, ONLY: SUEWS_CONFIG, SUEWS_TIMER, SNOW_PRM, &
+      USE SUEWS_DEF_DTS, ONLY: SUEWS_CONFIG, SUEWS_TIMER, SNOW_PRM, &
                                SUEWS_FORCING, PHENOLOGY_STATE, &
                                LC_PAVED_PRM, LC_BLDG_PRM, LC_EVETR_PRM, &
                                LC_DECTR_PRM, LC_GRASS_PRM, LC_BSOIL_PRM, &
@@ -2525,7 +2514,7 @@
       timer, config, forcing, siteInfo, & ! input
       modState) ! input/output:
 
-      USE module_ctrl_type, ONLY: SUEWS_CONFIG, SUEWS_TIMER, SUEWS_FORCING, &
+      USE SUEWS_DEF_DTS, ONLY: SUEWS_CONFIG, SUEWS_TIMER, SUEWS_FORCING, &
                                SUEWS_SITE, EHC_PRM, &
                                LC_PAVED_PRM, LC_BLDG_PRM, &
                                LC_EVETR_PRM, LC_DECTR_PRM, LC_GRASS_PRM, &
@@ -2899,7 +2888,7 @@
    SUBROUTINE SUEWS_cal_QH( &
       timer, config, forcing, siteInfo, & ! input
       modState) ! input/output:
-      USE module_ctrl_type, ONLY: SUEWS_CONFIG, SUEWS_FORCING, SUEWS_TIMER, SUEWS_SITE, LC_PAVED_PRM, LC_BLDG_PRM, &
+      USE SUEWS_DEF_DTS, ONLY: SUEWS_CONFIG, SUEWS_FORCING, SUEWS_TIMER, SUEWS_SITE, LC_PAVED_PRM, LC_BLDG_PRM, &
                                LC_EVETR_PRM, LC_DECTR_PRM, LC_GRASS_PRM, &
                                LC_BSOIL_PRM, LC_WATER_PRM, HEAT_STATE, &
                                SUEWS_STATE
@@ -3056,7 +3045,7 @@
       timer, config, forcing, siteInfo, & ! input
       modState) ! input/output:
 
-      USE module_ctrl_type, ONLY: SUEWS_CONFIG, SUEWS_TIMER, CONDUCTANCE_PRM, &
+      USE SUEWS_DEF_DTS, ONLY: SUEWS_CONFIG, SUEWS_TIMER, CONDUCTANCE_PRM, &
                                SUEWS_FORCING, &
                                LC_PAVED_PRM, LC_BLDG_PRM, &
                                LC_EVETR_PRM, LC_DECTR_PRM, LC_GRASS_PRM, &
@@ -3236,7 +3225,7 @@
       modState, & ! input/output:
       datetimeLine, dataOutLineSUEWS) !output
 
-      USE module_ctrl_type, ONLY: SUEWS_SITE, SUEWS_TIMER, SUEWS_CONFIG, SUEWS_FORCING, &
+      USE SUEWS_DEF_DTS, ONLY: SUEWS_SITE, SUEWS_TIMER, SUEWS_CONFIG, SUEWS_FORCING, &
                                LC_PAVED_PRM, LC_BLDG_PRM, LC_EVETR_PRM, LC_DECTR_PRM, &
                                LC_GRASS_PRM, LC_BSOIL_PRM, LC_WATER_PRM, &
                                HYDRO_STATE, SUEWS_STATE
@@ -3431,7 +3420,7 @@
       modState, & ! input/output:
       datetimeLine, dataOutLineEHC) !output
 
-      USE module_ctrl_type, ONLY: SUEWS_TIMER, HEAT_STATE, HYDRO_STATE, SUEWS_STATE
+      USE SUEWS_DEF_DTS, ONLY: SUEWS_TIMER, HEAT_STATE, HYDRO_STATE, SUEWS_STATE
 
       IMPLICIT NONE
 
