--- conflicted
+++ resolved
@@ -1480,10 +1480,7 @@
    IF (Awater_vessel > 0.0) THEN
       VARatio_water_vessel = Vwater_vessel/Awater_vessel
    END IF
-<<<<<<< HEAD
-=======
-
->>>>>>> 63f2dcfd
+
    IF (MOD(timestep, resolution) == 0) THEN
       looptime: DO i = 1, INT(timestep/resolution), 1
          Qsw_transmitted_window = windowInsolation(Qsw_dn_extwall, winT, Awindow)
