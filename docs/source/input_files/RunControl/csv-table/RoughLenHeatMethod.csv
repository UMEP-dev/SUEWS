"Value","Comments"
1,"Uses value of 0.1*z0m."
<<<<<<< HEAD
2,"
Calculated according to Kawai et al. (2009) [Ka09]_.

|Recmd|"
3,"Calculated according to Voogt and Grimmond (2000) [VG00]_."
4,"Calculated according to Kanda et al. (2007) [Ka07]_."
5,"Adaptively using z0m based on pervious coverage: if fully pervious, use method `1`; otherwise, use method `2`."
=======
2,"Calculated according to Kawai et al. (2009) [Ka09]_."
3,"Calculated according to Voogt and Grimmond (2000) [VG00]_."
4,"Calculated according to Kanda et al. (2007) [Ka07]_."
5,"Adaptively using z0m based on pervious coverage: if fully pervious, use method `1`; otherwise, use method `2`.

|Recmd|"
>>>>>>> 5a8aa858
<|MERGE_RESOLUTION|>--- conflicted
+++ resolved
@@ -1,18 +1,8 @@
 "Value","Comments"
 1,"Uses value of 0.1*z0m."
-<<<<<<< HEAD
-2,"
-Calculated according to Kawai et al. (2009) [Ka09]_.
-
-|Recmd|"
-3,"Calculated according to Voogt and Grimmond (2000) [VG00]_."
-4,"Calculated according to Kanda et al. (2007) [Ka07]_."
-5,"Adaptively using z0m based on pervious coverage: if fully pervious, use method `1`; otherwise, use method `2`."
-=======
 2,"Calculated according to Kawai et al. (2009) [Ka09]_."
 3,"Calculated according to Voogt and Grimmond (2000) [VG00]_."
 4,"Calculated according to Kanda et al. (2007) [Ka07]_."
 5,"Adaptively using z0m based on pervious coverage: if fully pervious, use method `1`; otherwise, use method `2`.
 
-|Recmd|"
->>>>>>> 5a8aa858
+|Recmd|"