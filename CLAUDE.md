# CLAUDE.md

This file provides guidance to Claude Code (claude.ai/code) when working with code in this repository.

## Git Worktrees for Claude Code

This repository uses nested git worktrees to enable parallel development with Claude Code. All worktrees are located under `worktrees/` directory for Claude Code accessibility.

### Worktree Structure
```
SUEWS/
├── worktrees/              # All worktrees nested here (in .gitignore)
│   ├── core-bugs/         # feature/core-runtime-fixes
│   ├── enhancements/      # feature/infrastructure-enhancements
│   ├── fast-dev-build/    # feature/fast-dev-build
│   └── ...
└── .claude/              # Claude Code workspace
    └── worktree-plans/   # Branch-specific context (in master)
        ├── README.md
        ├── feature-core-runtime-fixes.md
        └── ...
```

### Working with Worktrees

**🚀 Quick Start with uv (Recommended - Ultra Fast!):**
<<<<<<< HEAD
Use `uv` for blazing fast worktree setup:
=======
Use `uv` for blazing fast worktree setup. See `.claude/guides/worktree-setup-guide.md` for the complete workflow.
>>>>>>> 01ae0dd7

```bash
# One-time: Install uv
brew install uv  # or: curl -LsSf https://astral.sh/uv/install.sh | sh

<<<<<<< HEAD
# Create worktree (takes seconds!)
./.claude/scripts/uv-simple.sh my-feature

# Work without activation!
cd worktrees/my-feature
uv run python           # Run Python
uv run pytest          # Run tests
uv run make test       # Run make commands
=======
# Quick setup (from the guide)
FEATURE="my-feature"
git worktree add worktrees/$FEATURE feature/$FEATURE
cd worktrees/$FEATURE
uv venv
source .venv/bin/activate  # or use uv run
uv pip install pandas scipy matplotlib # ... see guide for full list
make dev
>>>>>>> 01ae0dd7

# Work without activation!
uv run python           # Run Python
uv run pytest          # Run tests
uv run make test       # Run make commands
```

**Why uv?**
- 10-100x faster than pip/mamba
- No environment activation needed
- Single command setup
- Works everywhere

<<<<<<< HEAD
See `.claude/scripts/README.md` for all available scripts and `.claude/workspace/uv-adoption-guide.md` for details.
=======
See:
- `.claude/howto/setup-worktree.md` - Complete setup and cleanup commands
- `.claude/howto/setup-environment.md` - All environment options (uv, venv, mamba)
- `.claude/reference/uv-adoption.md` - Full uv adoption details
>>>>>>> 01ae0dd7

#### Legacy: Manual Mamba Setup (If Required)

**Note:** The automated scripts above use Python venv for faster setup. Only use mamba if the project has complex compiled dependencies.

**Mamba Configuration in Claude Code:**
- Mamba is installed at: `/opt/homebrew/bin/mamba`
- Mamba root prefix: `/Users/tingsun/.local/share/mamba`
- Main environment: `suews-dev`

**Manual mamba setup:**
```bash
# Create worktree
git worktree add worktrees/my-feature feature/my-feature-name

# Create environment (if --clone fails, use export method)
/opt/homebrew/bin/mamba create -n suews-dev-my-feature --clone suews-dev

# Or export and recreate
/opt/homebrew/bin/mamba env export -n suews-dev > /tmp/suews-dev-env.yml
/opt/homebrew/bin/mamba env create -n suews-dev-{feature-name} -f /tmp/suews-dev-env.yml -y

# Activate and build
cd worktrees/my-feature
source ~/.zshrc && mamba activate suews-dev-my-feature
make dev
```

**Manual cleanup:**
```bash
git worktree remove worktrees/my-feature
mamba env remove -n suews-dev-my-feature
git rm .claude/worktree-plans/feature-{branch-name}.md
git commit -m "chore: remove worktree plan for merged feature"
```

### Best Practices
- Always create worktrees under `worktrees/` directory
- Use descriptive names matching the feature
- **Use uv for speed** - setup takes seconds, not minutes
- **No activation needed** - just use `uv run` commands
<<<<<<< HEAD
- Clean up with `.claude/scripts/worktree-cleanup.sh`
- **IMPORTANT**: Also remove `.claude/worktree-plans/feature-{branch-name}.md` when cleaning up merged worktrees
- Pull master in each worktree to access latest `.claude/worktree-plans/`
=======
- See cleanup commands in `.claude/howto/setup-worktree.md`
- **IMPORTANT**: Also remove `.claude/plans/*/feature-{branch-name}.md` when cleaning up merged worktrees
- Pull master in each worktree to access latest `.claude/plans/`
>>>>>>> 01ae0dd7

### Build System and Testing

**CRITICAL**: Each worktree MUST use a separate Python environment. Never use the base `suews-dev` environment in worktrees!

#### Environment Setup Rules

1. **Root Directory** (`/SUEWS/`): Uses base `suews-dev` mamba environment
2. **Each Worktree** (`/worktrees/{name}/`): Uses its own isolated environment (venv recommended)

#### Quick Setup with uv
<<<<<<< HEAD

```bash
# Ultra-fast setup with uv
./.claude/scripts/uv-simple.sh feature-name
cd worktrees/feature-name
=======

See `.claude/howto/setup-worktree.md` for the complete commands. Quick example:

```bash
# Ultra-fast setup with uv
git worktree add worktrees/feature-name feature/feature-name
cd worktrees/feature-name
uv venv && source .venv/bin/activate
uv pip install pandas scipy matplotlib # ... (see guide)
make dev
>>>>>>> 01ae0dd7
uv run make test  # No activation needed!
```

#### Why Separate Environments Are Required

- `make dev` creates an editable install linked to the current directory
- Only ONE editable install can exist per Python environment
- Multiple worktrees sharing an environment will conflict
- Each worktree may have different code versions

#### Testing Requirements
- **After each task**: Run `make test`
- **Before commits**: Run full test suite
- **For Fortran changes**: `make clean && make dev && make test`
- **Quick tests**: `pytest test/test_supy.py -v`

See:
<<<<<<< HEAD
- `.claude/workspace/uv-adoption-guide.md` for uv benefits and usage
- `.claude/scripts/README.md` for all automation scripts
- `.claude/scripts/uv-simple.sh` for the recommended worktree setup
- `.claude/workspace/worktree-build-analysis.md` for build isolation strategies
- `.claude/workspace/environment-isolation-guide.md` for legacy mamba setup
=======
- `.claude/howto/setup-worktree.md` for complete setup workflows
- `.claude/howto/setup-environment.md` for all environment options
- `.claude/reference/uv-adoption.md` for uv benefits and usage
- `.claude/reference/build-isolation.md` for build isolation strategies
- `.claude/reference/environment-types.md` for legacy mamba setup
>>>>>>> 01ae0dd7

### Current Development Status
- For an overview of all active branches and their associated GitHub issues, see `.claude/plans/claude-dev-notes.md`
- For parallel development instructions, see `.claude/howto/parallel-development.md`

### Claude Code Resources
- `.claude/README.md` - Overview of the .claude directory structure and purpose
- `.claude/howto/` - Step-by-step guides for common tasks
- `.claude/reference/` - Technical documentation and analysis
- `.claude/plans/` - Feature-specific development plans
- `.claude/templates/` - Reusable templates for consistency

## Worktree Context Management

### Branch-Specific Plans
When working in a git worktree or on a specific feature branch, check for branch-specific context and plans:

1. **First, identify current branch:**
   ```bash
   git branch --show-current
   ```

2. **Then load the corresponding plan if it exists:**
   - Check `.claude/plans/doing/feature-{branch-name}.md` for active work
   - Check `.claude/plans/todo/feature-{branch-name}.md` for planned work
   - Check `.claude/plans/done/feature-{branch-name}.md` for completed features
   
   **Note**: When in a worktree, plans are in the parent directory:
   ```bash
   # From worktree, check all plan directories:
   ls ../../.claude/plans/*/feature-{branch-name}.md
   # Or read directly:
   cat ../../.claude/plans/doing/feature-{branch-name}.md
   ```

3. **If no plan exists**, proceed with standard development practices.

### IMPORTANT: Updating Plans During Work

**When working in a worktree, Claude Code MUST:**
1. **Update progress tracking** - Mark tasks as completed immediately when done
2. **Add implementation notes** - Document any important discoveries or decisions
3. **Note blocking issues** - Record any problems encountered
4. **Update file lists** - Add any newly identified files to modify
5. **Record completion status** - Note what was accomplished in each session

**Example update during work:**
```bash
# After completing a task, update the plan:
# Edit .claude/plans/doing/feature-{branch-name}.md and:
# - Change "- [ ] Fix validation bug" to "- [x] Fix validation bug"
# - Add notes like "Found issue in line 234 of validation.py"
# - Document any new tasks discovered
```

**End of session checklist:**
- [ ] Update all completed tasks in the plan
- [ ] Add notes about any unfinished work
- [ ] Document any blocking issues for next session
- [ ] Commit plan updates to master branch

### Development and Testing Workflow

**Every Claude Code session should follow this workflow:**

1. **Start of Session**
   ```bash
   cd worktrees/{feature-name}
   git branch --show-current  # Verify branch
   cat ../../.claude/plans/doing/feature-{branch-name}.md  # Read plan
   make dev  # Ensure build is ready
   ```

2. **During Development**
   - After Python changes: `make test`
   - After Fortran changes: `make clean && make dev && make test`
   - Update plan progress immediately when tasks complete

3. **Before Committing**
   ```bash
   make clean && make dev && make test  # Full rebuild and test
   # Only commit if all tests pass!
   ```

4. **Commit Message Format**
   ```bash
   git commit -m "type: brief description

   - Detailed change 1
   - Detailed change 2
   
   Addresses #issue-number"
   ```
   
   Types: feat, fix, docs, test, refactor, chore

### Plan Lifecycle Management

**Creating a new plan:**
- When starting complex multi-session work, create `.claude/plans/todo/feature-{branch-name}.md`
- Use the template: `cp .claude/templates/feature-plan.md .claude/plans/todo/feature-{branch-name}.md`
- Include: current context, progress tracking, key decisions, implementation steps
- Commit to master/main branch so it's available in all worktrees

**Moving plans between states:**
- Start work: `git mv .claude/plans/todo/feature-X.md .claude/plans/doing/`
- Complete work: `git mv .claude/plans/doing/feature-X.md .claude/plans/done/`

**Maintaining plans:**
- Update progress status in the plan as work proceeds
- Add new findings or decisions that affect implementation
- Keep plans focused and actionable

**Cleaning up completed plans:**
- When a feature branch is merged, move plan to `done/`
- Archive important decisions to main documentation if needed
- Follow full worktree cleanup process as described in "Removing a worktree" section above
- This ensures both the physical worktree and its documentation are properly handled

### Example Plan Structure

See `.claude/templates/feature-plan.md` for the full template. Basic structure:

```markdown
# Feature: [Feature Name]

## Context
Brief description of what this feature/fix addresses

## GitHub Issues
- #123 - Main issue (PRIMARY)
- #124 - Related issue

## Progress Tracking
- [ ] Task 1
- [x] Task 2 (completed)
- [ ] Task 3

## Key Decisions
- Decision 1: Reasoning
- Decision 2: Reasoning

## Implementation Notes
Technical details, gotchas, important context

## Files to Modify
- `path/to/file1.py` - What to change
- `path/to/file2.py` - What to change
```

### Worktree Plan Writing Guide

When creating a plan for Claude Code, follow these guidelines to ensure consistency and clarity:

#### 1. **Context Section**
- Provide a clear, concise description of the feature/fix purpose
- Explain why this work is needed
- Keep it to 2-3 sentences

#### 2. **GitHub Issues Section**
- List all related GitHub issues with their numbers
- Mark the PRIMARY issue if there are multiple
- Include issue labels in parentheses (e.g., "bug", "enhancement")
- Note if issues are CLOSED but need verification

#### 3. **Progress Tracking**
- Use checkbox format for easy visual tracking
- Group related tasks under main headings
- Be specific and actionable (avoid vague tasks)
- Mark completed items immediately when done

#### 4. **Key Decisions**
- Document architectural or design decisions
- Include rationale for each decision
- Note any trade-offs considered
- Keep for future reference

#### 5. **Implementation Notes**
- Technical details that affect implementation
- Known gotchas or edge cases
- Dependencies on other work
- Performance considerations

#### 6. **Files to Modify**
- List specific files that will be changed
- Include brief notes about what changes are needed
- Group by component or subsystem
- Add "(create)" for new files

#### 7. **Additional Sections (as needed)**
- **Testing Strategy**: For complex features
- **Migration Guide**: For breaking changes
- **Performance Goals**: For optimisation work
- **Physics Background**: For scientific features
- **Current Status**: For ongoing work

#### Best Practices
- Keep plans focused and actionable
- Update progress regularly during development
- Remove completed plans after merging
- Reference specific functions/classes when possible
- Include links to relevant documentation
- Note any blocking issues or dependencies


## Git and GitHub Tips

- When using gh cli, first check remotes, only keep original - remove others

## Style and Language Guidelines

- Any human writing in this project should use British English - docs/code annotations etc

## Testing Resources

### Benchmark Test Files
- For testing: configuration file `p_config = Path("test/benchmark1/benchmark1.yml")` 
- For testing: forcing data file `p_forcing = Path("test/benchmark1/forcing/Kc1_2011_data_5.txt")`

### Critical Testing Requirements for SUEWS

**IMPORTANT**: Before committing any changes, ALWAYS run the full test suite:

```bash
# Run all tests (as per Makefile)
make test
# This executes: python -m pytest test -v --tb=short
```

The test suite includes several critical tests:
- **Benchmark Test** (`test_benchmark1_same`): Validates SUEWS model outputs against known good results
- **Precheck Tests**: Validate input data preprocessing and validation logic
- **Data Model Tests**: Ensure data structures work correctly
- **Conditional Validation Tests**: Check physics option compatibility

### Benchmark Test Details

The benchmark test (`test_supy.py::TestSuPy::test_benchmark1_same`) is particularly critical as it:
- Loads configuration from `test/benchmark1/benchmark1.yml`
- Runs a full year SUEWS simulation with real forcing data
- Compares outputs against pre-computed results (`benchmark1.pkl`)
- Validates key physics variables within 0.8% tolerance:
  - QN (Net all-wave radiation)
  - QF (Anthropogenic heat flux)
  - QS (Storage heat flux)
  - QE (Latent heat flux)
  - QH (Sensible heat flux)
  - T2 (2m air temperature)
  - RH2 (2m relative humidity)
  - U10 (10m wind speed)

If the benchmark test fails after your changes:
1. Check if changes affect model physics calculations
2. Verify data structures and field mappings remain compatible
3. Review any modifications to the Fortran-Python interface
4. Ensure all required model physics options are properly initialised
5. Check that field name changes are consistently applied everywhere

Common locations to debug benchmark failures:
- `src/supy/_run.py` - Model execution logic
- `src/supy/data_model/` - Data structures and validation
- `src/supy/_load.py` - Data loading and preprocessing
- `test/benchmark1/` - Benchmark configuration and expected results

## Documentation Guidelines

- Remember the yaml rst files are generated - so modify the `generate_datamodel_rst.py` script rather than the rst files if edits are needed

## Development Tasks and Reminders

- **Remember to include new files in meson.build appropriately**<|MERGE_RESOLUTION|>--- conflicted
+++ resolved
@@ -24,26 +24,12 @@
 ### Working with Worktrees
 
 **🚀 Quick Start with uv (Recommended - Ultra Fast!):**
-<<<<<<< HEAD
-Use `uv` for blazing fast worktree setup:
-=======
 Use `uv` for blazing fast worktree setup. See `.claude/guides/worktree-setup-guide.md` for the complete workflow.
->>>>>>> 01ae0dd7
 
 ```bash
 # One-time: Install uv
 brew install uv  # or: curl -LsSf https://astral.sh/uv/install.sh | sh
 
-<<<<<<< HEAD
-# Create worktree (takes seconds!)
-./.claude/scripts/uv-simple.sh my-feature
-
-# Work without activation!
-cd worktrees/my-feature
-uv run python           # Run Python
-uv run pytest          # Run tests
-uv run make test       # Run make commands
-=======
 # Quick setup (from the guide)
 FEATURE="my-feature"
 git worktree add worktrees/$FEATURE feature/$FEATURE
@@ -52,7 +38,6 @@
 source .venv/bin/activate  # or use uv run
 uv pip install pandas scipy matplotlib # ... see guide for full list
 make dev
->>>>>>> 01ae0dd7
 
 # Work without activation!
 uv run python           # Run Python
@@ -66,14 +51,10 @@
 - Single command setup
 - Works everywhere
 
-<<<<<<< HEAD
-See `.claude/scripts/README.md` for all available scripts and `.claude/workspace/uv-adoption-guide.md` for details.
-=======
 See:
 - `.claude/howto/setup-worktree.md` - Complete setup and cleanup commands
 - `.claude/howto/setup-environment.md` - All environment options (uv, venv, mamba)
 - `.claude/reference/uv-adoption.md` - Full uv adoption details
->>>>>>> 01ae0dd7
 
 #### Legacy: Manual Mamba Setup (If Required)
 
@@ -115,15 +96,9 @@
 - Use descriptive names matching the feature
 - **Use uv for speed** - setup takes seconds, not minutes
 - **No activation needed** - just use `uv run` commands
-<<<<<<< HEAD
-- Clean up with `.claude/scripts/worktree-cleanup.sh`
-- **IMPORTANT**: Also remove `.claude/worktree-plans/feature-{branch-name}.md` when cleaning up merged worktrees
-- Pull master in each worktree to access latest `.claude/worktree-plans/`
-=======
 - See cleanup commands in `.claude/howto/setup-worktree.md`
 - **IMPORTANT**: Also remove `.claude/plans/*/feature-{branch-name}.md` when cleaning up merged worktrees
 - Pull master in each worktree to access latest `.claude/plans/`
->>>>>>> 01ae0dd7
 
 ### Build System and Testing
 
@@ -135,13 +110,6 @@
 2. **Each Worktree** (`/worktrees/{name}/`): Uses its own isolated environment (venv recommended)
 
 #### Quick Setup with uv
-<<<<<<< HEAD
-
-```bash
-# Ultra-fast setup with uv
-./.claude/scripts/uv-simple.sh feature-name
-cd worktrees/feature-name
-=======
 
 See `.claude/howto/setup-worktree.md` for the complete commands. Quick example:
 
@@ -152,7 +120,6 @@
 uv venv && source .venv/bin/activate
 uv pip install pandas scipy matplotlib # ... (see guide)
 make dev
->>>>>>> 01ae0dd7
 uv run make test  # No activation needed!
 ```
 
@@ -170,19 +137,11 @@
 - **Quick tests**: `pytest test/test_supy.py -v`
 
 See:
-<<<<<<< HEAD
-- `.claude/workspace/uv-adoption-guide.md` for uv benefits and usage
-- `.claude/scripts/README.md` for all automation scripts
-- `.claude/scripts/uv-simple.sh` for the recommended worktree setup
-- `.claude/workspace/worktree-build-analysis.md` for build isolation strategies
-- `.claude/workspace/environment-isolation-guide.md` for legacy mamba setup
-=======
 - `.claude/howto/setup-worktree.md` for complete setup workflows
 - `.claude/howto/setup-environment.md` for all environment options
 - `.claude/reference/uv-adoption.md` for uv benefits and usage
 - `.claude/reference/build-isolation.md` for build isolation strategies
 - `.claude/reference/environment-types.md` for legacy mamba setup
->>>>>>> 01ae0dd7
 
 ### Current Development Status
 - For an overview of all active branches and their associated GitHub issues, see `.claude/plans/claude-dev-notes.md`
