--- conflicted
+++ resolved
@@ -102,18 +102,6 @@
 
             RSS = (1/((W/RB_SG) + ((1 - W)/rsrbsg))) - RB_SG !Redefined surface resistance for wet
 
-<<<<<<< HEAD
-=======
-            IF (rsrbsg /= rsrbsg) THEN
-               PRINT *, 'rsrbsg', rsrbsg
-            END IF
-            IF (W /= W) THEN
-               PRINT *, 'W', W
-            END IF
-            IF (RB_SG /= RB_SG) THEN
-               PRINT *, 'RB_SG', RB_SG
-            END IF
->>>>>>> 4d87ee97
             ! PRINT*, 'resistances:',rbsg,rsrbsg,rss
             !surfaces (zero if W=1). Eq7, Jarvi et al. (2011)
             qe = numPM/(s_hPa + psyc_hPa*(1 + RSS/RA)) !QE [W m-2]
