--- conflicted
+++ resolved
@@ -18,8 +18,9 @@
     precheck_update_temperature,
     get_mean_monthly_air_temperature,
     precheck_warn_zero_sfr_params,
+    precheck_thermal_layer_cp_renaming,
+    get_value_safe,
     SeasonCheck,
-    get_value_safe,
 )
 
 
@@ -1065,7 +1066,6 @@
         )
 
 
-<<<<<<< HEAD
 def test_get_mean_monthly_air_temperature_with_cru_data():
     """Test that get_mean_monthly_air_temperature works with CRU data when available."""
     # This test verifies the function returns a reasonable temperature value
@@ -1092,7 +1092,8 @@
     """Test that get_mean_monthly_air_temperature raises ValueError for invalid latitude."""
     with pytest.raises(ValueError, match="Latitude must be between -90 and 90"):
         get_mean_monthly_air_temperature(95.0, 7, 10.0)
-=======
+
+
 class TestPrecheckRefValueHandling:
     """Test cases for precheck RefValue handling bug fixes."""
 
@@ -1123,145 +1124,14 @@
         result = get_value_safe(none_plain, "param")
         assert result is None
 
-        # Test with string value
-        str_plain = {"param": "test"}
-        result = get_value_safe(str_plain, "param")
-        assert result == "test"
-
-    def test_get_value_safe_missing_key_with_default(self):
-        """Test get_value_safe with missing key and default value."""
+    def test_get_value_safe_missing_key(self):
+        """Test get_value_safe with missing key."""
         empty_dict = {}
-        result = get_value_safe(empty_dict, "missing_param", "default_value")
-        assert result == "default_value"
-
-        # Test with None default
-        result = get_value_safe(empty_dict, "missing_param", None)
+        result = get_value_safe(empty_dict, "missing", default="default")
+        assert result == "default"
+
+        result = get_value_safe(empty_dict, "missing")
         assert result is None
-
-        # Test with no default (should return None)
-        result = get_value_safe(empty_dict, "missing_param")
-        assert result is None
-
-    def test_get_value_safe_edge_cases(self):
-        """Test get_value_safe with edge cases."""
-        # Test with empty RefValue dict
-        empty_refvalue = {"param": {}}
-        result = get_value_safe(empty_refvalue, "param")
-        assert result == {}  # Returns the dict itself if no "value" key
-
-        # Test with list value in RefValue
-        list_refvalue = {"param": {"value": [1, 2, 3]}}
-        result = get_value_safe(list_refvalue, "param")
-        assert result == [1, 2, 3]
-
-        # Test with dict value in RefValue
-        dict_refvalue = {"param": {"value": {"nested": "data"}}}
-        result = get_value_safe(dict_refvalue, "param")
-        assert result == {"nested": "data"}
-
-    def test_physics_validation_pattern_simulation(self):
-        """Test the specific pattern that was failing in physics validation.
-
-        This simulates the exact line that was causing AttributeError:
-        'int' object has no attribute 'get'
-        """
-
-        # Simulate physics dict with plain values (user's YAML format)
-        physics_plain = {
-            "netradiationmethod": 1,
-            "emissionsmethod": 2,
-            "stabilitymethod": 3,
-            "rslmethod": 1,
-        }
-
-        # Simulate physics dict with RefValue format
-        physics_refvalue = {
-            "netradiationmethod": {"value": 1},
-            "emissionsmethod": {"value": 2},
-            "stabilitymethod": {"value": 3},
-            "rslmethod": {"value": 1},
-        }
-
-        required_params = [
-            "netradiationmethod",
-            "emissionsmethod",
-            "stabilitymethod",
-            "rslmethod",
-        ]
-
-        # Test the fixed validation logic (line 481 in precheck.py)
-        empty_plain = [
-            k for k in required_params if get_value_safe(physics_plain, k) in ("", None)
-        ]
-        assert empty_plain == [], "Plain format should have no empty params"
-
-        empty_refvalue = [
-            k
-            for k in required_params
-            if get_value_safe(physics_refvalue, k) in ("", None)
-        ]
-        assert empty_refvalue == [], "RefValue format should have no empty params"
-
-        # Test with some empty values
-        physics_with_empty = {
-            "netradiationmethod": 1,
-            "emissionsmethod": "",  # Empty string
-            "stabilitymethod": None,  # None value
-            "rslmethod": {"value": 1},
-        }
-
-        empty_mixed = [
-            k
-            for k in required_params
-            if get_value_safe(physics_with_empty, k) in ("", None)
-        ]
-        expected_empty = ["emissionsmethod", "stabilitymethod"]
-        assert sorted(empty_mixed) == sorted(expected_empty), (
-            f"Expected {expected_empty}, got {empty_mixed}"
-        )
-
-    def test_land_cover_validation_pattern_simulation(self):
-        """Test the land cover fraction validation pattern."""
-
-        # Simulate land cover with plain values
-        land_cover_plain = {
-            "bldgs": {"sfr": 0.3},
-            "paved": {"sfr": 0.3},
-            "water": {"sfr": 0.4},
-        }
-
-        # Simulate land cover with RefValue format
-        land_cover_refvalue = {
-            "bldgs": {"sfr": {"value": 0.3}},
-            "paved": {"sfr": {"value": 0.3}},
-            "water": {"sfr": {"value": 0.4}},
-        }
-
-        # Test the fixed sum calculation (lines 798-802 in precheck.py)
-        def calculate_sfr_sum(land_cover):
-            return sum(
-                get_value_safe(v, "sfr", 0)
-                for v in land_cover.values()
-                if isinstance(v, dict) and get_value_safe(v, "sfr") is not None
-            )
-
-        sum_plain = calculate_sfr_sum(land_cover_plain)
-        assert sum_plain == 1.0, f"Plain format sum should be 1.0, got {sum_plain}"
-
-        sum_refvalue = calculate_sfr_sum(land_cover_refvalue)
-        assert sum_refvalue == 1.0, (
-            f"RefValue format sum should be 1.0, got {sum_refvalue}"
-        )
-
-        # Test with None values
-        land_cover_with_none = {
-            "bldgs": {"sfr": 0.5},
-            "paved": {"sfr": None},  # Should be excluded from sum
-            "water": {"sfr": {"value": 0.5}},
-        }
-
-        sum_with_none = calculate_sfr_sum(land_cover_with_none)
-        assert sum_with_none == 1.0, f"Sum with None should be 1.0, got {sum_with_none}"
 
 
 def test_precheck_thermal_layer_cp_renaming():
@@ -1287,8 +1157,8 @@
                         "bldgs": {
                             "sfr": {"value": 0.3},
                             "thermal_layers": {
-                                "dz": {"value": [0.2, 0.3, 0.4, 0.5, 0.6]},
-                                "k": {"value": [1.5, 1.6, 1.7, 1.8, 1.9]},
+                                "dz": {"value": [0.05, 0.1, 0.15, 0.2, 0.25]},
+                                "k": {"value": [1.5, 1.4, 1.3, 1.2, 1.1]},
                                 "cp": {
                                     "value": [1.5e6, 1.4e6, 1.3e6, 1.2e6, 1.1e6]
                                 },  # Legacy field
@@ -1297,11 +1167,11 @@
                         "grass": {
                             "sfr": {"value": 0.2},
                             "thermal_layers": {
-                                "dz": {"value": [0.1, 0.1, 0.2, 0.3, 0.4]},
-                                "k": {"value": [0.8, 0.9, 1.0, 1.1, 1.2]},
+                                "dz": {"value": [0.02, 0.04, 0.06, 0.08, 0.1]},
+                                "k": {"value": [0.5, 0.6, 0.7, 0.8, 0.9]},
                                 "rho_cp": {
                                     "value": [1.0e6, 1.1e6, 1.2e6, 1.3e6, 1.4e6]
-                                },  # Correct field
+                                },  # Already correct field
                             },
                         },
                     }
@@ -1310,17 +1180,12 @@
         ]
     }
 
+    # Store references to original thermal layers for comparison
+    paved_thermal = data["sites"][0]["properties"]["land_cover"]["paved"]["thermal_layers"]
+    bldgs_thermal = data["sites"][0]["properties"]["land_cover"]["bldgs"]["thermal_layers"]
+    grass_thermal = data["sites"][0]["properties"]["land_cover"]["grass"]["thermal_layers"]
+
     # Verify initial state
-    paved_thermal = data["sites"][0]["properties"]["land_cover"]["paved"][
-        "thermal_layers"
-    ]
-    bldgs_thermal = data["sites"][0]["properties"]["land_cover"]["bldgs"][
-        "thermal_layers"
-    ]
-    grass_thermal = data["sites"][0]["properties"]["land_cover"]["grass"][
-        "thermal_layers"
-    ]
-
     assert "cp" in paved_thermal
     assert "rho_cp" not in paved_thermal
     assert "cp" in bldgs_thermal
@@ -1385,7 +1250,6 @@
         ]
     }
 
-    # Make a copy for comparison
     import copy
 
     original_data = copy.deepcopy(data)
@@ -1444,5 +1308,4 @@
     assert (
         "thermal_layers"
         not in updated_data["sites"][0]["properties"]["land_cover"]["grass"]
-    )
->>>>>>> eee8d055
+    )