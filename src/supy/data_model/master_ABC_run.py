"""
SUEWS Master Phase A-B-C Runner

This script provides a complete workflow for SUEWS YAML configuration processing:
- Phase A: Parameter detection and YAML structure updates (uptodate_yaml.py)
- Phase B: Scientific validation and automatic adjustments (science_check.py)
- Phase C: Conditional Pydantic validation based on model physics options (core.py)

Usage:
    python master_ABC_run.py <user_yaml_file> [--phase PHASE]

Examples:
    python master_ABC_run.py my_config.yml                    # A→B workflow (default)
    python master_ABC_run.py my_config.yml --phase C          # Phase C only
    python master_ABC_run.py my_config.yml --phase BC         # B→C workflow
    python master_ABC_run.py my_config.yml --phase ABC        # Complete A→B→C workflow

The script supports individual phases (A, B, C) or combined workflows (AB, AC, BC, ABC):
1. Phase A: Detects missing parameters and updates YAML structure
2. Phase B: Performs scientific validation and automatic adjustments
3. Phase C: Runs conditional Pydantic validation for model-specific requirements

Input: Original user YAML configuration file
Output: Validated YAML configuration + comprehensive validation reports
"""

import sys
import os
import subprocess
import argparse
import yaml
from pathlib import Path
from typing import Tuple, Optional
import tempfile
import shutil
import io
from contextlib import redirect_stdout, redirect_stderr

# Import Phase A and B functions
try:
    from uptodate_yaml import annotate_missing_parameters
    from science_check import run_science_check
except ImportError as e:
    print(f"Error importing required modules: {e}")
    print("Make sure uptodate_yaml.py and science_check.py are in the same directory")
    sys.exit(1)


def detect_pydantic_defaults(
    original_data: dict,
    processed_data: dict,
    path: str = "",
    standard_data: dict = None,
) -> tuple:
    """
    Detect where Pydantic applied default values by comparing original vs processed data.
    Only reports parameters as "missing" if they exist in the standard sample_config.yml.
    Separates critical physics parameters that would crash df_state from normal defaults.

    Args:
        original_data: The original YAML data as parsed
        processed_data: The Pydantic-processed data with defaults applied
        path: Current path in the data structure (for recursion)
        standard_data: The standard sample_config.yml data for comparison

    Returns:
        Tuple of (critical_nulls, normal_defaults) where:
        - critical_nulls: Physics parameters that are null and would crash df_state
        - normal_defaults: Normal Pydantic default applications for parameters in standard config
    """
    # Critical physics parameters that get converted to int() in df_state
    CRITICAL_PHYSICS_PARAMS = [
        "netradiationmethod",
        "emissionsmethod",
        "storageheatmethod",
        "ohmincqf",
        "roughlenmommethod",
        "roughlenheatmethod",
        "stabilitymethod",
        "smdmethod",
        "waterusemethod",
        "rslmethod",
        "faimethod",
        "rsllevel",
        "gsmodel",
        "snowuse",
        "stebbsmethod",
    ]

    # Internal parameters that are not used by SUEWS and should not be reported to users
    # These are typically legacy parameter names or unused model components
    INTERNAL_UNUSED_PARAMS = [
        "ch_anohm",
        "rho_cp_anohm",
        "k_anohm",  # Unused ANOHM (Analytical OHM) parameters
        "_yaml_path",
        "_auto_generate_annotated",  # Internal Pydantic metadata fields
    ]

    def parameter_exists_in_standard(param_path: str, standard_data: dict) -> bool:
        """Check if a parameter exists in the standard config at the given path"""
        if not standard_data:
            return True  # If no standard data, assume all params are valid (fallback behavior)

        # Navigate to the parameter using the path
        path_parts = param_path.split(".") if param_path else []
        current = standard_data

        for part in path_parts:
            # Handle array indices like sites[0]
            if "[" in part and "]" in part:
                array_name = part.split("[")[0]
                if array_name not in current or not isinstance(
                    current[array_name], list
                ):
                    return False
                current = current[array_name][0] if current[array_name] else {}
            else:
                if not isinstance(current, dict) or part not in current:
                    return False
                current = current[part]

        return True

    critical_nulls = []
    normal_defaults = []

    # Handle None/missing values in original data
    if original_data is None:
        original_data = {}
    if processed_data is None:
        processed_data = {}

    # Compare dictionaries recursively
    if isinstance(processed_data, dict) and isinstance(original_data, dict):
        # Check all fields in processed data
        for key, processed_value in processed_data.items():
            current_path = f"{path}.{key}" if path else key
            original_value = original_data.get(key)

            # Check for RefValue wrapper pattern (SUEWS specific) or plain values from model_dump()
            if isinstance(processed_value, dict) and "value" in processed_value:
                # This is a RefValue field (from config object directly)
                original_ref_value = (
                    original_value.get("value")
                    if isinstance(original_value, dict)
                    else None
                )
                processed_ref_value = processed_value.get("value")

                # Check if original was None/null but processed has a value (default applied)
                if original_ref_value is None and processed_ref_value is not None:
                    # Skip internal unused parameters that shouldn't be reported to users
                    if key in INTERNAL_UNUSED_PARAMS:
                        continue

                    # Determine if parameter was missing or explicitly set to null
                    was_missing = key not in original_data
                    status_text = "found missing" if was_missing else "found null"

                    normal_defaults.append({
                        "field_path": current_path,
                        "original_value": original_ref_value,
                        "default_value": processed_ref_value,
                        "field_name": key,
                        "status": status_text,
                    })
                # Check for critical null physics parameters that would crash df_state
                elif (
                    original_ref_value is None
                    and processed_ref_value is None
                    and original_value is not None
                ):
                    # Skip internal unused parameters that shouldn't be reported to users
                    if key in INTERNAL_UNUSED_PARAMS:
                        continue

                    if key in CRITICAL_PHYSICS_PARAMS:
                        critical_nulls.append({
                            "field_path": current_path,
                            "original_value": original_ref_value,
                            "field_name": key,
                            "parameter_type": "physics",
                        })
                    else:
                        # Only report null values if the parameter exists in standard config
                        if parameter_exists_in_standard(current_path, standard_data):
                            normal_defaults.append({
                                "field_path": current_path,
                                "original_value": original_ref_value,
                                "default_value": "null (accepted by Pydantic)",
                                "field_name": key,
                                "status": "found null",  # This was explicitly set to null
                            })
            # Handle plain values (from model_dump() which extracts values from RefValue wrappers)
            elif (
                not isinstance(processed_value, (dict, list))
                and processed_value is not None
            ):
                # Skip internal unused parameters that shouldn't be reported to users
                if key in INTERNAL_UNUSED_PARAMS:
                    continue

                # Check if this is a default value (parameter missing in original)
                # Only report if parameter exists in standard config
                if key not in original_data and parameter_exists_in_standard(
                    current_path, standard_data
                ):
                    normal_defaults.append({
                        "field_path": current_path,
                        "original_value": None,
                        "default_value": processed_value,
                        "field_name": key,
                        "status": "found missing",
                    })
            elif isinstance(processed_value, dict):
                # Recurse into nested dictionaries
                nested_critical, nested_defaults = detect_pydantic_defaults(
                    original_value, processed_value, current_path, standard_data
                )
                critical_nulls.extend(nested_critical)
                normal_defaults.extend(nested_defaults)
            elif isinstance(processed_value, list) and isinstance(original_value, list):
                # Handle lists (like sites)
                for i, (orig_item, proc_item) in enumerate(
                    zip(original_value, processed_value)
                ):
                    list_path = f"{current_path}[{i}]"
                    nested_critical, nested_defaults = detect_pydantic_defaults(
                        orig_item, proc_item, list_path, standard_data
                    )
                    critical_nulls.extend(nested_critical)
                    normal_defaults.extend(nested_defaults)
            else:
                # Check for direct value defaults (non-RefValue fields)
                # If the field wasn't in original data but appears in processed data, it's a default
                # Skip internal Pydantic fields and unused parameters that users don't need to know about
                if (
                    key not in original_data
                    and processed_value is not None
                    and not key.startswith("_")
                    and key not in INTERNAL_UNUSED_PARAMS
                    and parameter_exists_in_standard(current_path, standard_data)
                ):
                    normal_defaults.append({
                        "field_path": current_path,
                        "original_value": None,
                        "default_value": str(
                            processed_value
                        ),  # Convert to string for display
                        "field_name": key,
                        "status": "found missing",  # Direct fields are always missing when not in original
                    })

    return critical_nulls, normal_defaults


def validate_input_file(user_yaml_file: str) -> str:
    """
    Validate that the input YAML file exists and is readable.

    Args:
        user_yaml_file: Path to user YAML file

    Returns:
        Absolute path to the validated file

    Raises:
        FileNotFoundError: If file doesn't exist
        ValueError: If file is not a YAML file
    """
    if not os.path.exists(user_yaml_file):
        raise FileNotFoundError(f"Input file not found: {user_yaml_file}")

    # Check file extension
    if not user_yaml_file.lower().endswith((".yml", ".yaml")):
        raise ValueError(
            f"Input file must be a YAML file (.yml or .yaml): {user_yaml_file}"
        )

    # Check if file is readable
    try:
        with open(user_yaml_file, "r") as f:
            f.read(1)  # Try to read first character
    except PermissionError:
        raise PermissionError(f"Cannot read input file: {user_yaml_file}")

    return os.path.abspath(user_yaml_file)


def setup_output_paths(
    user_yaml_file: str, phase: str
) -> Tuple[str, str, str, str, str, str, str]:
    """
    Generate all output file paths based on input file and phase.

    Args:
        user_yaml_file: Path to input user YAML file
        phase: Phase mode ('A', 'B', 'C', 'AB', 'AC', 'BC', or 'ABC')

    Returns:
        Tuple of (uptodate_file, report_file, science_yaml_file, science_report_file, pydantic_yaml_file, pydantic_report_file, dirname)
    """
    basename = os.path.basename(user_yaml_file)
    dirname = os.path.dirname(user_yaml_file)
    name_without_ext = os.path.splitext(basename)[0]

    # Initialize all output files
    uptodate_file = None
    report_file = None
    science_yaml_file = None
    science_report_file = None
    pydantic_yaml_file = None
    pydantic_report_file = None

    if phase == "A":
        # Phase A only
        uptodate_file = os.path.join(dirname, f"updatedA_{basename}")
        report_file = os.path.join(dirname, f"reportA_{name_without_ext}.txt")
    elif phase == "B":
        # Phase B only
        science_yaml_file = os.path.join(dirname, f"updatedB_{basename}")
        science_report_file = os.path.join(dirname, f"reportB_{name_without_ext}.txt")
    elif phase == "C":
        # Phase C only
        pydantic_yaml_file = os.path.join(dirname, f"updatedC_{basename}")
        pydantic_report_file = os.path.join(dirname, f"reportC_{name_without_ext}.txt")
    elif phase == "AB":
        # Complete A→B workflow - use AB naming
        uptodate_file = os.path.join(
            dirname, f"updatedA_{basename}"
        )  # Intermediate A file
        report_file = os.path.join(
            dirname, f"reportA_{name_without_ext}.txt"
        )  # Intermediate A report
        science_yaml_file = os.path.join(
            dirname, f"updatedAB_{basename}"
        )  # Final AB file
        science_report_file = os.path.join(
            dirname, f"reportAB_{name_without_ext}.txt"
        )  # Final AB report
    elif phase == "AC":
        # A→C workflow
        uptodate_file = os.path.join(
            dirname, f"updatedA_{basename}"
        )  # Intermediate A file
        report_file = os.path.join(
            dirname, f"reportA_{name_without_ext}.txt"
        )  # Intermediate A report
        pydantic_yaml_file = os.path.join(
            dirname, f"updatedAC_{basename}"
        )  # Final AC file
        pydantic_report_file = os.path.join(
            dirname, f"reportAC_{name_without_ext}.txt"
        )  # Final AC report
    elif phase == "BC":
        # B→C workflow
        science_yaml_file = os.path.join(
            dirname, f"updatedB_{basename}"
        )  # Intermediate B file
        science_report_file = os.path.join(
            dirname, f"reportB_{name_without_ext}.txt"
        )  # Intermediate B report
        pydantic_yaml_file = os.path.join(
            dirname, f"updatedBC_{basename}"
        )  # Final BC file
        pydantic_report_file = os.path.join(
            dirname, f"reportBC_{name_without_ext}.txt"
        )  # Final BC report
    elif phase == "ABC":
        # Complete A→B→C workflow
        uptodate_file = os.path.join(
            dirname, f"updatedA_{basename}"
        )  # Intermediate A file
        report_file = os.path.join(
            dirname, f"reportA_{name_without_ext}.txt"
        )  # Intermediate A report
        science_yaml_file = os.path.join(
            dirname, f"updatedB_{basename}"
        )  # Intermediate B file
        science_report_file = os.path.join(
            dirname, f"reportB_{name_without_ext}.txt"
        )  # Intermediate B report
        pydantic_yaml_file = os.path.join(
            dirname, f"updatedABC_{basename}"
        )  # Final ABC file
        pydantic_report_file = os.path.join(
            dirname, f"reportABC_{name_without_ext}.txt"
        )  # Final ABC report

    return (
        uptodate_file,
        report_file,
        science_yaml_file,
        science_report_file,
        pydantic_yaml_file,
        pydantic_report_file,
        dirname,
    )


def run_phase_a(
    user_yaml_file: str,
    standard_yaml_file: str,
    uptodate_file: str,
    report_file: str,
    mode: str = "user",
    phase: str = "A",
) -> bool:
    """
    Execute Phase A: Parameter detection and YAML structure updates.

    Args:
        user_yaml_file: Path to original user YAML
        standard_yaml_file: Path to standard reference YAML
        uptodate_file: Path for Phase A output YAML
        report_file: Path for Phase A report
        mode: Processing mode ('user' or 'dev')

    Returns:
        True if Phase A completed successfully, False otherwise
    """
    print("Phase A: Parameter detection...")

    try:
        # Run Phase A using the imported function (suppress verbose output)
        with redirect_stdout(io.StringIO()), redirect_stderr(io.StringIO()):
            annotate_missing_parameters(
                user_file=user_yaml_file,
                standard_file=standard_yaml_file,
                uptodate_file=uptodate_file,
                report_file=report_file,
                mode=mode,
                phase=phase,
            )

        # Check if Phase A produced output files
        if not os.path.exists(uptodate_file):
            print()
            print("✗ Phase A failed: No uptodate YAML file generated")
            return False

        if not os.path.exists(report_file):
            print()
            print("✗ Phase A failed: No report file generated")
            return False

        # Check if uptodate file has Phase A header
        with open(uptodate_file, "r") as f:
            content = f.read()
            if "UP TO DATE YAML" not in content:
                print()
                print("✗ Phase A failed: Missing Phase A completion header")
                return False

        # Check Phase A report for critical issues
        with open(report_file, "r") as f:
            report_content = f.read()

        # Phase A should halt workflow if there are any ACTION NEEDED items
        if "## ACTION NEEDED" in report_content:
            print()
            print("✗ Phase A halted: ACTION NEEDED items must be resolved first")
            print(f"  Fix issues in reportA file: {report_file}")
            print(f"  Then re-run with the updated YAML file")
            return False

        # If Phase A succeeds with no critical errors, we'll let Phase B create the consolidated report
        # Keep the Phase A report file for Phase B to read, but don't present it as final output
        print("✓ Phase A completed")
        return True

    except Exception as e:
        print()
        print(f"✗ Phase A failed with error: {e}")
        return False


def run_phase_b(
    user_yaml_file: str,
    uptodate_file: str,
    standard_yaml_file: str,
    science_yaml_file: str,
    science_report_file: str,
    phase_a_report_file: str,
    phase_a_performed: bool = True,
    mode: str = "user",
    phase: str = "B",
) -> bool:
    """
    Execute Phase B: Scientific validation and automatic adjustments.

    Args:
        user_yaml_file: Path to original user YAML
        uptodate_file: Path to Phase A output YAML
        standard_yaml_file: Path to standard reference YAML
        science_yaml_file: Path for Phase B output YAML
        science_report_file: Path for Phase B report
        phase_a_report_file: Path to Phase A report file (if available)
        phase_a_performed: Whether Phase A was performed before Phase B

    Returns:
        True if Phase B completed successfully, False otherwise
    """
    print("Phase B: Scientific validation...")

    try:
        # Run Phase B using the imported function (suppress verbose output)
        with redirect_stdout(io.StringIO()), redirect_stderr(io.StringIO()):
            science_checked_data = run_science_check(
                uptodate_yaml_file=uptodate_file,
                user_yaml_file=user_yaml_file,
                standard_yaml_file=standard_yaml_file,
                science_yaml_file=science_yaml_file,
                science_report_file=science_report_file,
                phase_a_report_file=phase_a_report_file,
                phase_a_performed=phase_a_performed,
                mode=mode,
                phase=phase,
            )

        # Check if Phase B produced output files
        if not os.path.exists(science_yaml_file):
            print()
            print("✗ Phase B failed: No science-checked YAML file generated")
            return False

        if not os.path.exists(science_report_file):
            print()
            print("✗ Phase B failed: No science report file generated")
            return False

        # Check if Phase B report indicates critical issues
        with open(science_report_file, "r") as f:
            report_content = f.read()

        if "CRITICAL ISSUES DETECTED" in report_content or "URGENT" in report_content:
            print()
            print("✗ Phase B halted: Critical scientific issues detected")
            print(f"  Review issues in reportB file: {science_report_file}")
            print(f"  Fix the issues and re-run the workflow")
            return False

        print("✓ Phase B completed")
        return True

    except ValueError as e:
        if "Critical scientific errors detected" in str(e):
            print()
            print("✗ Phase B halted: Critical scientific errors detected")
            print(f"  Check reportB file for details: {science_report_file}")
            print(
                "  Suggestion: Fix the critical issues or run Phase A first if parameters are missing."
            )
            return False
        else:
            print()
            print(f"✗ Phase B failed: Validation error - {e}")
            print(f"  Check reportB file for details: {science_report_file}")
            return False
    except Exception as e:
        print()
        print(f"✗ Phase B failed with unexpected error: {e}")
        return False


def run_phase_c(
    input_yaml_file: str,
    pydantic_yaml_file: str,
    pydantic_report_file: str,
    mode: str = "user",
    phase_a_report_file: str = None,
    phases_run: list = None,
) -> bool:
    """
    Execute Phase C: Conditional Pydantic validation based on model physics options.

    Args:
        input_yaml_file: Path to input YAML file (could be from Phase A, B, or original user file)
        pydantic_yaml_file: Path for Phase C output YAML (for future use)
        pydantic_report_file: Path for Phase C validation report

    Returns:
        True if Phase C completed successfully, False otherwise
    """
    print("Phase C: Pydantic validation...")

    try:
        # Add current directory to Python path for imports
        current_dir = os.path.dirname(os.path.abspath(__file__))
        # Use the working supy import pattern like SUEWSSimulation does
        # Navigate to supy root directory to ensure proper imports
        supy_root = os.path.abspath(os.path.join(current_dir, "../../"))
        if supy_root not in sys.path:
            sys.path.insert(0, supy_root)

        # Import SUEWSConfig using the established working pattern from tests
        try:
            from supy.data_model import SUEWSConfig

            # Load and validate the YAML using SUEWSConfig (like SUEWSSimulation does)
            try:
                # Load original YAML data for comparison
                import yaml

                with open(input_yaml_file, "r") as f:
                    original_data = yaml.safe_load(f)

                config = SUEWSConfig.from_yaml(input_yaml_file)

                # Get the Pydantic-processed data (with defaults applied)
                processed_data = config.model_dump()

                # Load standard config for comparison
                try:
                    with open("src/supy/sample_data/sample_config.yml", "r") as f:
                        standard_data = yaml.safe_load(f)
                except FileNotFoundError:
                    print(
                        "Warning: Standard config file not found, reporting all defaults"
                    )
                    standard_data = None

                # Detect critical null physics parameters and normal defaults
                critical_nulls, normal_defaults = detect_pydantic_defaults(
                    original_data, processed_data, "", standard_data
                )

                # Pydantic validation passed - create updatedC YAML (copy of original user file)
                import shutil

                shutil.copy2(input_yaml_file, pydantic_yaml_file)

                # Build passed phases header based on which phases ran successfully
                if phases_run:
                    passed_phases = [f"PHASE {phase} - PASSED" for phase in phases_run]
                else:
                    passed_phases = ["PHASE C - PASSED"]  # Default for Phase C only

                phases_header = ", ".join(passed_phases)

                # Build consolidation info for previous phases
                phase_a_info = ""
                if phase_a_report_file and os.path.exists(phase_a_report_file):
                    try:
                        with open(phase_a_report_file, "r") as f:
                            phase_a_content = f.read()

                        # Add consolidation info
                        phase_a_info = "\n\n## PREVIOUS PHASES INFORMATION CONSOLIDATED\nSee below for prior phase results.\n"
                        phase_a_info += f"\n{phase_a_content}"
                    except Exception:
                        phase_a_info = ""

                # Check if we have critical nulls that need ACTION
                if critical_nulls:
                    # Generate failure report with ACTION NEEDED for critical nulls
                    action_needed = "\n## ACTION NEEDED\n"
                    action_needed += f"- Found ({len(critical_nulls)}) critical physics parameter(s) set to null that will crash df_state conversion:\n"

                    for critical in critical_nulls:
                        field_name = critical.get("field_name", "unknown")
                        field_path = critical.get("field_path", "unknown")
                        action_needed += f"-- {field_name} at level {field_path}: Physics parameter is null and will cause runtime crash\n"
                        action_needed += f"   Suggested fix: Set to appropriate non-null value - see documentation at https://suews.readthedocs.io/en/latest/input_files/SUEWS_SiteSelect/\n"

                    failure_report = f"""# SUEWS Phase C (Pydantic Validation) Report
# ============================================
# Mode: {mode.title()}
# ============================================
{action_needed}
## NO ACTION NEEDED

# =================================================="""

                    with open(pydantic_report_file, "w") as f:
                        f.write(failure_report)

                    print(
                        "✗ Phase C failed - Critical null physics parameters detected"
                    )
                    print(
                        f"  Report generated: {os.path.basename(pydantic_report_file)}"
                    )
                    print(f"  Check ACTION NEEDED section in report for required fixes")
                    return False

                # Build NO ACTION NEEDED section if any defaults were detected
                no_action_info = ""
                if normal_defaults:
                    no_action_info = "\n\n## NO ACTION NEEDED\n"
                    for default_app in normal_defaults:
                        field_name = default_app.get("field_name", "unknown")
                        default_value = default_app.get("default_value", "unknown")
                        field_path = default_app.get("field_path", "unknown")
                        status = default_app.get(
                            "status", "found null"
                        )  # Default to old behavior
                        no_action_info += f"- {field_name} {status} in user YAML at level {field_path}. Pydantic will interpret that as default value: {default_value}\n"

                # Generate phase-specific title for success report
                if phases_run:
                    phase_str = "".join(phases_run)
                else:
                    phase_str = "C"  # Default to Phase C only

                phase_titles = {
                    "A": "SUEWS - Phase A (Up-to-date YAML check) Report",
                    "B": "SUEWS - Phase B (Scientific Validation) Report",
                    "C": "SUEWS - Phase C (Pydantic Validation) Report",
                    "AB": "SUEWS - Phase AB (Up-to-date YAML check and Scientific Validation) Report",
                    "AC": "SUEWS - Phase AC (Up-to-date YAML check and Pydantic Validation) Report",
                    "BC": "SUEWS - Phase BC (Scientific Validation and Pydantic Validation) Report",
                    "ABC": "SUEWS - Phase ABC (Up-to-date YAML check, Scientific Validation and Pydantic Validation) Report",
                }
<<<<<<< HEAD
                
                title = phase_titles.get(phase_str, "SUEWS Phase C (Pydantic Validation) Report")
                
                # Extract NO ACTION NEEDED content from previous phases to consolidate properly
                consolidated_no_action = []
                consolidated_no_action.append("- Pydantic validation passed successfully")
                
                # Add any default values detected
                if no_action_info:
                    # Remove the leading newlines and parse the content
                    no_action_content = no_action_info.strip()
                    if no_action_content.startswith("\n\n## NO ACTION NEEDED\n"):
                        no_action_content = no_action_content.replace("\n\n## NO ACTION NEEDED\n", "")
                        consolidated_no_action.extend([line for line in no_action_content.split('\n') if line.strip()])
                
                # Extract content from previous phase reports without duplicating headers
                if phase_a_info:
                    # Extract only the content, not the headers
                    phase_content = phase_a_info.replace("## PREVIOUS PHASES INFORMATION CONSOLIDATED\nSee below for prior phase results.\n", "")
                    # Remove redundant headers and extract only NO ACTION NEEDED content
                    lines = phase_content.split('\n')
                    in_no_action = False
                    for line in lines:
                        if line.strip().startswith('## NO ACTION NEEDED'):
                            in_no_action = True
                            continue
                        elif line.strip().startswith('##'):
                            in_no_action = False
                            continue
                        elif in_no_action and line.strip() and not line.strip().startswith('#'):
                            consolidated_no_action.append(line.strip())
                
=======

                title = phase_titles.get(
                    phase_str, "SUEWS Phase C (Pydantic Validation) Report"
                )

>>>>>>> a51d2a26
                success_report = f"""# {title}
# ============================================
# Mode: {mode.title()}
# ============================================

## NO ACTION NEEDED
{chr(10).join(consolidated_no_action)}

# =================================================="""

                with open(pydantic_report_file, "w") as f:
                    f.write(success_report)

                print("✓ Phase C completed - Pydantic validation passed")
                return True

            except Exception as validation_error:
                # Pydantic validation failed - still create updatedC YAML (copy of original for user to modify)
                import shutil

                shutil.copy2(input_yaml_file, pydantic_yaml_file)

                # Generate structured ACTION NEEDED report
                try:
                    from phase_c_reports import generate_phase_c_report

                    generate_phase_c_report(
                        validation_error,
                        input_yaml_file,
                        pydantic_report_file,
                        mode,
                        phase_a_report_file,
                        phases_run,
                    )

                except Exception as report_error:
                    # Fallback to simple error report if structured report generation fails
                    from phase_c_reports import generate_fallback_report

                    generate_fallback_report(
                        validation_error,
                        input_yaml_file,
                        pydantic_report_file,
                        mode,
                        phase_a_report_file,
                        phases_run,
                    )

                print("✗ Phase C failed - Pydantic validation errors detected")
                print(f"  Report generated: {os.path.basename(pydantic_report_file)}")
                print(f"  YAML file generated: {os.path.basename(pydantic_yaml_file)}")
                print(f"  Check ACTION NEEDED section in report for required fixes")
                return False

        except ImportError as import_error:
            print(f"✗ Phase C failed - Cannot import SUEWSConfig: {import_error}")

            # Import error report
            error_report = f"""# SUEWS Phase C (Pydantic Validation) Report
# ============================================
# Mode: {mode.title()}
# ============================================

## PHASE C - FAILED

Input file: {input_yaml_file}
Error: Cannot import SUEWSConfig

Import error details:
{str(import_error)}

## Status:
Phase C validation could not be executed due to import issues.

## Recommended Actions:
1. Check if supy package is properly installed
2. Ensure you're running from the correct directory
3. Use Phase A + B validation as alternative:
   python master_ABC_run.py user.yml --phase AB

## Error Details:
{str(import_error)}
"""

            with open(pydantic_report_file, "w") as f:
                f.write(error_report)

            print(f"  Report generated: {os.path.basename(pydantic_report_file)}")
            return False

    except Exception as e:
        print(f"✗ Phase C failed: {e}")

        # General error report
        error_report = f"""# SUEWS Phase C (Pydantic Validation) Report
# ============================================
# Mode: {mode.title()}
# ============================================

## PHASE C - FAILED

Error running Phase C validation: {e}

Input file: {input_yaml_file}

## Status:
Phase C validation could not be executed due to system errors.

## Recommended Actions:
1. Use Phase A + B validation instead:
   python master_ABC_run.py user.yml --phase AB

2. Check system configuration and try again

## Error Details:
{str(e)}
"""

        with open(pydantic_report_file, "w") as f:
            f.write(error_report)

        print(f"  Report generated: {os.path.basename(pydantic_report_file)}")
        return False


def main():
    """Main entry point for master Phase A-B-C workflow."""

    # Setup command line argument parsing
    parser = argparse.ArgumentParser(
        description="SUEWS YAML Configuration Processor - Phase A, B, and/or C workflow",
        formatter_class=argparse.RawDescriptionHelpFormatter,
        epilog="""
Examples:
  python master_ABC_run.py user.yml                        # Run complete A→B workflow (default, user mode)
  python master_ABC_run.py user.yml --phase A              # Run Phase A only
  python master_ABC_run.py user.yml --phase C              # Run Phase C only (Pydantic validation)
  python master_ABC_run.py user.yml --phase BC             # Run complete B→C workflow
  python master_ABC_run.py user.yml --phase ABC            # Run complete A→B→C workflow
  python master_ABC_run.py user.yml --mode dev             # Run A→B workflow in dev mode (coming soon)
  python master_ABC_run.py user.yml --phase A --mode user  # Run Phase A in user mode (explicit)

Phases:
  Phase A: Parameter detection and YAML structure updates
  Phase B: Scientific validation and automatic adjustments  
  Phase C: Conditional Pydantic validation based on model physics options

Modes:
  user: Standard validation mode with user-friendly messaging (default)
  dev:  Developer mode with extended options (coming soon)
        """,
    )

    parser.add_argument("yaml_file", help="Input YAML configuration file")

    parser.add_argument(
        "--phase",
        "-p",
        choices=["A", "B", "C", "AB", "AC", "BC", "ABC"],
        default="AB",
        help="Phase to run: A (parameter detection), B (scientific validation), C (Pydantic validation), AB (A→B workflow, default), AC (A→C), BC (B→C), or ABC (complete workflow)",
    )

    parser.add_argument(
        "--mode",
        "-m",
        choices=["user", "dev"],
        default="user",
        help="Processing mode: user (standard validation mode, default) or dev (developer mode with extended options - coming soon)",
    )

    args = parser.parse_args()
    user_yaml_file = args.yaml_file
    phase = args.phase
    mode = args.mode

    # Print workflow header
    phase_desc = {
        "A": "Phase A Only",
        "B": "Phase B Only",
        "C": "Phase C Only",
        "AB": "Complete A→B Workflow",
        "AC": "Complete A→C Workflow",
        "BC": "Complete B→C Workflow",
        "ABC": "Complete A→B→C Workflow",
    }
    print(f"==================================")
    print(f"SUEWS YAML Configuration Processor")
    print(f"==================================")
    print(f"YAML user file: {os.path.basename(user_yaml_file)}")
    print(f"Processor Selected Mode: {phase_desc[phase]}")
    print(f"Processing Mode: {mode.title()}")
    print(f"==================================")
    print()

    # Check if dev mode is requested (not yet implemented)
    if mode.lower() == "dev":
        print("✗ Developer mode is not yet implemented")
        print("  Available mode: user (default)")
        print("  Coming soon: dev mode with extended validation options")
        return 1

    try:
        # Step 1: Validate input file
        user_yaml_file = validate_input_file(user_yaml_file)

        # Step 2: Setup paths
        standard_yaml_file = "src/supy/sample_data/sample_config.yml"
        if not os.path.exists(standard_yaml_file):
            print()
            print(f"✗ Standard YAML file not found: {standard_yaml_file}")
            print("Make sure you're running from the SUEWS root directory")
            return 1

        (
            uptodate_file,
            report_file,
            science_yaml_file,
            science_report_file,
            pydantic_yaml_file,
            pydantic_report_file,
            dirname,
        ) = setup_output_paths(user_yaml_file, phase)

        # Phase-specific execution
        if phase == "A":
            # Phase A only
            phase_a_success = run_phase_a(
                user_yaml_file,
                standard_yaml_file,
                uptodate_file,
                report_file,
                mode,
                "A",
            )
            if phase_a_success:
                print()
                print(f" Phase A completed: {os.path.basename(uptodate_file)}")
                print(f" Report: {os.path.basename(report_file)}")
                print(f" File locations: {dirname}")
            return 0 if phase_a_success else 1

        elif phase == "B":
            # Phase B only - always run on original user YAML for pure Phase B validation
            input_yaml_file = user_yaml_file
            phase_a_report = None

            print("Running Phase B directly on user YAML...")
            print("(Phase B only mode - ignoring any existing Phase A output files)")
            # Phase B will validate the original user YAML and detect missing parameters

            phase_b_success = run_phase_b(
                user_yaml_file,
                input_yaml_file,
                standard_yaml_file,
                science_yaml_file,
                science_report_file,
                phase_a_report,
                phase_a_performed=False,  # Phase B only mode
                mode=mode,
                phase="B",
            )
            if phase_b_success:
                print()
                print(f" Phase B completed: {os.path.basename(science_yaml_file)}")
                print(f" Report: {os.path.basename(science_report_file)}")
                print(f" File locations: {dirname}")
            return 0 if phase_b_success else 1

        elif phase == "C":
            # Phase C only - run Pydantic validation on original user YAML
            print("Running Phase C directly on user YAML...")
            print("(Phase C only mode - Pydantic conditional validation)")

            phase_c_success = run_phase_c(
                user_yaml_file,
                pydantic_yaml_file,
                pydantic_report_file,
                mode,
                phases_run=["C"],
            )
            if phase_c_success:
                print()
                print(f" Phase C completed: {os.path.basename(pydantic_yaml_file)}")
                print(f" Report: {os.path.basename(pydantic_report_file)}")
                print(f" File locations: {dirname}")
            else:
                print()
                print(f" Phase C failed: {os.path.basename(pydantic_yaml_file)}")
                print(f" Report: {os.path.basename(pydantic_report_file)}")
                print(f" File locations: {dirname}")
            return 0 if phase_c_success else 1

        elif phase == "AB":
            # Complete A→B workflow (existing logic)
            phase_a_success = run_phase_a(
                user_yaml_file,
                standard_yaml_file,
                uptodate_file,
                report_file,
                mode,
                "AB",
            )

            if not phase_a_success:
                # Phase A failed in AB workflow - rename output files to match selected phase (AB)
                try:
                    import shutil

                    if os.path.exists(report_file):
                        shutil.move(
                            report_file, science_report_file
                        )  # reportA → reportAB
                    if os.path.exists(uptodate_file):
                        shutil.move(
                            uptodate_file, science_yaml_file
                        )  # updatedA → updatedAB
                except Exception:
                    pass  # Don't fail if rename doesn't work

                print()
                print(f" Phase A failed - AB workflow halted")
                print(f" AB report: {os.path.basename(science_report_file)}")
                print(f" AB YAML: {os.path.basename(science_yaml_file)}")
                print(f" File locations: {dirname}")
                return 1

            phase_b_success = run_phase_b(
                user_yaml_file,
                uptodate_file,
                standard_yaml_file,
                science_yaml_file,
                science_report_file,
                report_file,
                phase_a_performed=True,  # A→B workflow mode
                mode=mode,
                phase="AB",
            )

            # Clean up intermediate files when complete workflow succeeds
            workflow_success = phase_a_success and phase_b_success
            if workflow_success:
                try:
                    if os.path.exists(report_file):
                        os.remove(report_file)  # Remove Phase A report
                    if os.path.exists(uptodate_file):
                        os.remove(uptodate_file)  # Remove Phase A YAML
                except Exception:
                    pass  # Don't fail if cleanup doesn't work

                print()
                print(
                    f" Ready for SUEWS simulation: {os.path.basename(science_yaml_file)}"
                )
                print(f" Report: {os.path.basename(science_report_file)}")
                print(f" File locations: {dirname}")

            return 0 if workflow_success else 1

        elif phase == "AC":
            # Complete A→C workflow (similar to AB)
            phase_a_success = run_phase_a(
                user_yaml_file,
                standard_yaml_file,
                uptodate_file,
                report_file,
                mode,
                "AC",
            )

            if not phase_a_success:
                # Phase A failed in AC workflow - rename output files to match selected phase (AC)
                try:
                    import shutil

                    if os.path.exists(report_file):
                        shutil.move(
                            report_file, pydantic_report_file
                        )  # reportA → reportAC
                    if os.path.exists(uptodate_file):
                        shutil.move(
                            uptodate_file, pydantic_yaml_file
                        )  # updatedA → updatedAC
                except Exception:
                    pass  # Don't fail if rename doesn't work

                print()
                print(f" Phase A failed - AC workflow halted")
                print(f" AC report: {os.path.basename(pydantic_report_file)}")
                print(f" AC YAML: {os.path.basename(pydantic_yaml_file)}")
                print(f" File locations: {dirname}")
                return 1

            phase_c_success = run_phase_c(
                uptodate_file,  # Use Phase A output as input to Phase C
                pydantic_yaml_file,
                pydantic_report_file,
                mode,
                phase_a_report_file=report_file,  # Pass Phase A report for consolidation
                phases_run=["A", "C"],
            )

            # Clean up intermediate files when complete workflow succeeds
            workflow_success = phase_a_success and phase_c_success
            if workflow_success:
                try:
                    if os.path.exists(report_file):
                        os.remove(report_file)  # Remove Phase A report
                    if os.path.exists(uptodate_file):
                        os.remove(uptodate_file)  # Remove Phase A YAML
                except Exception:
                    pass  # Don't fail if cleanup doesn't work

                print()
                print(
                    f" Ready for SUEWS simulation: {os.path.basename(pydantic_yaml_file)}"
                )
                print(f" Report: {os.path.basename(pydantic_report_file)}")
                print(f" File locations: {dirname}")

            return 0 if workflow_success else 1

        elif phase == "BC":
            # Complete B→C workflow (following AC pattern)
            phase_b_success = run_phase_b(
                user_yaml_file,
                user_yaml_file,  # Phase B runs directly on user YAML
                standard_yaml_file,
                science_yaml_file,
                science_report_file,
                None,  # No Phase A report available
                phase_a_performed=False,  # B→C workflow mode
                mode=mode,
                phase="BC",
            )

            if not phase_b_success:
                # Phase B failed in BC workflow - rename output files to match selected phase (BC)
                try:
                    import shutil

                    if os.path.exists(science_report_file):
                        shutil.move(
                            science_report_file, pydantic_report_file
                        )  # reportB → reportBC
                    if os.path.exists(science_yaml_file):
                        shutil.move(
                            science_yaml_file, pydantic_yaml_file
                        )  # updatedB → updatedBC
                except Exception:
                    pass  # Don't fail if rename doesn't work

                print()
                print(f" Phase B failed - BC workflow halted")
                print(f" BC report: {os.path.basename(pydantic_report_file)}")
                print(f" BC YAML: {os.path.basename(pydantic_yaml_file)}")
                print(f" File locations: {dirname}")
                return 1

            phase_c_success = run_phase_c(
                science_yaml_file,  # Use Phase B output as input to Phase C
                pydantic_yaml_file,
                pydantic_report_file,
                mode,
                phase_a_report_file=science_report_file,  # Pass Phase B report for consolidation
                phases_run=["B", "C"],
            )

            # Clean up intermediate files when complete workflow succeeds
            workflow_success = phase_b_success and phase_c_success
            if workflow_success:
                try:
                    if os.path.exists(science_report_file):
                        os.remove(science_report_file)  # Remove Phase B report
                    if os.path.exists(science_yaml_file):
                        os.remove(science_yaml_file)  # Remove Phase B YAML
                except Exception:
                    pass  # Don't fail if cleanup doesn't work

                print()
                print(
                    f" Ready for SUEWS simulation: {os.path.basename(pydantic_yaml_file)}"
                )
                print(f" Report: {os.path.basename(pydantic_report_file)}")
                print(f" File locations: {dirname}")

            return 0 if workflow_success else 1

        elif phase == "ABC":
            # Complete A→B→C workflow with proper halt logic
            # Step 1: Run Phase A
            phase_a_success = run_phase_a(
                user_yaml_file,
                standard_yaml_file,
                uptodate_file,
                report_file,
                mode,
                "ABC",
            )

            if not phase_a_success:
                # Phase A failed in ABC workflow - rename output files to match selected phase (ABC)
                try:
                    import shutil

                    if os.path.exists(report_file):
                        shutil.move(
                            report_file, pydantic_report_file
                        )  # reportA → reportABC
                    if os.path.exists(uptodate_file):
                        shutil.move(
                            uptodate_file, pydantic_yaml_file
                        )  # updatedA → updatedABC
                except Exception:
                    pass  # Don't fail if rename doesn't work

                print()
                print(f" Phase A failed - ABC workflow halted")
                print(f" ABC report: {os.path.basename(pydantic_report_file)}")
                print(f" ABC YAML: {os.path.basename(pydantic_yaml_file)}")
                print(f" File locations: {dirname}")
                return 1

            # Step 2: Run Phase B (A passed, try B)
            phase_b_success = run_phase_b(
                user_yaml_file,
                uptodate_file,
                standard_yaml_file,
                science_yaml_file,
                science_report_file,
                report_file,
                phase_a_performed=True,  # A→B→C workflow mode
                mode=mode,
                phase="ABC",
            )

            if not phase_b_success:
                # Phase B failed in ABC workflow - rename to ABC and clean up intermediate A files
                try:
                    import shutil

                    # Rename B outputs to ABC (to match selected phase)
                    if os.path.exists(science_report_file):
                        shutil.move(
                            science_report_file, pydantic_report_file
                        )  # reportB → reportABC
                    if os.path.exists(science_yaml_file):
                        shutil.move(
                            science_yaml_file, pydantic_yaml_file
                        )  # updatedB → updatedABC
                    # Clean up intermediate Phase A files
                    if os.path.exists(report_file):
                        os.remove(report_file)  # Remove Phase A report
                    if os.path.exists(uptodate_file):
                        os.remove(uptodate_file)  # Remove Phase A YAML
                except Exception:
                    pass  # Don't fail if cleanup doesn't work

                print()
                print(f" Phase B failed - ABC workflow halted")
                print(f" ABC report: {os.path.basename(pydantic_report_file)}")
                print(f" ABC YAML: {os.path.basename(pydantic_yaml_file)}")
                print(f" File locations: {dirname}")
                return 1

            # Step 3: Run Phase C (both A and B passed)
            phase_c_success = run_phase_c(
                science_yaml_file,  # Use Phase B output as input to Phase C
                pydantic_yaml_file,
                pydantic_report_file,
                mode,
                phase_a_report_file=science_report_file,  # Pass Phase B report for consolidation
                phases_run=["A", "B", "C"],
            )

            # Clean up intermediate files when complete ABC workflow completes
            # (regardless of Phase C success - we always provide final ABC outputs)
            try:
                if os.path.exists(report_file):
                    os.remove(report_file)  # Remove Phase A report
                if os.path.exists(uptodate_file):
                    os.remove(uptodate_file)  # Remove Phase A YAML
                if os.path.exists(science_report_file):
                    os.remove(science_report_file)  # Remove Phase B report
                if os.path.exists(science_yaml_file):
                    os.remove(science_yaml_file)  # Remove Phase B YAML
            except Exception:
                pass  # Don't fail if cleanup doesn't work

            # Always provide ABC outputs (success or failure)
            if phase_c_success:
                print()
                print(
                    f" Ready for SUEWS simulation: {os.path.basename(pydantic_yaml_file)}"
                )
                print(f" ABC report: {os.path.basename(pydantic_report_file)}")
                print(f" File locations: {dirname}")
            else:
                print()
                print(f" Phase C failed - ABC workflow completed with errors")
                print(f" ABC report: {os.path.basename(pydantic_report_file)}")
                print(f" ABC YAML: {os.path.basename(pydantic_yaml_file)}")
                print(f" File locations: {dirname}")

            # Return success if all phases passed
            workflow_success = phase_a_success and phase_b_success and phase_c_success
            return 0 if workflow_success else 1

        else:
            # Fallback for unknown phase combinations
            print(f"✗ Unknown phase combination '{phase}'")
            print("Available phases: A, B, C, AB, AC, BC, ABC")
            return 1

    except FileNotFoundError as e:
        print()
        print(f"✗ File error: {e}")
        return 1
    except ValueError as e:
        print()
        print(f"✗ Input error: {e}")
        return 1
    except Exception as e:
        print()
        print(f"✗ Unexpected error: {e}")
        return 1


if __name__ == "__main__":
    exit(main())<|MERGE_RESOLUTION|>--- conflicted
+++ resolved
@@ -713,7 +713,6 @@
                     "BC": "SUEWS - Phase BC (Scientific Validation and Pydantic Validation) Report",
                     "ABC": "SUEWS - Phase ABC (Up-to-date YAML check, Scientific Validation and Pydantic Validation) Report",
                 }
-<<<<<<< HEAD
                 
                 title = phase_titles.get(phase_str, "SUEWS Phase C (Pydantic Validation) Report")
                 
@@ -746,13 +745,6 @@
                         elif in_no_action and line.strip() and not line.strip().startswith('#'):
                             consolidated_no_action.append(line.strip())
                 
-=======
-
-                title = phase_titles.get(
-                    phase_str, "SUEWS Phase C (Pydantic Validation) Report"
-                )
-
->>>>>>> a51d2a26
                 success_report = f"""# {title}
 # ============================================
 # Mode: {mode.title()}
