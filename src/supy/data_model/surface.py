from enum import Enum
from pydantic import BaseModel, Field, PrivateAttr, model_validator
from typing import Optional, Literal, List, Union
import pandas as pd
from .type import RefValue, Reference

from .type import init_df_state

from .ohm import OHM_Coefficient_season_wetness

from .type import SurfaceType

from .hydro import WaterDistribution, StorageDrainParams


class ThermalLayers(BaseModel):
    dz: RefValue[List[float]] = Field(
        default=RefValue([0.1, 0.2, 0.3, 0.4, 0.5]),
        description="Thickness of thermal layers from surface to depth",
        unit="m",
    )
    k: RefValue[List[float]] = Field(
        default=RefValue([1.0, 1.0, 1.0, 1.0, 1.0]),
        description="Thermal conductivity of each thermal layer",
        unit="W m^-1 K^-1",
    )
<<<<<<< HEAD
    cv: RefValue[List[float]] = Field(
=======
    rho_cp: RefValue[List[float]] = Field(
>>>>>>> 10b0eb65
        default=RefValue([1000, 1000, 1000, 1000, 1000]),
        description="Volumetric heat capacity of each thermal layer",
        unit="J m^-3 K^-1",
    )

    ref: Optional[Reference] = None

    def to_df_state(
        self,
        grid_id: int,
        idx: int,
        surf_type: Literal[
            "paved",
            "bldgs",
            "evetr",
            "dectr",
            "grass",
            "bsoil",
            "water",
            "roof",
            "wall",
        ],
    ) -> pd.DataFrame:
        """Convert thermal layer parameters to DataFrame state format.

        Args:
            grid_id: Grid ID for the DataFrame index
            surf_type: Surface type or facet type ("roof" or "wall")

        Returns:
            pd.DataFrame: DataFrame containing thermal layer parameters
        """
        df_state = init_df_state(grid_id)

        if surf_type == "roof":
            suffix = "roof"
        elif surf_type == "wall":
            suffix = "wall"
        else:
            suffix = "surf"

        # Add thermal layer parameters
        for i in range(5):
            df_state[(f"dz_{suffix}", f"({idx}, {i})")] = self.dz.value[i]
            df_state[(f"k_{suffix}", f"({idx}, {i})")] = self.k.value[i]
<<<<<<< HEAD
            df_state[(f"cp_{suffix}", f"({idx}, {i})")] = self.cv.value[i] # TODO: Change df_state to use cv instead of cp
=======
            df_state[(f"cp_{suffix}", f"({idx}, {i})")] = self.rho_cp.value[i] # TODO: Change df_state to use rho_cp instead of cp
>>>>>>> 10b0eb65

        return df_state

    @classmethod
    def from_df_state(
        cls,
        df: pd.DataFrame,
        grid_id: int,
        idx: int,
        surf_type: Union[SurfaceType, Literal["roof", "wall"]],
    ) -> "ThermalLayers":
        """Reconstruct ThermalLayers instance from DataFrame.

        Args:
            df: DataFrame containing thermal layer parameters.
            grid_id: Grid ID for the DataFrame index.
            idx: Surface index for identifying columns.
            surf_type: Surface type or facet type ("roof" or "wall").

        Returns:
            ThermalLayers: Reconstructed ThermalLayers instance.
        """
        dz = []
        k = []
<<<<<<< HEAD
        cv = []
=======
        rho_cp = []
>>>>>>> 10b0eb65

        # Determine suffix based on surf_type
        if surf_type == "roof":
            suffix = "roof"
        elif surf_type == "wall":
            suffix = "wall"
        else:
            suffix = "surf"

        # Extract thermal layer parameters for each of the 5 layers
        for i in range(5):
            dz.append(df.loc[grid_id, (f"dz_{suffix}", f"({idx}, {i})")])
            k.append(df.loc[grid_id, (f"k_{suffix}", f"({idx}, {i})")])
<<<<<<< HEAD
            cv.append(df.loc[grid_id, (f"cp_{suffix}", f"({idx}, {i})")])
=======
            rho_cp.append(df.loc[grid_id, (f"cp_{suffix}", f"({idx}, {i})")])
>>>>>>> 10b0eb65

        # Convert to RefValue
        dz = RefValue[List[float]](dz)
        k = RefValue[List[float]](k)
<<<<<<< HEAD
        cv = RefValue[List[float]](cv)

        # Return reconstructed instance
        return cls(dz=dz, k=k, cv=cv)
=======
        rho_cp = RefValue[List[float]](rho_cp)

        # Return reconstructed instance
        return cls(dz=dz, k=k, rho_cp=rho_cp)
>>>>>>> 10b0eb65


class SurfaceProperties(BaseModel):
    """Base properties for all surface types"""

    sfr: RefValue[float] = Field(
        ge=0,
        le=1,
        description="Surface fraction of grid area covered by this surface type",
        unit="dimensionless",
        default=RefValue(1.0 / 7),
    )
    emis: RefValue[float] = Field(
        ge=0,
        le=1,
        description="Surface emissivity for longwave radiation",
        unit="dimensionless",
        default=RefValue(
            value=0.95,
            ref=Reference(desc="example value description")
        ),
    )
    ch_anohm: Optional[RefValue[float]] = Field(
        default=RefValue(0.0),
        description="Bulk transfer coefficient for this surface. Option: AnOHM",
        unit="J m^-3 K^-1",
    )
    rho_cp_anohm: Optional[RefValue[float]] = Field(
        default=RefValue(1200.0),
        description="Volumetric heat capacity for this surface to use in AnOHM",
        unit="J m^-3 K^-1",
    )
    k_anohm: Optional[RefValue[float]] = Field(
        default=RefValue(0.4),
        description="Thermal conductivity for this surface to use in AnOHM",
        unit="W m^-1 K^-1",
    )
    ohm_threshsw: Optional[RefValue[float]] = Field(
        default=RefValue(0.0),
        description="Summer/winter threshold based on temperature for OHM calculation",
        unit="degC",
    )
    ohm_threshwd: Optional[RefValue[float]] = Field(
        default=RefValue(0.0),
        description="Soil moisture threshold determining whether wet/dry OHM coefficients are applied",
        unit="dimensionless",
    )
    ohm_coef: Optional[OHM_Coefficient_season_wetness] = Field(
        default_factory=OHM_Coefficient_season_wetness
    )
    soildepth: RefValue[float] = Field(
        default=RefValue(150),
        description="Depth of soil layer for hydrological calculations",
        unit="mm",
    )
    soilstorecap: RefValue[float] = Field(
        default=RefValue(150.0),
        description="Maximum water storage capacity of soil",
        unit="mm",
    )
    statelimit: RefValue[float] = Field(
        default=RefValue(10.0), # TODO: Check if this is an appropriate default
        description="Minimum water storage capacity for state change",
        unit="mm",
    )
    wetthresh: RefValue[float] = Field(
        default=RefValue(0.5),
        description="Surface wetness threshold for OHM calculations",
        unit="dimensionless",
    )
    sathydraulicconduct: RefValue[float] = Field(
        default=RefValue(0.0001),
        description="Saturated hydraulic conductivity of soil",
        unit="mm s^-1",
    )
    waterdist: Optional[WaterDistribution] = Field(
        default=None, # TODO: Can this be None?
        description="Water distribution parameters",
    )
    storedrainprm: StorageDrainParams = Field(
        default_factory=StorageDrainParams,
        description="Storage and drain parameters",
    )
    snowpacklimit: Optional[RefValue[float]] = Field(
        default=RefValue(10.0),
        description="Limit of snow that can be held on surface",
        unit="mm",
    )
    thermal_layers: ThermalLayers = Field(
        default_factory=ThermalLayers, description="Thermal layers for the surface"
    )
    irrfrac: Optional[RefValue[float]] = Field(
        default=RefValue(0.0),
        description="Fraction of surface area that can be irrigated",
        unit="dimensionless",
    )
    _surface_type: Optional[SurfaceType] = PrivateAttr(default=None)

    ref: Optional[Reference] = None

    def set_surface_type(self, surface_type: SurfaceType):
        self._surface_type = surface_type
        if self._surface_type == SurfaceType.WATER:
            if self.waterdist is not None:
                raise ValueError("Water surface should not have water distribution")
        else:
            if self.waterdist is None:
                raise ValueError(
                    f"Water distribution required for {self._surface_type.value}"
                )
            self.waterdist.validate_distribution(self._surface_type)

    def get_surface_type(self) -> SurfaceType:
        return self._surface_type

    def get_surface_name(self) -> str:
        return self._surface_type.value

    def get_surface_index(self) -> int:
        dict_surface_type = {
            SurfaceType.PAVED: 0,
            SurfaceType.BLDGS: 1,
            SurfaceType.EVETR: 2,
            SurfaceType.DECTR: 3,
            SurfaceType.GRASS: 4,
            SurfaceType.BSOIL: 5,
            SurfaceType.WATER: 6,
        }
        return dict_surface_type[self._surface_type]

    def to_df_state(self, grid_id: int) -> pd.DataFrame:
        """Convert surface properties to DataFrame state format.
        This is the base implementation that handles common surface properties."""
        df_state = init_df_state(grid_id)

        # Get surface index
        surf_idx = self.get_surface_index()

        # Get surface name
        surf_name = self.get_surface_name()

        # Helper function to set values in DataFrame
        def set_df_value(col_name: str, value: float):
            idx_str = f"({surf_idx},)"
            if (col_name, idx_str) not in df_state.columns:
                # df_state[(col_name, idx_str)] = np.nan
                df_state[(col_name, idx_str)] = None
            df_state.loc[grid_id, (col_name, idx_str)] = value

        # Get all properties of this class using introspection
        properties = [
            "sfr",
            "emis",
            "ch_anohm",
            "rho_cp_anohm",
            "k_anohm",
            "ohm_coef",
            "ohm_threshsw",
            "ohm_threshwd",
            "soildepth",
            "soilstorecap",
            "statelimit",
            "wetthresh",
            "sathydraulicconduct",
            "waterdist",
            "storedrainprm",
            "snowpacklimit",
            "thermal_layers",
            "irrfrac",
        ]
        # drop 'surface_type' and model-specific properties (e.g. model_xx)
        properties = [
            p for p in properties if p != "surface_type" and not p.startswith("model_")
        ]

        # Process each property
        dfs = [df_state]  # List to collect all DataFrames

        for property in properties:
            # Handle nested properties with their own to_df_state methods
            if property in [
                "waterdist",
                "storedrainprm",
                "ohm_coef",
                # "lai",
            ]:
                nested_obj = getattr(self, property)
                if nested_obj is not None and hasattr(nested_obj, "to_df_state"):
                    nested_df = nested_obj.to_df_state(grid_id, surf_idx)
                    dfs.append(nested_df)
            elif property == "thermal_layers":
                nested_df = self.thermal_layers.to_df_state(
                    grid_id, surf_idx, surf_name
                )
                dfs.append(nested_df)
            elif property == "irrfrac":
                value = getattr(self, property)
                value = value.value if isinstance(value, RefValue) else value
                df_state.loc[grid_id, (f"{property}{surf_name}", "0")] = value
            elif property in ["sfr", "soilstorecap", "statelimit", "wetthresh"]:
                value = getattr(self, property)
                value = value.value if isinstance(value, RefValue) else value
                set_df_value(f"{property}_surf", value)
            elif property == "rho_cp_anohm":  # Moved to cp in df_state
                value = getattr(self, property)
                value = value.value if isinstance(value, RefValue) else value
                set_df_value("cpanohm", value)
            elif property == "ch_anohm":  # Moved to ch in df_state
                value = getattr(self, property)
                value = value.value if isinstance(value, RefValue) else value
                set_df_value("chanohm", value)
            elif property == "k_anohm":  # Moved to k in df_state
                value = getattr(self, property)
                value = value.value if isinstance(value, RefValue) else value
                set_df_value("kkanohm", value)
            else:
                value = getattr(self, property)
                value = value.value if isinstance(value, RefValue) else value
                set_df_value(property, value)
            # except Exception as e:
            #     print(f"Warning: Could not set property {property}: {str(e)}")
            #     continue

        # add dummy columns to conform to SUEWS convention
        list_cols = [
            "ohm_threshsw",
            "ohm_threshwd",
        ]
        for col in list_cols:
            df_state[(col, "(7,)")] = 0

        # Merge all DataFrames
        df_final = pd.concat(dfs, axis=1).sort_index(axis=1)
        return df_final

    @classmethod
    def from_df_state(
        cls, df: pd.DataFrame, grid_id: int, surf_idx: int
    ) -> "SurfaceProperties":
        """Reconstruct surface properties from DataFrame state format."""

        # Get surface name
        surf_name = [
            "paved",
            "bldgs",
            "evetr",
            "dectr",
            "grass",
            "bsoil",
            "water",
        ][surf_idx]

        # Get all properties of this class using introspection
        properties = [
            "sfr",
            "emis",
            "ch_anohm",
            "rho_cp_anohm",
            "k_anohm",
            "ohm_coef",
            "ohm_threshsw",
            "ohm_threshwd",
            "soildepth",
            "soilstorecap",
            "statelimit",
            "wetthresh",
            "sathydraulicconduct",
            "waterdist",
            "storedrainprm",
            "snowpacklimit",
            "thermal_layers",
            "irrfrac",
        ]

        # drop 'surface_type' and model-specific properties (e.g. model_xx)
        properties = [
            p for p in properties if p != "surface_type" and not p.startswith("model_")
        ]

        # Create a dictionary to hold the properties and their values
        property_values = {}

        # Process each property
        for property in properties:
            # Handle nested properties with their own from_df_state methods
            if property in [
                "waterdist",
                "storedrainprm",
                # "ohm_coef",
                # "lai",
            ]:
                nested_obj = cls.model_fields[property].annotation
                if nested_obj is not None and hasattr(nested_obj, "from_df_state"):
                    property_values[property] = nested_obj.from_df_state(
                        df, grid_id, surf_idx
                    )
                continue
            elif property == "ohm_coef":  # moved seperately as optional fails hasattr()
                if cls.model_fields[property].annotation is not None:
                    property_values[property] = (
                        OHM_Coefficient_season_wetness.from_df_state(
                            df, grid_id, surf_idx
                        )
                    )
            elif property == "thermal_layers":
                property_values[property] = cls.model_fields[
                    "thermal_layers"
                ].annotation.from_df_state(df, grid_id, surf_idx, surf_name)
            elif property == "irrfrac":
                value = df.loc[grid_id, (f"{property}{surf_name}", "0")]
                property_values[property] = RefValue(value)
            elif property in ["sfr", "soilstorecap", "statelimit", "wetthresh"]:
                value = df.loc[grid_id, (f"{property}_surf", f"({surf_idx},)")]
                property_values[property] = RefValue(value)
            elif property == "rho_cp_anohm":  # Moved to cp in df_state
                value = df.loc[grid_id, ("cpanohm", f"({surf_idx},)")]
                property_values["rho_cp_anohm"] = RefValue(value)
            elif property == "ch_anohm":  # Moved to ch in df_state
                value = df.loc[grid_id, ("chanohm", f"({surf_idx},)")]
                property_values["ch_anohm"] = RefValue(value)
            elif property == "k_anohm":  # Moved to k in df_state
                value = df.loc[grid_id, ("kkanohm", f"({surf_idx},)")]
                property_values["k_anohm"] = RefValue(value)
            else:
                value = df.loc[grid_id, (property, f"({surf_idx},)")]
                property_values[property] = RefValue(value)

        return cls(**property_values)


class NonVegetatedSurfaceProperties(SurfaceProperties):
    alb: RefValue[float] = Field(
        ge=0,
        le=1,
        description="Surface albedo",
        unit="dimensionless",
        default=RefValue(0.1),
    )

    def to_df_state(self, grid_id: int) -> pd.DataFrame:
        """Convert non-vegetated surface properties to DataFrame state format."""

        # Get base properties from parent
        df_base = super().to_df_state(grid_id)

        surf_idx = self.get_surface_index()

        if self.waterdist is not None:
            df_waterdist = self.waterdist.to_df_state(grid_id, surf_idx)
            df_base = pd.concat([df_base, df_waterdist], axis=1).sort_index(axis=1)

        for attr in ["alb"]:
            df_base.loc[grid_id, (attr, f"({surf_idx},)")] = getattr(self, attr).value
            df_base = df_base.sort_index(axis=1)

        return df_base

    @classmethod
    def from_df_state(
        cls, df: pd.DataFrame, grid_id: int, surf_idx: int
    ) -> "NonVegetatedSurfaceProperties":
        """Reconstruct non-vegetated surface properties from DataFrame state format."""
        instance = super().from_df_state(df, grid_id, surf_idx)
        instance.alb = RefValue(df.loc[grid_id, ("alb", f"({surf_idx},)")])
        return instance


class PavedProperties(
    NonVegetatedSurfaceProperties
):  # May need to move VWD for waterdist to here for referencing
    _surface_type: Literal[SurfaceType.PAVED] = SurfaceType.PAVED
    waterdist: WaterDistribution = Field(
        default_factory=lambda: WaterDistribution(SurfaceType.PAVED),
        description="Water distribution fractions for paved surfaces",
    )

    def to_df_state(self, grid_id: int) -> pd.DataFrame:
        """Convert paved surface properties to DataFrame state format."""
        dfs = []

        # Get base properties from parent
        df_base = super().to_df_state(grid_id)
        dfs.append(df_base)

        surf_idx = self.get_surface_index()

        # Create DataFrame for this class's properties
        param_tuples = []
        values = []

        # Add all non-inherited properties that aren't model-specific or nested objects
        for attr in dir(self):
            if (
                not attr.startswith("_")
                and not callable(getattr(self, attr))
                and not attr.startswith("model_")
                and attr
                not in [
                    "_surface_type",
                    "waterdist",
                    "storedrainprm",
                    "thermal_layers",
                    "ohm_coef",
                ]
                and attr not in dir(super())
            ):
                value = getattr(self, attr)
                if not isinstance(value, (BaseModel, Enum)):
                    param_tuples.append((attr, (surf_idx,)))
                    values.append(value)

        if param_tuples:  # Only create DataFrame if we have properties to add
            columns = pd.MultiIndex.from_tuples(param_tuples, names=["var", "ind_dim"])
            df = pd.DataFrame(
                index=pd.Index([grid_id], name="grid"),
                columns=columns,
                data=[values],
                dtype=float,
            )
            dfs.append(df)

        # Add nested property DataFrames
        for nested_prop in ["waterdist", "storedrainprm", "thermal_layers", "ohm_coef"]:
            nested_obj = getattr(self, nested_prop)
            if nested_obj is not None and hasattr(nested_obj, "to_df_state"):
                if nested_prop == "thermal_layers":
                    surf_name = self.get_surface_name()
                    nested_df = nested_obj.to_df_state(grid_id, surf_idx, surf_name)
                else:
                    nested_df = nested_obj.to_df_state(grid_id, surf_idx)
                dfs.append(nested_df)

        # Merge all DataFrames
        df_final = pd.concat(dfs, axis=1)
        return df_final

    @classmethod
    def from_df_state(cls, df: pd.DataFrame, grid_id: int) -> "PavedProperties":
        """Reconstruct paved surface properties from DataFrame state format."""
        surf_idx = 0
        instance = super().from_df_state(df, grid_id, surf_idx)
        return instance


class BuildingLayer(
    BaseModel
):  # May need to move VWD for thermal layers here for referencing
    alb: RefValue[float] = Field(
        ge=0,
        le=1,
        description="Surface albedo",
        unit="dimensionless",
        default=RefValue(0.1),
    )
    emis: RefValue[float] = Field(
        ge=0,
        le=1,
        description="Surface emissivity",
        unit="dimensionless",
        default=RefValue(0.95),
    )
    thermal_layers: ThermalLayers = Field(
        default_factory=ThermalLayers,
        description="Thermal layers for the surface",
    )
    statelimit: RefValue[float] = Field(
        default=RefValue(10.0),
        description="Minimum water storage capacity for state change",
        unit="mm",
    )
    soilstorecap: RefValue[float] = Field(
        default=RefValue(150.0),
        description="Maximum water storage capacity of soil",
        unit="mm",
    )
    wetthresh: RefValue[float] = Field(
        default=RefValue(0.5),
        description="Surface wetness threshold for OHM calculations",
        unit="dimensionless",
    )
    roof_albedo_dir_mult_fact: Optional[RefValue[float]] = Field(
        default=RefValue(0.1),
        description="Directional albedo multiplication factor for roofs",
        unit="dimensionless",
    )
    wall_specular_frac: Optional[RefValue[float]] = Field(
        default=RefValue(0.1),
        description="Specular reflection fraction for walls",
        unit="dimensionless",
    )
    _facet_type: Literal["roof", "wall"] = PrivateAttr(default="roof")

    ref: Optional[Reference] = None

    def to_df_state(
        self,
        grid_id: int,
        layer_idx: int,
        facet_type: Literal["roof", "wall"],
    ) -> pd.DataFrame:
        """Convert building layer parameters to DataFrame state format.

        Args:
            grid_id: Grid ID for the DataFrame index
            layer_idx: Layer index (0 or 1 for two layers)

        Returns:
            pd.DataFrame: DataFrame containing building layer parameters
        """
        df_state = init_df_state(grid_id)

        # Add basic parameters
        df_state[(f"alb_{facet_type}", f"({layer_idx},)")] = self.alb.value
        df_state[(f"emis_{facet_type}", f"({layer_idx},)")] = self.emis.value
        df_state[(f"statelimit_{facet_type}", f"({layer_idx},)")] = (
            self.statelimit.value
        )
        df_state[(f"soilstorecap_{facet_type}", f"({layer_idx},)")] = (
            self.soilstorecap.value
        )
        df_state[(f"wetthresh_{facet_type}", f"({layer_idx},)")] = self.wetthresh.value

        # Determine prefix based on layer type
        prefix = facet_type

        # Add layer-specific parameters
        if facet_type == "roof" and self.roof_albedo_dir_mult_fact is not None:
            df_state[(f"{prefix}_albedo_dir_mult_fact", f"(0, {layer_idx})")] = (
                self.roof_albedo_dir_mult_fact.value
            )
        elif facet_type == "wall" and self.wall_specular_frac is not None:
            df_state[(f"{prefix}_specular_frac", f"(0, {layer_idx})")] = (
                self.wall_specular_frac.value
            )

        # Add thermal layers
        df_thermal = self.thermal_layers.to_df_state(grid_id, layer_idx, facet_type)
        df_state = pd.concat([df_state, df_thermal], axis=1)

        return df_state

    @classmethod
    def from_df_state(
        cls,
        df: pd.DataFrame,
        grid_id: int,
        layer_idx: int,
        facet_type: Literal["roof", "wall"],
    ) -> "BuildingLayer":
        """Reconstruct BuildingLayer instance from DataFrame.

        Args:
            df: DataFrame containing building layer parameters.
            grid_id: Grid ID for the DataFrame index.
            layer_idx: Layer index (0 or 1 for two layers).
            facet_type: Facet type ("roof" or "wall").

        Returns:
            BuildingLayer: Reconstructed BuildingLayer instance.
        """
        # Prefix for the specific layer type
        prefix = facet_type

        # Extract scalar parameters
        params = {
            "alb": df.loc[grid_id, (f"alb_{prefix}", f"({layer_idx},)")],
            "emis": df.loc[grid_id, (f"emis_{prefix}", f"({layer_idx},)")],
            "statelimit": df.loc[grid_id, (f"statelimit_{prefix}", f"({layer_idx},)")],
            "soilstorecap": df.loc[
                grid_id, (f"soilstorecap_{prefix}", f"({layer_idx},)")
            ],
            "wetthresh": df.loc[grid_id, (f"wetthresh_{prefix}", f"({layer_idx},)")],
        }

        # Extract optional parameters
        if facet_type == "roof":
            params["roof_albedo_dir_mult_fact"] = df.loc[
                grid_id, (f"roof_albedo_dir_mult_fact", f"(0, {layer_idx})")
            ]

        elif facet_type == "wall":
            params["wall_specular_frac"] = df.loc[
                grid_id, (f"wall_specular_frac", f"(0, {layer_idx})")
            ]

        # Extract ThermalLayers
        thermal_layers = ThermalLayers.from_df_state(df, grid_id, layer_idx, facet_type)

        # Convert params to VWD - move below thermal_layers if needed
        params = {key: RefValue(value) for key, value in params.items()}

        # Add thermal_layers to params
        params["thermal_layers"] = thermal_layers

        # Return the reconstructed instance
        return cls(**params)


class BldgsProperties(
    NonVegetatedSurfaceProperties
):  # May need to move VWD for waterdist to here for referencing
    _surface_type: Literal[SurfaceType.BLDGS] = SurfaceType.BLDGS
    faibldg: Optional[RefValue[float]] = Field(
        ge=0,
        default=RefValue(0.3),
        description="Frontal area index of buildings",
        unit="dimensionless",
    )
    bldgh: Optional[RefValue[float]] = Field(
        ge=3, default=RefValue(10.0), description="Building height", unit="m"
    )  # We need to check if there is a building - and then this has to be greather than 0, accordingly.
    waterdist: WaterDistribution = Field(
        default_factory=lambda: WaterDistribution(SurfaceType.BLDGS)
    )

    ref: Optional[Reference] = None

    # @model_validator(mode="after")    # This is no longer appropriate - may be reintroduced and altered
    # def validate_rsl_zd_range(self) -> "BldgsProperties":
    #     sfr_bldg_lower_limit = 0.18
    #     if self.sfr < sfr_bldg_lower_limit:
    #         if self.faibldg.value < 0.25 * (1 - self.sfr.value):
    #             raise ValueError(         # This should be a warning not raising an error
    #                 "Frontal Area Index (FAI) is below a lower limit of: 0.25 * (1 - PAI), which is likely to cause a negative displacement height (zd) in the RSL.\n"
    #                 f"\tYou have entered a building FAI of {self.faibldg} and a building PAI of {self.sfr}.\n"
    #                 "\tFor more details, please refer to: https://github.com/UMEP-dev/SUEWS/issues/302"
    #             )
    #     return self

    def to_df_state(self, grid_id: int) -> pd.DataFrame:
        """Convert building properties to DataFrame state format."""
        df_state = super().to_df_state(grid_id).sort_index(axis=1)

        df_state.loc[grid_id, ("faibldg", "0")] = self.faibldg.value
        df_state = df_state.sort_index(axis=1)
        df_state.loc[grid_id, ("bldgh", "0")] = self.bldgh.value

        return df_state

    @classmethod
    def from_df_state(cls, df: pd.DataFrame, grid_id: int) -> "BldgsProperties":
        """Reconstruct building properties from DataFrame state format."""
        surf_idx = 1
        instance = super().from_df_state(df, grid_id, surf_idx)
        instance.bldgh = RefValue(df.loc[grid_id, ("bldgh", "0")])
        instance.faibldg = RefValue(df.loc[grid_id, ("faibldg", "0")])
        return instance


class BsoilProperties(
    NonVegetatedSurfaceProperties
):  # May need to move VWD for waterdist to here for referencing
    _surface_type: Literal[SurfaceType.BSOIL] = SurfaceType.BSOIL
    waterdist: WaterDistribution = Field(
        default_factory=lambda: WaterDistribution(SurfaceType.BSOIL),
        description="Water distribution for bare soil",
    )

    def to_df_state(self, grid_id: int) -> pd.DataFrame:
        """Convert bare soil properties to DataFrame state format."""
        df_state = super().to_df_state(grid_id)
        # df_state.loc[grid_id, ("waterdist", "0")] = self.waterdist
        return df_state

    @classmethod
    def from_df_state(cls, df: pd.DataFrame, grid_id: int) -> "BsoilProperties":
        """Reconstruct bare soil properties from DataFrame state format."""
        surf_idx = 5
        instance = super().from_df_state(df, grid_id, surf_idx)
        return instance


class WaterProperties(NonVegetatedSurfaceProperties):
    _surface_type: Literal[SurfaceType.WATER] = SurfaceType.WATER
    flowchange: RefValue[float] = Field(
        default=RefValue(0.0),
        description="Change in water flow for water bodies",
        unit="mm h^-1",
    )

    def to_df_state(self, grid_id: int) -> pd.DataFrame:
        """Convert water surface properties to DataFrame state format."""
        df_state = super().to_df_state(grid_id)
        surf_idx = self.get_surface_index()

        # Helper function to set values in DataFrame
        def set_df_value(col_name: str, value: float):
            idx_str = f"({surf_idx},)"
            if (col_name, idx_str) not in df_state.columns:
                # df_state[(col_name, idx_str)] = np.nan
                df_state[(col_name, idx_str)] = None
            df_state.loc[grid_id, (col_name, idx_str)] = value

        list_attr = ["flowchange"]

        # Add all non-inherited properties
        df_state.loc[grid_id, ("flowchange", "0")] = self.flowchange.value

        return df_state

    @classmethod
    def from_df_state(cls, df: pd.DataFrame, grid_id: int) -> "WaterProperties":
        """Reconstruct water properties from DataFrame state format."""
        surf_idx = 6
        instance = super().from_df_state(df, grid_id, surf_idx)
        instance.flowchange = RefValue(df.loc[grid_id, ("flowchange", f"0")])
        return instance


class RoofLayer(BuildingLayer):
    _facet_type: Literal["roof"] = "roof"


class WallLayer(BuildingLayer):
    _facet_type: Literal["wall"] = "wall"


class VerticalLayers(BaseModel):
    nlayer: RefValue[int] = Field(
        default=RefValue(3),
        description="Number of vertical layers in the urban canopy",
        unit="dimensionless",
    )
    height: RefValue[List[float]] = Field(
        default=RefValue([0.0, 10.0, 20.0, 30.0]),
        description="Heights of layer boundaries, length must be nlayer+1",
        unit="m",
    )
    veg_frac: RefValue[List[float]] = Field(
        default=RefValue([0.0, 0.0, 0.0]),
        description="Fraction of vegetation in each layer, length must be nlayer",
        unit="dimensionless",
    )
    veg_scale: RefValue[List[float]] = Field(
        default=RefValue([1.0, 1.0, 1.0]),
        description="Scaling factor for vegetation in each layer, length must be nlayer",
        unit="dimensionless",
    )
    building_frac: RefValue[List[float]] = Field(
        default=RefValue([0.4, 0.3, 0.3]),
        description="Fraction of buildings in each layer, must sum to 1.0, length must be nlayer",
        unit="dimensionless",
    )
    building_scale: RefValue[List[float]] = Field(
        default=RefValue([1.0, 1.0, 1.0]),
        description="Scaling factor for buildings in each layer, length must be nlayer",
        unit="dimensionless",
    )
    roofs: List[RoofLayer] = Field(
        default_factory=lambda: [RoofLayer(), RoofLayer(), RoofLayer()],
        description="Properties for roof surfaces in each layer, length must be nlayer",
    )
    walls: List[WallLayer] = Field(
        default_factory=lambda: [WallLayer(), WallLayer(), WallLayer()],
        description="Properties for wall surfaces in each layer, length must be nlayer",
    )

    ref: Optional[Reference] = None

    @model_validator(mode="after")
    def validate_building(self) -> "VerticalLayers":
        # Validate building heights
        if len(self.height.value) != self.nlayer.value + 1:
            raise ValueError(
                f"Number of building heights ({len(self.height.value)}) must match nlayer+1 = ({self.nlayer.value + 1})"
            )

        # Validate building fractions
        if len(self.building_frac.value) != self.nlayer.value:
            raise ValueError(
                f"Number of building fractions ({len(self.building_frac.value)}) must match nlayer ({self.nlayer.value})"
            )
        # This rule is not correct, we just need building_frac to be in range [0,1]
        # if not math.isclose(sum(self.building_frac), 1.0, rel_tol=1e-9):
        #    raise ValueError(
        #        f"Building fractions must sum to 1.0, got {sum(self.building_frac)}"
        #    )

        # Validate building scales
        if len(self.building_scale.value) != self.nlayer.value:
            raise ValueError(
                f"Number of building scales ({len(self.building_scale.value)}) must match nlayer ({self.nlayer.value})"
            )

        # Validate number of roof layers matches nlayer
        if len(self.roofs) != self.nlayer.value:
            raise ValueError(
                f"Number of roof layers ({len(self.roof)}) must match nlayer ({self.nlayer.value})"
            )

        # Validate number of wall layers matches nlayer
        if len(self.walls) != self.nlayer.value:
            raise ValueError(
                f"Number of wall layers ({len(self.wall)}) must match nlayer ({self.nlayer.value})"
            )

        return self

    def to_df_state(self, grid_id: int) -> pd.DataFrame:
        """Convert vertical layers to DataFrame state format."""
        # Initialize empty DataFrame with grid_id index
        df_state = init_df_state(grid_id)

        # Set number of vertical layers
        df_state[(f"nlayer", "0")] = self.nlayer.value

        # Set heights for each layer boundary (nlayer + 1 heights needed)
        for i in range(self.nlayer.value + 1):
            df_state[("height", f"({i},)")] = self.height.value[i]

        # Set vegetation and building parameters for each layer
        for var in ["veg_frac", "veg_scale", "building_frac", "building_scale"]:
            for i in range(self.nlayer.value):
                df_state[(f"{var}", f"({i},)")] = getattr(self, var).value[i]

        # Convert roof and wall properties to DataFrame format for each layer
        df_roofs = pd.concat(
            [
                self.roofs[i].to_df_state(grid_id, i, "roof")
                for i in range(self.nlayer.value)
            ],
            axis=1,
        )
        df_walls = pd.concat(
            [
                self.walls[i].to_df_state(grid_id, i, "wall")
                for i in range(self.nlayer.value)
            ],
            axis=1,
        )

        # Combine all DataFrames
        df_state = pd.concat([df_state, df_roofs, df_walls], axis=1)

        return df_state

    @classmethod
    def from_df_state(cls, df: pd.DataFrame, grid_id: int) -> "VerticalLayers":
        """Reconstruct VerticalLayers instance from DataFrame."""
        # Extract the number of layers
        nlayer = int(df.loc[grid_id, ("nlayer", "0")])

        # Extract heights for each layer boundary
        height = [df.loc[grid_id, ("height", f"({i},)")] for i in range(nlayer + 1)]

        # Extract vegetation and building parameters for each layer
        veg_frac = [df.loc[grid_id, ("veg_frac", f"({i},)")] for i in range(nlayer)]
        veg_scale = [df.loc[grid_id, ("veg_scale", f"({i},)")] for i in range(nlayer)]
        building_frac = [
            df.loc[grid_id, ("building_frac", f"({i},)")] for i in range(nlayer)
        ]
        building_scale = [
            df.loc[grid_id, ("building_scale", f"({i},)")] for i in range(nlayer)
        ]

        # Reconstruct roof and wall properties for each layer
        roofs = [RoofLayer.from_df_state(df, grid_id, i, "roof") for i in range(nlayer)]
        walls = [WallLayer.from_df_state(df, grid_id, i, "wall") for i in range(nlayer)]

        # Construct and return VerticalLayers instance
        return cls(
            nlayer=RefValue(nlayer),
            height=RefValue(height),
            veg_frac=RefValue(veg_frac),
            veg_scale=RefValue(veg_scale),
            building_frac=RefValue(building_frac),
            building_scale=RefValue(building_scale),
            roofs=roofs,
            walls=walls,
        )<|MERGE_RESOLUTION|>--- conflicted
+++ resolved
@@ -24,11 +24,7 @@
         description="Thermal conductivity of each thermal layer",
         unit="W m^-1 K^-1",
     )
-<<<<<<< HEAD
-    cv: RefValue[List[float]] = Field(
-=======
     rho_cp: RefValue[List[float]] = Field(
->>>>>>> 10b0eb65
         default=RefValue([1000, 1000, 1000, 1000, 1000]),
         description="Volumetric heat capacity of each thermal layer",
         unit="J m^-3 K^-1",
@@ -74,11 +70,7 @@
         for i in range(5):
             df_state[(f"dz_{suffix}", f"({idx}, {i})")] = self.dz.value[i]
             df_state[(f"k_{suffix}", f"({idx}, {i})")] = self.k.value[i]
-<<<<<<< HEAD
-            df_state[(f"cp_{suffix}", f"({idx}, {i})")] = self.cv.value[i] # TODO: Change df_state to use cv instead of cp
-=======
             df_state[(f"cp_{suffix}", f"({idx}, {i})")] = self.rho_cp.value[i] # TODO: Change df_state to use rho_cp instead of cp
->>>>>>> 10b0eb65
 
         return df_state
 
@@ -103,11 +95,7 @@
         """
         dz = []
         k = []
-<<<<<<< HEAD
-        cv = []
-=======
         rho_cp = []
->>>>>>> 10b0eb65
 
         # Determine suffix based on surf_type
         if surf_type == "roof":
@@ -121,26 +109,15 @@
         for i in range(5):
             dz.append(df.loc[grid_id, (f"dz_{suffix}", f"({idx}, {i})")])
             k.append(df.loc[grid_id, (f"k_{suffix}", f"({idx}, {i})")])
-<<<<<<< HEAD
-            cv.append(df.loc[grid_id, (f"cp_{suffix}", f"({idx}, {i})")])
-=======
             rho_cp.append(df.loc[grid_id, (f"cp_{suffix}", f"({idx}, {i})")])
->>>>>>> 10b0eb65
 
         # Convert to RefValue
         dz = RefValue[List[float]](dz)
         k = RefValue[List[float]](k)
-<<<<<<< HEAD
-        cv = RefValue[List[float]](cv)
-
-        # Return reconstructed instance
-        return cls(dz=dz, k=k, cv=cv)
-=======
         rho_cp = RefValue[List[float]](rho_cp)
 
         # Return reconstructed instance
         return cls(dz=dz, k=k, rho_cp=rho_cp)
->>>>>>> 10b0eb65
 
 
 class SurfaceProperties(BaseModel):
