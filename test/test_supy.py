import tempfile
from pathlib import Path
import io
import sys
import warnings
from time import time
from unittest import TestCase, skipIf, skipUnless

import numpy as np
import pandas as pd

import supy as sp
import platform

from pathlib import Path

# Import debug utilities
try:
    from .debug_utils import (
        debug_on_ci, 
        debug_dataframe_output, 
        debug_water_balance,
        capture_test_artifacts
    )
except ImportError:
    # Fallback if decorators not available
    def debug_on_ci(func): return func
    def debug_dataframe_output(func): return func
    def debug_water_balance(func): return func
    def capture_test_artifacts(name): return lambda func: func

# Get the test data directory from the environment variable
test_data_dir = Path(__file__).parent / "data_test"
# test_data_dir = os.environ.get('TEST_DATA_DIR', Path(__file__).parent / 'data_test')

# Note: sample_output.pkl testing has been moved to test_sample_output.py

# if platform is macOS and python version is 3.12, set flag_full_test to True
flag_full_test = any([
    all([
        sys.version_info[0] == 3,
        sys.version_info[1] == 12,
        platform.system() == "Darwin",
        platform.machine() == "arm64",
    ]),
    all([
        sys.version_info[0] == 3,
        sys.version_info[1] == 13,
        platform.system() == "Linux",
        platform.machine() == "x86_64",
    ]),
])

<<<<<<< HEAD
# Load sample data once, as it will be used frequently later to save time.
# Note: These are loaded at module level for compatibility, but tests should
# use the class attributes to ensure fresh data
df_state_init, df_forcing_tstep = sp.load_SampleData()
=======
# Note: Sample data loading moved to individual test methods to avoid test interference
# This prevents caching issues when tests run in sequence
>>>>>>> e976c009


class TestSuPy(TestCase):
    def setUp(self):
        warnings.simplefilter("ignore", category=ImportWarning)
        # Reload data for each test to ensure isolation
        df_state_temp, df_forcing_temp = sp.load_SampleData()
        # Make deep copies to ensure complete isolation
        self.df_state_init = df_state_temp.copy()
        self.df_forcing_tstep = df_forcing_temp.copy()

    # test if supy_driver can be connected
    def test_is_driver_connected(self):
        print("\n========================================")
        print("Testing if supy_driver can be connected...")
        sd = sp.supy_driver.Suews_Driver()
        self.assertTrue(sd is not None)
        # self.assertTrue(isinstance(s[0], np.str_))

    # test if single-tstep mode can run
    def test_is_supy_running_single_step(self):
        print("\n========================================")
        print("Testing if single-tstep mode can run...")
        
        # Load sample data
        df_state_init, df_forcing_tstep = sp.load_SampleData()

        df_forcing_part = df_forcing_tstep.iloc[: 12 * 8]
        df_output, df_state = sp.run_supy(
            df_forcing_part, df_state_init, save_state=True
        )

        # test_non_empty = np.all(
        #     [
        #         not df_output.empty,
        #         not df_state.empty,
        #     ]
        # )
        # self.assertTrue((test_non_empty and not df_state.isnull().values.any()))
        self.assertFalse(df_output.empty)
        self.assertFalse(df_state.empty)
        # self.assertFalse(df_state.isnull().values.any())

    # test if multi-tstep mode can run
    @debug_on_ci
    @debug_dataframe_output
    @capture_test_artifacts('multi_step')
    def test_is_supy_running_multi_step(self):
        print("\n========================================")
        print("Testing if multi-tstep mode can run...")
        
        # Load sample data
        df_state_init, df_forcing_tstep = sp.load_SampleData()

        # Use instance variables which are reloaded for each test
        df_forcing_part = self.df_forcing_tstep.iloc[: 288 * 10]
        df_output, df_state = sp.run_supy(
            df_forcing_part, self.df_state_init, check_input=True
        )

        # # only print to screen on macOS due incompatibility on Windows
        # if platform.system() == "Darwin":
        #     # capturedOutput = io.StringIO()  # Create StringIO object
        #     # sys.stdout = capturedOutput  # and redirect stdout.
        #     # Call function.
        #     print(f"Running time: {t_end-t_start:.2f} s")
        #     # sys.stdout = sys.__stdout__  # Reset redirect.
        #     # Now works as before.
        #     # print("Captured:\n", capturedOutput.getvalue())
        print(f"empty output?", df_output.empty)
        print(f"empty state?", df_state.empty)
        print(f"any NaN in state?", df_state.isnull().values.any())
        # find the first NaN in state
        if df_state.isnull().values.any():
            print("NaN in state:")
            print(df_state.columns[np.any(df_state.isnull(), axis=0)])
        test_non_empty = np.all([
            not df_output.empty,
            not df_state.empty,
        ])
        # Debug info
        print(f"test_non_empty: {test_non_empty}")
        print(f"NaN check: {df_state.isnull().values.any()}")
        final_test = test_non_empty and not df_state.isnull().values.any()
        print(f"Final test value: {final_test}")
        if not final_test:
            print(f"Test failure details:")
            print(f"  df_output.empty: {df_output.empty}")
            print(f"  df_state.empty: {df_state.empty}")
            print(f"  df_state has NaN: {df_state.isnull().values.any()}")
            if df_state.isnull().values.any():
                nan_cols = df_state.columns[df_state.isnull().any()].tolist()
                print(f"  Columns with NaN: {nan_cols[:10]}...")  # Show first 10
        # Check for NaN but allow water-related columns to have NaN if water surface is not present
        if df_state.isnull().values.any():
            # Get columns with NaN
            nan_cols = df_state.columns[df_state.isnull().any()].tolist()
            # Water-related columns that may legitimately have NaN
            water_related_cols = [col for col in nan_cols if 
                                  (col[0] in ['state_surf', 'tsfc_surf'] and col[1] == '(6,)') or
                                  (col[0] == 'hdd_id' and col[1] in ['(2,)', '(8,)', '(9,)'])]
            # Check if all NaN columns are water-related
            unexpected_nan_cols = [col for col in nan_cols if col not in water_related_cols]
            if unexpected_nan_cols:
                print(f"Unexpected NaN columns: {unexpected_nan_cols}")
                self.assertTrue(False, f"Unexpected NaN values in columns: {unexpected_nan_cols}")
            else:
                # All NaN columns are water-related, which is acceptable
                self.assertTrue(test_non_empty)
        else:
            # No NaN values at all, which is good
            self.assertTrue(test_non_empty)

    # test if multi-grid simulation can run in parallel
    def test_is_supy_sim_save_multi_grid_par(self):
        print("\n========================================")
        print("Testing if multi-grid simulation can run in parallel...")
        n_grid = 4
        
        # Load sample data
        df_state_init, df_forcing_tstep = sp.load_SampleData()

        df_state_init_base = df_state_init.copy()

        df_state_init_multi = pd.concat([df_state_init_base for x in range(n_grid)])
        df_state_init_multi.index = pd.RangeIndex(n_grid, name="grid")
        df_forcing_part = df_forcing_tstep.iloc[: 288 * 60]
        t_start = time()
        df_output, df_state = sp.run_supy(df_forcing_part, df_state_init_multi)
        t_end = time()

        test_success_sim = np.all([
            not df_output.empty,
            not df_state.empty,
        ])

        with tempfile.TemporaryDirectory() as dir_temp:
            list_outfile = sp.save_supy(
                df_output,
                df_state,
                path_dir_save=dir_temp,
                site="pytest",
                logging_level=10,
            )

        test_success_save = np.all([isinstance(fn, Path) for fn in list_outfile])
        self.assertTrue(test_success_sim and test_success_save)

        # only print to screen on macOS due incompatibility on Windows
        if platform.system() == "Darwin":
            n_grid = df_state_init_multi.index.size
            print(f"Running time: {t_end - t_start:.2f} s for {n_grid} grids")

        test_non_empty = np.all([
            not df_output.empty,
            not df_state.empty,
        ])
        self.assertTrue(test_non_empty)

    #  test if flag_test can be set to True
    def test_is_flag_test_working(self):
        print("\n========================================")
        print("Testing if flag_test can be set to True...")
        
        # Load sample data
        df_state_init, df_forcing_tstep = sp.load_SampleData()
        
        df_forcing_part = df_forcing_tstep.iloc[: 288 * 10]
        df_output, df_state, df_debug, res_state = sp.run_supy(
            df_forcing_part,
            df_state_init,
            debug_mode=True,
        )
        # check if `flag_test` in `df_output.debug` equals 1.0
        self.assertTrue((df_output.debug.flag_test == 1.0).all())

    # # test if single-tstep and multi-tstep modes can produce the same SUEWS results
    # @skipUnless(flag_full_test, "Full test is not required.")
    # def test_is_supy_euqal_mode(self):
    #     print("\n========================================")
    #     print("Testing if single-tstep and multi-tstep modes can produce the same SUEWS results...")
    #     df_state_init, df_forcing_tstep = sp.load_SampleData()
    #     df_forcing_part = df_forcing_tstep.iloc[: 12*8]

    # # single-step results
    # df_output_s, df_state_s = sp.run_supy(
    #     df_forcing_part, df_state_init, save_state=True
    # )
    # df_res_s = (
    #     df_output_s.loc[:, list_grp_test]
    #     .fillna(-999.0)
    #     .sort_index(axis=1)
    #     .round(6)
    #     .applymap(lambda x: -999.0 if np.abs(x) > 3e4 else x)
    # )

    # df_state_init, df_forcing_tstep = sp.load_SampleData()
    # # multi-step results
    # df_output_m, df_state_m = sp.run_supy(
    #     df_forcing_part, df_state_init, save_state=False
    # )
    # df_res_m = (
    #     df_output_m.loc[:, list_grp_test]
    #     .fillna(-999.0)
    #     .sort_index(axis=1)
    #     .round(6)
    #     .applymap(lambda x: -999.0 if np.abs(x) > 3e4 else x)
    # )
    # # print(df_res_m.iloc[:3, 86], df_res_s.iloc[:3, 86])
    # pd.testing.assert_frame_equal(
    #     left=df_res_s,
    #     right=df_res_m,
    # )

    # test saving output files working
    @skipUnless(flag_full_test, "Full test is not required.")
    def test_is_supy_save_working(self):
        print("\n========================================")
        print("Testing if saving output files working...")
        df_state_init, df_forcing_tstep = sp.load_SampleData()
        # df_state_init = pd.concat([df_state_init for x in range(6)])
        df_forcing_part = df_forcing_tstep.iloc[: 288 * 2]
        t_start = time()
        df_output, df_state = sp.run_supy(df_forcing_part, df_state_init)
        t_end = time()
        with tempfile.TemporaryDirectory() as dir_temp:
            list_outfile = sp.save_supy(df_output, df_state, path_dir_save=dir_temp)

        # only print to screen on macOS due incompatibility on Windows
        if platform.system() == "Darwin":
            capturedOutput = io.StringIO()  # Create StringIO object
            sys.stdout = capturedOutput  # and redirect stdout.
            # Call function.
            n_grid = df_state_init.index.size
            print(f"Running time: {t_end - t_start:.2f} s for {n_grid} grids")
            sys.stdout = sys.__stdout__  # Reset redirect.
            # Now works as before.
            print("Captured:\n", capturedOutput.getvalue())

        test_non_empty = np.all([isinstance(fn, Path) for fn in list_outfile])
        self.assertTrue(test_non_empty)

    # TODO: disable this test for now - need to recover in the future
    # # test saving output files working
    # @skipUnless(flag_full_test, "Full test is not required.")
    # def test_is_checking_complete(self):
    #     print("\n========================================")
    #     print("Testing if checking-complete is working...")
    #     df_state_init, df_forcing_tstep = sp.load_SampleData()
    #     dict_rules = sp._check.dict_rules_indiv

    #     # variables in loaded dataframe
    #     set_var_df_init = set(df_state_init.columns.get_level_values("var"))

    #     # variables in dict_rules
    #     set_var_dict_rules = set(list(dict_rules.keys()))

    #     # common variables
    #     set_var_common = set_var_df_init.intersection(set_var_dict_rules)

    #     # test if common variables are all those in `df_state_init`
    #     test_common_all = set_var_df_init == set_var_common
    #     if not test_common_all:
    #         print("Variables not in `dict_rules` but in `df_state_init`:")
    #         print(set_var_df_init.difference(set_var_common))
    #         print("Variables not in `df_state_init` but in `dict_rules`:")
    #         print(set_var_common.difference(set_var_df_init))
    #     self.assertTrue(test_common_all)

    # test ERA5 forcing generation
    @skipUnless(flag_full_test, "Full test is not required.")
    def test_gen_forcing(self):
        print("\n========================================")
        print("Testing if forcing generation working...")
        import xarray as xr

        # # mimic downloading
        # dict_era5_file = sp.util.download_era5(
        #     57.7081,
        #     11.9653,
        #     "20030101",
        #     "20031231",
        #     dir_save="./data_test/single-grid",
        # )
        # list_fn_ml = [k for k in dict_era5file.keys() if "ml" in k]
        # list_fn_sfc = [k for k in dict_era5_file.keys() if "sfc" in k]
        # test forcing generation

        # skip this test if under cibuild environment where the test data is not available
        p_data_test = Path("./supy/test/data_test/multi-grid")
        if not p_data_test.exists():
            self.assertTrue(True)
        else:
            list_fn_fc = sp.util.gen_forcing_era5(
                57.7081,
                11.9653,
                "20030101",
                "20031231",
                dir_save=p_data_test.as_posix(),
                force_download=False,
            )
            df_forcing = sp.util.read_suews(list_fn_fc[0])
            ser_tair = df_forcing.Tair
            # ds_sfc = xr.open_mfdataset(list_fn_sfc)
            # ser_t2 = ds_sfc.t2m.to_series()
            # res_dif = ((df_forcing.Tair + 273.15 - ser_t2.values) / 98).round(4)
            test_dif = -30 < ser_tair.max() < 100
            self.assertTrue(test_dif)

    # # test if the sample output is the same as the one in the repo
    # @skipUnless(flag_full_test, "Full test is not required.")
    # def test_benchmark1_same(self):
    #     print("\n========================================")
    #     print("Testing if benchmark1 output is the same...")
    #     path_to_bm1 = Path(__file__).parent / "benchmark1"
    #     path_to_bm1_yml = path_to_bm1 / "benchmark1.yml"
    #     p_df_bm1 = path_to_bm1 / "benchmark1.pkl"

    #     config = sp.data_model.init_config_from_yaml(path_to_bm1_yml)
    #     df_state_init = config.to_df_state()
    #     grid = df_state_init.index[0]
    #     df_forcing_tstep = sp.load_forcing_grid(
    #         path_to_bm1_yml, grid=grid, df_state_init=df_state_init
    #     )
    #     # met_path = str(config.model.control.forcing_file)
    #     # df_forcing_tstep = sp._load.load_SUEWS_Forcing_met_df_yaml(met_path)

    #     df_forcing_part = df_forcing_tstep.iloc[: 288 * 365]

    #     # single-step results
    #     df_output_s, df_state_s = sp.run_supy(df_forcing_part, df_state_init)

    #     # only test chosen columns
    #     col_test = [
    #         "QN",
    #         "QF",
    #         "QS",
    #         "QE",
    #         "QH",
    #         "T2",
    #         "RH2",
    #         "U10",
    #     ]

    #     print(f"Columns to test: {col_test}")

    #     # load sample output
    #     df_res_bm1 = pd.read_pickle(p_df_bm1).loc[:, col_test]

    #     # choose the same columns as the testing group
    #     df_res_s = df_output_s.SUEWS.loc[df_res_bm1.index, df_res_bm1.columns]

    #     pd.testing.assert_frame_equal(
    #         left=df_res_s,
    #         right=df_res_bm1,
    #         rtol=8e-3,  # 0.8% tolerance - temporary fix to pass the CI test
    #     )

    # @skipUnless(flag_full_test, "Full test is not required.")
    # def test_benchmark1b_same(self):
    #     print("\n========================================")
    #     print("Testing if benchmark1 output is the same...")
    #     path_to_bm1 = Path(__file__).parent / "benchmark1"
    #     path_to_bm1_yml = path_to_bm1 / "benchmark1b.yml"
    #     p_df_bm1 = path_to_bm1 / "benchmark1b.pkl"

    #     config = sp.data_model.init_config_from_yaml(path_to_bm1_yml)
    #     df_state_init = config.to_df_state()
    #     grid = df_state_init.index[0]
    #     df_forcing_tstep = sp.load_forcing_grid(path_to_bm1_yml, grid=grid, df_state_init=df_state_init)
    #     # met_path = str(config.model.control.forcing_file)
    #     # df_forcing_tstep = sp._load.load_SUEWS_Forcing_met_df_yaml(met_path)

    #     df_forcing_part = df_forcing_tstep.iloc[: 288 * 365]

    #     # single-step results
    #     df_output_s, df_state_s = sp.run_supy(df_forcing_part, df_state_init)

    #     # only test chosen columns
    #     col_test = [
    #         "QN",
    #         "QF",
    #         "QS",
    #         "QE",
    #         "QH",
    #         "T2",
    #         "RH2",
    #         "U10",
    #     ]

    #     print(f"Columns to test: {col_test}")

    #     # load sample output
    #     df_res_bm1 = pd.read_pickle(p_df_bm1).loc[:, col_test]

    #     # choose the same columns as the testing group
    #     df_res_s = df_output_s.SUEWS.loc[df_res_bm1.index, df_res_bm1.columns]

    #     pd.testing.assert_frame_equal(
    #         left=df_res_s,
    #         right=df_res_bm1,
    #         rtol=8e-3,  # 0.8% tolerance - temporary fix to pass the CI test
    #     )

    # Note: test_is_sample_output_same has been moved to test_sample_output.py
    # for better diagnostics and platform-specific tolerance handling

    # test if the weighted SMD of vegetated surfaces are properly calculated
    @skipUnless(flag_full_test, "Full test is not required.")
    def test_is_smd_veg_weighted(self):
        print("\n========================================")
        print("Testing if SMD of vegetated surfaces are properly calculated...")
        soilstorecap = np.ones(7) * 100
        sfr_surf = np.random.random(7)
        soilstore_id = np.random.random(7) * 80
        nonwaterfraction = sfr_surf[:-1].sum()

        # correct SMD_veg
        smd = soilstorecap - soilstore_id
        smd_veg = smd[2:5]
        surf_veg = sfr_surf[2:5]
        surf_veg = surf_veg / surf_veg.sum()
        smd_veg_correct = np.dot(surf_veg, smd_veg)

        # test SMD_veg
        from supy.supy_driver import Waterdist_Module as wm

        smd_veg_test = wm.cal_smd_veg(soilstorecap, soilstore_id, sfr_surf)

        self.assertAlmostEqual(smd_veg_correct, smd_veg_test)

    # test if dailystate are written out correctly
    def test_dailystate_meaningful(self):
        print("\n========================================")
        print("Testing if dailystate are written out correctly...")
        
        # Load sample data
        df_state_init, df_forcing_tstep = sp.load_SampleData()
        
        n_days = 10
        df_forcing_part = df_forcing_tstep.iloc[: 288 * n_days]

        # single-step results
        df_output, df_state = sp.run_supy(df_forcing_part, df_state_init)
        
        # Check that DailyState exists in output
        groups = df_output.columns.get_level_values('group').unique()
        self.assertIn('DailyState', groups, "DailyState should be in output groups")
        
        # Use xs() for robust MultiIndex column access across platforms
        df_dailystate = df_output.xs('DailyState', level='group', axis=1)
        
        # More robust check: Count rows that have at least one non-NaN value
        # This avoids issues with dropna() behavior across pandas versions
        mask_has_data = df_dailystate.notna().any(axis=1)
        n_days_with_data = mask_has_data.sum()
        
        # For even more robustness, also count unique days based on a key column
        # that should always have data (e.g., HDD1_h)
        if 'HDD1_h' in df_dailystate.columns:
            n_days_by_hdd = df_dailystate.loc[mask_has_data, 'HDD1_h'].notna().sum()
        else:
            # Fallback to first column if HDD1_h doesn't exist
            n_days_by_hdd = df_dailystate.loc[mask_has_data].iloc[:, 0].notna().sum()
        
        # Debug information
        print(f"DailyState shape: {df_dailystate.shape}")
        print(f"Rows with any data: {n_days_with_data}")
        print(f"Days with valid data (by column check): {n_days_by_hdd}")
        
        # Check we have the expected number of days
        # Use the count of rows with data instead of dropna().drop_duplicates()
        self.assertGreaterEqual(n_days_with_data, n_days - 1,
                                f"Expected at least {n_days - 1} days of DailyState data, got {n_days_with_data}")
        self.assertLessEqual(n_days_with_data, n_days + 1,
                             f"Expected at most {n_days + 1} days of DailyState data, got {n_days_with_data}")
        
        # Additional check: ensure we have actual data
        self.assertGreater(n_days_with_data, 0,
                           "DailyState should have at least some data")

    # test if the water balance is closed
    @debug_water_balance
    @capture_test_artifacts('water_balance')
    def test_water_balance_closed(self):
        print("\n========================================")
        print("Testing if water balance is closed...")
        
        # Load sample data
        df_state_init, df_forcing_tstep = sp.load_SampleData()
        
        n_days = 100
        # Use instance variables which are reloaded for each test
        df_forcing_part = self.df_forcing_tstep.iloc[: 288 * n_days]
        df_output, df_state = sp.run_supy(df_forcing_part, self.df_state_init)

        # get soilstore
        df_soilstore = df_output.loc[1, "debug"].filter(regex="^ss_.*_next$")
        ser_sfr_surf = self.df_state_init.sfr_surf.iloc[0]
        ser_soilstore = df_soilstore.dot(ser_sfr_surf.values)

        # get water balance
        df_water = df_output.SUEWS[["Rain", "Irr", "Evap", "RO", "State"]].assign(
            SoilStore=ser_soilstore, TotalStore=ser_soilstore + df_output.SUEWS.State
        )
        # ===============================
        # check if water balance is closed
        # ===============================
        # change in total store
        ser_totalstore_change = df_water.TotalStore.diff().dropna()
        # water input
        ser_water_in = df_water.Rain + df_water.Irr
        # water output
        ser_water_out = df_water.Evap + df_water.RO
        # water balance
        ser_water_balance = ser_water_in - ser_water_out
        # test if water balance is closed
        try:
            max_diff = (ser_totalstore_change - ser_water_balance).abs().max()
            test_dif = max_diff < 1e-6
            print(f"Max water balance difference: {max_diff}")
            print(f"Test result: {test_dif}")
            if not test_dif:
                print(f"Water balance failure: max_diff={max_diff} > 1e-6")
                # Show some sample differences
                diff_series = (ser_totalstore_change - ser_water_balance).abs()
                print("Largest differences:")
                try:
                    print(diff_series.nlargest(10))
                except Exception as e:
                    print(f"Could not print largest differences: {e}")
                    print(f"Diff series dtype: {diff_series.dtype}")
        except Exception as e:
            print(f"Error in water balance calculation: {e}")
            print(f"totalstore_change type: {type(ser_totalstore_change)}")
            print(f"water_balance type: {type(ser_water_balance)}")
            raise
        self.assertTrue(test_dif)<|MERGE_RESOLUTION|>--- conflicted
+++ resolved
@@ -51,25 +51,13 @@
     ]),
 ])
 
-<<<<<<< HEAD
-# Load sample data once, as it will be used frequently later to save time.
-# Note: These are loaded at module level for compatibility, but tests should
-# use the class attributes to ensure fresh data
-df_state_init, df_forcing_tstep = sp.load_SampleData()
-=======
 # Note: Sample data loading moved to individual test methods to avoid test interference
 # This prevents caching issues when tests run in sequence
->>>>>>> e976c009
 
 
 class TestSuPy(TestCase):
     def setUp(self):
         warnings.simplefilter("ignore", category=ImportWarning)
-        # Reload data for each test to ensure isolation
-        df_state_temp, df_forcing_temp = sp.load_SampleData()
-        # Make deep copies to ensure complete isolation
-        self.df_state_init = df_state_temp.copy()
-        self.df_forcing_tstep = df_forcing_temp.copy()
 
     # test if supy_driver can be connected
     def test_is_driver_connected(self):
@@ -114,10 +102,9 @@
         # Load sample data
         df_state_init, df_forcing_tstep = sp.load_SampleData()
 
-        # Use instance variables which are reloaded for each test
-        df_forcing_part = self.df_forcing_tstep.iloc[: 288 * 10]
+        df_forcing_part = df_forcing_tstep.iloc[: 288 * 10]
         df_output, df_state = sp.run_supy(
-            df_forcing_part, self.df_state_init, check_input=True
+            df_forcing_part, df_state_init, check_input=True
         )
 
         # # only print to screen on macOS due incompatibility on Windows
@@ -140,38 +127,7 @@
             not df_output.empty,
             not df_state.empty,
         ])
-        # Debug info
-        print(f"test_non_empty: {test_non_empty}")
-        print(f"NaN check: {df_state.isnull().values.any()}")
-        final_test = test_non_empty and not df_state.isnull().values.any()
-        print(f"Final test value: {final_test}")
-        if not final_test:
-            print(f"Test failure details:")
-            print(f"  df_output.empty: {df_output.empty}")
-            print(f"  df_state.empty: {df_state.empty}")
-            print(f"  df_state has NaN: {df_state.isnull().values.any()}")
-            if df_state.isnull().values.any():
-                nan_cols = df_state.columns[df_state.isnull().any()].tolist()
-                print(f"  Columns with NaN: {nan_cols[:10]}...")  # Show first 10
-        # Check for NaN but allow water-related columns to have NaN if water surface is not present
-        if df_state.isnull().values.any():
-            # Get columns with NaN
-            nan_cols = df_state.columns[df_state.isnull().any()].tolist()
-            # Water-related columns that may legitimately have NaN
-            water_related_cols = [col for col in nan_cols if 
-                                  (col[0] in ['state_surf', 'tsfc_surf'] and col[1] == '(6,)') or
-                                  (col[0] == 'hdd_id' and col[1] in ['(2,)', '(8,)', '(9,)'])]
-            # Check if all NaN columns are water-related
-            unexpected_nan_cols = [col for col in nan_cols if col not in water_related_cols]
-            if unexpected_nan_cols:
-                print(f"Unexpected NaN columns: {unexpected_nan_cols}")
-                self.assertTrue(False, f"Unexpected NaN values in columns: {unexpected_nan_cols}")
-            else:
-                # All NaN columns are water-related, which is acceptable
-                self.assertTrue(test_non_empty)
-        else:
-            # No NaN values at all, which is good
-            self.assertTrue(test_non_empty)
+        self.assertTrue((test_non_empty and not df_state.isnull().values.any()))
 
     # test if multi-grid simulation can run in parallel
     def test_is_supy_sim_save_multi_grid_par(self):
@@ -552,13 +508,12 @@
         df_state_init, df_forcing_tstep = sp.load_SampleData()
         
         n_days = 100
-        # Use instance variables which are reloaded for each test
-        df_forcing_part = self.df_forcing_tstep.iloc[: 288 * n_days]
-        df_output, df_state = sp.run_supy(df_forcing_part, self.df_state_init)
+        df_forcing_part = df_forcing_tstep.iloc[: 288 * n_days]
+        df_output, df_state = sp.run_supy(df_forcing_part, df_state_init)
 
         # get soilstore
         df_soilstore = df_output.loc[1, "debug"].filter(regex="^ss_.*_next$")
-        ser_sfr_surf = self.df_state_init.sfr_surf.iloc[0]
+        ser_sfr_surf = df_state_init.sfr_surf.iloc[0]
         ser_soilstore = df_soilstore.dot(ser_sfr_surf.values)
 
         # get water balance
@@ -577,24 +532,5 @@
         # water balance
         ser_water_balance = ser_water_in - ser_water_out
         # test if water balance is closed
-        try:
-            max_diff = (ser_totalstore_change - ser_water_balance).abs().max()
-            test_dif = max_diff < 1e-6
-            print(f"Max water balance difference: {max_diff}")
-            print(f"Test result: {test_dif}")
-            if not test_dif:
-                print(f"Water balance failure: max_diff={max_diff} > 1e-6")
-                # Show some sample differences
-                diff_series = (ser_totalstore_change - ser_water_balance).abs()
-                print("Largest differences:")
-                try:
-                    print(diff_series.nlargest(10))
-                except Exception as e:
-                    print(f"Could not print largest differences: {e}")
-                    print(f"Diff series dtype: {diff_series.dtype}")
-        except Exception as e:
-            print(f"Error in water balance calculation: {e}")
-            print(f"totalstore_change type: {type(ser_totalstore_change)}")
-            print(f"water_balance type: {type(ser_water_balance)}")
-            raise
+        test_dif = (ser_totalstore_change - ser_water_balance).abs().max() < 1e-6
         self.assertTrue(test_dif)