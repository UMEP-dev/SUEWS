--- conflicted
+++ resolved
@@ -334,10 +334,6 @@
          IF (sfr_surf(WaterSurf) /= 0) THEN
 
             ! ---- Add water from neighbouring grids (RG2G) ----
-<<<<<<< HEAD
-=======
-            WRITE (*, *) 'Evaporation start = ', ev
->>>>>>> 6ba9f1a9
             p_mm = p_mm + addWaterBody/sfr_surf(WaterSurf)
 
             ! Calculate change in surface state_id (inputs - outputs)
@@ -351,12 +347,6 @@
             ! Check state_id is within physical limits between zero (dry) and max. storage capacity
             IF (state_out(is) < 0.0) THEN ! Cannot have a negative surface state_id
                ! If there is not sufficient water on the surface, then don't allow this evaporation to happen
-<<<<<<< HEAD
-=======
-               WRITE (*, *) 'WaterSurf: state_out(is) < 0.0'
-               WRITE (*, *) 'WaterSurf: state_out(is) = ', state_out(is)
-               WRITE (*, *) 'Evaporation = ', ev
->>>>>>> 6ba9f1a9
                ev = ev - ABS(state_out(is)) !Limit evaporation according to water availability
                state_out(is) = 0.0 !Now surface is dry
                !elseif (state_id(is)>StoreDrainPrm(6,is)) then   !!This should perhaps be StateLimit(is)
