<!-- Each entry should fall into one of the following categories: -->
<!-- [feature]: New feature -->
<!-- [bugfix]: Bug fixes; also, create a related GitHub issue -->
<!-- [maintenance]: Codebase maintenance (including Claude Code/dev tooling) -->
<!-- [doc]: Documentation updates -->
<!-- [change]: Changes exposed to users -->

## Table of Contents

- [2025](#2025)
- [2024](#2024)
- [2023](#2023)
- [2022](#2022)
- [2021](#2021)
- [2020](#2020)
- [2019](#2019)
- [2018](#2018)
- [2017](#2017)

## Annual Statistics

| Year | Features | Bugfixes | Changes | Maintenance | Docs | Total |
|------|----------|----------|---------|-------------|------|-------|
<<<<<<< HEAD
| 2025 | 58 | 67 | 22 | 71 | 36 | 254 |
=======
| 2025 | 59 | 66 | 22 | 71 | 36 | 254 |
>>>>>>> bb08cfd3
| 2024 | 12 | 17 | 1 | 12 | 1 | 43 |
| 2023 | 11 | 14 | 3 | 9 | 1 | 38 |
| 2022 | 15 | 18 | 0 | 7 | 0 | 40 |
| 2021 | 4 | 5 | 1 | 3 | 6 | 19 |
| 2020 | 7 | 6 | 0 | 3 | 2 | 18 |
| 2019 | 4 | 8 | 1 | 6 | 1 | 20 |
| 2018 | 7 | 1 | 6 | 5 | 0 | 19 |
| 2017 | 9 | 0 | 3 | 2 | 0 | 14 |

## 2025

### 3 Dec 2025
<<<<<<< HEAD
- [feature] Improved albedos ranges (ge=0.0 and le=1.0) in Field of Pydantic classes for alb_id, air_ssa_lw, air_ssa_sw, veg_ssa_lw, veg_ssa_sw (PR #978)
- [feature] Improved ranges (ge=0.0) in Field of Pydantic classes for preciplimitalb, roof_albedo_dir_mult_fact, and ground_albedo_dir_mult_fact. (PR #978)
- [feature] Improved emissivities ranges (ge=0.0 and le=1.0) in Field of Pydantic classes for InternalMassEmissivity and narp_emis_snow (PR #979)
- [bugfix] Fix range (gt=0.0 -> ge=0.0) in Field of Pydantic class for DHWVesselWallEmissivity (PR #979)
=======
- [feat] Improved albedos ranges (ge=0.0 and le=1.0) in Field of Pydantic classes for alb_id, air_ssa_lw, air_ssa_sw, veg_ssa_lw, veg_ssa_sw (PR #978)
- [feat] Improved ranges (ge=0.0) in Field of Pydantic classes for preciplimitalb, roof_albedo_dir_mult_fact, and ground_albedo_dir_mult_fact. (PR #978)
>>>>>>> bb08cfd3

### 2 Dec 2025

- [feature] Disable CO2 site parameters when model.emissionsmethod is 0..4 by nullifying CO2 blocks so Pydantic validation does not fail.
- [change] Adjust CO2 profile models so DayProfile / HourlyProfile fields accept null (None) while preserving backwards-compatible defaults for normal configs.
- [change] Add a robust, recursive nullification helper in src/supy/data_model/validation/core/yaml_helpers.py.
- [maintenance] Add tests covering CO2 nullification (nested structures, day/hour profiles and emissionsmethod cases).
- [maintenance] Added comments and small defensive fixes around profile handling to make the behaviour explicit and avoid regressions.
- [bugfix] Added resp_a, resp_b, and *_bioco2 grass and evetr params to carbon switch-off logic in yaml_helpers.py
- [maintenance] Added tests for resp_b, and *_bioco2 grass and evetr params in test/data_model/test_yaml_processing.py

### 30 Nov 2025

- [bugfix] Add missing `rcmethod` to CRITICAL_PHYSICS_PARAMS in _check_critical_null_physics_params (config.py).
- [bugfix] Add check on ARCHETYPE_REQUIRED_PARAMS in _validate_stebbs (config.py).
- [bugfix] Included missing Python modules (`run`, `_version`) in wheel installation (#960)
  - Fixed packaging to include all required modules in distributed wheel
- [bugfix] Configured spawn start method on macOS to avoid fork warnings (#946)
  - Multiprocessing now uses spawn method on macOS to prevent fork-related issues
- [bugfix] Added missing `rcmethod` to CRITICAL_PHYSICS_PARAMS in _check_critical_null_physics_params (config.py) (#955)
- [maintenance] Added merge queue support to CI workflow (#954)
  - Enhanced GitHub Actions workflow to support merge queue feature
- [maintenance] Replaced deprecated pandas frequency aliases ('T'/'H') with modern equivalents (#947)
  - Changed 'T' to 'min' and 'H' to 'h' for pandas 3.x compatibility
- [maintenance] Resolved pandas FutureWarning and PerformanceWarning (#949)
  - Fixed MultiIndex lexsort warnings and deprecated DataFrame operations
- [maintenance] Replaced deprecated `fillna(method=...)` with `ffill()` and `bfill()` (#948)
  - Updated to modern pandas API for forward/backward fill operations
- [doc] Updated build system and developer documentation (#951)
  - Enhanced documentation for build process and developer workflows
- [doc] Reorganised output documentation for clarity (#944)
  - Improved structure and navigation of output variable documentation


### 29 Nov 2025
- [feature] Integrated Python output registry with SuPy post-processing (#937)
  - Output variable metadata now sourced from Python registry
  - Part of epic #929: Migrate Output Variable Metadata to Python-First Architecture
- [bugfix] Fixed NumPy 2.0 deprecation warning by extracting scalars in Fortran-Python interface (#938)
  - Replaced deprecated array-to-scalar conversion with explicit `.item()` calls
- [bugfix] Sorted MultiIndex columns to avoid lexsort performance warnings (#939)
  - Fixed pandas PerformanceWarning in output DataFrame handling
- [maintenance] Removed deprecated Fortran output metadata (#942)
  - Completed migration to Python-first output variable registry
  - Part of epic #929: Migrate Output Variable Metadata to Python-First Architecture
- [maintenance] Reorganised `.claude/` directory structure from 7 to 3 directories (#945)
  - Skills now single source of truth for all Claude Code knowledge
  - Commands are thin wrappers that invoke skills with dynamic context
  - Consolidated: howto/, reference/, templates/, agents/ → skills/
  - Added new skills: `audit-pr`, `design-tests`, `check-naming`, `apply-patterns`
  - Enhanced `lint-code` skill with RST and Markdown conventions
  - Updated `validate-claude-md.py` for new directory structure

### 28 Nov 2025
- [feature] Added Python output variable registry with 1,139 variables (#935)
  - Established Python as single source of truth for output variable metadata
  - Part of epic #929: Migrate Output Variable Metadata to Python-First Architecture
- [feature] Added SUEWS Claude skills for development workflows (#928)
  - New skills for code review, documentation sync, and development automation

### 27 Nov 2025
- [bugfix] Added venv guard and clean build output (#926)
  - Prevents build issues when virtual environment is not activated
- [maintenance] Enabled determine_matrix job for scheduled builds (#923)
  - Fixed CI workflow for nightly builds
- [maintenance] Added TestPyPI notice to README for dev builds (#924)
  - Improved documentation for testing development versions
- [doc] Archived historical manuals to Zenodo (#927)
  - Historical PDF manuals now preserved with DOI for long-term accessibility

### 26 Nov 2025
- [feature] Slimmed CI with tiered test strategy (#900)
  - Fast tests run on all PRs, comprehensive tests on merge to master
  - Reduces CI time while maintaining test coverage
- [maintenance] Corrected typos and improved parameter descriptions in site.py for STEBBS parameters
- [change] Removed unused DHWVesselEmissivity parameter across the codebase
- [change] Renamed Wallx1 and Roofx1 across the codebase
- [change] Added full Field metadata (description + json_schema_extra) to BuildingType and BuildingName parameters for improved documentation and auto-generated schema clarity

### 22 Nov 2025
- [maintenance] Removed unused WRF coupling file `suews_ctrl_sumin.f95` and related Makefile rules
  - New WRF-SUEWS coupling framework uses precompiled `libsuews.a` for linking
  - Cleaner and easier integration without legacy SuMin interface
  - Removed `WRF` variable and build rules from Makefile

### 21 Nov 2025
- [change] Consolidate STEBBS initial temperatures and related params
  - Replaced many per-surface STEBBS start parameters with four consolidated parameters: InitialOutdoorTemperature, InitialIndoorTemperature, HotWaterHeatingSetpointTemperature, DeepSoilTemperature
  - Phase B CRU-based initialisation now reads/writes the consolidated keys.
  - Tests updated: YAML processing tests now expect consolidated keys
- [doc] Documentation: PHASE_B_DETAILED.md updated to reflect CRU integration and STEBBS consolidation.

### 20 Nov 2025
- [doc] Updated tutorials and API documentation to use modern OOP interface (#881)
  - Updated impact-studies.ipynb, quick-start.ipynb, setup-own-site.ipynb to use `SUEWSSimulation.from_sample_data()`
  - Updated data-structures.rst code examples
  - Completed modernisation started in #779

### 19 Nov 2025
- [bugfix] Fixed last layer of validation for DLS startdls and endls parameters (#877)
  - Instead of hemisphere pattern check (NH/SH typical ranges), now phase C provide NO ACTION NEEDED info to user with calculated DLS startdls and endls (to compare against user values).
  - Useful when Phase C runs standalone or via `SUEWSConfig.from_yaml()` (Phase B auto-corrects values in full pipeline)

### 18 Nov 2025
- [change] **BREAKING**: Simplified ERA5 download implementation and renamed `data_source` parameter values (#874)
  - Removed earthkit.data dependency - both download methods now use cdsapi directly
  - `data_source` parameter values renamed for clarity:
    - `"timeseries"` (new default, was "earthkit"): Fast ERA5 timeseries dataset for point locations
    - `"gridded"` (was "cdsapi"): Traditional gridded ERA5 with model levels and spatial grids
  - Timeseries downloads CSV directly and loads in-memory (zero extra dependencies!)
  - Gridded path requires optional h5netcdf for netCDF4 reading (install separately: `pip install h5netcdf`)
  - Same fast performance for timeseries (~26s for 30 years) with minimal dependencies
  - Timeseries only works with surface-level variables (requires `simple_mode=True`)
  - To use traditional gridded ERA5, explicitly set `data_source="gridded"`
  - `hgt_agl_diag` parameter remains functional for extrapolating to measurement height
- [change] Made xarray optional dependency (only needed for gridded ERA5) (#874)
  - CSV timeseries path now uses pure pandas (no xarray conversion)
  - Significantly faster for timeseries: 1.2s vs 10-15s for test case
  - ~10x speed improvement by eliminating pandas → xarray → pandas round-trip
  - For gridded ERA5, install with: `pip install xarray`
- [change] Removed dask dependency (was redundant with multiprocess) (#874)
  - CLI now uses `multiprocess.pool.ThreadPool` for parallel batch simulations
  - Same functionality, lighter dependencies
  - Consolidates all parallel processing to one library

### 14 Nov 2025
- [feature] Added `SUEWSSimulation.from_sample_data()` factory method and comprehensive OOP enhancements (#779)
  - New factory method for cleaner OOP workflow: `sim = SUEWSSimulation.from_sample_data()`
  - Added visual feedback with `__repr__()` showing simulation status (Not configured, Ready, Complete)
  - Added state access properties: `state_init` and `state_final`
  - Added validation methods: `is_ready()` and `is_complete()`
  - Enabled method chaining for fluent interface (`update_config()`, `update_forcing()`, `reset()` return self)
  - Added `get_variable()` helper for extracting specific variables from MultiIndex results
  - Implemented deprecation infrastructure for functional API (maintains backward compatibility)
  - Updated workflow documentation to exclusively showcase OOP interface
- [feature] Added Phase C validation for daylight saving time parameters (#857)
  - Four validation layers: (1) basic range [1, 366], (2) consistency (both set or both None), (3) leap year (DOY 366 only in leap years), (4) hemisphere pattern check (NH/SH typical ranges)
  - First three layers raise ERROR; hemisphere check adds INFO to report "NO ACTION NEEDED" section
  - Useful when Phase C runs standalone or via `SUEWSConfig.from_yaml()` (Phase B auto-corrects values in full pipeline)

### 12 Nov 2025
- [feature] Added irrigation year-wrapping pattern detection (#843)
  - Warns for unusual patterns (NH: ie_start > ie_end; SH: ie_start < ie_end)
  - Integrated into Phase B scientific validation pipeline

### 11 Nov 2025
- [feature] Added irrigation parameter validation (#843)
  - Validates `ie_start` and `ie_end` for DOY range, consistency, and hemisphere-aware seasonal appropriateness
  - NH (lat ≥ 23.5°): warm season DOY 121-273; SH (lat ≤ -23.5°): DOY 305-90; Tropics (|lat| < 23.5°): year-round
  - Integrated into Phase B scientific validation pipeline
- [bugfix] Fixed YAML converter errors with legacy data (#846)
  - Fixed logging errors when sys.stdout is None (e.g., in QGIS)
  - Fixed missing NML file handling (SPARTACUS, ESTM) to return empty containers
  - Added graceful handling of legacy profile file formats (2017 data)
  - Added automatic placeholder generation for missing lookup codes
  - Fixed column count mismatches in legacy table files
  - Preserved `BaseT_HC` during 2021a→2023a table conversion (SUEWS still reads this column)
  - Added comprehensive tests with real URBANFLUXES 2017 data

### 05 Nov 2025
- [feature] Added physics-specific forcing data validation (#824)
  - `check_forcing()` validates required forcing columns (qn, qf, qs, ldown, fcld, xsmd) based on physics configuration
  - Integrated with Phase A validation pipeline; backwards compatible
  - Added helpful error messages with documentation links

### 4 Nov 2025
- [bugfix] Fixed land cover fraction validation to use floating-point tolerance (#820)
  - Changed from exact equality check (`total_fraction != 1.0`) to tolerance-based check (`abs(total_fraction - 1.0) > 1e-6`)
  - Uses same tolerance (1e-6) as Phase B fraction normalisation
  - Improved error messages to show tolerance level and actual difference from 1.0


### 31 Oct 2025
- [bugfix] Fixed Phase B validator to not nullify `lai_id` when surface fraction is zero (#815)
  - Removed logic that set `lai_id: null` for vegetation surfaces (dectr, evetr, grass) when `sfr=0`
  - Preserves user-provided initial state values even when surface is not active
  - Existing warning "Parameters not checked because surface fraction is 0" adequately covers validation skipping
  - Prevents crashes when users later change surface fraction from 0 to non-zero values
  - Fixed in both `phase_b.py` (Phase B pipeline) and `yaml_helpers.py` (precheck functions)
  - Removed obsolete test `test_lai_id_nullified_if_no_dectr_surface` from `test_yaml_processing.py`
  - Updated documentation in `PHASE_B_DETAILED.md` to reflect new behaviour
- [bugfix] Added `rcmethod` to required physics options in validation system (#814)
  - Updated validation pipelines: Phase A (`PHYSICS_OPTIONS`), Phase B (`required_physics_params`), orchestrator (`CRITICAL_PHYSICS_PARAMS`)
  - Updated tests in `test_yaml_processing.py` to include `rcmethod` in physics options validation
  - `rcmethod` controls method for splitting building envelope heat capacity in STEBBS (0=NONE, 1=PROVIDED, 2=PARAMETERISE)

### 29 Oct 2025
- [feature] Added validation constraints for human activity parameters (#798)
  - `faut`: Fraction of irrigated area using automatic systems [0.0, 1.0]
  - `frfossilfuel_heat`, `frfossilfuel_nonheat`: Fossil fuel fractions [0.0, 1.0]
  - `popdensnighttime`: Population density must be => 0.0 (persons/ha)
- [bugfix] Fixed irrigation parameter: `ie_start` and `ie_end` now correctly identified as Day of Year (DOY) instead of hours (#843)
  - Corrected Python data model to match Fortran source code and documentation (DOY units, not hours)
  - Fixed pre-existing documentation bug where these parameters were incorrectly labelled as "hour" units
- [feature] Phase B validator now automatically populates `OutdoorAirAnnualTemperature` from CRU dataset (#808)
  - Uses CRU TS4.06 1991-2020 climate normals to set annual mean air temperature for STEBBS building model
  - Consistent with existing monthly temperature handling for other STEBBS parameters
  - Adjustment recorded in validation report with CRU data provenance

### 24 Oct 2025
- [feature] Added physical range validation for 50+ STEBBS building model parameters in `ArchetypeProperties` (#746)
  - Dimensionless parameters (emissivity, transmissivity, absorptivity, reflectivity, ratios) constrained to [0.0, 1.0]
  - Physical properties (thickness, conductivity, density, heat capacity) constrained to positive values
  - Updated defaults: WallThickness (0.2 m), WallEffectiveConductivity (0.6 W/m/K), ApplianceUsageFactor ([0.0, 1.0])
- [doc] Added comprehensive documentation for forcing data validation functions (#773)
  - New "Validating Forcing Data" section in `forcing-data.rst` with complete reference
  - Documents `check_forcing()` function: what it validates, physical ranges for 20 variables, usage examples
  - Includes Python usage examples and integration with `suews-validate` command
  - Cross-references validation system documentation

### 22 Oct 2025
- [feature] Forcing data validation integrated into Phase A validator (#767)
  - Added automatic validation of meteorological forcing data in Phase A pipeline
  - Enabled by default; disable with `--forcing off` or `-f off` CLI flags
  - Errors appear in ACTION NEEDED section with single-line formatting and include filename context
  - Validates **all** forcing files when multiple files are provided (not just first)
  - Line numbers in error messages match actual file line numbers for easy debugging
  - Added 10 integration tests in `test/data_model/test_validation.py` covering:
    - Missing files, valid/invalid data, report integration, enable/disable functionality
    - Line number accuracy verification, RefValue format handling, multiple files validation, CLI integration
  - Updated documentation: `validation.rst`, `ORCHESTRATOR.md`, `PHASE_A_DETAILED.md`, `README.md`

### 21 Oct 2025
- [feature] Added `get_mean_annual_air_temperature()` for stable parameter initialisation using CRU TS4.06 climate normals (#762)
- [bugfix] Fixed Phase B validation to update roofs/walls temperature fields in initial_states from CRU climate data (#736)
  - Extended `adjust_surface_temperatures()` to process `initial_states.roofs` and `initial_states.walls` arrays
  - Updates `temperature` (5-layer array), `tsfc`, and `tin` fields to monthly averages from CRU TS4.06 dataset
  - Ensures consistent temperature initialization across all surface types

### 20 Oct 2025
- [bugfix] Fixed recursive nested config updates in SUEWSSimulation (#756, 88a5202)
  - Resolved issue where updating nested configuration settings converted parameters to dictionaries
  - Implemented new function to handle any level of nesting properly
  - Ensures df_state_init can be generated correctly after nested updates
- [maintenance] Added comprehensive test coverage for nested config updates (07db1e6, #757)

### 17 Oct 2025
- [bugfix] Fixed nlayer nested structures detection in validation system (2e5922e, #731)
  - Enhanced find_missing_parameters_in_lists to properly detect nlayer-dependent nested structures
  - Improved validation for complex nested arrays in vertical layers configuration

### 16 Oct 2025
- [bugfix] Fixed Sphinx configuration errors preventing ReadTheDocs builds (648a83b)
  - Defined path_source variable before use in RTD build section
  - Converted rst_prolog to raw f-string to fix escape sequence warnings
- [doc] Removed documentation status badge from index.rst (7d0b9e3)

### 15 Oct 2025
- [maintenance] Simplified GitHub Release creation conditions to prevent failures from context mismatches (047d9f67)
- [feature] Added automatic nlayer dimension validation in Phase A (#731)
  - Automatically detects nlayer value from user configuration
  - Validates all vertical layer arrays match expected dimensions (veg_frac, veg_scale, building_frac, building_scale: nlayer elements; height: nlayer+1 elements)
  - Pads short arrays with null values to help users, but fails validation requiring user to replace nulls
  - Creates complete null template structures for complex nested arrays (roofs/walls in vertical_layers and initial_states)
  - Generates detailed reports distinguishing array types and levels with clear suggested fixes
  - Added 5 comprehensive tests in test_validation.py covering simple arrays, multiple errors, and complex nested structures
- [feature] Enhanced UMEP/QGIS build system with nightly builds and improved version handling (cdb4273, 8f540b9, 636c1b9, 35510bb, 4a972c7)
  - Enabled UMEP nightly builds with `.dev1` versioning strategy for continuous testing
  - Explicitly excluded nightly builds from UMEP workflow to prevent conflicts
  - Added UMEP builds to master/manual workflow runs
  - Aligned UMEP builds with QGIS Python 3.12 requirements
- [bugfix] Fixed sample output validation test to skip for NumPy 1.x builds (a4017cc)
- [bugfix] Removed path filter from tag triggers to ensure all tagged builds are processed (1eb6667)
- [maintenance] Performance improvement in Conductor setup by removing unnecessary build steps (ddedf96)

### 14 Oct 2025
- [bugfix] Fixed GRIDID collision test logic to correctly handle validation error messages (2880, f64292, 6320673, f80add7)
  - Used tuple-based structured error data to avoid string replacement collisions
  - Improved handling of RefValue objects in validation system
  - Added comprehensive tests for GRIDID error handling
- [bugfix] Transformed Pydantic validation errors to use GRIDID instead of array indices (3b73d69, 273e2e7)
  - Grid IDs now properly displayed in validation reports and terminal outputs
  - Improved user experience by showing meaningful grid identifiers
- [feature] Comprehensive release automation and dual-build system for UMEP/QGIS compatibility (#721, d396e53, 04616de, b5c8f3b, 2e1ddda)
  - Added automatic UMEP/QGIS compatible builds using `rc1` pre-release versioning
  - Prevented `rc1` suffix for dev builds to maintain PEP 440 compliance
  - Consolidated dual-build documentation into RELEASE_MANUAL
  - Automated schema updates for releases (736ade9)
- [bugfix] Fixed building height constraint validation in surface configuration (441420f)
- [maintenance] Refactored CI/CD infrastructure for better maintainability (0905ad3, 89b7b15, 28b963c)
  - Extracted CIBW configuration into reusable composite action
  - Removed redundant test_numpy_compat job
  - Cleaned up temporary test scripts after verification
- [maintenance] Made pvlib optional to remove h5py build dependency (1139884, 629e5c3, 0c7544e)
  - Prevented h5py source builds on macOS by preferring binary wheels
  - Improved cross-platform build reliability
- [maintenance] Removed hardcoded Claude model specification from CI (c665999)

### 8 Oct 2025
- [doc] Enhanced API documentation for configuration converter (15bd357, 3e2a007, a7c8a4c)
  - Added Python API documentation for table format conversion
  - Simplified docstrings and removed redundant examples
- [doc] Restructured API reference into individual pages with improved navigation (4292d01, ade76d9, 3f7dfc7)
  - Fixed section numbering and intersphinx mappings
  - Enabled incremental builds in livehtml target for faster documentation development
- [feature] Added automatic UMEP/QGIS compatible builds with `.post1` versioning (4c4588e)
- [bugfix] Fixed Conductor workspace to activate virtual environment before running documentation server (5835239)

### 4 Oct 2025
- [bugfix] Fixed handling of heterogeneous site structures in multi-site configurations (91febb8)
- [feature] Enhanced Conductor workspace management (#721)
  - Added archive script to update parent repository when archiving Conductor worktrees
  - Improved setup script with macOS-compatible remote cleanup

### 3 Oct 2025
- [feature] Added `make reinstall` target for fixing stale editable installs (#719, 9d92650)
- [feature] Enhanced Conductor workspace scripts with setup and run commands (#718, 3520bd3)

### 2 Oct 2025
- [bugfix] Improved YAML validator documentation and report generation (#690)
  - Fixed validation documentation to reflect actual command syntax and report structure
  - Enhanced Phase B error reporting to provide comprehensive feedback even when initialisation fails
  - Added support for `--mode dev` and `--mode public` distinctions in validator
  - Improved Phase A reporting to show "Phase A passed" message on success

### 1 Oct 2025
- [maintenance] Refactored SPARTACUS nlayer=1 handling in `SurfaceInitialState.from_df_state()` to use more robust try-except pattern
  - Replaced conditional logic based on nlayer value with EAFP (Easier to Ask Forgiveness than Permission) approach
  - Method now automatically handles both array format `"(idx,)"` and scalar format `"idx"` for DataFrame columns
  - Improved code maintainability and self-documentation with `safe_get_value()` helper function
  - Enhanced error messages to aid debugging when column format issues occur
- [bugfix] Fixed validation report consolidation bugs: properly merge NO ACTION NEEDED messages from all phases in multi-phase pipelines; BC pipeline now consolidates Phase B messages when Phase C fails; removed extra separator line between ACTION NEEDED and NO ACTION NEEDED sections
- [change] Harmonised validation system output: standardised report headers without phase-specific references; all pipelines produce `updated_config.yml` and `report_config.txt`; removed "Suggestion:" messages; consistent terminal output format; phase names now descriptive (Structure/Scientific/Model validation) instead of A/B/C
- [doc] Updated validation documentation (workflow.rst, validation.rst, README.md, ORCHESTRATOR.md, PHASE_A/B/C_DETAILED.md) to reflect consolidated reports, standardised file naming, deduplication features, and harmonised output format

### 30 Sep 2025
- [bugfix] Fixed SPARTACUS multi-layer configuration handling to correctly create roof/wall arrays matching nlayer value (#698, #706, #707, #708)
  - Conversion now properly reads nlayer from GridLayoutKc.nml and creates matching number of roof/wall layers
  - Initial states now correctly reflect the specified number of vertical layers
  - Added defensive coding to handle missing layer data gracefully
- [feature] Added warning when nlayer parameter is missing from df_state, improving debugging visibility for configuration issues

### 26 Sep 2025
- [bugfix] Fixed path resolution bug in `suews-validate` CLI command that prevented validation from working when run from subdirectories

### 23 Sep 2025
- [bugfix] Fixed missing ANOHM parameter mappings in validation system (chanohm→ch_anohm, cpanohm→rho_cp_anohm, kkanohm→k_anohm)
- [doc] Updated Phase A documentation (PHASE_A_DETAILED.md, README.md) to reflect complete ANOHM parameter mappings
- [change] Replaced "Phase A/B/C passed" messages with descriptive validation status messages in all user-facing outputs
- [change] Terminal output now shows "YAML structure checks" and "Physics checks" instead of generic phase letters for better user understanding
- [change] Validation reports now display "YAML structure check passed", "Physics checks passed", and "Validation passed" instead of phase-based terminology
- [change] Intermediate file descriptions in terminal output use user-friendly names (e.g., "YAML structure checks report" vs "Phase A report")
- [change] Updated CLI help message to use "complete validation pipeline" instead of technical "A/B/C validation pipeline" for better user understanding
- [doc] Updated validation.rst with authentic examples from real SUEWS validation reports, replacing placeholder text with actual parameter names and validation scenarios
- [doc] Enhanced validation.rst to document intermediate files (updatedA_*, reportA_*, etc.) alongside final output files for complete workflow understanding
- [maintenance] Updated PHASE_A_DETAILED.md documentation examples to reflect new descriptive validation messages
- [maintenance] Updated technical documentation titles and descriptions in ORCHESTRATOR.md, PHASE_A_DETAILED.md, PHASE_B_DETAILED.md, and PHASE_C_DETAILED.md to use descriptive terminology while preserving technical implementation details
- [doc] Added detailed documentation reference section to pipeline/README.md with clear navigation to ORCHESTRATOR.md, PHASE_A_DETAILED.md, PHASE_B_DETAILED.md, and PHASE_C_DETAILED.md for developers

### 19 Sep 2025
- [doc] Updated technical documentation (PHASE_B_DETAILED.md, PHASE_C_DETAILED.md, README.md) to describe STEBBS convection coefficients constraints in Phase C and automatic outdoor temperature updates using CRU monthly climatological data in Phase B
- [bugfix] Phase A reports now display "Phase A passed" when validation completes successfully with no issues, improving clarity in multi-phase workflows
- [bugfix] Phase B now generates comprehensive error reports even when initialization fails, ensuring users always receive actionable guidance
- [bugfix] CLI validator now properly distinguishes between --mode dev and --mode public modes
- [doc] Enhanced ReadTheDocs validation documentation (validation.rst) with accurate command syntax, correct report structure examples, and comprehensive --mode dev/public usage examples
- [maintenance] Updated detailed technical documentation (PHASE_A_DETAILED.md, PHASE_B_DETAILED.md, ORCHESTRATOR.md) to reflect validator improvements and report generation enhancements

### 17 Sep 2025

- [change] Moved snowuse parameter validation from Phase C to orchestrator.py for early detection of restricted model options (#688)
- [change] Public mode now halts execution with clear error message when snowuse values != 0, preventing use of restricted development features
- [change] Development mode allows snowuse values != 0, maintaining same behaviour as stebbsmethod for developer access
- [doc] Updated ORCHESTRATOR.md and PHASE_A_DETAILED.md documentation to reflect snowuse restriction changes
- [bugfix] Fixed parameter naming convention mismatch between sample_config.yml and data model in validation system (#686, fixes #650)
- [bugfix] Added parameter name mapping in validation system to link different naming conventions between YAML and data model
- [bugfix] Prevented parameter duplication in updated user YAML files when running Phase A validation
- [maintenance] Added specific tests to test_yaml_processing.py to verify parameter naming convention fixes

- [maintenance] Fixed Linux platform support for older systems by switching to manylinux2014 for broader glibc compatibility (#679)
- [maintenance] Added Fortran line length compiler flag (-ffree-line-length-none) to handle long lines without manual breaking
- [maintenance] Added fprettify configuration for consistent Fortran code formatting
- [maintenance] Fixed pyarrow installation on Linux CI by configuring pip to use binary wheels instead of building from source
  - Added pyarrow pinning: `>=20,<21` for Linux Python <3.14 (manylinux2014 wheels), `>=20` for other platforms, and `>=22` for Python ≥3.14 (manylinux_2_28 wheels)
  - Kept PIP_PREFER_BINARY=1 in cibuildwheel to bias toward wheels; pyarrow pins guarantee compatible binaries
  - pyarrow remains a required dependency for SUEWS output functionality
- [maintenance] Enabled f90wrap build from source for Python 3.13 on Linux
  - f90wrap 0.2.16 doesn't provide Python 3.13 wheels yet
  - Modified CI to allow source builds for f90wrap while keeping binary wheels for other packages
  - Added F90=gfortran environment variable for f90wrap compilation

### 16 Sep 2025
- [bugfix] Fixed Windows Unicode encoding error in logging output
  - Replaced Unicode checkmark characters (✓) with ASCII alternatives ([OK])
  - Fixes UnicodeEncodeError on Windows console that cannot handle UTF-8 characters
  - Affects table conversion logging and CLI output messages
- [bugfix] Replaced timezonefinder with tzfpy to fix Windows installation failure (#681)
  - Switched from timezonefinder to tzfpy which provides pre-built Windows wheels
  - Maintains full DST calculation functionality on all platforms
  - Added compatibility wrapper to preserve existing API
  - Falls back to timezonefinder if tzfpy not available for backward compatibility
- [bugfix] Fixed SUEWS-SS to YAML conversion failure for single-layer configurations (#650)
  - Fixed index format mismatch in `VerticalLayers.from_df_state` and `BuildingLayer.from_df_state`
  - Single-layer configurations now correctly use index format '0' instead of '(0,)'
  - Multi-layer configurations continue to use '(0,)', '(1,)' format
  - Enables successful conversion of urban-only SUEWS-SS simulations without vegetation
- [doc] Added simple instructions for testing development versions (#652)
  - Added concise section in README.md for developers to test pre-release versions from test.pypi.org
  - Included uv-based installation method to resolve dependency issues
  - Provided clear steps for creating fresh environment and verifying installation
- [maintenance] Refactored all conversion tests to use proper subprocess-based CLI invocation
  - Migrated all tests from test/core/test_cmd_to_yaml.py to test/test_cli_conversion.py
  - Tests now properly invoke suews-convert command as it would be used in a terminal
  - Removed problematic Click test runner that mocked internal functions
  - Added validation tests to ensure converted YAML files can be loaded by SUEWSConfig
  - Verified that both single-layer and multi-layer conversions produce valid YAML structures
  - All conversion tests now use subprocess.run() for authentic CLI testing

### 21 Aug 2025
- [doc] Added comprehensive developer onboarding guide (`dev-ref/onboarding-guide.md`)
  - Combined structured workflow documentation with practical insights from team onboarding sessions
  - Covers user perspective, development workflow, technical setup, and general development areas
  - Includes detailed PR workflow, testing strategies, and team collaboration practices
  - Provides onboarding checklist and resources for new developers
- [doc] Created README index for development reference directory (`dev-ref/README.md`)
  - Provides overview of all development guides with quick navigation
  - Organises guides by category: Getting Started, Development Process, Testing
  - Includes quick links to key resources
- [doc] Added references to onboarding guide in Sphinx documentation
  - Linked from both `contributing.rst` and `dev_guide.rst` for better discoverability
  - Maintains separation between user docs (Sphinx) and developer reference (markdown)

### 20 Aug 2025
- [maintenance] Refactored validation module structure for better organization
  - Moved `yaml_processor` into `validation/pipeline` subdirectory
  - Moved existing validation files into `validation/core` subdirectory
  - Removed redundant top-level `validation` and `schema` facade modules
  - Updated all imports and meson.build to reflect new structure

### 19 Aug 2025
- [feature] Added unified `suews-schema` CLI for comprehensive schema management (#612, (#613)
  - Consolidated schema version checking, validation, and migration into single command
  - Subcommands: `info`, `version`, `validate`, `migrate`, `export`
  - Supports batch operations on multiple YAML files
  - CI/CD friendly with `--strict` mode and multiple output formats (json, yaml, table)
  - Dry-run capability for safe migration preview
  - Automatic backup creation during updates and migrations
  - Designed for integration with future suews-wizard (#544)
  - Rich console output with progress tracking and color-coded status

### 15 Aug 2025
- [feature] Added YAML configuration schema versioning for structure evolution tracking (#576)
  - Single `schema_version` field tracks configuration structure changes (e.g., '1.0', '1.1', '2.0')
  - Schema versions are independent of SUEWS model versions for cleaner separation of concerns
  - Automatic compatibility checking with clear warnings for version mismatches
  - Migration framework for updating configurations between schema versions
  - Created `update_schema_version.py` utility for managing schema versions
  - Updated sample_config.yml with schema_version field
  - Comprehensive documentation explaining schema vs model versioning
  - Follows industry patterns (Docker Compose, Kubernetes) for configuration versioning
- [feature] Added JSON Schema publishing system for external validation and IDE support
  - Export Pydantic models to JSON Schema format for universal validation
  - Versioned schema storage in `schemas/` directory
  - User-friendly validation CLI: `suews-validate` command
  - Schema generation tool: `suews-schema` command
  - GitHub Actions workflow for automatic schema publishing on releases
  - IDE integration support (VS Code, PyCharm, Vim, etc.)
  - Enables autocomplete, inline validation, and documentation in editors
  - Comprehensive documentation for schema usage and integration
- [bugfix] Fixed forcing path resolution to be relative to config file location (#573)
  - SUEWSSimulation now correctly resolves relative forcing paths relative to the config file
  - Previously, relative paths were resolved relative to the current working directory
  - Added comprehensive tests to ensure forcing paths work correctly in all scenarios
- [feature] Added community publications section for user-submitted SUEWS-related work (#80)
  - Created new community BibTeX file (refs-community.bib) for community submissions
  - Added Community Publications page with simple PR submission workflow
  - Updated main documentation to link to both core and community publications
  - Included example submission from issue #80

### 14 Aug 2025
- [bugfix] Fix test failures in CI by using package resources for sample_config.yml access
  - Use importlib.resources for proper package resource handling in tests
  - Replace hardcoded paths with trv_supy_module from supy._env
  - Ensures tests work correctly in different directory structures (local vs CI)

### 13 Aug 2025
- [maintenance] Marked ANOHM-specific fields as internal to exclude from user documentation (#598)
  - Added `internal_only` flag to ANOHM-specific fields (ch_anohm, rho_cp_anohm, k_anohm)
  - These fields are only used by the deprecated ANOHM method (StorageHeatMethod=3)
  - OHM fields remain visible as OHM methods (1, 6) are still valid user options
  - Documentation generation script excludes internal options when run without --include-internal flag

### 12 Aug 2025
- [feature] Enhanced YAML processor Phase C validation error reporting 
  - Converted conditional validation warnings to actionable validation errors
  - Added critical null physics parameter detection for runtime-critical parameters
  - Improved error reporting with individual, separated validation issues
  - Each validation error now shows specific field names and precise locations in YAML structure
  - Suppressed verbose validation summary warnings for cleaner user experience
  - Updated documentation to reflect new validation error handling and enhanced reporting
- [maintenance] Replaced hardcoded nested sections list with dynamic introspection in YAML processor
  - Implemented `get_allowed_nested_sections_in_properties()` with Pydantic model introspection
  - Automatically discovers nested BaseModel fields that allow extra parameters across all data model modules  
  - Eliminates maintenance burden - no manual updates needed when data model evolves
  - Added comprehensive test suite covering dynamic introspection, type extraction, and error handling
  - Enhanced technical documentation in `phase_a_detailed.rst` with implementation details

### 11 Aug 2025
- [doc] Added comprehensive parameter documentation for YAML configuration (#577, (#598)
  - Created user-friendly Parameter Configuration Guide organized by use cases
  - Added practical guidance for essential parameters, physics methods, and urban morphology
  - Included common configuration examples for urban, suburban, and park sites
  - Generated searchable parameter reference with 697 documented parameters
  - Added alphabetical parameter index for quick lookup
  - Properly integrated documentation under YAML configuration section

### 10 Aug 2025
- [maintenance] Removed web UI configuration builder from documentation
  - Deleted all web UI files from `docs/source/_static/`
  - Removed references to the interactive configuration builder
  - Will be replaced by a forthcoming command-line wizard tool

### 8 Aug 2025
- [maintenance] Formalised release management plan for SUEWS (#592)
  - Established semantic versioning strategy with year-based major versions
  - Defined three release channels: Stable, Preview (beta/rc), and Development
  - Created quarterly release cadence aligned with academic calendar
  - Documented quality assurance process
  - Established documentation synchronisation with code releases
  - Created communication templates and notification strategies
  - Defined roles, responsibilities, and success metrics
  - Addresses needs of academic users, non-academic partners, and developers
- [maintenance] Improved table converter path handling to use RunControl.nml paths consistently (#566)
  - All SUEWS versions now read file paths from RunControl.nml FileInputPath
  - Removed special case handling for 2016a version
  - Support both absolute and relative paths in RunControl.nml
  - Automatic fallback to root/Input directories for backward compatibility
  - Refactored converter functions to reduce complexity and improve maintainability
  - Fixed ruff linting issues in yaml converter module
- [maintenance] Upgraded PyPI publishing to use Trusted Publishing (OIDC authentication)
  - Removed dependency on long-lived API tokens for PyPI and TestPyPI
  - Added OIDC permissions (`id-token: write`) to deployment jobs
  - Enhanced security with short-lived tokens generated per workflow run
  - Created documentation for configuring Trusted Publishing on PyPI
  - Maintains backward compatibility until PyPI configuration is updated

### 7 Aug 2025
- [maintenance] Added CLAUDE.md content preservation system to prevent AI-induced data loss
  - Created validation script to detect placeholder text and missing critical sections
  - Implemented automatic backup system with timestamped snapshots
  - Added Git pre-commit hook for CLAUDE.md integrity validation
  - Documented best practices for preventing content truncation
  - Ensures complete file preservation during AI-assisted edits

### 6 Aug 2025
- [maintenance] Added 2016a to YAML conversion test to test_cmd_to_yaml.py
- [bugfix] Fixed malformed SUEWS_Profiles.txt in 2016a test fixtures (extra value on line 21 causing parsing errors)
- [bugfix] Improved 2016a conversion robustness in table converter (#566)
  - Fixed `add_var` function to handle columns beyond current DataFrame width
  - Added placeholder columns when target position exceeds existing columns
  - Fixed `delete_var` and `rename_var` functions to handle edge cases with empty or reshaped DataFrames
  - Made SPARTACUS.nml loading optional for older format conversions
  - Added automatic creation of SPARTACUS.nml during conversion to 2024a or later
  - Added robust file reading that handles both tab and space-separated formats
  - Fixed NaN to integer conversion error in first column processing
  - Added comprehensive error logging for debugging conversion failures
  - Made conversion fail explicitly when a step fails rather than silently continuing
  - Fixed file preservation for SUEWS_OHMCoefficients.txt, SUEWS_Profiles.txt, SUEWS_Soil.txt, and SUEWS_WithinGridWaterDist.txt
  - Addressed formatting issues in `add_var` that caused quoted column names and malformed data values
  - Implemented `sanitize_legacy_suews_file` function to handle Fortran-era formatting:
    - Removes inline comments (text after ! character)
    - Standardizes line endings (removes carriage returns)
    - Ensures consistent column counts across all rows
    - Handles tab-separated values properly
    - Removes data after footer lines (-9)
  - Applied automatic sanitization to 2016a files during conversion
  - Fixed handling of -999 placeholder values in `build_code_df` to prevent KeyError during data model loading
  - Note: 2016a conversion now progresses through all table format conversions and partial YAML data model loading, with remaining issues in profile column handling
  - Fixed profile column processing in `build_code_df` to handle 24-hour data columns correctly
  - Fixed NaN to integer conversion by using fillna(-999) before astype(int) 
  - Fixed multi-column DataFrame creation for profile data to properly handle shape mismatches
  - Updated conversion rules to use existing profile codes (41) instead of non-existent ones (701, 702, 801, 802, 44, 45, etc.)
  - Implemented graceful handling of missing codes in `build_code_df` with warnings instead of failures
  - Added support for 2016a directory structure with files in both root and Input/ subdirectory
  - Fixed glob pattern to properly match SUEWS_*.txt files (was missing underscore)
  - Added automatic preservation of files not mentioned in conversion rules
- [bugfix] Fixed CSV quoting issue in table converter causing "need to escape" error (#581)
  - Changed from `quoting=3` (QUOTE_NONE) to `quoting=0` (QUOTE_MINIMAL) to handle special characters properly
  - Added proper version-specific test fixtures (2016a, 2024a, 2025a) for comprehensive testing
  - Added end-to-end test to verify converted YAML can be loaded and validated by SUEWSConfig
  - Made `-t/--to` option default to 'latest' when omitted, which automatically selects the most recent version
  - Added 'latest' keyword support to always use the most recent converter version
  - Renamed test function from `test_unified_interface_2025_conversion` to `test_table_to_yaml_conversion` for clarity
- [feature] Aligned converter versioning with project versioning semantics
  - `suews-convert` now uses 2025a as the last table-based version marker
  - 'latest' now dynamically references the current project version (e.g., 2025.8.6.dev81)
  - Future YAML format changes will follow semantic versioning from `get_ver_git.py`
  - Improved forward compatibility for future versions beyond 2025a
- [maintenance] Simplified converter tests to focus on essential scenario
  - Single focused test: 2024a (last table format) to latest YAML conversion
  - Test verifies conversion success and YAML validation with SUEWSConfig
  - Removed redundant tests and problematic 2016a fixtures for maintainability
- [maintenance] Cleaned up problematic commented code in table converter (#581)
  - Removed commented code that had conflicting delimiter settings (quotechar=" " with sep=" ")

- [feature] Added CRU TS4.06 climatological temperature data integration for precheck initialisation
  - Integrated CRU TS4.06 monthly temperature normals (1991-2020) for automatic temperature initialisation
  - Added `get_mean_monthly_air_temperature()` function using 0.5° global grid data
  - Optimised data storage using Parquet format (2.3MB vs 19MB CSV)
  - Provides location-specific temperature estimates for any global urban site
  - Includes spatial interpolation for nearest grid cell matching
  - Added comprehensive test coverage for temperature lookup functionality

- [maintenance] Integrated limited CI testing for draft PRs to speed up development feedback
  - Modified main CI workflow to dynamically adjust build matrix based on draft status

- [maintenance] Moved legacy configuration files from sample_run to test fixtures
  - **Moved to test/fixtures/legacy_format/** for conversion tool testing:
    - 14 txt configuration files (SUEWS tables): ~85 KB
    - 8 namelist (.nml) files: ~9 KB
    - Total: 22 files, ~94 KB moved out of main package
  - **Purpose**: These files are now test fixtures for:
    - `supy-convert` command (table version converter)
    - `supy-to-yaml` command (legacy to YAML converter)
  - **Impact**:
    - Reduces distributed package size by ~94 KB
    - Maintains backward compatibility testing capability
    - All runtime configuration now exclusively uses YAML (sample_config.yml)
    - SPARTACUS, STEBBS, and ESTM configs fully integrated in YAML

- [change] Simplified `suews-convert` command interface with automatic conversion type detection
  - Automatically determines conversion type based on target version:
    - Versions before 2025 (e.g., 2024a): Table-to-table conversion
    - Version 2025a or later: Convert to YAML format
  - No subcommands needed - single unified interface
  - Examples:
    - `suews-convert -f 2020a -t 2024a -i input_dir -o output_dir` (table conversion)
    - `suews-convert -f 2024a -t 2025a -i input_dir -o config.yml` (YAML conversion)
  - Added missing cmd/to_yaml.py to meson.build sources (#566, #582)

- [bugfix] Fixed empty list handling in modify_df_init when STEBBS disabled
  - Prevented DataFrame column name mismatch when no new columns to add

- [bugfix] Fixed missing column handling in from_df_state methods
  - Added graceful handling of missing columns in legacy format conversion
  - Affected classes: SiteProperties, ArchetypeProperties, StebbsProperties
  - Missing columns now use default values from field definitions

- [bugfix] Fixed water surface soilstore validation constraint
  - Water surfaces can now have soilstore=0 (physically correct)
  - Override constraint in InitialStateWater class

- [bugfix] Fixed missing config/description columns in legacy conversion
  - Added default values when converting from legacy format
  - Default name: "Converted from legacy format"
  - Default description: "Configuration converted from legacy SUEWS table format"
  - Added to_yaml.py to meson.build for package installation
  - Created test suite using legacy format fixtures

- [bugfix] Fixed STEBBS loading logic in _load.py
  - Fixed incorrect dict access (was using path_runcontrol["fileinputpath"] instead of dict_runconfig["fileinputpath"])
  - Skip STEBBS file loading when stebbsmethod=0 (disabled) to avoid missing test file dependencies
  - Draft PRs: Only test Linux + Python 3.9 and 3.13 (2 configurations)
  - Ready PRs: Full testing across all platforms and Python versions (20 configurations)
  - Added auto-cancellation of in-progress CI runs when new commits are pushed
  - Provides 10x faster feedback during development while ensuring full coverage when ready

### 5 Aug 2025
- [doc] Fixed FAIMethod option descriptions inconsistency (#578)
  - Updated Python data model FAIMethod enum to match Fortran implementation
  - Changed enum names from ZERO/FIXED to USE_PROVIDED/SIMPLE_SCHEME
  - Removed VARIABLE option (value 2) as it's not implemented in Fortran code
  - Clarified that option 0 uses provided FAI values, option 1 calculates using simple scheme
  - Updated Field description to reflect actual implementation behaviour
  - Aligned default value with Fortran code (FAIMethod.USE_PROVIDED = 0)
- [bugfix] Fixed missing to_yaml module (#566)
  - Added missing import of `to_yaml` function in `supy.cmd.__init__.py`
  - Added `suews-to-yaml` console script entry point in pyproject.toml
  - Moved supy imports to be lazy-loaded inside the function to avoid circular import issues
  - Note: `python -m supy.cmd.to_yaml` requires supy to be fully installed first

### 25 Jul 2025
- [bugfix] Fixed NaN QF (anthropogenic heat flux) when population density is zero (#240)
  - Added check to prevent division by zero in QF_build calculation
  - When population density is zero, building energy flux is now correctly set to zero
  - Added tests to verify correct behaviour with zero population density
- [bugfix] Fixed timezone field to use enum for valid timezone offsets (#554, fixes #552)
  - Changed timezone field from `FlexibleRefValue(int)` to `FlexibleRefValue(Union[TimezoneOffset, float])`
  - Created `TimezoneOffset` enum with all valid global timezone offsets
  - Enables support for fractional timezone offsets (e.g., 5.5 for India, 5.75 for Nepal)
  - Validates input against standard timezone offsets only (no arbitrary floats)
  - Automatically converts numeric inputs to appropriate enum values
  - Critical for accurate solar geometry calculations in regions with non-integer offsets
- [doc] Added comprehensive documentation for runoff generation mechanisms (#212)
  - Explained infiltration capacity exceedance (Hortonian runoff)
  - Documented saturation excess runoff for different surface types
  - Clarified timestep considerations for runoff calculations
  - Added mathematical formulations and water routing details
- [bugfix] Fixed unnecessary interpolation when tstep equals resolutionfilesin (#161)
  - Added conditional check to skip interpolation when model timestep matches input data resolution
  - Prevents incorrect interpolation of averaged variables like kdown
  - Ensures forcing data passes through unchanged when no resampling is needed
- [doc] Improved clarity of tstep_prev purpose for WRF-SUEWS coupling (#551, (#553)
  - Added explanatory comments at all tstep_prev usage sites
  - Enhanced type definition documentation in SUEWS_TIMER
  - Added module-level documentation explaining WRF coupling support
  - Clarified that tstep_prev equals tstep in standalone SUEWS but allows adaptive timesteps in WRF
- [feature] Separated RSL and MOST height array generation (#541)
  - Fixed interpolation errors by completely separating RSL and MOST approaches
  - Improved height array generation for different atmospheric stability methods
- [maintenance] Updated PyPI/TestPyPI deployment strategy
  - PR/Push builds no longer deploy to conserve TestPyPI quota
  - Nightly builds create YYYY.M.D.dev tags after successful builds
  - Dev tags deploy all wheels to TestPyPI only
  - Production tags deploy all wheels to PyPI only
- [maintenance] Add workflow guidance for build and test before push
  - Updated CLAUDE.md with workflow section requiring build and test before pushing or creating PRs
  - Ensures Claude Code always validates code compilation and test success before remote operations
  - Fixed race condition in tag creation with single job approach
- [maintenance] Enhanced documentation for build process and introduced new agents
  - Added reminders in CLAUDE.md for updating meson.build files when creating new source files
  - Created `doc-code-sync-checker` agent to ensure documentation synchronisation with code changes
  - Created `test-coverage-mece-analyser` agent to verify comprehensive test coverage following MECE principle
- [doc] Updated issue label system to include developer queries
  - Extended 1-question label from 'User question/support' to 'User question/support/dev query'
  - Updated issue triage documentation and decision tree to reflect this change

### 24 Jul 2025
- [maintenance] Enhanced uv environment setup documentation and best practices
  - Created comprehensive `.claude/howto/setup-uv-environment.md` guide aligned with `pyproject.toml` and `env.yml`
  - Updated worktree setup guide to use `uv pip install -e ".[dev]"` for proper dependency management
  - Documented package name differences between conda and pip (e.g., `matplotlib-base` → `matplotlib`, `pytables` → `tables`)
  - Emphasised uv's 10-100x speed improvement over pip/conda for package installation
- [feature] Added minimal Makefile recipes for uv environment management
  - Added `make uv-dev` - one-stop setup with both dev and docs dependencies
  - Added `make uv-clean` - remove virtual environment
  - Streamlined recipes to avoid Makefile bloat while maintaining essential functionality
  - Includes documentation dependencies by default for complete development environment
  - Properly aligned with `pyproject.toml` dependency groups

### 23 Jul 2025
- [maintenance] Added `/log-changes` slash command for automated documentation updates
  - Created custom slash command in `.claude/commands/log-changes.md`
  - Analyses git commits to fill gaps between last documented date and today
  - Uses actual commit dates to maintain accurate historical record
  - Groups commits by date and categorises changes appropriately
  - Identifies documentation files that need updating based on code changes
  - Runs documentation generation scripts when data models or schemas change
  - Uses Claude Code's built-in slash command system with metadata and bash integration
- [maintenance] Created CHANGELOG management scripts (#547)
  - Added `.claude/scripts/changelog_restructure.py` for parsing, cleaning, and sorting entries
  - Restructured entire CHANGELOG.md file with proper reverse chronological ordering
  - Extended historical coverage from 65 to 117 dates by analyzing git commit history
  - Filled documentation gaps from 2020-2024 with comprehensive analysis of 3,418 commits
  - Established automated workflow for ongoing CHANGELOG maintenance
- [maintenance] Enhanced CLAUDE.md with documentation update requirements for Claude Code workflows
  - Updated CLAUDE.md to emphasise updating documentation and CHANGELOG.md for code changes
  - Clarified that documentation generation scripts run ONLY for specific data model changes
  - Added reminder that CLAUDE.md updates should be categorised as [maintenance]
  - Modified claude.yml and claude-code-review.yml workflows to check for documentation updates
  - Added explicit CHANGELOG.md update requirements with category guidelines

### 22 Jul 2025
- [feature] Enhanced CI workflow to trigger on tag pushes
  - Build workflow now triggers on version tag pushes for release automation
- [bugfix] Fixed input validation for zero wind speed (#545, fixes #314)
  - Added validation to prevent division by zero in atmospheric calculations
  - Fixed wind speed validation test to use correct forcing data structure
  - Prevents model crashes when wind speed approaches zero
- [bugfix] Fixed snow warning spam (#542, fixes #528)
  - Limited snow warning message to appear only once per simulation run
  - Added module-level flag to track warning display status
  - Prevents console spam when SnowUse=1 is enabled
- [maintenance] Migrated all model validators to SUEWSConfig (#546)
  - Completed systematic migration of 12 model validators from individual Pydantic classes
  - Centralised all validation logic in SUEWSConfig for better maintainability
  - Added 99 comprehensive tests for migrated validators
  - Updated legacy tests to use new centralised validation architecture
  - Improved albedo validation to allow equality for constant albedo scenarios
- [doc] Enhanced documentation for Claude Code and issue triage
  - Updated CLAUDE.md with feature planning and spec system documentation
  - Added comprehensive SUEWS issue triage guide with MECE label system
  - Added scientific review process documentation

### 21 Jul 2025
- [feature] Allow lists under RefValue for forcing data (#540, fixes #538)
  - Added iteration functionality to RefValue when value is a list
  - Enables more flexible configuration of forcing data parameters
  - Added comprehensive test coverage for list handling in RefValue

### 20 Jul 2025
- [feature] Enhanced code formatting automation
  - Added ability to create format-only PRs via workflow dispatch
  - Replaced master auto-format with PR-based formatting for better review
  - Added GitHub Actions workflow for Fortran code formatting
- [maintenance] Repository cleanup and reorganisation
  - Removed .ropeproject from tracking
  - Removed disabled workflow files for auto-formatting
  - Reorganised developer documentation into dev-ref directory

### 19 Jul 2025
- [maintenance] Improved auto-format workflow
  - Updated workflow to create PR instead of direct push
  - Removed pre-commit configuration
  - Fixed conflicting .fprettify.yml file

### 18 Jul 2025
- [feature] Added comprehensive testing improvements (PRs (#525), (#526))
  - Added extensive utility tests for core functionality
  - Added comprehensive coding guidelines and testing documentation
  - Implemented automatic code formatting on master branch
- [bugfix] Fixed CI errors in test suite
  - Disabled cmd tests to fix CI errors on Python 3.9/3.10
  - Used importlib.resources for reliable sample config access in CI
- [maintenance] Removed WRF-SUEWS integration utilities

### 17 Jul 2025
- [feature] Added cibuildwheel debug workflow with SSH access (#522)
- [maintenance] Enhanced Claude workflows with skip functionality
  - Added ability to skip reviews based on PR title keywords
  - Converted Claude code review to manual workflow dispatch
- [maintenance] Test suite improvements
  - Added pytest-order to dev dependencies
  - Enabled all tests on all platforms (#513)
  - Reorganised test suite by functionality

### 16 Jul 2025
- [bugfix] Fixed QE/QH discrepancy with atmospheric state initialization
  - Replaced exact equality checks with epsilon-based comparisons
  - Added floating-point epsilon constant for numerical stability
  - Initialised all atmospheric state variables to prevent state pollution
  - Added comprehensive floating-point stability test suite

### 15 Jul 2025
- [change] Updated data model to use rho_cp instead of cp parameter
  - Changed thermal layer specification for consistency
  - Updated pydantic data model validation

### 13 Jul 2025
- [maintenance] Improved Claude Code review formatting (#474)
  - Added collapsible HTML sections for better organisation
  - Enhanced review structure with categorised feedback

### 11 Jul 2025
- [maintenance] Added Claude Code GitHub Actions workflows (PRs (#466), (#467))
  - Added Claude PR Assistant workflow for automated reviews
  - Preserved security checks for authorised users
  - Added worktree command for Claude Code integration

### 10 Jul 2025
- [bugfix] Fixed version tag preservation (#465)

### 08 Jul 2025
- [feature] Added conditional validation for model options (#460)
  - Implemented validation for storage, RSL, and STEBBS options
  - Added comprehensive test coverage for conditional validation
  - Improved validation error messages with detailed issues

### 05 Jul 2025
- [feature] Simplified SUEWSSimulation API (#463)
  - Refactored class for cleaner, more intuitive interface
  - Fixed forcing file path handling issues (#458, (#459)
  - Added comprehensive tests for various forcing scenarios
  - Updated documentation for new API

### 04 Jul 2025
- [feature] Enhanced SUEWS configuration builder (#455)
  - Added unsaved changes warning
  - Implemented field-specific UI controls
  - Fixed radio button styling and type conversion
  - Added experimental warnings and version info
  - Improved validation error messages
  - Modularised config-builder.js for better maintainability

### 03 Jul 2025
- [change] Added DailyState resampling option (#456)
  - Improved resampling implementation for DailyState outputs
  - Enhanced output flexibility for different temporal resolutions

### 02 Jul 2025
- [feature] Added automatic annotated YAML generation for parameter validation errors
  - Generates helpful annotated YAML files when configuration validation fails
  - Marks missing parameters with [ERROR] MISSING: and provides [TIP] ADD HERE: suggestions
  - Includes parameter descriptions and expected types for each missing field
  - Significantly improves user experience when creating configuration files
- [bugfix] Fixed parameter validation false positives and improved validation messages (#448)
  - Resolved spurious warnings during normal operations
  - Made validation messages clearer and more actionable
  - Fixed platform-specific test failures on Windows, Linux, and macOS
- [change] Replaced emoji markers with text markers in annotated YAML files
  - Changed from emoji (🔴, 💡) to text markers ([ERROR], [TIP]) for Windows compatibility
  - Ensures consistent display across all platforms without Unicode encoding issues

### 28 Jun 2025
- [feature] Completed SUEWS MCP (Model Context Protocol) server implementation
  - Finished all 11 tools across configuration guidance and result interpretation
  - Implemented comprehensive parameter knowledge base with scientific documentation
  - Added physics compatibility matrix for method validation
  - Created desktop extension (.dxt) for easy Claude Desktop integration
  - Tools include: validation, suggestions, templates, energy balance diagnosis, thermal comfort analysis, urban effects, validation metrics, and narrative insights
- [maintenance] Streamlined worktree workflow for Claude Code development
  - Created automated scripts for worktree management: worktree-setup.sh and worktree-cleanup.sh
  - Replaced slow mamba environment cloning with fast Python venv creation
  - Updated CLAUDE.md to prioritise friction-free workflow with single-command operations
  - Added comprehensive guide at .claude/workspace/claude-code-worktree-guide.md
  - Benefits: seconds vs minutes for setup, no shell integration issues, self-contained environments

### 22 Jun 2025
- [feature] Successfully completed SUEWSSimulation class implementation and testing
  - Fixed core SUEWSSimulation functionality to work with real SUEWS benchmark data
  - Implemented proper state conversion using actual `config.to_df_state()` method instead of placeholder
  - Fixed forcing data loading using `supy.util._io.read_forcing()` function
  - Created simplified test suite using real benchmark files: test/benchmark1/benchmark1.yml and test/benchmark1/forcing/Kc1_2011_data_5.txt
  - All 7 core functionality tests passing: init, setup_forcing, simulation_run, expected_output_variables, results_format, error_handling
  - Successfully runs complete SUEWS simulations with energy flux outputs (QH, QE, QS) and proper MultiIndex DataFrame structure
  - Validated integration with existing SuPy infrastructure including run_supy_ser execution engine

### 20 Jun 2025
- [feature] Added modern SUEWSSimulation class with comprehensive object-oriented interface
  - Implemented YAML-based configuration management with intelligent parameter overriding
  - Created pandas DataFrame integration with multi-index results structure for enhanced data manipulation
  - Added chainable method design for intuitive workflows: init, from_yaml, setup_forcing, run, get_results, summary, see, quick_plot, save, clone, reset, validate
  - Built-in validation system with British English error messages and actionable feedback
  - Multiple export formats support: CSV, Excel, Pickle, NetCDF with automatic directory creation
  - Performance optimisation with chunking support and lazy loading for large datasets
  - Comprehensive test suite with 48/48 tests passing (100% success rate) across unit, integration, and functionality tests
  - Standalone implementation addressing circular import issues during development
  - Complete documentation with usage examples and migration guidance
- [bugfix] Fixed SUEWSSimulation test failures using real SuPy sample data
  - Updated test fixtures to use actual SuPy sample configuration and forcing data instead of mock objects
  - Fixed import paths for mock decorators from 'supy.suews_sim' to 'supy._run' modules
  - Implemented proper error handling with correct exception types (ValueError vs RuntimeError)
  - Added fallback resampling functionality when SuPy's resample_output lacks required variables
  - Enhanced mock configuration for matplotlib plotting tests with proper method assignments
  - Fixed validation logic to properly handle missing vs. empty forcing data with appropriate error types
- [bugfix] Fixed claude-dev Docker image not being built with custom Dockerfile
  - Implemented pre-build approach for custom SUEWS development Docker image
  - Modified start script to build `suews-claude-dev:latest` from Dockerfile.claude-dev
  - Removed dockerfile reference from claude-sandbox.config.json to use pre-built image
  - Updated rebuild flag to handle all possible image names and force fresh builds
  - Now correctly uses the comprehensive SUEWS development environment with conda, gfortran, etc.

### 19 Jun 2025
- [maintenance] Updated main README.md and Makefile help text to reference actual Claude Code integration tools
- [maintenance] Enhanced documentation for Dropbox compatibility and multi-workspace development workflows
- [doc] Updated claude-dev/README.md to accurately reflect implementation with `claude.sh` workspace manager
- [doc] Documented advanced workspace management features for parallel development environments
- [doc] Fixed documentation inconsistencies: removed non-existent Makefile targets, corrected script names
- [doc] Reorganised README.md: moved Development Environment under Developer Note section
- [doc] Enhanced Traditional Development section with complete local setup instructions including prerequisites, workflow, and troubleshooting
- [doc] Simplified main README with Quick Start section for users, moving detailed compilation steps to developer documentation

### 15 Jun 2025
- [feature] Implemented cross-platform isolated build directories (`/tmp/suews-builds/`) to prevent environment conflicts
- [feature] Enhanced `make dev` with automatic environment detection and appropriate build configuration
- [feature] Added new Makefile target: `make deactivate` (environment management helper)
- [feature] Comprehensive help system with `make help` displaying Quick Start guide and complete command reference
- [bugfix] Resolved meson build conflicts between different Python environments by implementing isolated build directories
- [bugfix] Fixed numpy path issues when using virtual environments located within project directory structure
- [maintenance] Improved cross-platform compatibility for Windows, macOS, and Linux build environments
- [maintenance] Enhanced Makefile with unified development workflow
- [maintenance] Added automatic .gitignore rules for SPARTACUS generated files to prevent repository pollution
- [doc] Updated CLAUDE.md with comprehensive changelog management guidelines and development workflow documentation

### 13 Jun 2025
- [feature] Added YAML-based configuration system with comprehensive conversion tools and interactive web UI (#343)
- [feature] Implemented `to_yaml.py` command-line tool for converting legacy table-based inputs to modern YAML format with optional version upgrade support
- [feature] Created interactive web-based configuration builder with real-time validation, Bootstrap UI, and YAML/JSON export capabilities
- [feature] Added automatic JSON Schema generation from Pydantic data models for configuration validation and UI integration
- [maintenance] Unified development and documentation environments into single `environment.yml` file to simplify workflow and reduce maintenance overhead
- [maintenance] Migrated from deprecated `_config.py` to dedicated `data_model` subpackage with type-safe Pydantic models
- [maintenance] Improved Windows build compatibility with UCRT support, enhanced CI/CD workflows, and Windows-specific compiler optimisations
- [doc] Enhanced documentation system with modernised structure and comprehensive migration guides from table-based to YAML-based configuration

### 06 Jun 2025
- [doc] Added comprehensive unit documentation to all RefValue parameters in data model, improving dimensional consistency and user understanding of expected parameter scales and ranges (#398)

### 30 Jan 2025
- [feature] Major STEBBS (Spatially-Resolving Building Energy Balance Scheme) enhancements (#309)
  - Refactored STEBBS parameter handling and building state types
  - Added comprehensive STEBBS configuration support in YAML format
  - Updated STEBBS outputs and namelist file expectations
  - Improved STEBBS method options validation (0 or 1 only)
  - Renamed 'stebbsuse' to 'stebbsmethod' for consistency
- [maintenance] Build system improvements
  - Refactored supy_driver build process for better debugging
  - Added success message to SUEWS library build process
  - Removed temporary debug commands from meson build script
- [maintenance] CI/CD enhancements
  - Updated GitHub Actions workflow for wheel building
  - Removed archived workflow files
  - Added automated fprettify source code formatting

### 28 Jan 2025
- [feature] Python 3.13 support (PRs (#341), (#342))
  - Added full test coverage for Python 3.13 on linux_x86_64
  - Updated cibuildwheel to v2.20 for Python 3.13 compatibility
  - Fixed macOS wheel building for multiple Python versions
  - Enhanced CI matrix configuration for broader platform support
- [bugfix] Fixed atmospheric stability calculations (issue (#296))
  - Modified neut_limit parameter handling
  - Changed L_MOD to L_MOD_RSL for psihath calculations
- [maintenance] Improved macOS build configuration
  - Dynamically set deployment targets based on runner platform
  - Added FC environment variable for Fortran compiler selection
  - Simplified macOS wheel building process

### 24 Jan 2025
- [maintenance] Improved CI testing workflow:
  - Added quick test mode for faster CI runs
  - Added matrix-dependent macOS deployment targets
  - Optimised test selection for different Python versions
  - Updated cibuildwheel configuration for better cross-platform compatibility

### 23 Jan 2025
- [feature] Added a pydantic-based input structure to ease the input of model parameters (#324)

### 21 Jan 2025
- [feature] Enhanced configuration system with Pydantic validation
  - Added pydantic dependency for robust data validation
  - Implemented from_df_state methods for configuration classes
  - Added sample_config.yml for configuration examples
  - Enhanced SUEWSConfig initialization methods
- [feature] STEBBS model improvements
  - Refactored STEBBS module for improved clarity and consistency
  - Enhanced building state management and parameter naming
  - Added detailed documentation for LBM (Local Building Model) types
  - Improved STEBBS configuration variable organization

### 8 Jan 2025
- [bugfix] Fixed STEBBS parameter type handling (PRs (#321), (#323), fixes (#319))
  - Fixed string/numeric type handling in pack_var function
  - Ensured consistent output types for error handling
  - Removed DAVE-specific parameters from STEBBS


## 2024

### 20 Dec 2024
- [feature] ValueWithDOI (Value with Digital Object Identifier) system implementation
  - Added comprehensive VWD support across all model components
  - Implemented VWD for SPARTACUS, forcing files, and vertical layers
  - Added VWD to model physics, surface properties, and building layers
  - Enhanced parameter traceability with Reference class implementation
  - Applied VWD to water distribution, thermal layers, and OHM coefficients
- [feature] Enhanced parameter documentation and citation tracking
  - Added DOI references for all major parameter categories
  - Improved scientific reproducibility with parameter source tracking

### 11 Dec 2024
- [doc] Enhanced soil moisture calculations documentation
  - Refined soil moisture deficit calculations with detailed parameter guidance
  - Clarified roles of G_sm, S1, and S2 parameters
  - Improved documentation for moisture stress response mechanisms
  - Restored threshold-based approach for moisture stress calculations

### 9 Dec 2024
- [bugfix] Fixed soil water state calculations (#317, fixes #316)
  - Corrected soil water state initialization issues
  - Updated moisture stress calculations
- [maintenance] Development environment improvements
  - Added test-quick.py to .gitignore
  - Enhanced support for easier testing of development changes

### 8 Dec 2024
- [feature] YAML configuration system enhancements (#315, fixes #298)
  - Merged default YAML generator into def_config_suews function
  - Added field rules and validators for STEBBS properties
  - Enhanced configuration validation for storage heat methods
  - Generated new config-suews.yml with STEBBS parameters

### 3 Dec 2024
- [bugfix] Fixed wind speed handling in RSL calculations (#307, fixes #283)
  - Modified RSL calculations to avoid negative wind speeds
  - Prevented negative zero displacement height (zd) values
  - Added error catching for negative wind speed conditions

### 27 Nov 2024
- [feature] Enhanced DataFrame state conversion capabilities
  - Added from_df_state methods for multiple property classes
  - Implemented to_df_state methods for vertical layers
  - Enhanced water distribution parameter handling
  - Added comprehensive testing framework for DataFrame validation
- [bugfix] Fixed water distribution parameter bug in control files
  - Corrected parameter indexing in surface properties

### 20 Nov 2024
- [feature] YAML to DataFrame converter implementation (PRs (#305), (#306), fixes (#304))
  - Created converter for YAML configurations to df_state format
  - Updated config schema for SUEWS
  - Enhanced DataFrame structure with default values
  - Added support for vertical layers, roofs, and walls configuration

### 12 Nov 2024
- [bugfix] Critical error reporting enhancement (#295, fixes #294)
  - Created error report system for critical issues
  - Improved error handling in data processing module
- [maintenance] Build system improvements (#293, fixes #285)
  - Updated Makefile to install without dependencies
  - Restored albedo value range checks in update_Veg subroutine
  - Fixed typos in documentation

### 8 Nov 2024
- [feature] Added STEBBS method switching capability
  - Implemented switch to enable/disable STEBBS calculations
  - Added configuration option for STEBBS method selection

### 8 Oct 2024
- [feature] Enhanced STEBBS output capabilities
  - Added new output line for STEBBS results
  - Improved data logging for building energy calculations

### 17 Sep 2024
- [feature] Added BUILDING_STATE type
  - Implemented new derived type for building state management
  - Enhanced building energy balance calculations

### 6 Aug 2024
- [bugfix] Fixed parallel running mode issues (#282)
  - Resolved issues with df_debug in parallel execution mode
  - Improved thread safety for debug output
  - Preserved .dev suffix in version tags
  - Fixed metadata variable error suppression during packing
  - Applied dropna only to DailyState group in resample_output

### 06 Aug 2024
- [bugfix] Fixed issue with unassociated `avcp` parameter causing model instability (#282)
- [maintenance] Simplified SuPy module's serial mode implementation for better performance

### 02 Aug 2024
- [bugfix] Fixed a bug in the calculation of the surface temperature (#281)

### 05 Jul 2024
- [feature] Added an option to consider the local feedback of near-surface temperature on the surface energy balance (#132)
- [feature] Implemented debug mode to help with model troubleshooting (#275)
- [bugfix] Restored full test for the DTS-based version (#264)
- [bugfix] Fixed the goto part in snow code implementation (#128)
- [maintenance] Enhanced the ability to auto-fix missing parameters in df_state (#276)
- [maintenance] Updated SSss_YYYY_SUEWS_TT.csv output tables

### 04 Jul 2024
- [bugfix] Fixed a bug causing an abrupt change in results due to a less smooth transition in `z0` from surfaces without roughness elements to those with them. (#271)
- [bugfix] Improved the discretisation of the vertical levels in the RSL scheme for better interpolation of surface diagnostics (e.g. `T2`) (#271)
- [maintenance] Added support for NumPy 2.0 (#271)

### 13 Jun 2024
- [bugfix] Fixed SUEWS-SS issue with more than 7 layers (#268)

### 09 Jun 2024
- [bugfix] Fixed SUEWS-SS issue when same building fractions were used (#266)

### 31 May 2024
- [feature] Added `dict_debug` an optional output of `run_supy` to help debug the model (for developers: add a `debug` flag to `df_state` to activate this feature) (#233)

### 23 May 2024
- [bugfix] Fixed string type issue on Python 3.9
- [maintenance] Added support for Python 3.9 to Python 3.12 (#257)
- [maintenance] Updated test suite for consistency and readability

### 17 May 2024
- [maintenance] Changed the python build backend to `meson` and `ninja` for faster builds (#257)

### 09 May 2024
- [feature] Added CITATION file for academic referencing (#258)
- [bugfix] Fixed Windows build issues
- [maintenance] Updated GitHub Actions for upload/download and EndBug/add-and-commit
- [maintenance] Removed unnecessary files and updated build configuration

### 01 Mar 2024
- [bugfix] Fixed table converter error due to issue in `rule.csv` (#249)
- [change] Updated update_DailyStateLine_DTS function to include additional input parameters

### 01 Feb 2024
- [maintenance] Added Apple M1 GitHub runner to CI for enhanced cross-platform testing

### 31 Jan 2024
- [bugfix] Fixed GCC and M1 environment compatibility issues


## 2023

### 19 Dec 2023
- [feature] Fixed water storage calculation and snow fraction update (contributed by @ljarvi)
- [feature] Added horizontal soil water movement with new variables
- [feature] Added option to use local air temperature in phenology-related calculations
- [feature] Added local temperature option for QF-related calculations
- [change] Refactored soil moisture calculations to use hydroState instead of hydroState_prev

### 21 Nov 2023
- [bugfix] Fixed various issues reported in (#237) and (#238)

### 18 Oct 2023
- [change] `Snow` is temporarily turned off for easier implementation of other functionalities; will be brought back in the future.

### 17 Oct 2023
- [bugfix] Fixed issue in calculating irrigation (#228)

### 15 Oct 2023
- [bugfix] Fixed installation of specific SuPy version (#229)
- [bugfix] Fixed potential initialisation issue in water use calculation that might lead to NaN values
- [maintenance] Multiple contributions merged from @ljarvi (patches 10-23)

### 07 Oct 2023
- [maintenance] Updated build script and full testing requirements to Python 3.11
- [doc] Updated CO2 related documentation pages (#226)

### 14 Aug 2023
- [feature] Added allocation/deallocation subroutines to SPARTACUS_LAYER_PRM
- [bugfix] Fixed oscillation issue in EHC (#210)
- [maintenance] Fixed LooseVersion deprecation issues
- [maintenance] Updated to 2nd DTS-based interface

### 01 Jul 2023
- [feature] Added a function `supy.util.get_spinup_state` to retrieve the spin-up state for the model, which can be used for debugging and initialising the model for simulation.
- [feature] Implemented fast spin-up for large-scale simulations (#200)
- [feature] Added Crank-Nicholson-based heat conduction solver
- [maintenance] Updated DTS procedures and functions

### 28 Jun 2023
- [bugfix] Fixed RSS problem due to incorrect porosity (#197)

### 05 Jun 2023
- [feature] added `FAIMethod` to help determine the FAI (#192)
- [bugfix] Fixed NaN in ESTM_ext surface temperature (#182)
- [maintenance] Updated default porosity range to avoid issues in roughness calculations

### 03 Jun 2023
- [bugfix] fixed a bug in writing out `DailyState` - all rows were written as zero (#190)

### 15 May 2023
- [bugfix] fixed a bug in heat flux calculation (#182)
- [bugfix] fixed a bug in `table-converter` (#186)

### 13 Apr 2023
- [feature] added more upgrade options to the `upgrade_df_state` function
- [bugfix] fixed a bug in the calculation of the soil moisture deficit weighted by vegetation fractions (#174)
- [change] removed `deltaLAI` from the `DailyState` output group as related info is already in `LAI` columns of all vegetated surfaces
- [maintenance] added [script](src/supy/gen_sample_output.py) to update sample output for testing

### 18 Feb 2023
- [maintenance] merged supy into suews
- [maintenance] re-organised file structure

### 16 Feb 2023
- [bugfix] Fixed issues with model stability and water balance calculations (#142, (#143)

### 10 Feb 2023
- [bugfix] Fixed build system and dependency issues (#82)

### 27 Jan 2023
- [feature] Added EPW (EnergyPlus Weather) file header support (#69)
- [bugfix] Fixed various test and CI pipeline issues (#75, (#76)


## 2022

### 09 Sep 2022
- [bugfix] Fixed QGIS compatibility issue with scipy/pandas dependencies
- [maintenance] Improved build system and wheel generation for releases (#134)

### 06 Sep 2022
- [feature] Enhanced snow module with improved debugging output
- [bugfix] Fixed snow-related calculations when snow module is disabled

### 02 Sep 2022
- [feature] Added surface-specific diagnostic output for energy balance components
- [feature] Enhanced water balance debugging with additional output variables

### 29 Aug 2022
- [bugfix] Fixed abnormal snow fraction handling when snow module is off (#67, (#131)
- [bugfix] Fixed fraction calculations for surface types

### 25 Aug 2022
- [bugfix] Fixed zero QE issue when snow fraction is zero due to incorrect snow switch
- [maintenance] Reorganised snow module code structure

### 24 Aug 2022
- [bugfix] Fixed critical issues when snow module is enabled (#127, (#129)
- [bugfix] Fixed snow-related initial condition loading

### 30 Jun 2022
- [feature] Improved RSL (Roughness Sublayer) calculations with better psihat correction algorithm
- [feature] Enhanced RSL calculation logic

### 29 May 2022
- [bugfix] Fixed longwave flux issues in SUEWS-SPARTACUS coupling (#99)

### 25 May 2022
- [feature] Added diffuse radiation at ground level output for SUEWS-SPARTACUS (#98)

### 24 May 2022
- [feature] Added incoming radiation into facets output for SUEWS-SPARTACUS (#97)
- [maintenance] Reorganised SPARTACUS output structure (#101)

### 14 May 2022
- [bugfix] Fixed improper hydrology calculations over roofs and walls
- [maintenance] Added Apple M1 support in Makefile

### 21 Apr 2022
- [bugfix] Fixed critical memory leakage issues
- [maintenance] Added GDB debugging instructions for macOS

### 20 Apr 2022
- [bugfix] Fixed multi-grid and multi-year run issues due to OHM averages in Qn

### 07 Apr 2022
- [feature] Added water-related results output for ESTM_ext module (#93)
- [bugfix] Fixed storage heat method switch issues

### 03 Apr 2022
- [feature] Added multi-grid water module implementation

### 01 Apr 2022
- [feature] Added ESTM_ext water-related variables for roofs and walls

### 30 Mar 2022
- [feature] Added combined snow and ESTM_ext functionality
- [maintenance] Split snow calculations from QE as separate module

### 24 Mar 2022
- [feature] Added `diagmethod` option for T2, RH2 and U10 calculations
- [bugfix] Fixed FAI calculation from areal mean to sum
- [bugfix] Fixed negative zd_RSL issue with small FAI and large Lc (#88)

### 16 Mar 2022
- [bugfix] Fixed height/level calculation bug in RSL module

### 23 Feb 2022
- [feature] ESTM coupling via surface temperature now working
  - Completed ESTM (Extended Surface Temperature Method) integration
  - Working coupling through surface temperature calculations
  - Updated SUEWS_SPARTACUS documentation

### 14 Feb 2022
- [bugfix] Fixed array allocation issues

### 10 Feb 2022
- [bugfix] Fixed multi-grid settings loading bug

### 07 Feb 2022
- [feature] Performance improvements in data loading
- [bugfix] Improved file loading procedure to handle encoding issues (#42)

### 24 Jan 2022
- [feature] Added skeleton code for ESTM coupling (experimental)

### 17 Jan 2022
- [maintenance] Moved SPARTACUS-specific output files to output section (#77)


## 2021

### 11 Dec 2021
- [doc] Restructured documentation around QF calculations (#26)
- [doc] Improved documentation for RSL module (#56)
- [doc] Enhanced spinup documentation (#27)
- [doc] Clarified XSMD description in meteorological input file (#9)

### 23 Nov 2021
- [feature] Added Python 3.10 support
- [bugfix] Fixed test issues for Python 3.10 by removing deprecated nose test
- [bugfix] Fixed pressure and relative humidity units issue (#38)
- [maintenance] Updated gfortran to v11 for testing
- [maintenance] Fixed Linux and manylinux build recipes

### 01 Nov 2021
- [feature] Added option to use existing surface temperature for outgoing longwave radiation

### 27 Oct 2021
- [bugfix] Fixed RH diagnostics by setting upper limit of 100%
- [doc] Added BibTeX support for references
- [doc] Fixed documentation formatting issues

### 26 Jul 2021
- [maintenance] Updated RTD configuration and version history structure

### 23 Jul 2021
- [bugfix] Fixed ERA5 download issue due to CDS variable renaming

### 15 Jul 2021
- [bugfix] Fixed parameter table loading issue with pandas 1.3.x

### 30 May 2021
- [feature] SUEWS-SPARTACUS integration completed
  - Integrated SPARTACUS radiation model with SUEWS
  - Added SPARTACUS as git submodule
  - Implemented coupling for albedo calculations
  - Added vegetation extinction calculation based on LAI
  - Made profiles constant with height
  - Added SPARTACUS namelist configuration files

### 25 May 2021
- [feature] Enhanced RSL (Roughness Sublayer) module
  - Reduced mean building height threshold for RSL activation from 6m to 5m
  - Fixed zero QE issue when vegetation fraction is zero
  - Added dynamic z0 and zd calculations based on plan area index

### 11 May 2021
- [change] Version 2021a release
  - Improved RSL computational stability
  - Added comprehensive test suite for 2021a


## 2020

### 08 Dec 2020
- [feature] Added debug output group for runtime diagnostics
- [doc] Fixed multiple documentation issues and references

### 06 Aug 2020
- [feature] Version 2020b release
  - Major improvements to RSL module stability
  - Fixed overlarge T2 issue by restricting Lc parameter
  - Enhanced numeric stability of RSL calculations
  - Fixed NaN issues within canyon for corner cases

### 14 Jul 2020
- [bugfix] Fixed argument list issue in GFORTRAN v10
- [maintenance] Improved computational stability in RSL diagnostics (#130)

### 01 Jul 2020
- [feature] Added option to use existing ERA5 files for forcing generation (#165)
- [doc] Updated tutorials for UMEP workshop (#169)

### 26 Jun 2020
- [feature] Version 2020a2 release with RSL improvements
- [bugfix] Fixed QF parameter issues in sample data (#163)

### 15 May 2020
- [feature] Version 2020a release (#114)
  - Added RSL (Roughness Sublayer) model for within-canyon diagnostics
  - Enhanced forcing data resampling with different methods for different variables
  - Added plotting function for RSL output (#144)
  - Improved ERA5 downloader functionality

### 10 May 2020
- [bugfix] Fixed TMY radiation calculations
- [maintenance] Updated sample data to match Ward et al. (2016, Urban Climate)

### 28 Feb 2020
- [bugfix] Fixed ERA5 data download permission issues (#127)

### 02 Feb 2020
- [feature] Added Python 3.8 support
- [bugfix] Fixed issues with pandas 1.0 compatibility

### 23 Jan 2020
- [feature] Added serial mode for run_supy for better robustness
- [bugfix] Fixed ERA5 data file location issues
- [maintenance] Enhanced testing with pytest integration


## 2019

### 15 Nov 2019
- [feature] Version 2019a release
  - Added anthropogenic emission module (Järvi et al. 2019)
  - Added canyon profile module (RSL) for within-canyon diagnostics (Theeuwes et al. 2019)
  - Recovered BLUEWS functionality with CBLUse parameter
- [bugfix] Fixed LAI calculation for long-term runs
- [bugfix] Fixed net all-wave radiation differential calculation for OHM
- [bugfix] Fixed GDD/SDD calculation cross-contamination between vegetative surfaces
- [bugfix] Fixed water redistribution bug in snow module
- [change] Renamed SUEWS_AnthropogenicHeat.txt to SUEWS_AnthropogenicEmission.txt
  - Added new parameters: MinFCMetab, MaxFCMetab, FrPDDwe, FcEF_v_kgkmWD, FcEF_v_kgkmWE
- [maintenance] Removed SOLWEIG from codebase (use separate SOLWEIG implementation)
- [maintenance] Removed netCDF output support (use SuPy with pandas/xarray instead)

### 24 Oct 2019
- [bugfix] Fixed T2 diagnostics in RSL module
- [bugfix] Fixed bug in translating iceFrac for multi-grid runs
- [bugfix] Fixed surface temperature (T_sfc) calculation
- [bugfix] Fixed Lup_snow calculation
- [maintenance] Improved RSL module consistency and stability

### 21 Feb 2019
- [feature] Version 2018c release
- [feature] Introduced SuPy (SUEWS in Python) - Python wrapper for SUEWS
  - Facilitates more fluent urban climate research workflows
  - Enhanced with Python ecosystem capabilities
- [maintenance] Improved benchmark report system with more testing sites

### 01 Jan 2019
- [feature] Added multi-timestep mode support in driver
- [maintenance] Added version tracking to supy_driver
- [maintenance] Trimmed unnecessary output groups
- [doc] Major documentation improvements and restructuring


## 2018

### 28 Dec 2018
- [change] Renamed interface variables for consistency with documentation
  - meltwaterstore → snowwater
  - soilmoist → soilstore
- [maintenance] Fixed interface issues for SuMin (WRF coupling)
- [maintenance] Added annotations for HDD_id, GDD_id, LAI_id, and WUDay_id layouts

### 17 Dec 2018
- [feature] Version 2018b release
- [bugfix] Fixed external water use pickup from meteorological forcing file
- [maintenance] Improved OHM radiation calculation using time-step-weighted dQ*
  - Better memory usage and supports variable time-step simulations
  - Essential for WRF-SUEWS coupling

### 02 Aug 2018
- [feature] Version 2018a release
- [feature] New readthedocs.org-based documentation system
- [feature] Added input_converter for version migration
- [feature] Added benchmark_report for release validation
- [feature] Improved near-surface diagnostics (T2, Q2, U10)
- [feature] Improved skin temperature calculation (Ts)
- [change] StabilityMethod recommended option changed from 2 to 3
- [change] Energy use profile selections moved from SUEWS_SiteSelect.txt to SUEWS_AnthropogenicHeat.txt
- [change] Added BiogenCO2Code to SUEWS_Veg.txt for new SUEWS_BiogenCO2.txt lookup
- [change] Expanded weekday/weekend options for multiple parameters
  - TrafficRate_WD/WE, QF0_BEU_WD/WE
  - AHMin_WD/WE, AHSlope_WD/WE, TCritic_WD/WE with cooling/heating settings
- [change] AnthropHeatMethod renamed to EmissionsMethod
- [maintenance] Major code restructuring for better modularity
  - Added explicit interface intent for module coupling
  - Restructured physics scheme layout
  - Improved output file alignment
- [maintenance] Removed AnthropCO2Method from RunControl.nml


## 2017

### 02 Aug 2017
- [feature] Version 2017b release
- [feature] Added surface-level diagnostics as default output
  - T2 (air temperature at 2 m agl)
  - Q2 (air specific humidity at 2 m agl)
  - U10 (wind speed at 10 m agl)
- [feature] Added netCDF output format support (disabled in public release)
- [maintenance] Development of new storage heat flux options (AnOHM, ESTM) - not for production use
- [maintenance] Development of carbon dioxide flux modelling - not for production use

### 01 Feb 2017
- [feature] Version 2017a release
- [feature] Automatic forcing disaggregation and output aggregation
  - Removes need for Python wrapper
  - Model handles time-step conversions internally
- [feature] Improved InitialConditions handling
  - SUEWS approximates most initial conditions if unknown
  - Detailed initial conditions still supported if available
- [feature] Surface-specific LAI calculations
  - Each vegetated surface uses its own LAI development parameters
  - Previously only deciduous tree parameters were used
- [feature] Adapted storage heat flux for sub-hourly time-steps
  - Hysteresis based on hourly running means
- [feature] Improved error handling
  - Separate files: problems.txt (serious), warnings.txt (less critical)
- [change] Major changes to input file formats
  - Simplified RunControl.nml and InitialConditions files
  - Met forcing files no longer need -9 termination rows
  - Single InitialConditions file can serve multiple grids
- [change] Longitude sign convention corrected
  - Negative values = west, positive values = east
- [change] Configurable output variable selection
  - Option to write subset of variables instead of all<|MERGE_RESOLUTION|>--- conflicted
+++ resolved
@@ -21,11 +21,7 @@
 
 | Year | Features | Bugfixes | Changes | Maintenance | Docs | Total |
 |------|----------|----------|---------|-------------|------|-------|
-<<<<<<< HEAD
-| 2025 | 58 | 67 | 22 | 71 | 36 | 254 |
-=======
-| 2025 | 59 | 66 | 22 | 71 | 36 | 254 |
->>>>>>> bb08cfd3
+| 2025 | 60 | 68 | 22 | 71 | 36 | 256 |
 | 2024 | 12 | 17 | 1 | 12 | 1 | 43 |
 | 2023 | 11 | 14 | 3 | 9 | 1 | 38 |
 | 2022 | 15 | 18 | 0 | 7 | 0 | 40 |
@@ -38,15 +34,10 @@
 ## 2025
 
 ### 3 Dec 2025
-<<<<<<< HEAD
 - [feature] Improved albedos ranges (ge=0.0 and le=1.0) in Field of Pydantic classes for alb_id, air_ssa_lw, air_ssa_sw, veg_ssa_lw, veg_ssa_sw (PR #978)
 - [feature] Improved ranges (ge=0.0) in Field of Pydantic classes for preciplimitalb, roof_albedo_dir_mult_fact, and ground_albedo_dir_mult_fact. (PR #978)
 - [feature] Improved emissivities ranges (ge=0.0 and le=1.0) in Field of Pydantic classes for InternalMassEmissivity and narp_emis_snow (PR #979)
 - [bugfix] Fix range (gt=0.0 -> ge=0.0) in Field of Pydantic class for DHWVesselWallEmissivity (PR #979)
-=======
-- [feat] Improved albedos ranges (ge=0.0 and le=1.0) in Field of Pydantic classes for alb_id, air_ssa_lw, air_ssa_sw, veg_ssa_lw, veg_ssa_sw (PR #978)
-- [feat] Improved ranges (ge=0.0) in Field of Pydantic classes for preciplimitalb, roof_albedo_dir_mult_fact, and ground_albedo_dir_mult_fact. (PR #978)
->>>>>>> bb08cfd3
 
 ### 2 Dec 2025
 
