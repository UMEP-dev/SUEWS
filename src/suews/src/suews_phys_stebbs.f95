--- conflicted
+++ resolved
@@ -507,12 +507,8 @@
                CALL gen_building(stebbsState, stebbsPrm, building_archtype, buildings(1))
             END IF
 
-<<<<<<< HEAD
          ! TODO: Is this even needed?
          ! CALL setdatetime(datetimeLine, datetime, hourmin)
-=======
-            CALL setdatetime(datetimeLine)
->>>>>>> 2321a356
 
          CALL suewsstebbscouple( &
             buildings(1), config, timer, modState, siteInfo, datetimeLine, &
@@ -711,184 +707,6 @@
                ! TODO: Flag in supy log
                ! WRITE (*, *) 'Wind speed is negative, set to 0.2'
             END IF
-<<<<<<< HEAD
-            DO tstep = 1, ntstep, 1
-               Tair_out = Tair_sout + 273.15
-               Tground_deep = 273.15 + 10.0
-               Tsurf = Tsurf_sout + 273.15
-               density_air_out = 1.225
-               cp_air_out = 1005.0
-
-               ! Calculate facet radiation
-               Qsw_dn_extroof = Kroof_sout
-               Qsw_dn_extwall = Kwall_sout
-               Qlw_dn_extwall = Lwall_sout
-               Qlw_dn_extroof = Lroof_sout
-
-               debug_array_dir = './debug_array.csv'
-
-               ! TODO: Find a better approach to not use a new ws variable?
-               ws_exch = ws
-               IF (ws_exch < 0) THEN
-                  ws_exch = 0.2
-                  ! TODO: Flag in supy log
-                  ! WRITE (*, *) 'Wind speed is negative, set to 0.2'
-               END IF
-
-               ! TODO: Why are we doing this twice?
-               self%h_o(1) = ext_conv_coeff(ws_exch, Tair_out - Tsurf)
-               self%h_o(2) = ext_conv_coeff(ws_exch, Tair_out - Tsurf)
-
-               CALL timeStepCalculation(self, Tair_out, Tground_deep, Tsurf, &
-                                        density_air_out, cp_air_out, &
-                                        Qsw_dn_extroof, Qsw_dn_extwall, &
-                                        Qlw_dn_extwall, Qlw_dn_extroof, timestep, &
-                                        resolution, &
-                                        datetimeLine &
-                                        )
-
-               Tair_ind = self%Tair_ind
-               Tindoormass = self%Tindoormass
-               Tintwallroof = self%Tintwallroof
-               Textwallroof = self%Textwallroof
-               Tintwindow = self%Tintwindow
-               Textwindow = self%Textwindow
-               Tintgroundfloor = self%Tintgroundfloor
-               Textgroundfloor = self%Textgroundfloor
-               Qtotal_heating = self%Qtotal_heating
-               Qtotal_cooling = self%Qtotal_cooling
-
-               Qsw_transmitted_window_tstepTotal = self%EnergyExchanges(1) !Qsw_transmitted_window_tstepTotal
-               Qsw_absorbed_window_tstepTotal = self%EnergyExchanges(2) !Qsw_absorbed_window_tstepTotal
-               Qsw_absorbed_wallroof_tstepTotal = self%EnergyExchanges(3) !Qsw_absorbed_wallroof_tstepTotal
-               Qconv_indair_to_indoormass_tstepTotal = self%EnergyExchanges(4) !Qconv_indair_to_indoormass_tstepTotal
-               Qlw_net_intwallroof_to_allotherindoorsurfaces_tstepTotal = self%EnergyExchanges(5) !Qlw_net_intwallroof_to_allotherindoorsurfaces_tstepTotal
-               Qlw_net_intwindow_to_allotherindoorsurfaces_tstepTotal = self%EnergyExchanges(6) !Qlw_net_intwindow_to_allotherindoorsurfaces_tstepTotal
-               Qlw_net_intgroundfloor_to_allotherindoorsurfaces_tstepTotal = self%EnergyExchanges(7) !Qlw_net_intgroundfloor_to_allotherindoorsurfaces_tstepTotal
-               Q_appliance_tstepTotal = self%EnergyExchanges(8) !Q_appliance_tstepTotal
-               Q_ventilation_tstepTotal = self%EnergyExchanges(9) !Q_ventilation_tstepTotal
-               Qconv_indair_to_intwallroof_tstepTotal = self%EnergyExchanges(10) !Qconv_indair_to_intwallroof_tstepTotal
-               Qconv_indair_to_intwindow_tstepTotal = self%EnergyExchanges(11) !Qconv_indair_to_intwindow_tstepTotal
-               Qconv_indair_to_intgroundfloor_tstepTotal = self%EnergyExchanges(12) !Qconv_indair_to_intgroundfloor_tstepTotal
-               Qloss_efficiency_heating_air_tstepTotal = self%EnergyExchanges(13) !Qloss_efficiency_heating_air_tstepTotal
-               Qcond_wallroof_tstepTotal = self%EnergyExchanges(14) !Qcond_wallroof_tstepTotal
-               Qcond_window_tstepTotal = self%EnergyExchanges(15) !Qcond_window_tstepTotal
-               Qcond_groundfloor_tstepTotal = self%EnergyExchanges(16) !Qcond_groundfloor_tstepTotal
-               Qcond_ground_tstepTotal = self%EnergyExchanges(17) !Qcond_ground_tstepTotal
-               Qlw_net_extwallroof_to_outair_tstepTotal = self%EnergyExchanges(18) !Qlw_net_extwallroof_to_outair_tstepTotal
-               Qlw_net_extwindow_to_outair_tstepTotal = self%EnergyExchanges(19) !Qlw_net_extwindow_to_outair_tstepTotal
-               Qconv_extwallroof_to_outair_tstepTotal = self%EnergyExchanges(20) !Qconv_extwallroof_to_outair_tstepTotal
-               Qconv_extwindow_to_outair_tstepTotal = self%EnergyExchanges(21) !Qconv_extwindow_to_outair_tstepTotal
-               q_cooling_timestepTotal = self%EnergyExchanges(22) !q_cooling_timestepTotal
-               QS_tstepTotal = self%EnergyExchanges(23) !QS_tstepTotal
-               QS_fabric_tstepTotal = self%EnergyExchanges(24) !QS_fabric_tstepTotal
-               QS_air_tstepTotal = self%EnergyExchanges(25) !QS_air_tstepTotal
-               Qloss_drain = self%qhwtDrain !Qloss_drain
-               qsensible_timestepTotal = self%Qmetabolic_sensible !qsensible_timestepTotal
-               qlatent_timestepTotal = self%Qmetabolic_latent !qlatent_timestepTotal
-
-               Qtotal_water_tank = self%Qtotal_water_tank
-               Twater_tank = self%Twater_tank
-               Tintwall_tank = self%Tintwall_tank
-               Textwall_tank = self%Textwall_tank
-               Twater_vessel = self%Twater_vessel
-               Tintwall_vessel = self%Tintwall_vessel
-               Textwall_vessel = self%Textwall_vessel
-               Vwater_vessel = self%Vwater_vessel
-               Awater_vessel = self%Awater_vessel
-               Vwall_vessel = self%Vwall_vessel
-               Vwall_tank = self%Vwall_tank
-               Vwater_tank = self%Vwater_tank
-
-               !    bem_qf_1 = (/self%Qtotal_heating, self%Qtotal_cooling, self%EnergyExchanges(8), &
-               !                 self%Qtotal_water_tank, self%Qmetabolic_sensible, self%Qmetabolic_latent/)
-               !    bem_qf_1 = bem_qf_1/float(sout%timestep)
-               !    qfm_dom = bem_qf_1(5) + bem_qf_1(6)
-               !    qheat_dom = bem_qf_1(1)
-               !    qcool_dom = bem_qf_1(2)
-               !    qfb_hw_dom = bem_qf_1(4)
-               !    qfb_dom_air = 0
-               !    dom_temp = self%Tair_ind - 273.15 ! [K] to deg.
-               !    energyEx = self%EnergyExchanges(:)/float(sout%timestep)
-               !    !
-               !    Qsw_transmitted_window = energyEx(1)/Area ! # transmitted solar radiation through windows [W m-2]
-               !    Qsw_absorbed_window = energyEx(2)/Area ! # absorbed solar radiation by windows [W m-2]
-               !    Qsw_absorbed_wallroof = energyEx(3)/Area ! #absorbed solar heat by walls [W m-2]
-               !    Qlw_net_extwallroof_to_outair = energyEx(18)/Area ! # longwave radiation at external wall [W m-2]
-               !    Qlw_net_extwindow_to_outair = energyEx(19)/Area ! #longwave radiation at external windows [W m-2]
-               !    QStar = Qsw_transmitted_window + Qsw_absorbed_window + Qsw_absorbed_wallroof &
-               !            - Qlw_net_extwallroof_to_outair - Qlw_net_extwindow_to_outair
-               !    ! WRITE(*, *) 'Test: ', Qsw_transmitted_window, Qsw_absorbed_window, Qsw_absorbed_wallroof, &
-               !    !  Qlw_net_extwallroof_to_outair, Qlw_net_extwindow_to_outair
-               !    ! WRITE(*, *) '2: ', Qstar
-               !    qinternal = (energyEx(8) + bem_qf_1(5))/Area ! #sensible internal appliance gain and sensible metabolism [W m-2]
-               !    qe_cool = qcool_dom/self%coeff_performance_cooling/Area ! #energy use by cooling  [W m-2]
-               !    qe_heat = qheat_dom/self%heating_efficiency_air/Area ! #energy use by heating [W m-2]
-               !    QEC = qinternal + qe_cool + qe_heat ! # [W m-2] , Notice: energy use by hot water has not been added yet
-               !    Qconv_extwindow_to_outair = energyEx(21)/Area ! #convection at windows [W m-2]
-               !    Qconv_extwallroof_to_outair = energyEx(20)/Area ! #convection at wall [W m-2]
-               !    QH = Qconv_extwallroof_to_outair + Qconv_extwindow_to_outair ! #[W m-2]
-               !    qs = energyEx(23)/Area ! #heat storage/release by building fabric and indoor air  [W m-2]
-               !    Qcond_ground = energyEx(17)/Area ! #conduction to external ground [W m-2], if assume ground floor is close to isolated, this flux should be close to 0
-               !    QS = qs + Qcond_ground ! #[W m-2]
-               !    Q_ventilation = energyEx(9)/Area ! #ventilation and infiltration
-               !    QBAE = -Q_ventilation ! #[W m-2]
-               !    q_waste = energyEx(22)/Area ! # waste heat from cooling  include energy consumption
-               !    QWaste = q_waste ! #[W m-2]
-               !    Textwallroof = self%Textwallroof ! # external surface temperature of wall [K]
-               !    Tintwallroof = self%Tintwallroof ! # internal surface temperature of wall [K]
-               !    Textwindow = self%Textwindow ! # external surface temperature of window [K]
-               !    Tintwindow = self%Tintwindow ! # internal surface temperature of window [K]
-               !    Tair_ind = self%Tair_ind ! # Indoor air temperature [K]
-               ! self%qfm_dom = qfm_dom
-               ! self%qheat_dom = qheat_dom
-               ! self%qcool_dom = qcool_dom
-               ! self%qfb_hw_dom = qfb_hw_dom
-               ! self%dom_temp = dom_temp
-               ! self%QStar = QStar
-               ! self%QEC = QEC
-               ! self%QH = QH
-               ! self%QS = QS
-               ! self%QBAE = QBAE
-               ! self%QWaste = QWaste
-            END DO
-
-            dataOutLineSTEBBS = [ &
-                                ! Forcing
-                                ws, Tair_sout, Tsurf_sout, &
-                                Kroof_sout, Lroof_sout, Kwall_sout, Lwall_sout, &
-                                ! Temperatures
-                                Tair_ind, Tindoormass, Tintwallroof, Textwallroof, Tintwindow, &
-                                Textwindow, Tintgroundfloor, &
-                                Textgroundfloor, Qtotal_heating, &
-                                Qtotal_cooling, Qsw_transmitted_window_tstepTotal, &
-                                Qsw_absorbed_window_tstepTotal, Qsw_absorbed_wallroof_tstepTotal, &
-                                Qconv_indair_to_indoormass_tstepTotal, &
-                                Qlw_net_intwallroof_to_allotherindoorsurfaces_tstepTotal, &
-                                Qlw_net_intwindow_to_allotherindoorsurfaces_tstepTotal, &
-                                Qlw_net_intgroundfloor_to_allotherindoorsurfaces_tstepTotal, &
-                                Q_appliance_tstepTotal, &
-                                Q_ventilation_tstepTotal, Qconv_indair_to_intwallroof_tstepTotal, &
-                                Qconv_indair_to_intwindow_tstepTotal, &
-                                Qconv_indair_to_intgroundfloor_tstepTotal, &
-                                Qloss_efficiency_heating_air_tstepTotal, &
-                                Qcond_wallroof_tstepTotal, Qcond_window_tstepTotal, &
-                                Qcond_groundfloor_tstepTotal, &
-                                Qcond_ground_tstepTotal, &
-                                Qlw_net_extwallroof_to_outair_tstepTotal, &
-                                Qlw_net_extwindow_to_outair_tstepTotal, &
-                                Qconv_extwallroof_to_outair_tstepTotal, &
-                                Qconv_extwindow_to_outair_tstepTotal, q_cooling_timestepTotal, &
-                                Qtotal_water_tank, Qloss_drain, &
-                                Twater_tank, Tintwall_tank, Textwall_tank, Twater_vessel, &
-                                Tintwall_vessel, Textwall_vessel, &
-                                Vwater_vessel, Awater_vessel, Vwall_vessel, qsensible_timestepTotal, &
-                                qlatent_timestepTotal, &
-                                QS_tstepTotal, QS_fabric_tstepTotal, QS_air_tstepTotal, &
-                                Vwall_tank, Vwater_tank &
-                                ]
-         END ASSOCIATE
-=======
 
             ! TODO: Why are we doing this twice?
             self%h_o(1) = ext_conv_coeff(ws_exch, Tair_out - Tsurf)
@@ -1008,61 +826,60 @@
             ! self%QWaste = QWaste
          END DO
 
-         dataOutLineSTEBBS = [ &
-                             ! Forcing
-                             sout%ws, sout%Tair, sout%Tsurf, &
-                             sout%Kroof, sout%Lroof, sout%Kwall, sout%Lwall, &
-                             ! Temperatures
-                             Tair_ind, Tindoormass, Tintwallroof, Textwallroof, Tintwindow, &
-                             Textwindow, Tintgroundfloor, &
-                             Textgroundfloor, Qtotal_heating, &
-                             Qtotal_cooling, Qsw_transmitted_window_tstepTotal, &
-                             Qsw_absorbed_window_tstepTotal, Qsw_absorbed_wallroof_tstepTotal, &
-                             Qconv_indair_to_indoormass_tstepTotal, &
-                             Qlw_net_intwallroof_to_allotherindoorsurfaces_tstepTotal, &
-                             Qlw_net_intwindow_to_allotherindoorsurfaces_tstepTotal, &
-                             Qlw_net_intgroundfloor_to_allotherindoorsurfaces_tstepTotal, &
-                             Q_appliance_tstepTotal, &
-                             Q_ventilation_tstepTotal, Qconv_indair_to_intwallroof_tstepTotal, &
-                             Qconv_indair_to_intwindow_tstepTotal, &
-                             Qconv_indair_to_intgroundfloor_tstepTotal, &
-                             Qloss_efficiency_heating_air_tstepTotal, &
-                             Qcond_wallroof_tstepTotal, Qcond_window_tstepTotal, &
-                             Qcond_groundfloor_tstepTotal, &
-                             Qcond_ground_tstepTotal, &
-                             Qlw_net_extwallroof_to_outair_tstepTotal, &
-                             Qlw_net_extwindow_to_outair_tstepTotal, &
-                             Qconv_extwallroof_to_outair_tstepTotal, &
-                             Qconv_extwindow_to_outair_tstepTotal, q_cooling_timestepTotal, &
-                             Qtotal_water_tank, Qloss_drain, &
-                             Twater_tank, Tintwall_tank, Textwall_tank, Twater_vessel, &
-                             Tintwall_vessel, Textwall_vessel, &
-                             Vwater_vessel, Awater_vessel, Vwall_vessel, qsensible_timestepTotal, &
-                             qlatent_timestepTotal, &
-                             QS_tstepTotal, QS_fabric_tstepTotal, QS_air_tstepTotal, &
-                             Vwall_tank, Vwater_tank &
-                             ]
->>>>>>> 2321a356
+            dataOutLineSTEBBS = [ &
+                                ! Forcing
+                                ws, Tair_sout, Tsurf_sout, &
+                                Kroof_sout, Lroof_sout, Kwall_sout, Lwall_sout, &
+                                ! Temperatures
+                                Tair_ind, Tindoormass, Tintwallroof, Textwallroof, Tintwindow, &
+                                Textwindow, Tintgroundfloor, &
+                                Textgroundfloor, Qtotal_heating, &
+                                Qtotal_cooling, Qsw_transmitted_window_tstepTotal, &
+                                Qsw_absorbed_window_tstepTotal, Qsw_absorbed_wallroof_tstepTotal, &
+                                Qconv_indair_to_indoormass_tstepTotal, &
+                                Qlw_net_intwallroof_to_allotherindoorsurfaces_tstepTotal, &
+                                Qlw_net_intwindow_to_allotherindoorsurfaces_tstepTotal, &
+                                Qlw_net_intgroundfloor_to_allotherindoorsurfaces_tstepTotal, &
+                                Q_appliance_tstepTotal, &
+                                Q_ventilation_tstepTotal, Qconv_indair_to_intwallroof_tstepTotal, &
+                                Qconv_indair_to_intwindow_tstepTotal, &
+                                Qconv_indair_to_intgroundfloor_tstepTotal, &
+                                Qloss_efficiency_heating_air_tstepTotal, &
+                                Qcond_wallroof_tstepTotal, Qcond_window_tstepTotal, &
+                                Qcond_groundfloor_tstepTotal, &
+                                Qcond_ground_tstepTotal, &
+                                Qlw_net_extwallroof_to_outair_tstepTotal, &
+                                Qlw_net_extwindow_to_outair_tstepTotal, &
+                                Qconv_extwallroof_to_outair_tstepTotal, &
+                                Qconv_extwindow_to_outair_tstepTotal, q_cooling_timestepTotal, &
+                                Qtotal_water_tank, Qloss_drain, &
+                                Twater_tank, Tintwall_tank, Textwall_tank, Twater_vessel, &
+                                Tintwall_vessel, Textwall_vessel, &
+                                Vwater_vessel, Awater_vessel, Vwall_vessel, qsensible_timestepTotal, &
+                                qlatent_timestepTotal, &
+                                QS_tstepTotal, QS_fabric_tstepTotal, QS_air_tstepTotal, &
+                                Vwall_tank, Vwater_tank &
+                                ]
+         END ASSOCIATE
       END ASSOCIATE
-   END ASSOCIATE
-   RETURN
-END SUBROUTINE suewsstebbscouple
-SUBROUTINE timeStepCalculation(self, Tair_out, Tground_deep, Tsurf, &
-                               density_air_out, cp_air_out, &
-                               Qsw_dn_extroof, Qsw_dn_extwall, &
-                               Qlw_dn_extwall, Qlw_dn_extroof, &
-                               timestep, resolution, datetimeLine &
-                               )
-   USE modulestebbsprecision
-   USE SUEWS_DEF_DTS, ONLY: STEBBS_BLDG
-   IMPLICIT NONE
-   INTEGER :: timestep, resolution
-   ! INTEGER, INTENT(in) :: flginit
-   REAL(KIND(1D0)) :: Tair_out, Tground_deep, Tsurf, density_air_out, &
-                      cp_air_out, Qsw_dn_extroof, Qsw_dn_extwall, &
-                      Qlw_dn_extwall, Qlw_dn_extroof
-   REAL(KIND(1D0)), DIMENSION(5), INTENT(in) :: datetimeLine
-   TYPE(STEBBS_BLDG) :: self
+      RETURN
+   END SUBROUTINE suewsstebbscouple
+   SUBROUTINE timeStepCalculation(self, Tair_out, Tground_deep, Tsurf, &
+                                  density_air_out, cp_air_out, &
+                                  Qsw_dn_extroof, Qsw_dn_extwall, &
+                                  Qlw_dn_extwall, Qlw_dn_extroof, &
+                                  timestep, resolution, datetimeLine &
+                                  )
+      USE modulestebbsprecision
+      USE SUEWS_DEF_DTS, ONLY: STEBBS_BLDG
+      IMPLICIT NONE
+      INTEGER :: timestep, resolution
+      ! INTEGER, INTENT(in) :: flginit
+      REAL(KIND(1D0)) :: Tair_out, Tground_deep, Tsurf, density_air_out, &
+                         cp_air_out, Qsw_dn_extroof, Qsw_dn_extwall, &
+                         Qlw_dn_extwall, Qlw_dn_extroof
+      REAL(KIND(1D0)), DIMENSION(5), INTENT(in) :: datetimeLine
+      TYPE(STEBBS_BLDG) :: self
 
    self%Qtotal_heating = 0.0
    self%Qtotal_cooling = 0.0
