--- conflicted
+++ resolved
@@ -424,22 +424,11 @@
                 except Exception as report_error:
                     # Fallback to simple error report if structured report generation fails
                     from phase_c_reports import generate_fallback_report
-<<<<<<< HEAD
                     generate_fallback_report(validation_error, input_yaml_file, pydantic_report_file)
                 
                 print("✗ Phase C failed - Pydantic validation errors detected")
                 print(f"  Report generated: {os.path.basename(pydantic_report_file)}")
                 print(f"  YAML file generated: {os.path.basename(pydantic_yaml_file)}")
-=======
-
-                    generate_fallback_report(
-                        validation_error, input_yaml_file, pydantic_report_file
-                    )
-
-                print("✗ Phase C failed - Pydantic validation errors detected: \n")
-                print(f"  Error: {validation_error}")
-                print(f"  \nReport generated: {os.path.basename(pydantic_report_file)}")
->>>>>>> 0f8a4a98
                 print(f"  Check ACTION NEEDED section in report for required fixes")
                 return False
 
