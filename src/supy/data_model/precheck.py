from typing import (
    Dict,
    List,
    Optional,
    Union,
    Literal,
    Tuple,
    Type,
    Generic,
    TypeVar,
    Any,
)
from pydantic import (
    ConfigDict,
    BaseModel,
    Field,
    model_validator,
    field_validator,
    PrivateAttr,
    conlist,
    ValidationError,
)
import numpy as np
import pandas as pd
import yaml
import csv
import os
from copy import deepcopy
from datetime import datetime
from timezonefinder import TimezoneFinder
import pytz
from .._env import logger_supy
import os


def get_value_safe(param_dict, param_key, default=None):
    """Safely extract value from RefValue or plain format.

    Args:
        param_dict: Dictionary containing the parameter
        param_key: Key to look up
        default: Default value if key not found

    Returns:
        The parameter value, handling both RefValue {"value": X} and plain X formats
    """
    param = param_dict.get(param_key, default)
    if isinstance(param, dict) and "value" in param:
        return param["value"]  # RefValue format: {"value": 1}
    else:
        return param  # Plain format: 1


class SeasonCheck(BaseModel):
    start_date: str  # Expected format: YYYY-MM-DD
    lat: float

    def get_season(self) -> str:
        try:
            start = datetime.strptime(self.start_date, "%Y-%m-%d").timetuple().tm_yday
        except ValueError:
            raise ValueError("start_date must be in YYYY-MM-DD format")

        abs_lat = abs(self.lat)

        if abs_lat <= 10:
            return "equatorial"
        if 10 < abs_lat < 23.5:
            return "tropical"

        if self.lat >= 0:  # Northern Hemisphere
            if 150 < start < 250:
                return "summer"
            elif 60 < start <= 150:
                return "spring"
            elif 250 <= start < 335:
                return "fall"
            else:
                return "winter"
        else:  # Southern Hemisphere
            if 150 < start < 250:
                return "winter"
            elif 60 < start <= 150:
                return "fall"
            elif 250 <= start < 335:
                return "spring"
            else:
                return "summer"


class DLSCheck(BaseModel):
    lat: float
    lng: float
    year: int
    startdls: Optional[int] = None
    enddls: Optional[int] = None

    def compute_dst_transitions(self):
        tf = TimezoneFinder()
        tz_name = tf.timezone_at(lat=self.lat, lng=self.lng)

        if not tz_name:
            logger_supy.debug(
                f"[DLS] Cannot determine timezone for lat={self.lat}, lng={self.lng}"
            )
            return None, None, None

        logger_supy.debug(f"[DLS] Timezone identified as '{tz_name}'")
        tz = pytz.timezone(tz_name)

        def find_transition(month: int) -> Optional[int]:
            try:
                prev_dt = tz.localize(datetime(self.year, month, 1, 12), is_dst=None)
                prev_offset = prev_dt.utcoffset()
                for day in range(2, 32):
                    try:
                        curr_dt = tz.localize(
                            datetime(self.year, month, day, 12), is_dst=None
                        )
                        curr_offset = curr_dt.utcoffset()
                        if curr_offset != prev_offset:
                            return curr_dt.timetuple().tm_yday
                        prev_offset = curr_offset
                    except Exception:
                        continue
                return None
            except Exception:
                return None

        # Get standard UTC offset (in winter)
        try:
            std_dt = tz.localize(datetime(self.year, 1, 15), is_dst=False)
            utc_offset_hours = int(std_dt.utcoffset().total_seconds() / 3600)
            logger_supy.debug(f"[DLS] UTC offset in standard time: {utc_offset_hours}")
        except Exception as e:
            logger_supy.debug(f"[DLS] Failed to compute UTC offset: {e}")
            utc_offset_hours = None

        # Determine DST start and end days
        if self.lat >= 0:  # Northern Hemisphere
            start = find_transition(3) or find_transition(4)
            end = find_transition(10) or find_transition(11)
        else:  # Southern Hemisphere
            start = find_transition(9) or find_transition(10)
            end = find_transition(3) or find_transition(4)

        return start, end, utc_offset_hours


def collect_yaml_differences(original: Any, updated: Any, path: str = "") -> List[dict]:
    """
    Recursively compare two YAML data structures and collect all differences.

    For each mismatch between the original and updated YAML dictionaries or lists, this function:

    - Records the site index (if applicable, extracted from path strings like `sites[0]`).
    - Identifies the affected parameter (either the key before `.value` or the final key in the path).
    - Reports the old and new values.
    - Includes a standard reason string: "Updated by precheck".

    This function is used to build a human-readable report of all changes made during precheck.

    Args:
        original (Any): The original YAML data (typically before precheck adjustments).
        updated (Any): The updated YAML data (after precheck).
        path (str, optional): The current nested path within the YAML structure (used internally for recursion).

    Returns:
        List[dict]: A list of dictionaries, each describing a difference with keys:
            - 'site' (int or None)
            - 'parameter' (str)
            - 'old_value' (Any)
            - 'new_value' (Any)
            - 'reason' (str)
    """

    diffs = []

    if isinstance(original, dict) and isinstance(updated, dict):
        all_keys = set(original.keys()) | set(updated.keys())
        for key in all_keys:
            new_path = f"{path}.{key}" if path else key
            orig_val = original.get(key, "__MISSING__")
            updated_val = updated.get(key, "__MISSING__")
            diffs.extend(collect_yaml_differences(orig_val, updated_val, new_path))

    elif isinstance(original, list) and isinstance(updated, list):
        max_len = max(len(original), len(updated))
        for i in range(max_len):
            orig_val = original[i] if i < len(original) else "__MISSING__"
            updated_val = updated[i] if i < len(updated) else "__MISSING__"
            new_path = f"{path}[{i}]"
            diffs.extend(collect_yaml_differences(orig_val, updated_val, new_path))

    else:
        if original != updated:
            # Extract site index
            site = None
            if "sites[" in path:
                try:
                    site = int(path.split("sites[")[1].split("]")[0])
                except Exception:
                    site = None

            # Get param name: key before '.value' or the last part of the path
            if ".value" in path:
                param_name = path.split(".")[-2]
            else:
                param_name = path.split(".")[-1]

            diffs.append({
                "site": site,
                "parameter": param_name,
                "old_value": original,
                "new_value": updated,
                "reason": "Updated by precheck",
            })

    return diffs


def save_precheck_diff_report(diffs: List[dict], original_yaml_path: str):
    """
    Save the list of YAML differences found during precheck as a CSV report.

    The report is saved in the same directory as the original YAML file, with a filename like
    `precheck_report_<original_filename>.csv`.

    Each row in the CSV contains:
    - Site index (or None if not site-specific)
    - Parameter name
    - Old value
    - New value
    - Reason for the change (typically "Updated by precheck")

    If no differences are found, the function logs an info message and does not create any file.

    Args:
        diffs (List[dict]): List of differences produced by `collect_yaml_differences`.
        original_yaml_path (str): Full path to the original YAML file (used to determine output location and name).

    Returns:
        None
    """
    if not diffs:
        logger_supy.info("No differences found between original and updated YAML.")
        return

    report_filename = f"precheck_report_{os.path.basename(original_yaml_path).replace('.yml', '.csv')}"
    report_path = os.path.join(os.path.dirname(original_yaml_path), report_filename)

    with open(report_path, "w", newline="") as csvfile:
        writer = csv.DictWriter(
            csvfile,
            fieldnames=["site", "parameter", "old_value", "new_value", "reason"],
        )
        writer.writeheader()
        for row in diffs:
            for key in ["old_value", "new_value"]:
                if row[key] is None:
                    row[key] = "null"
            writer.writerow(row)

    logger_supy.info(f"Precheck difference report saved to: {report_path}")


def get_monthly_avg_temp(lat: float, month: int) -> float:
    """
    Estimate the average air temperature for a given latitude and month.

    This function uses predefined climatological values for four broad latitude bands:
    - Tropics (|lat| < 10°)
    - Subtropics (10° ≤ |lat| < 35°)
    - Midlatitudes (35° ≤ |lat| < 60°)
    - Polar regions (|lat| ≥ 60°)

    The returned value represents a typical monthly average temperature (°C)
    for the specified latitude band and month.

    Args:
        lat (float): Site latitude in degrees (positive for Northern Hemisphere, negative for Southern).
        month (int): Month of the year (1 = January, 12 = December).

    Returns:
        float: Estimated average air temperature for the given latitude and month.

    Raises:
        ValueError: If the input month is not between 1 and 12.
    """

    lat_band = None
    abs_lat = abs(lat)

    if abs_lat < 10:
        lat_band = "tropics"
    elif abs_lat < 35:
        lat_band = "subtropics"
    elif abs_lat < 60:
        lat_band = "midlatitudes"
    else:
        lat_band = "polar"

    monthly_temp = {
        "tropics": [
            26.0,
            26.5,
            27.0,
            27.5,
            28.0,
            28.5,
            28.0,
            27.5,
            27.0,
            26.5,
            26.0,
            25.5,
        ],
        "subtropics": [
            15.0,
            16.0,
            18.0,
            20.0,
            24.0,
            28.0,
            30.0,
            29.0,
            26.0,
            22.0,
            18.0,
            15.0,
        ],
        "midlatitudes": [
            5.0,
            6.0,
            9.0,
            12.0,
            17.0,
            21.0,
            23.0,
            22.0,
            19.0,
            14.0,
            9.0,
            6.0,
        ],
        "polar": [
            -15.0,
            -13.0,
            -10.0,
            -5.0,
            0.0,
            5.0,
            8.0,
            7.0,
            3.0,
            -2.0,
            -8.0,
            -12.0,
        ],
    }

    return monthly_temp[lat_band][month - 1]


def precheck_printing(data: dict) -> dict:
    """
    Log the start of the precheck process.

    This function prints a simple info message to indicate that the precheck process has started.
    It does not modify the input data.

    Args:
        data (dict): The SUEWS configuration dictionary.

    Returns:
        dict: The original input data, unmodified.
    """

    logger_supy.info("Running basic precheck...")
    return data


def precheck_start_end_date(data: dict) -> Tuple[dict, int, str, str]:
    """
    Extract model year, start date, and end date from YAML dict.

    This function reads the 'start_time' and 'end_time' fields from the input YAML dict
    (under 'model.control'), validates that both exist and are in 'YYYY-MM-DD' format,
    and extracts the model year from the start date.

    Args:
        data (dict): YAML configuration data loaded as a dictionary.

    Raises:
        ValueError: If 'start_time' or 'end_time' is missing or has an invalid format.

    Returns:
        Tuple[dict, int, str, str]:
            - Unmodified input data (for chaining)
            - Model year (int, extracted from start date)
            - Start date (str, in YYYY-MM-DD format)
            - End date (str, in YYYY-MM-DD format)
    """

    control = data.get("model", {}).get("control", {})

    start_date = control.get("start_time")
    end_date = control.get("end_time")

    if not isinstance(start_date, str) or "-" not in start_date:
        raise ValueError(
            "Missing or invalid 'start_time' in model.control — must be in 'YYYY-MM-DD' format."
        )

    if not isinstance(end_date, str) or "-" not in end_date:
        raise ValueError(
            "Missing or invalid 'end_time' in model.control — must be in 'YYYY-MM-DD' format."
        )

    try:
        model_year = int(start_date.split("-")[0])
    except Exception:
        raise ValueError(
            "Could not extract model year from 'start_time'. Ensure it is in 'YYYY-MM-DD' format."
        )

    return data, model_year, start_date, end_date


def precheck_model_physics_params(data: dict) -> dict:
    """
    Validate presence and non-emptiness of required model physics parameters.

    This function checks that all required keys exist under 'model.physics' in the YAML
    dict and that none of them are empty or null. If 'model.physics' is empty, the check
    is skipped (used to allow partial configurations during early stages).

    Required fields include:
        - netradiationmethod
        - emissionsmethod
        - storageheatmethod
        - ohmincqf
        - roughlenmommethod
        - roughlenheatmethod
        - stabilitymethod
        - smdmethod
        - waterusemethod
        - rslmethod
        - faimethod
        - rsllevel
        - snowuse
        - stebbsmethod

    Args:
        data (dict): YAML configuration data loaded as a dictionary.

    Raises:
        ValueError: If required parameters are missing or contain empty/null values.

    Returns:
        dict: Unmodified input data (for chaining).
    """

    physics = data.get("model", {}).get("physics", {})

    if not physics:
        logger_supy.debug("Skipping physics param check — physics is empty.")
        return data

    required = [
        "netradiationmethod",
        "emissionsmethod",
        "storageheatmethod",
        "ohmincqf",
        "roughlenmommethod",
        "roughlenheatmethod",
        "stabilitymethod",
        "smdmethod",
        "waterusemethod",
        "rslmethod",
        "faimethod",
        "rsllevel",
        "snowuse",
        "stebbsmethod",
    ]

    missing = [k for k in required if k not in physics]
    if missing:
        raise ValueError(f"[model.physics] Missing required params: {missing}")

    empty = [k for k in required if get_value_safe(physics, k) in ("", None)]
    if empty:
        raise ValueError(f"[model.physics] Empty or null values for: {empty}")

    logger_supy.debug("All model.physics required params present and non-empty.")
    return data


def precheck_model_options_constraints(data: dict) -> dict:
    """
    Enforce internal consistency between model physics options.

    This function verifies logical dependencies between selected model physics methods.
    Specifically, if 'rslmethod' is set to 2, it enforces that 'stabilitymethod' equals 3,
    as required for diagnostic aerodynamic calculations.

    Args:
        data (dict): YAML configuration data loaded as a dictionary.

    Raises:
        ValueError: If model physics options violate internal consistency rules.

    Returns:
        dict: Unmodified input data (for chaining).
    """

    physics = data.get("model", {}).get("physics", {})

    diag = get_value_safe(physics, "rslmethod")
    stability = get_value_safe(physics, "stabilitymethod")

    if diag == 2 and stability != 3:
        raise ValueError(
            "[model.physics] If rslmethod == 2, stabilitymethod must be 3."
        )

    logger_supy.debug("rslmethod-stabilitymethod constraint passed.")
    return data


def precheck_replace_empty_strings_with_none(data: dict) -> dict:
    """
    Replace empty string values with None across the entire YAML dictionary,
    except for parameters inside 'model.control' and 'model.physics'.

    This step ensures that empty strings are treated as missing values for Pydantic validation,
    while preserving intentional empty strings in control and physics settings.

    Args:
        data (dict): YAML configuration data loaded as a dictionary.

    Returns:
        dict: Cleaned YAML dictionary with empty strings replaced by None,
              except within 'model.control' and 'model.physics'.
    """

    ignore_keys = {"control", "physics"}

    def recurse(obj: Any, path=()):
        if isinstance(obj, dict):
            new = {}
            for k, v in obj.items():
                sub_path = path + (k,)
                if v == "" and not (
                    len(sub_path) >= 2
                    and sub_path[0] == "model"
                    and sub_path[1] in ignore_keys
                ):
                    new[k] = None
                else:
                    new[k] = recurse(v, sub_path)
            return new
        elif isinstance(obj, list):
            return [None if item == "" else recurse(item, path) for item in obj]
        else:
            return obj

    cleaned = recurse(data)
    logger_supy.info(
        "Empty strings replaced with None (except model.control and model.physics)."
    )
    return cleaned


def precheck_site_season_adjustments(
    data: dict, start_date: str, model_year: int
) -> dict:
    """
    Adjust site-specific parameters based on season and geographic location.

    This step:
    - Determines the season (summer, winter, spring, fall, tropical, equatorial) for each site based on latitude and start_date.
    - Nullifies 'snowalb' in initial states for summer/tropical/equatorial sites.
    - Sets 'lai_id' for deciduous trees based on the detected season and LAI min/max values.
    - Runs DLSCheck to calculate daylight saving time start/end days and timezone offset for each site, overwriting any existing values.

    Args:
        data (dict): YAML configuration data loaded as a dictionary.
        start_date (str): Start date of the simulation (format 'YYYY-MM-DD').
        model_year (int): Model year extracted from start_date.

    Returns:
        dict: Updated YAML dictionary with site-level season-dependent adjustments.
    """

    cleaned_sites = []

    for i, site in enumerate(data.get("sites", [])):
        if isinstance(site, BaseModel):
            site = site.model_dump(mode="python")

        props = site.get("properties", {})
        initial_states = site.get("initial_states", {})

        # --------------------
        # 1. Determine season
        # --------------------
        lat_entry = props.get("lat", {})
        lat = lat_entry.get("value") if isinstance(lat_entry, dict) else lat_entry
        lng = get_value_safe(props, "lng")
        season = None

        try:
            if lat is not None:  # <- Placeholder: consider cases where lat is None
                season = SeasonCheck(start_date=start_date, lat=lat).get_season()
                logger_supy.debug(f"[site #{i}] Season detected: {season}")

                # If equatorial / tropical / summer → nullify snowalb
                if (
                    season in ("summer", "tropical", "equatorial")
                    and "snowalb" in initial_states
                ):
                    if isinstance(initial_states["snowalb"], dict):
                        initial_states["snowalb"]["value"] = None
                        logger_supy.info(f"[site #{i}] Set snowalb to None")
        except Exception as e:
            raise ValueError(f"[site #{i}] SeasonCheck failed: {e}")

        # --------------------------------------
        # 2. Seasonal adjustment for DecTrees LAI
        # --------------------------------------
        dectr = props.get("land_cover", {}).get("dectr", {})
        sfr = get_value_safe(dectr, "sfr", 0)

        if sfr > 0:
            lai = dectr.get("lai", {})
            laimin = get_value_safe(lai, "laimin")
            laimax = get_value_safe(lai, "laimax")
            lai_val = None

            if laimin is not None and laimax is not None:
                if season == "summer":
                    lai_val = laimax
                elif season == "winter":
                    lai_val = laimin
                elif season in ("spring", "fall"):
                    lai_val = (laimax + laimin) / 2

                if "dectr" in initial_states:
                    initial_states["dectr"]["lai_id"] = {"value": lai_val}
                    logger_supy.debug(
                        f"[site #{i}] Set lai_id to {lai_val} for season {season}"
                    )
        else:
            if "dectr" in initial_states:
                initial_states["dectr"]["lai_id"] = {"value": None}
                logger_supy.debug(f"[site #{i}] Nullified lai_id (no dectr surface)")

        # --------------------------------------
        # 3. DLS Check (timezone and DST start/end days)
        # --------------------------------------
        if (
            lat is not None and lng is not None
        ):  # <- Placeholder: consider cases where lat is None
            try:
                dls = DLSCheck(lat=lat, lng=lng, year=model_year)
                start_dls, end_dls, tz_offset = dls.compute_dst_transitions()

                if start_dls and end_dls:
                    props["anthropogenic_emissions"]["startdls"] = {"value": start_dls}
                    props["anthropogenic_emissions"]["enddls"] = {"value": end_dls}
                    logger_supy.debug(
                        f"[site #{i}] DLS: start={start_dls}, end={end_dls}"
                    )

                if tz_offset is not None:
                    props["timezone"] = {"value": tz_offset}
                    logger_supy.debug(f"[site #{i}] Timezone set to {tz_offset}")

                logger_supy.info(
                    f"[site #{i}] Overwriting pre-existing startdls and enddls with computed values."
                )
            except Exception as e:
                raise ValueError(f"[site #{i}] DLSCheck failed: {e}")

        # Final update
        site["properties"] = props
        site["initial_states"] = initial_states
        cleaned_sites.append(site)

    data["sites"] = cleaned_sites
    return data


def precheck_update_surface_temperature(data: dict, start_date: str) -> dict:
    """
    Set initial surface temperatures for all surface types based on latitude and start month.

    For each site:
    - Uses the site's latitude and the month from start_date to estimate an average temperature.
    - Applies this temperature to all layers of surface temperature arrays, as well as 'tsfc' and 'tin' for each surface type (paved, bldgs, evetr, dectr, grass, bsoil, water).
    - If latitude is missing, the site is skipped with a warning.

    Args:
        data (dict): YAML configuration data loaded as a dictionary.
        start_date (str): Start date of the simulation (format 'YYYY-MM-DD').

    Returns:
        dict: Updated YAML dictionary with surface temperatures initialised.
    """

    month = datetime.strptime(start_date, "%Y-%m-%d").month

    for site_idx, site in enumerate(data.get("sites", [])):
        props = site.get("properties", {})
        initial_states = site.get("initial_states", {})

        # Get site latitude
        lat_entry = props.get("lat", {})
        lat = lat_entry.get("value") if isinstance(lat_entry, dict) else lat_entry
        if lat is None:
            logger_supy.warning(
                f"[site #{site_idx}] Latitude missing, skipping surface temperature update."
            )
            continue

        # Get estimated average temperature
        avg_temp = get_monthly_avg_temp(lat, month)
        logger_supy.info(
            f"[site #{site_idx}] Setting surface temperatures to {avg_temp} °C for month {month} (lat={lat})"
        )

        # Loop over all surface types
        for surface_type in [
            "paved",
            "bldgs",
            "evetr",
            "dectr",
            "grass",
            "bsoil",
            "water",
        ]:
            surf = initial_states.get(surface_type, {})
            if not isinstance(surf, dict):
                continue

            # Set 5-layer temperature array
            if "temperature" in surf and isinstance(surf["temperature"], dict):
                surf["temperature"]["value"] = [avg_temp] * 5

            # Set tsfc
            if "tsfc" in surf and isinstance(surf["tsfc"], dict):
                surf["tsfc"]["value"] = avg_temp

            # Set tin
            if "tin" in surf and isinstance(surf["tin"], dict):
                surf["tin"]["value"] = avg_temp

            initial_states[surface_type] = surf

        # Save back
        site["initial_states"] = initial_states
        data["sites"][site_idx] = site

    return data


def precheck_thermal_layer_cp_renaming(data: dict) -> dict:
    """
    Rename legacy 'cp' field to 'rho_cp' in thermal_layers for all surface types.

    This function scans both land_cover surface types and vertical_layers for 
    thermal_layers that contain the legacy 'cp' field and automatically renames 
    it to 'rho_cp', which is the correct field name for volumetric heat capacity.

    For each site:
    - Loops through all surface types under 'land_cover'.
    - Loops through all vertical layer items under 'vertical_layers'.
    - If thermal_layers contain a 'cp' field:
        - Renames 'cp' to 'rho_cp'
        - Logs an informative message about the change
        - Preserves all other thermal_layers data unchanged

    Args:
        data (dict): YAML configuration data loaded as a dictionary.

    Returns:
        dict: Updated YAML dictionary with cp fields renamed to rho_cp.
    """

    total_renames = 0

    for site_idx, site in enumerate(data.get("sites", [])):
<<<<<<< HEAD
        properties = site.get("properties", {})
        
        # Process land_cover thermal_layers
        land_cover = properties.get("land_cover", {})
=======
        land_cover = site.get("properties", {}).get("land_cover", {})

>>>>>>> d7ff03c8
        for surf_type, props in land_cover.items():
            if not isinstance(props, dict):
                continue

            thermal_layers = props.get("thermal_layers")
<<<<<<< HEAD
            if isinstance(thermal_layers, dict) and "cp" in thermal_layers:
=======
            if not isinstance(thermal_layers, dict):
                continue

            # Check if legacy 'cp' field exists
            if "cp" in thermal_layers:
>>>>>>> d7ff03c8
                # Rename cp to rho_cp
                thermal_layers["rho_cp"] = thermal_layers.pop("cp")
                total_renames += 1

                logger_supy.info(
                    f"[site #{site_idx}] Renamed '{surf_type}.thermal_layers.cp' → "
                    f"'{surf_type}.thermal_layers.rho_cp' (legacy field name updated)"
                )
<<<<<<< HEAD
        
        # Process vertical_layers thermal_layers
        vertical_layers = properties.get("vertical_layers", {})
        if isinstance(vertical_layers, dict):
            # Process roofs, walls, and other array structures within vertical_layers
            for structure_name in ["roofs", "walls"]:  # Add more as needed
                structure_array = vertical_layers.get(structure_name, [])
                if isinstance(structure_array, list):
                    for item_idx, item in enumerate(structure_array):
                        if not isinstance(item, dict):
                            continue
                            
                        thermal_layers = item.get("thermal_layers")
                        if isinstance(thermal_layers, dict) and "cp" in thermal_layers:
                            # Rename cp to rho_cp
                            thermal_layers["rho_cp"] = thermal_layers.pop("cp")
                            total_renames += 1
                            
                            logger_supy.info(
                                f"[site #{site_idx}] Renamed 'vertical_layers.{structure_name}[{item_idx}].thermal_layers.cp' → "
                                f"'vertical_layers.{structure_name}[{item_idx}].thermal_layers.rho_cp' (legacy field name updated)"
                            )
    
=======

>>>>>>> d7ff03c8
    if total_renames > 0:
        logger_supy.info(
            f"[precheck] Automatically renamed {total_renames} legacy 'cp' field(s) to 'rho_cp' "
            f"in thermal_layers. The 'cp' field name is deprecated - use 'rho_cp' for "
            f"volumetric heat capacity (J/m³/K) in future configurations."
        )

    return data


def precheck_land_cover_fractions(data: dict) -> dict:
    """
    Validate and adjust land cover surface fractions (`sfr`) for each site.

    For each site in the configuration, this function:

    - Calculates the total sum of all surface fractions (`sfr` values) across land cover types.
    - Allows small floating point inaccuracies (~0.0001):
        - If the total is slightly below 1.0 (e.g., 0.9999 ≤ sum < 1.0), it auto-increases the largest surface fraction to force the sum to exactly 1.0.
        - If the total is slightly above 1.0 (e.g., 1.0 < sum ≤ 1.0001), it auto-decreases the largest surface fraction to force the sum to exactly 1.0.
    - If the total `sfr` differs from 1.0 by more than the allowed epsilon, raises an error.

    Args:
        data (dict): YAML configuration data loaded as a dictionary.

    Returns:
        dict: The updated YAML dictionary with corrected `sfr` sums.

    Raises:
        ValueError: If land cover fractions sum too low or too high beyond the allowed tolerance.
    """

    for i, site in enumerate(data.get("sites", [])):
        props = site.get("properties", {})

        land_cover = props.get("land_cover")
        if not land_cover:
            raise ValueError(f"[site #{i}] Missing land_cover block.")

        # Calculate sum of all non-null surface fractions
        sfr_sum = sum(
            get_value_safe(v, "sfr", 0)
            for v in land_cover.values()
            if isinstance(v, dict) and get_value_safe(v, "sfr") is not None
        )

        logger_supy.debug(f"[site #{i}] Total land_cover sfr sum: {sfr_sum:.6f}")

        # Auto-fix tiny floating point errors (epsilon ~0.0001)
        if 0.9999 <= sfr_sum < 1.0:
            max_key = max(
                (
                    k
                    for k, v in land_cover.items()
                    if get_value_safe(v, "sfr") is not None
                ),
                key=lambda k: get_value_safe(land_cover[k], "sfr"),
            )
            correction = 1.0 - sfr_sum
            # Handle both RefValue and plain formats for writing
            if isinstance(land_cover[max_key].get("sfr"), dict):
                land_cover[max_key]["sfr"]["value"] += correction  # RefValue format
            else:
                land_cover[max_key]["sfr"] += correction  # Plain format
            logger_supy.info(
                f"[site #{i}] Adjusted {max_key}.sfr up by {correction:.6f} to reach 1.0"
            )

        elif 1.0 < sfr_sum <= 1.0001:
            max_key = max(
                (
                    k
                    for k, v in land_cover.items()
                    if get_value_safe(v, "sfr") is not None
                ),
                key=lambda k: get_value_safe(land_cover[k], "sfr"),
            )
            correction = sfr_sum - 1.0
            # Handle both RefValue and plain formats for writing
            if isinstance(land_cover[max_key].get("sfr"), dict):
                land_cover[max_key]["sfr"]["value"] -= correction  # RefValue format
            else:
                land_cover[max_key]["sfr"] -= correction  # Plain format
            logger_supy.info(
                f"[site #{i}] Adjusted {max_key}.sfr down by {correction:.6f} to reach 1.0"
            )

        elif abs(sfr_sum - 1.0) > 0.0001:
            raise ValueError(f"[site #{i}] Invalid land_cover sfr sum: {sfr_sum:.6f}")

        site["properties"] = props

    return data


def precheck_nullify_zero_sfr_params(data: dict) -> dict:
    """
    Nullify all land cover parameters for surface types with zero surface fraction (sfr == 0).

    For each site:
    - Loops through all surface types under 'land_cover'.
    - If a surface type has sfr == 0:
        - Sets all associated parameters (except 'sfr') to None.
        - This includes both single-value parameters and nested structures (e.g., thermal_layers, ohm_coef).
        - For list-valued parameters, replaces each element with None.

    Args:
        data (dict): YAML configuration data loaded as a dictionary.

    Returns:
        dict: Updated YAML dictionary with unused surface type parameters nullified.
    """

    for site_idx, site in enumerate(data.get("sites", [])):
        land_cover = site.get("properties", {}).get("land_cover", {})
        for surf_type, props in land_cover.items():
            sfr = get_value_safe(props, "sfr", 0)
            if sfr == 0:
                logger_supy.info(
                    f"[site #{site_idx}] Nullifying params for surface '{surf_type}' with sfr == 0"
                )
                for param_key, param_val in props.items():
                    if param_key == "sfr":
                        continue
                    # Nullify simple params
                    if isinstance(param_val, dict) and "value" in param_val:
                        param_val["value"] = None
                    # Nullify nested blocks (like ohm_coef, thermal_layers etc)
                    elif isinstance(param_val, dict):

                        def recursive_nullify(d):
                            for k, v in d.items():
                                if isinstance(v, dict):
                                    if "value" in v:
                                        if isinstance(v["value"], list):
                                            v["value"] = [None] * len(v["value"])
                                        else:
                                            v["value"] = None
                                    else:
                                        recursive_nullify(v)

                        recursive_nullify(param_val)
    return data


def precheck_warn_zero_sfr_params(data: dict) -> dict:
    """
    Log an informational warning listing all land cover parameters that were not prechecked for surfaces with zero surface fraction (sfr == 0).

    For each site:
    - Scans all surface types under 'land_cover'.
    - If a surface type has sfr == 0:
        - Collects the names of all parameters (including nested ones) defined under that surface type.
        - Logs a compact info message listing these parameters, warning that they have not been physically prechecked.

    Note:
        This function does not modify the input data.

    Args:
        data (dict): YAML configuration data loaded as a dictionary.

    Returns:
        dict: The original, unmodified YAML dictionary.
    """
    for site_idx, site in enumerate(data.get("sites", [])):
        land_cover = site.get("properties", {}).get("land_cover", {})
        for surf_type, props in land_cover.items():
            sfr = get_value_safe(props, "sfr", 0)
            if sfr == 0:
                param_list = []

                def collect_param_names(d: dict, prefix: str = ""):
                    for k, v in d.items():
                        if k == "sfr":
                            continue
                        current_path = f"{prefix}.{k}" if prefix else k
                        if isinstance(v, dict):
                            if "value" in v:
                                param_list.append(current_path)
                            else:
                                collect_param_names(v, current_path)

                collect_param_names(props)

                if param_list:
                    param_str = "', '".join(param_list)
                    logger_supy.info(
                        f"[site #{site_idx}] As '{surf_type}' (sfr == 0), the following parameters are not prechecked for this surface type : '{param_str}'"
                    )

    return data


def precheck_nonzero_sfr_requires_nonnull_params(data: dict) -> dict:
    """
    Validate that all parameters for land cover surfaces with nonzero surface fraction (sfr > 0) are set and non-null.

    For each site:
    - Iterates over all surface types in 'land_cover'.
    - For each surface where sfr > 0:
        - Recursively checks that all associated parameters (except 'sfr') are:
            - Not None
            - Not empty strings
            - For lists: do not contain None or empty string elements

    If any required parameter is unset (None or empty), the function raises a ValueError with details.

    Args:
        data (dict): YAML configuration data loaded as a dictionary.

    Returns:
        dict: The validated YAML dictionary (unchanged if all checks pass).

    Raises:
        ValueError: If any required parameter for a nonzero-sfr surface is unset or empty.
    """

    def check_recursively(d: dict, path: list, site_idx: int):
        if isinstance(d, dict):
            if "value" in d:
                val = d["value"]
                if val in (None, "") or (
                    isinstance(val, list) and any(v in (None, "") for v in val)
                ):
                    full_path = ".".join(path)
                    raise ValueError(
                        f"[site #{site_idx}] land_cover.{full_path} must be set (not None or empty) "
                        f"because {path[0]}.sfr > 0"
                    )
            else:
                for k, v in d.items():
                    check_recursively(v, path + [k], site_idx)

        elif isinstance(d, list):
            for idx, item in enumerate(d):
                check_recursively(item, path + [f"[{idx}]"], site_idx)

    for site_idx, site in enumerate(data.get("sites", [])):
        land_cover = site.get("properties", {}).get("land_cover", {})
        for surf_type, props in land_cover.items():
            sfr = get_value_safe(props, "sfr", 0)
            if sfr > 0:
                for param_key, param_val in props.items():
                    if param_key == "sfr":
                        continue
                    check_recursively(
                        param_val, path=[surf_type, param_key], site_idx=site_idx
                    )

    logger_supy.info(
        "[precheck] Nonzero sfr parameters validated (all required fields are set)."
    )
    return data


# def precheck_model_option_rules(data: dict) -> dict:
#     """
#     Apply model-option-dependent validation rules and parameter adjustments based on model physics settings.

#     For each site, this function applies checks and actions depending on selected model options in `model.physics`:

#     - **If `rslmethod == 2` (diagnostic method enabled):**
#         - For any site where `bldgs.sfr > 0`, verifies that `faibldg` is set and non-null.

#     - **If `storageheatmethod == 6` (DyOHM method):**
#         - Verifies that `vertical_layers.walls` exists and contains at least one wall.
#         - Checks that the first wall has non-empty lists for `dz`, `k`, and `rho_cp` in `thermal_layers`.
#         - Verifies that `lambda_c` is set and non-null.

#     - **If `stebbsmethod == 0`:**
#         - Recursively nullifies all parameters under the `stebbs` block at site level.

#     Args:
#         data (dict): YAML configuration data loaded as a dictionary.

#     Returns:
#         dict: The updated YAML dictionary after applying model-option rules.

#     Raises:
#         ValueError: If any required condition based on model options is violated.
#     """

#     physics = data.get("model", {}).get("physics", {})
#     rslmethod = physics.get("rslmethod", {}).get("value")
#     storagemethod = physics.get("storageheatmethod", {}).get("value")
#     stebbsmethod = get_value_safe(physics, "stebbsmethod")

#     # --- RSLMETHOD RULES (diagnostic method logic) ---
#     if rslmethod == 2:
#         logger_supy.info("[precheck] rslmethod==2 detected → checking faibldg for bldgs with sfr > 0.")

#         for site_idx, site in enumerate(data.get("sites", [])):
#             props = site.get("properties", {})
#             land_cover = props.get("land_cover", {})
#             bldgs = land_cover.get("bldgs", {})
#             sfr = bldgs.get("sfr", {}).get("value", 0)

#             if sfr > 0:
#                 faibldg = bldgs.get("faibldg", {})
#                 faibldg_value = faibldg.get("value")
#                 if faibldg_value in (None, "", []):
#                     raise ValueError(f"[site #{site_idx}] For rslmethod==2 and bldgs.sfr > 0, faibldg must be set and non-null.")

#     # --- STORAGEHEATMETHOD RULES (DyOHM logic) ---
#     if storagemethod == 6:
#         logger_supy.info("[precheck] storageheatmethod==6 detected → checking wall thermal layers and lambda_c.")

#         for site_idx, site in enumerate(data.get("sites", [])):
#             props = site.get("properties", {})
#             vertical_layers = props.get("vertical_layers", {})
#             walls = vertical_layers.get("walls", [])

#             if not walls or not isinstance(walls, list) or len(walls) == 0:
#                 raise ValueError(f"[site #{site_idx}] Missing vertical_layers.walls for storageheatmethod == 6.")

#             wall0 = walls[0]
#             thermal = wall0.get("thermal_layers", {})

#             for param in ["dz", "k", "rho_cp"]:
#                 param_list = thermal.get(param, {}).get("value")
#                 if not isinstance(param_list, list) or len(param_list) == 0:
#                     raise ValueError(f"[site #{site_idx}] Missing wall thermal_layers.{param} for storageheatmethod == 6.")
#                 if param_list[0] in (None, ""):
#                     raise ValueError(f"[site #{site_idx}] wall thermal_layers.{param}[0] must be set for storageheatmethod == 6.")

#             lambda_c = props.get("lambda_c", {}).get("value")
#             if lambda_c in (None, ""):
#                 raise ValueError(f"[site #{site_idx}] properties.lambda_c must be set for storageheatmethod == 6.")

#     # --- STEBBSMETHOD RULES ---
#     if stebbsmethod == 0:
#         logger_supy.info("[precheck] stebbsmethod==0 detected → nullifying stebbs parameters at site level.")

#         for site_idx, site in enumerate(data.get("sites", [])):
#             props = site.get("properties", {})
#             stebbs_block = props.get("stebbs", {})

#             def recursive_nullify(d):
#                 for k, v in d.items():
#                     if isinstance(v, dict):
#                         if "value" in v:
#                             v["value"] = None
#                         else:
#                             recursive_nullify(v)

#             recursive_nullify(stebbs_block)
#             site["properties"]["stebbs"] = stebbs_block

#     logger_supy.info("[precheck] Model-option-based rules completed.")
#     return data


def precheck_model_option_rules(data: dict) -> dict:
    """
    If a method is switched off, recursively nullify all site-level methods parameters.

    Args:
        data (dict): YAML configuration data loaded as a dict.

    Returns:
        dict: The updated YAML dict after applying the STEBBS nullification rule.
    """
    physics = data.get("model", {}).get("physics", {})

    # --- STEBBSMETHOD RULE: when stebbsmethod == 0, wipe out all stebbs params ---
    stebbsmethod = get_value_safe(physics, "stebbsmethod")
    if stebbsmethod == 0:
        logger_supy.info(
            "[precheck] stebbsmethod==0 detected → nullifying all 'stebbs' values."
        )
        for site_idx, site in enumerate(data.get("sites", [])):
            props = site.get("properties", {})
            stebbs_block = props.get("stebbs", {})

            def _recursive_nullify(block: dict):
                for key, val in block.items():
                    if isinstance(val, dict):
                        if "value" in val:
                            val["value"] = None
                        else:
                            _recursive_nullify(val)

            _recursive_nullify(stebbs_block)
            props["stebbs"] = stebbs_block

    logger_supy.info("[precheck] STEBBS nullification complete.")
    return data


def run_precheck(path: str) -> dict:
    """
    Perform full preprocessing (precheck) on a YAML configuration file.

    This function runs the complete SUEWS precheck pipeline, applying a sequence of
    automated corrections, defaults, nullifications, and consistency checks to a YAML
    configuration file before Pydantic validation.

    The steps include:
    1. Loading the YAML file into a Python dictionary.
    2. Extracting simulation dates and model year.
    3. Validating and completing `model.physics` parameters.
    4. Enforcing constraints between model physics options.
    5. Replacing empty strings with `None` (except in `model.control` and `model.physics`).
    6. Renaming legacy 'cp' field to 'rho_cp' in thermal_layers for all surface types.
    7. Applying site-specific seasonal and location-based adjustments (e.g., LAI, snowalb, DLS).
    8. Setting initial surface temperatures based on latitude and month.
    9. Logging warnings for parameters of surfaces with `sfr == 0` that were not prechecked.
    10. Validating that parameters for surfaces with `sfr > 0` are not empty or null.
    11. Checking and auto-fixing small floating point errors in land cover surface fractions.
    12. Nullify model-option-dependent parameters if specific models are switched off
    13. Saving the updated YAML to a new file (prefixed with `py0_`).
    14. Writing a CSV diff report listing all changes made.
    15. Logging completion.

    Args:
        path (str): Full path to the input YAML configuration file.

    Returns:
        dict: The fully prechecked and updated YAML configuration dictionary.
    """

    # ---- Step 0: Load yaml from path into a dict ----
    with open(path, "r") as file:
        data = yaml.load(file, Loader=yaml.FullLoader)

    original_data = deepcopy(data)

    # ---- Step 1: Print start message ----
    data = precheck_printing(data)

    # ---- Step 2: Extract start_date, end_date, model_year ----
    data, model_year, start_date, end_date = precheck_start_end_date(data)
    logger_supy.debug(
        f"Start date: {start_date}, end date: {end_date}, year: {model_year}"
    )

    # ---- Step 3: Check model.physics parameters ----
    data = precheck_model_physics_params(data)

    # ---- Step 4: Enforce model option constraints ----
    data = precheck_model_options_constraints(data)

    # ---- Step 5: Clean empty strings (except model.control and model.physics) ----
    data = precheck_replace_empty_strings_with_none(data)

    # ---- Step 6: Rename legacy 'cp' to 'rho_cp' in thermal_layers ----
    data = precheck_thermal_layer_cp_renaming(data)

    # ---- Step 7: Season + LAI + DLS adjustments per site ----
    data = precheck_site_season_adjustments(
        data, start_date=start_date, model_year=model_year
    )

    # ---- Step 8: Update surface temperatures from lat/month ----
    data = precheck_update_surface_temperature(data, start_date=start_date)

    # ---- Step 9: Nullify params for surfaces with sfr == 0 ----
    # data = precheck_nullify_zero_sfr_params(data)

    # ---- Step 9: Print warnings for params related to surfaces with sfr == 0 ----
    data = precheck_warn_zero_sfr_params(data)

    # ---- Step 10: Check existence of params for surfaces with sfr > 0 ----
    data = precheck_nonzero_sfr_requires_nonnull_params(data)

    # ---- Step 11: Land Cover Fractions checks & adjustments ----
    data = precheck_land_cover_fractions(data)

    # ---- Step 12: Rules associated to selected model options ----
    data = precheck_model_option_rules(data)

    # ---- Step 13: Save output YAML ----
    output_filename = f"py0_{os.path.basename(path)}"
    output_path = os.path.join(os.path.dirname(path), output_filename)

    with open(output_path, "w") as f:
        yaml.dump(data, f, sort_keys=False, allow_unicode=True)

    logger_supy.info(f"Saved updated YAML file to: {output_path}")

    # ---- Step 14: Generate precheck diff report CSV ----
    diffs = collect_yaml_differences(original_data, data)
    save_precheck_diff_report(diffs, path)

    # ---- Step 15: Print completion ----
    logger_supy.info("Precheck complete.\n")
    return data<|MERGE_RESOLUTION|>--- conflicted
+++ resolved
@@ -791,29 +791,16 @@
     total_renames = 0
 
     for site_idx, site in enumerate(data.get("sites", [])):
-<<<<<<< HEAD
         properties = site.get("properties", {})
         
         # Process land_cover thermal_layers
         land_cover = properties.get("land_cover", {})
-=======
-        land_cover = site.get("properties", {}).get("land_cover", {})
-
->>>>>>> d7ff03c8
         for surf_type, props in land_cover.items():
             if not isinstance(props, dict):
                 continue
 
             thermal_layers = props.get("thermal_layers")
-<<<<<<< HEAD
             if isinstance(thermal_layers, dict) and "cp" in thermal_layers:
-=======
-            if not isinstance(thermal_layers, dict):
-                continue
-
-            # Check if legacy 'cp' field exists
-            if "cp" in thermal_layers:
->>>>>>> d7ff03c8
                 # Rename cp to rho_cp
                 thermal_layers["rho_cp"] = thermal_layers.pop("cp")
                 total_renames += 1
@@ -822,7 +809,6 @@
                     f"[site #{site_idx}] Renamed '{surf_type}.thermal_layers.cp' → "
                     f"'{surf_type}.thermal_layers.rho_cp' (legacy field name updated)"
                 )
-<<<<<<< HEAD
         
         # Process vertical_layers thermal_layers
         vertical_layers = properties.get("vertical_layers", {})
@@ -846,9 +832,6 @@
                                 f"'vertical_layers.{structure_name}[{item_idx}].thermal_layers.rho_cp' (legacy field name updated)"
                             )
     
-=======
-
->>>>>>> d7ff03c8
     if total_renames > 0:
         logger_supy.info(
             f"[precheck] Automatically renamed {total_renames} legacy 'cp' field(s) to 'rho_cp' "
