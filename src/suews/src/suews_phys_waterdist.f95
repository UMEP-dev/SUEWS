--- conflicted
+++ resolved
@@ -375,17 +375,13 @@
             ! Recalculate change in surface state_id from difference with previous timestep
             chang(is) = state_out(is) - state_in(is)
             ! Check for NaN in variables used to calculate state_out for WaterSurf
+            
             IF ( &
                (p_mm /= p_mm) .OR. &
                (FlowChange /= FlowChange) .OR. &
                (ev /= ev) .OR. &
-<<<<<<< HEAD
                (state_in(is) /= state_in(is)) ) THEN
                WRITE(*,*) 'NaN detected in WaterSurf state_out calculation', p_mm, ev, is
-=======
-               (state_in(is) /= state_in(is))) THEN
-               CALL ErrorHint(99, 'NaN detected in WaterSurf state_out calculation', p_mm, ev, is)
->>>>>>> ee2dd28a
             END IF
          END IF
       END SELECT
