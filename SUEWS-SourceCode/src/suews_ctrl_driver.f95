!========================================================================================
! SUEWS driver subroutines
! TS 31 Aug 2017: initial version
! TS 02 Oct 2017: added  as the generic wrapper
! TS 03 Oct 2017: added
MODULE SUEWS_Driver
   ! only the following immutable objects are imported:
   ! 1. functions/subroutines
   ! 2. constant variables

   USE meteo, ONLY: qsatf, RH2qa, qa2RH
   USE AtmMoistStab_module, ONLY: cal_AtmMoist, cal_Stab, stab_psi_heat, stab_psi_mom
   USE NARP_MODULE, ONLY: NARP_cal_SunPosition
   USE AnOHM_module, ONLY: AnOHM
   USE resist_module, ONLY: AerodynamicResistance, BoundaryLayerResistance, SurfaceResistance, &
                            cal_z0V, SUEWS_cal_RoughnessParameters
   USE ESTM_module, ONLY: ESTM, ESTM_ext
   USE Snow_module, ONLY: SnowCalc, Snow_cal_MeltHeat, SnowUpdate, update_snow_albedo, update_snow_dens
   USE DailyState_module, ONLY: SUEWS_cal_DailyState, update_DailyStateLine
   USE WaterDist_module, ONLY: drainage, cal_water_storage, &
                               SUEWS_cal_SoilState, SUEWS_update_SoilMoist, &
                               ReDistributeWater, SUEWS_cal_HorizontalSoilWater, &
                               SUEWS_cal_WaterUse
   USE ctrl_output, ONLY: varListAll
   USE DailyState_module, ONLY: SUEWS_update_DailyState
   USE lumps_module, ONLY: LUMPS_cal_QHQE
   USE evap_module, ONLY: cal_evap
   USE rsl_module, ONLY: RSLProfile
   USE anemsn_module, ONLY: AnthropogenicEmissions
   USE CO2_module, ONLY: CO2_biogen
   USE evap_module, ONLY: cal_evap
   USE allocateArray, ONLY: &
      nsurf, nvegsurf, nsurf_ext, ndepth, &
      PavSurf, BldgSurf, ConifSurf, DecidSurf, GrassSurf, BSoilSurf, WaterSurf, &
      ivConif, ivDecid, ivGrass, &
      ncolumnsDataOutSUEWS, ncolumnsDataOutSnow, &
      ncolumnsDataOutESTM, ncolumnsDataOutDailyState, &
      ncolumnsDataOutRSL, ncolumnsdataOutSOLWEIG, ncolumnsDataOutBEERS, &
      ncolumnsDataOutDebug, ncolumnsDataOutSPARTACUS
   USE moist, ONLY: avcp, avdens, lv_J_kg
   USE solweig_module, ONLY: SOLWEIG_cal_main
   USE beers_module, ONLY: BEERS_cal_main

   IMPLICIT NONE

CONTAINS
   ! ===================MAIN CALCULATION WRAPPER FOR ENERGY AND WATER FLUX===========
   SUBROUTINE SUEWS_cal_Main( &
      AerodynamicResistanceMethod, AH_MIN, AHProf_24hr, AH_SLOPE_Cooling, & ! input&inout in alphabetical order
      AH_SLOPE_Heating, &
      alb, AlbMax_DecTr, AlbMax_EveTr, AlbMax_Grass, &
      AlbMin_DecTr, AlbMin_EveTr, AlbMin_Grass, &
      alpha_bioCO2, alpha_enh_bioCO2, alt, avkdn, avRh, avU1, BaseT, BaseTe, &
      BaseTMethod, &
      BaseT_HC, beta_bioCO2, beta_enh_bioCO2, bldgH, CapMax_dec, CapMin_dec, &
      chAnOHM, CO2PointSource, cpAnOHM, CRWmax, CRWmin, DayWat, DayWatPer, &
      DecTreeH, Diagnose, DiagQN, DiagQS, DRAINRT, &
      dt_since_start, dqndt, qn1_av, dqnsdt, qn1_s_av, &
      EF_umolCO2perJ, emis, EmissionsMethod, EnEF_v_Jkm, endDLS, EveTreeH, FAIBldg, &
      FAIDecTree, FAIEveTree, Faut, FcEF_v_kgkm, fcld_obs, FlowChange, &
      FrFossilFuel_Heat, FrFossilFuel_NonHeat, G1, G2, G3, G4, G5, G6, GDD_id, &
      GDDFull, Gridiv, gsModel, H_maintain, HDD_id, HumActivity_24hr, &
      IceFrac, id, Ie_a, Ie_end, Ie_m, Ie_start, imin, &
      InternalWaterUse_h, &
      IrrFracPaved, IrrFracBldgs, &
      IrrFracEveTr, IrrFracDecTr, IrrFracGrass, &
      IrrFracBSoil, IrrFracWater, &
      isec, it, EvapMethod, &
      iy, kkAnOHM, Kmax, LAI_id, LAICalcYes, LAIMax, LAIMin, LAI_obs, &
      LAIPower, LAIType, lat, lenDay_id, ldown_obs, lng, MaxConductance, MaxFCMetab, MaxQFMetab, &
      SnowWater, MetForcingData_grid, MinFCMetab, MinQFMetab, min_res_bioCO2, &
      NARP_EMIS_SNOW, NARP_TRANS_SITE, NetRadiationMethod, &
      OHM_coef, OHMIncQF, OHM_threshSW, &
      OHM_threshWD, PipeCapacity, PopDensDaytime, &
      PopDensNighttime, PopProf_24hr, PorMax_dec, PorMin_dec, &
      Precip, PrecipLimit, PrecipLimitAlb, Press_hPa, &
      QF0_BEU, Qf_A, Qf_B, Qf_C, &
      qn1_obs, qs_obs, qf_obs, &
      RadMeltFact, RAINCOVER, RainMaxRes, resp_a, resp_b, &
      RoughLenHeatMethod, RoughLenMomMethod, RunoffToWater, S1, S2, &
      SatHydraulicConduct, SDDFull, SDD_id, sfr, SMDMethod, SnowAlb, SnowAlbMax, &
      SnowAlbMin, SnowPackLimit, SnowDens, SnowDensMax, SnowDensMin, SnowfallCum, SnowFrac, &
      SnowLimBldg, SnowLimPaved, snowFrac_obs, SnowPack, SnowProf_24hr, SnowUse, SoilDepth, &
      soilstore_id, SoilStoreCap, StabilityMethod, startDLS, state_id, StateLimit, &
      StorageHeatMethod, StoreDrainPrm, SurfaceArea, Tair_av, tau_a, tau_f, tau_r, &
      Tmax_id, Tmin_id, &
      BaseT_Cooling, BaseT_Heating, Temp_C, TempMeltFact, TH, &
      theta_bioCO2, timezone, TL, TrafficRate, TrafficUnits, &
      TraffProf_24hr, Ts5mindata_ir, tstep, tstep_prev, veg_type, &
      WaterDist, WaterUseMethod, WetThresh, wu_m3, &
      WUDay_id, DecidCap_id, albDecTr_id, albEveTr_id, albGrass_id, porosity_id, &
      WUProfA_24hr, WUProfM_24hr, xsmd, Z, z0m_in, zdm_in, &
      datetimeLine, dataOutLineSUEWS, dataOutLineSnow, dataOutLineESTM, dataoutLineRSL, & !output
      dataOutLineBEERS, & !output
      dataOutLineDebug, dataOutLineSPARTACUS, &
      DailyStateLine) !output

      IMPLICIT NONE

      ! ########################################################################################
      ! input variables
      INTEGER, INTENT(IN) :: AerodynamicResistanceMethod
      INTEGER, INTENT(IN) :: BaseTMethod
      INTEGER, INTENT(IN) :: Diagnose
      INTEGER, INTENT(IN) :: DiagQN
      INTEGER, INTENT(IN) :: DiagQS
      INTEGER, INTENT(IN) :: startDLS
      INTEGER, INTENT(IN) :: endDLS
      INTEGER, INTENT(IN) :: EmissionsMethod
      INTEGER, INTENT(IN) :: Gridiv
      INTEGER, INTENT(IN) :: gsModel
      INTEGER, INTENT(IN) :: id
      INTEGER, INTENT(IN) :: Ie_end
      INTEGER, INTENT(IN) :: Ie_start
      INTEGER, INTENT(IN) :: isec
      INTEGER, INTENT(IN) :: imin
      INTEGER, INTENT(IN) :: it
      INTEGER, INTENT(IN) :: EvapMethod
      INTEGER, INTENT(IN) :: iy
      INTEGER, INTENT(IN) :: LAICalcYes
      INTEGER, INTENT(IN) :: NetRadiationMethod
      INTEGER, INTENT(IN) :: OHMIncQF
      INTEGER, INTENT(IN) :: RoughLenHeatMethod
      INTEGER, INTENT(IN) :: RoughLenMomMethod
      INTEGER, INTENT(IN) :: SMDMethod
      INTEGER, INTENT(IN) :: SnowUse
      INTEGER, INTENT(IN) :: StabilityMethod
      INTEGER, INTENT(IN) :: StorageHeatMethod
      INTEGER, INTENT(IN) :: tstep
      INTEGER, INTENT(IN) :: tstep_prev ! tstep size of the previous step
      INTEGER, INTENT(in) :: dt_since_start ! time since simulation starts [s]
      INTEGER, INTENT(IN) :: veg_type
      INTEGER, INTENT(IN) :: WaterUseMethod

      REAL(KIND(1D0)), INTENT(IN) :: AlbMax_DecTr
      REAL(KIND(1D0)), INTENT(IN) :: AlbMax_EveTr
      REAL(KIND(1D0)), INTENT(IN) :: AlbMax_Grass
      REAL(KIND(1D0)), INTENT(IN) :: AlbMin_DecTr
      REAL(KIND(1D0)), INTENT(IN) :: AlbMin_EveTr
      REAL(KIND(1D0)), INTENT(IN) :: AlbMin_Grass
      REAL(KIND(1D0)), INTENT(IN) :: alt
      REAL(KIND(1D0)), INTENT(IN) :: avkdn
      REAL(KIND(1D0)), INTENT(IN) :: avRh
      REAL(KIND(1D0)), INTENT(IN) :: avU1
      REAL(KIND(1D0)), INTENT(IN) :: BaseT_HC
      REAL(KIND(1D0)), INTENT(IN) :: bldgH
      REAL(KIND(1D0)), INTENT(IN) :: CapMax_dec
      REAL(KIND(1D0)), INTENT(IN) :: CapMin_dec
      REAL(KIND(1D0)), INTENT(IN) :: CO2PointSource
      REAL(KIND(1D0)), INTENT(IN) :: CRWmax
      REAL(KIND(1D0)), INTENT(IN) :: CRWmin
      REAL(KIND(1D0)), INTENT(IN) :: DecTreeH
      REAL(KIND(1D0)), INTENT(IN) :: DRAINRT
      REAL(KIND(1D0)), INTENT(IN) :: EF_umolCO2perJ
      REAL(KIND(1D0)), INTENT(IN) :: EnEF_v_Jkm
      REAL(KIND(1D0)), INTENT(IN) :: EveTreeH
      REAL(KIND(1D0)), INTENT(IN) :: FAIBldg
      REAL(KIND(1D0)), INTENT(IN) :: FAIDecTree
      REAL(KIND(1D0)), INTENT(IN) :: FAIEveTree
      REAL(KIND(1D0)), INTENT(IN) :: Faut
      REAL(KIND(1D0)), INTENT(IN) :: fcld_obs
      REAL(KIND(1D0)), INTENT(IN) :: FlowChange
      REAL(KIND(1D0)), INTENT(IN) :: FrFossilFuel_Heat
      REAL(KIND(1D0)), INTENT(IN) :: FrFossilFuel_NonHeat
      REAL(KIND(1D0)), INTENT(IN) :: G1
      REAL(KIND(1D0)), INTENT(IN) :: G2
      REAL(KIND(1D0)), INTENT(IN) :: G3
      REAL(KIND(1D0)), INTENT(IN) :: G4
      REAL(KIND(1D0)), INTENT(IN) :: G5
      REAL(KIND(1D0)), INTENT(IN) :: G6
      REAL(KIND(1D0)), INTENT(IN) :: H_maintain
      REAL(KIND(1D0)), INTENT(IN) :: InternalWaterUse_h
      REAL(KIND(1D0)), INTENT(IN) :: IrrFracPaved
      REAL(KIND(1D0)), INTENT(IN) :: IrrFracBldgs
      REAL(KIND(1D0)), INTENT(IN) :: IrrFracEveTr
      REAL(KIND(1D0)), INTENT(IN) :: IrrFracDecTr
      REAL(KIND(1D0)), INTENT(IN) :: IrrFracGrass
      REAL(KIND(1D0)), INTENT(IN) :: IrrFracBSoil
      REAL(KIND(1D0)), INTENT(IN) :: IrrFracWater
      REAL(KIND(1D0)), INTENT(IN) :: Kmax
      REAL(KIND(1D0)), INTENT(IN) :: LAI_obs
      REAL(KIND(1D0)), INTENT(IN) :: lat
      REAL(KIND(1D0)), INTENT(IN) :: ldown_obs
      REAL(KIND(1D0)), INTENT(IN) :: lng
      REAL(KIND(1D0)), INTENT(IN) :: MaxFCMetab
      REAL(KIND(1D0)), INTENT(IN) :: MaxQFMetab
      REAL(KIND(1D0)), INTENT(IN) :: MinFCMetab
      REAL(KIND(1D0)), INTENT(IN) :: MinQFMetab
      REAL(KIND(1D0)), INTENT(IN) :: NARP_EMIS_SNOW
      REAL(KIND(1D0)), INTENT(IN) :: NARP_TRANS_SITE
      REAL(KIND(1D0)), INTENT(IN) :: PipeCapacity
      REAL(KIND(1D0)), INTENT(IN) :: PopDensNighttime
      REAL(KIND(1D0)), INTENT(IN) :: PorMax_dec
      REAL(KIND(1D0)), INTENT(IN) :: PorMin_dec
      REAL(KIND(1D0)), INTENT(IN) :: Precip
      REAL(KIND(1D0)), INTENT(IN) :: PrecipLimit
      REAL(KIND(1D0)), INTENT(IN) :: PrecipLimitAlb
      REAL(KIND(1D0)), INTENT(IN) :: Press_hPa
      REAL(KIND(1D0)), INTENT(IN) :: qn1_obs
      REAL(KIND(1D0)), INTENT(IN) :: qs_obs
      REAL(KIND(1D0)), INTENT(IN) :: qf_obs
      REAL(KIND(1D0)), INTENT(IN) :: RadMeltFact
      REAL(KIND(1D0)), INTENT(IN) :: RAINCOVER
      REAL(KIND(1D0)), INTENT(IN) :: RainMaxRes
      REAL(KIND(1D0)), INTENT(IN) :: RunoffToWater
      REAL(KIND(1D0)), INTENT(IN) :: S1
      REAL(KIND(1D0)), INTENT(IN) :: S2
      REAL(KIND(1D0)), INTENT(IN) :: SnowAlbMax
      REAL(KIND(1D0)), INTENT(IN) :: SnowAlbMin
      REAL(KIND(1D0)), INTENT(IN) :: SnowDensMax
      REAL(KIND(1D0)), INTENT(IN) :: SnowDensMin
      REAL(KIND(1D0)), INTENT(IN) :: SnowLimBldg
      REAL(KIND(1D0)), INTENT(IN) :: SnowLimPaved
      REAL(KIND(1D0)), INTENT(IN) :: snowFrac_obs
      REAL(KIND(1D0)), INTENT(IN) :: SurfaceArea
      REAL(KIND(1D0)), INTENT(IN) :: tau_a
      REAL(KIND(1D0)), INTENT(IN) :: tau_f
      REAL(KIND(1D0)), INTENT(IN) :: tau_r
      REAL(KIND(1D0)), INTENT(IN) :: Temp_C
      REAL(KIND(1D0)), INTENT(IN) :: TempMeltFact
      REAL(KIND(1D0)), INTENT(IN) :: TH
      REAL(KIND(1D0)), INTENT(IN) :: timezone
      REAL(KIND(1D0)), INTENT(IN) :: TL
      REAL(KIND(1D0)), INTENT(IN) :: TrafficUnits
      REAL(KIND(1D0)), INTENT(IN) :: wu_m3
      REAL(KIND(1D0)), INTENT(IN) :: xsmd
      REAL(KIND(1D0)), INTENT(IN) :: Z
      REAL(KIND(1D0)), INTENT(IN) :: z0m_in
      REAL(KIND(1D0)), INTENT(IN) :: zdm_in

      INTEGER, DIMENSION(NVEGSURF), INTENT(IN) :: LAIType

      REAL(KIND(1D0)), DIMENSION(2), INTENT(IN) :: AH_MIN
      REAL(KIND(1D0)), DIMENSION(2), INTENT(IN) :: AH_SLOPE_Cooling
      REAL(KIND(1D0)), DIMENSION(2), INTENT(IN) :: AH_SLOPE_Heating
      REAL(KIND(1D0)), DIMENSION(2), INTENT(IN) :: FcEF_v_kgkm
      REAL(KIND(1D0)), DIMENSION(2), INTENT(IN) :: QF0_BEU
      REAL(KIND(1D0)), DIMENSION(2), INTENT(IN) :: Qf_A
      REAL(KIND(1D0)), DIMENSION(2), INTENT(IN) :: Qf_B
      REAL(KIND(1D0)), DIMENSION(2), INTENT(IN) :: Qf_C
      REAL(KIND(1D0)), DIMENSION(2), INTENT(IN) :: PopDensDaytime
      REAL(KIND(1D0)), DIMENSION(2), INTENT(IN) :: BaseT_Cooling
      REAL(KIND(1D0)), DIMENSION(2), INTENT(IN) :: BaseT_Heating
      REAL(KIND(1D0)), DIMENSION(2), INTENT(IN) :: TrafficRate
      REAL(KIND(1D0)), DIMENSION(3), INTENT(IN) :: Ie_a
      REAL(KIND(1D0)), DIMENSION(3), INTENT(IN) :: Ie_m
      REAL(KIND(1D0)), DIMENSION(3), INTENT(IN) :: MaxConductance
      REAL(KIND(1D0)), DIMENSION(7), INTENT(IN) :: DayWat
      REAL(KIND(1D0)), DIMENSION(7), INTENT(IN) :: DayWatPer
      REAL(KIND(1D0)), DIMENSION(nsurf + 1), INTENT(IN) :: OHM_threshSW
      REAL(KIND(1D0)), DIMENSION(nsurf + 1), INTENT(IN) :: OHM_threshWD
      REAL(KIND(1D0)), DIMENSION(NSURF), INTENT(IN) :: chAnOHM
      REAL(KIND(1D0)), DIMENSION(NSURF), INTENT(IN) :: cpAnOHM
      REAL(KIND(1D0)), DIMENSION(NSURF), INTENT(IN) :: emis
      REAL(KIND(1D0)), DIMENSION(NSURF), INTENT(IN) :: kkAnOHM
      REAL(KIND(1D0)), DIMENSION(NSURF), INTENT(IN) :: SatHydraulicConduct
      REAL(KIND(1D0)), DIMENSION(NSURF), INTENT(IN) :: sfr
      REAL(KIND(1D0)), DIMENSION(NSURF), INTENT(IN) :: SnowPackLimit
      REAL(KIND(1D0)), DIMENSION(NSURF), INTENT(IN) :: SoilDepth
      REAL(KIND(1D0)), DIMENSION(NSURF), INTENT(IN) :: SoilStoreCap
      REAL(KIND(1D0)), DIMENSION(NSURF), INTENT(IN) :: StateLimit
      REAL(KIND(1D0)), DIMENSION(NSURF), INTENT(IN) :: WetThresh
      REAL(KIND(1D0)), DIMENSION(NVEGSURF), INTENT(IN) :: alpha_bioCO2
      REAL(KIND(1D0)), DIMENSION(NVEGSURF), INTENT(IN) :: alpha_enh_bioCO2
      REAL(KIND(1D0)), DIMENSION(NVEGSURF), INTENT(IN) :: BaseT
      REAL(KIND(1D0)), DIMENSION(NVEGSURF), INTENT(IN) :: BaseTe
      REAL(KIND(1D0)), DIMENSION(NVEGSURF), INTENT(IN) :: beta_bioCO2
      REAL(KIND(1D0)), DIMENSION(NVEGSURF), INTENT(IN) :: beta_enh_bioCO2
      REAL(KIND(1D0)), DIMENSION(NVEGSURF), INTENT(IN) :: GDDFull
      REAL(KIND(1D0)), DIMENSION(NVEGSURF), INTENT(IN) :: LAIMax
      REAL(KIND(1D0)), DIMENSION(NVEGSURF), INTENT(IN) :: LAIMin
      REAL(KIND(1D0)), DIMENSION(NVEGSURF), INTENT(IN) :: min_res_bioCO2
      REAL(KIND(1D0)), DIMENSION(NVEGSURF), INTENT(IN) :: resp_a
      REAL(KIND(1D0)), DIMENSION(NVEGSURF), INTENT(IN) :: resp_b
      REAL(KIND(1D0)), DIMENSION(NVEGSURF), INTENT(IN) :: SDDFull
      REAL(KIND(1D0)), DIMENSION(0:23, 2), INTENT(IN) :: SnowProf_24hr
      REAL(KIND(1D0)), DIMENSION(NVEGSURF), INTENT(IN) :: theta_bioCO2
      REAL(KIND(1D0)), DIMENSION(4, NVEGSURF), INTENT(IN) :: LAIPower
      REAL(KIND(1D0)), DIMENSION(nsurf + 1, 4, 3), INTENT(IN) :: OHM_coef
      REAL(KIND(1D0)), DIMENSION(NSURF + 1, NSURF - 1), INTENT(IN) :: WaterDist
      REAL(KIND(1D0)), DIMENSION(:), INTENT(IN) :: Ts5mindata_ir
      REAL(KIND(1D0)), DIMENSION(:, :), INTENT(IN) :: MetForcingData_grid

      ! diurnal profile values for 24hr
      REAL(KIND(1D0)), DIMENSION(0:23, 2), INTENT(IN) :: AHProf_24hr
      REAL(KIND(1D0)), DIMENSION(0:23, 2), INTENT(IN) :: HumActivity_24hr
      REAL(KIND(1D0)), DIMENSION(0:23, 2), INTENT(IN) :: PopProf_24hr
      REAL(KIND(1D0)), DIMENSION(0:23, 2), INTENT(IN) :: TraffProf_24hr
      REAL(KIND(1D0)), DIMENSION(0:23, 2), INTENT(IN) :: WUProfA_24hr
      REAL(KIND(1D0)), DIMENSION(0:23, 2), INTENT(IN) :: WUProfM_24hr

      ! ########################################################################################

      ! ########################################################################################
      ! inout variables
      ! OHM related:
      REAL(KIND(1D0)), INTENT(INOUT) :: qn1_av
      REAL(KIND(1D0)), INTENT(INOUT) :: dqndt
      REAL(KIND(1D0)), INTENT(INOUT) :: qn1_s_av
      REAL(KIND(1D0)), INTENT(INOUT) :: dqnsdt

      ! snow related:
      REAL(KIND(1D0)), INTENT(INOUT) :: SnowfallCum
      REAL(KIND(1D0)), INTENT(INOUT) :: SnowAlb
      REAL(KIND(1D0)), DIMENSION(NSURF), INTENT(INOUT) :: IceFrac
      REAL(KIND(1D0)), DIMENSION(NSURF), INTENT(INOUT) :: SnowWater
      REAL(KIND(1D0)), DIMENSION(NSURF), INTENT(INOUT) :: SnowDens
      REAL(KIND(1D0)), DIMENSION(NSURF), INTENT(INOUT) :: SnowFrac
      REAL(KIND(1D0)), DIMENSION(NSURF), INTENT(INOUT) :: SnowPack

      ! water balance related:
      REAL(KIND(1D0)), DIMENSION(NSURF), INTENT(INOUT) :: soilstore_id
      REAL(KIND(1D0)), DIMENSION(NSURF), INTENT(INOUT) :: state_id
      REAL(KIND(1D0)), DIMENSION(6, NSURF), INTENT(INOUT) :: StoreDrainPrm

      ! phenology related:
      REAL(KIND(1D0)), DIMENSION(NSURF), INTENT(INOUT) :: alb
      REAL(KIND(1D0)), DIMENSION(nvegsurf), INTENT(INOUT) :: GDD_id !Growing Degree Days (see SUEWS_DailyState.f95)
      REAL(KIND(1D0)), DIMENSION(nvegsurf), INTENT(INout) :: SDD_id !Senescence Degree Days (see SUEWS_DailyState.f95)
      REAL(KIND(1D0)), DIMENSION(nvegsurf), INTENT(INOUT) :: LAI_id !LAI for each veg surface [m2 m-2]
      REAL(KIND(1D0)), INTENT(INout) :: Tmin_id
      REAL(KIND(1D0)), INTENT(INout) :: Tmax_id
      REAL(KIND(1D0)), INTENT(INout) :: lenDay_id
      REAL(KIND(1D0)), INTENT(INOUT) :: DecidCap_id
      REAL(KIND(1D0)), INTENT(INOUT) :: albDecTr_id
      REAL(KIND(1D0)), INTENT(INOUT) :: albEveTr_id
      REAL(KIND(1D0)), INTENT(INOUT) :: albGrass_id
      REAL(KIND(1D0)), INTENT(INOUT) :: porosity_id

      ! anthropogenic heat related:
      REAL(KIND(1D0)), DIMENSION(12), INTENT(INOUT) :: HDD_id !Heating Degree Days (see SUEWS_DailyState.f95)

      ! water use related:
      REAL(KIND(1D0)), DIMENSION(9), INTENT(INOUT) :: WUDay_id

      ! ESTM related:
      REAL(KIND(1D0)), INTENT(INOUT) :: Tair_av
      ! ########################################################################################

      ! ########################################################################################
      ! output variables
      REAL(KIND(1D0)), DIMENSION(5), INTENT(OUT) :: datetimeLine
      REAL(KIND(1D0)), DIMENSION(ncolumnsDataOutSUEWS - 5), INTENT(OUT) :: dataOutLineSUEWS
      REAL(KIND(1D0)), DIMENSION(ncolumnsDataOutSnow - 5), INTENT(OUT) :: dataOutLineSnow
      REAL(KIND(1D0)), DIMENSION(ncolumnsDataOutESTM - 5), INTENT(OUT) :: dataOutLineESTM
      REAL(KIND(1D0)), DIMENSION(ncolumnsDataOutRSL - 5), INTENT(OUT) :: dataoutLineRSL ! RSL variable array
      REAL(KIND(1D0)), DIMENSION(ncolumnsDataOutBEERS - 5), INTENT(OUT) :: dataOutLineBEERS
      REAL(KIND(1D0)), DIMENSION(ncolumnsDataOutDebug - 5), INTENT(OUT) :: dataOutLineDebug
      REAL(KIND(1D0)), DIMENSION(ncolumnsDataOutSPARTACUS - 5), INTENT(OUT) :: dataOutLineSPARTACUS
      REAL(KIND(1D0)), DIMENSION(ncolumnsDataOutDailyState - 5), INTENT(OUT) :: DailyStateLine
      ! ########################################################################################

      ! ########################################################################################
      ! local variables
      REAL(KIND(1D0)) :: a1
      REAL(KIND(1D0)) :: a2
      REAL(KIND(1D0)) :: a3
      REAL(KIND(1D0)) :: AdditionalWater
      REAL(KIND(1D0)) :: U10_ms
      REAL(KIND(1D0)) :: azimuth
      REAL(KIND(1D0)) :: chSnow_per_interval

      REAL(KIND(1D0)) :: dens_dry
      REAL(KIND(1D0)) :: deltaLAI
      REAL(KIND(1D0)) :: drain_per_tstep
      REAL(KIND(1D0)) :: Ea_hPa
      REAL(KIND(1D0)) :: QE_LUMPS
      REAL(KIND(1D0)) :: es_hPa
      REAL(KIND(1D0)) :: ev_per_tstep
      REAL(KIND(1D0)) :: wu_ext
      REAL(KIND(1D0)) :: Fc
      REAL(KIND(1D0)) :: Fc_anthro
      REAL(KIND(1D0)) :: Fc_biogen
      REAL(KIND(1D0)) :: Fc_build
      REAL(KIND(1D0)) :: fcld
      REAL(KIND(1D0)) :: Fc_metab
      REAL(KIND(1D0)) :: Fc_photo
      REAL(KIND(1D0)) :: Fc_point
      REAL(KIND(1D0)) :: Fc_respi
      REAL(KIND(1D0)) :: Fc_traff
      REAL(KIND(1D0)) :: gfunc
      REAL(KIND(1D0)) :: gsc
      REAL(KIND(1D0)) :: QH_LUMPS
      REAL(KIND(1D0)) :: wu_int
      REAL(KIND(1D0)) :: kclear
      REAL(KIND(1D0)) :: kup
      REAL(KIND(1D0)) :: ldown
      REAL(KIND(1D0)) :: lup
      REAL(KIND(1D0)) :: L_mod
      REAL(KIND(1D0)) :: mwh
      REAL(KIND(1D0)) :: mwstore
      REAL(KIND(1D0)) :: NWstate_per_tstep
      REAL(KIND(1D0)) :: FAI ! frontal area index
      REAL(KIND(1D0)) :: PAI ! plan area index
      REAL(KIND(1D0)) :: zL
      REAL(KIND(1D0)) :: q2_gkg
      REAL(KIND(1D0)) :: qe
      REAL(KIND(1D0)) :: qf
      REAL(KIND(1D0)) :: QF_SAHP
      REAL(KIND(1D0)) :: qh
      REAL(KIND(1D0)) :: qh_residual
      REAL(KIND(1D0)) :: qh_resist
      REAL(KIND(1D0)) :: Qm
      REAL(KIND(1D0)) :: QmFreez
      REAL(KIND(1D0)) :: QmRain
      REAL(KIND(1D0)) :: qn
      REAL(KIND(1D0)) :: qn_snow
      REAL(KIND(1D0)) :: qn_snowfree
      REAL(KIND(1D0)) :: qs
      REAL(KIND(1D0)) :: RA_h ! aerodynamic resistance
      REAL(KIND(1D0)) :: RS ! surface resistance
      REAL(KIND(1D0)), DIMENSION(NSURF) :: RSS_nsurf ! surface resistance adjusted by surface wetness state
      REAL(KIND(1D0)) :: RH2
      REAL(KIND(1D0)) :: runoffAGveg
      REAL(KIND(1D0)) :: runoffAGimpervious
      REAL(KIND(1D0)) :: runoff_per_tstep
      REAL(KIND(1D0)) :: runoffPipes
      REAL(KIND(1D0)) :: runoffSoil_per_tstep
      REAL(KIND(1D0)) :: runoffwaterbody
      REAL(KIND(1D0)) :: smd
      REAL(KIND(1D0)) :: SoilState
      REAL(KIND(1D0)) :: state_per_tstep
      REAL(KIND(1D0)) :: surf_chang_per_tstep
      REAL(KIND(1D0)) :: swe
      REAL(KIND(1D0)) :: t2_C
      REAL(KIND(1D0)) :: TSfc_C
      REAL(KIND(1D0)) :: TempVeg
      REAL(KIND(1D0)) :: tot_chang_per_tstep
      REAL(KIND(1D0)) :: TStar
      REAL(KIND(1D0)) :: tsurf
      REAL(KIND(1D0)) :: UStar
      REAL(KIND(1D0)) :: VPD_Pa
      ! REAL(KIND(1D0))::wu_DecTr
      ! REAL(KIND(1D0))::wu_EveTr
      ! REAL(KIND(1D0))::wu_Grass
      REAL(KIND(1D0)) :: z0m
      REAL(KIND(1D0)) :: zdm
      REAL(KIND(1D0)) :: ZENITH_deg
      REAL(KIND(1D0)) :: zH

      REAL(KIND(1D0)), DIMENSION(2) :: SnowRemoval
      REAL(KIND(1D0)), DIMENSION(NSURF) :: wu_nsurf
      REAL(KIND(1D0)), DIMENSION(NSURF) :: FreezMelt
      REAL(KIND(1D0)), DIMENSION(nsurf) :: kup_ind_snow
      REAL(KIND(1D0)), DIMENSION(NSURF) :: mw_ind
      REAL(KIND(1D0)), DIMENSION(NSURF) :: Qm_freezState
      REAL(KIND(1D0)), DIMENSION(NSURF) :: Qm_melt
      REAL(KIND(1D0)), DIMENSION(NSURF) :: Qm_rain
      REAL(KIND(1D0)), DIMENSION(NSURF) :: qn_ind_snow
      REAL(KIND(1D0)), DIMENSION(NSURF) :: rainOnSnow
      REAL(KIND(1D0)), DIMENSION(NSURF) :: runoffSoil
      REAL(KIND(1D0)), DIMENSION(NSURF) :: smd_nsurf
      REAL(KIND(1D0)), DIMENSION(NSURF) :: snowDepth

      REAL(KIND(1D0)), DIMENSION(nsurf) :: Tsurf_ind_snow

      INTEGER, DIMENSION(NSURF) :: snowCalcSwitch
      INTEGER, DIMENSION(3) :: dayofWeek_id
      INTEGER :: DLS

      ! REAL(KIND(1D0))::avcp
      ! REAL(KIND(1D0))::avdens
      ! REAL(KIND(1D0))::lv_J_kg
      REAL(KIND(1D0)) :: dq
      REAL(KIND(1D0)) :: lvS_J_kg
      REAL(KIND(1D0)) :: psyc_hPa
      REAL(KIND(1D0)) :: z0v
      REAL(KIND(1D0)) :: z0vSnow
      REAL(KIND(1D0)) :: RAsnow
      REAL(KIND(1D0)) :: RB
      REAL(KIND(1D0)) :: runoff_per_interval
      REAL(KIND(1D0)) :: s_hPa
      REAL(KIND(1D0)) :: sIce_hpa
      REAL(KIND(1D0)) :: SoilMoistCap
      REAL(KIND(1D0)) :: veg_fr
      REAL(KIND(1D0)) :: VegPhenLumps
      REAL(KIND(1D0)) :: VPd_hpa
      REAL(KIND(1D0)) :: vsmd
      REAL(KIND(1D0)) :: ZZD

      REAL(KIND(1D0)), DIMENSION(NSURF) :: deltaQi
      REAL(KIND(1D0)), DIMENSION(NSURF) :: drain
      REAL(KIND(1D0)), DIMENSION(NSURF) :: FreezState
      REAL(KIND(1D0)), DIMENSION(NSURF) :: FreezStateVol
      REAL(KIND(1D0)), DIMENSION(NSURF) :: soilstore_updated
      REAL(KIND(1D0)), DIMENSION(NSURF) :: state_id_updated
      REAL(KIND(1D0)), DIMENSION(NSURF) :: tsurf_ind

      ! TODO: TS 25 Oct 2017
      ! the  variables are not used currently as grid-to-grid connection is NOT set up.
      ! set these variables as zero.
      REAL(KIND(1D0)) :: addImpervious = 0
      REAL(KIND(1D0)) :: addPipes = 0
      REAL(KIND(1D0)) :: addVeg = 0
      REAL(KIND(1D0)) :: addWaterBody = 0
      REAL(KIND(1D0)), DIMENSION(NSURF) :: AddWater = 0
      REAL(KIND(1D0)), DIMENSION(NSURF) :: frac_water2runoff = 0

      ! values that are derived from tstep
      INTEGER :: nsh ! number of timesteps per hour
      REAL(KIND(1D0)) :: nsh_real ! nsh in type real
      REAL(KIND(1D0)) :: tstep_real ! tstep in type real
      REAL(KIND(1D0)) :: dectime

      ! values that are derived from sfr (surface fractions)
      REAL(KIND(1D0)) :: VegFraction
      REAL(KIND(1D0)) :: ImpervFraction
      REAL(KIND(1D0)) :: PervFraction
      REAL(KIND(1D0)) :: NonWaterFraction

      ! snow related temporary values
      ! REAL(KIND(1D0))::albedo_snowfree
      REAL(KIND(1D0)) :: albedo_snow

      ! ########################################################################################
      ! TS 19 Sep 2019
      ! temporary variables to save values for inout varialbes
      ! suffixes  and  denote values from last and to next tsteps, respectively
      ! these variables are introduced to allow safe and robust iterations inccurred in this subroutine
      ! so that these values won't updated in unexpectedly many times

      ! OHM related:
      REAL(KIND(1D0)) :: qn1_av_prev, qn1_av_next
      REAL(KIND(1D0)) :: dqndt_prev, dqndt_next
      REAL(KIND(1D0)) :: qn1_s_av_prev, qn1_s_av_next
      REAL(KIND(1D0)) :: dqnsdt_prev, dqnsdt_next

      ! snow related:
      REAL(KIND(1D0)) :: SnowfallCum_prev, SnowfallCum_next
      REAL(KIND(1D0)) :: SnowAlb_prev, SnowAlb_next

      REAL(KIND(1D0)), DIMENSION(NSURF) :: IceFrac_prev, IceFrac_next
      REAL(KIND(1D0)), DIMENSION(NSURF) :: SnowWater_prev, SnowWater_next
      REAL(KIND(1D0)), DIMENSION(NSURF) :: SnowDens_prev, SnowDens_next
      REAL(KIND(1D0)), DIMENSION(NSURF) :: SnowFrac_prev, SnowFrac_next
      REAL(KIND(1D0)), DIMENSION(NSURF) :: SnowPack_prev, SnowPack_next

      ! water balance related:
      REAL(KIND(1D0)), DIMENSION(NSURF) :: soilstore_id_prev, soilstore_id_next
      REAL(KIND(1D0)), DIMENSION(NSURF) :: state_id_prev, state_id_next
      REAL(KIND(1D0)), DIMENSION(6, NSURF) :: StoreDrainPrm_prev, StoreDrainPrm_next

      ! phenology related:
      REAL(KIND(1D0)), DIMENSION(NSURF) :: alb_prev, alb_next
      REAL(KIND(1D0)), DIMENSION(nvegsurf) :: GDD_id_prev, GDD_id_next
      REAL(KIND(1D0)), DIMENSION(nvegsurf) :: LAI_id_prev, LAI_id_next
      REAL(KIND(1D0)), DIMENSION(nvegsurf) :: SDD_id_prev, SDD_id_next

      REAL(KIND(1D0)) :: DecidCap_id_prev, DecidCap_id_next
      REAL(KIND(1D0)) :: albDecTr_id_prev, albDecTr_id_next
      REAL(KIND(1D0)) :: albEveTr_id_prev, albEveTr_id_next
      REAL(KIND(1D0)) :: albGrass_id_prev, albGrass_id_next
      REAL(KIND(1D0)) :: porosity_id_prev, porosity_id_next

      REAL(KIND(1D0)) :: Tmin_id_prev, Tmin_id_next
      REAL(KIND(1D0)) :: Tmax_id_prev, Tmax_id_next
      REAL(KIND(1D0)) :: lenDay_id_prev, lenDay_id_next

      ! anthropogenic heat related:
      REAL(KIND(1D0)), DIMENSION(12) :: HDD_id_prev, HDD_id_next

      ! water use related:
      REAL(KIND(1D0)), DIMENSION(9) :: WUDay_id_prev, WUDay_id_next

      REAL(KIND(1D0)) :: Tair_av_prev, Tair_av_next
      ! ########################################################################################

      ! Related to RSL wind profiles
      INTEGER, PARAMETER :: nz = 90 ! number of levels 10 levels in canopy plus 20 (3 x Zh) above the canopy

      ! flag for Tsurf convergence
      LOGICAL :: flag_converge
      REAL(KIND(1D0)) :: Ts_iter
      ! REAL(KIND(1D0)):: L_mod_iter
      REAL(KIND(1D0)) :: QH_Init
      INTEGER :: i_iter

      ! SPARTACUS test out
      REAL(KIND(1D0)) :: alb_spc, emis_spc, lw_emission_spc, lw_up_spc, sw_up_spc, qn_spc
      REAL(KIND(1D0)) :: top_net_lw_spc, ground_net_lw_spc, top_dn_lw_spc
      REAL(KIND(1D0)), DIMENSION(15) :: clear_air_abs_lw_spc, wall_net_lw_spc, roof_net_lw_spc, &
                                        roof_in_lw_spc
      REAL(KIND(1D0)) :: top_dn_dir_sw_spc, top_net_sw_spc, ground_dn_dir_sw_spc, ground_net_sw_spc
      REAL(KIND(1D0)), DIMENSION(15) :: clear_air_abs_sw_spc, wall_net_sw_spc, roof_net_sw_spc, &
                                        roof_in_sw_spc
      ! REAL(KIND(1d0)), DIMENSION(30):: psihatm_z
      ! REAL(KIND(1d0)), DIMENSION(30):: psihath_z

      ! ########################################################################################
      !  ! extended for ESTM_ext, TS 20 Jan 2022
      ! input arrays: standard suews surfaces + extended building facets (roof, walls, etc.)
      REAL(KIND(1D0)), DIMENSION(nsurf + nsurf_ext) :: tsurf_facet
      REAL(KIND(1D0)), DIMENSION(nsurf + nsurf_ext, ndepth) :: k_facet
      REAL(KIND(1D0)), DIMENSION(nsurf + nsurf_ext, ndepth) :: cp_facet
      REAL(KIND(1D0)), DIMENSION(nsurf + nsurf_ext, ndepth) :: dz_facet
      ! output arrays
      REAL(KIND(1D0)), DIMENSION(nsurf + nsurf_ext, ndepth) :: QS_facet
      REAL(KIND(1D0)), DIMENSION(nsurf + nsurf_ext, ndepth) :: temp_facet !interface temperature between depth layers

      ! ########################################################################################
      ! save initial values of inout variables
      qn1_av_prev = qn1_av
      dqndt_prev = dqndt
      qn1_s_av_prev = qn1_s_av
      dqnsdt_prev = dqnsdt
      SnowfallCum_prev = SnowfallCum
      SnowAlb_prev = SnowAlb
      IceFrac_prev = IceFrac
      SnowWater_prev = SnowWater
      SnowDens_prev = SnowDens
      SnowFrac_prev = SnowFrac
      SnowPack_prev = SnowPack
      soilstore_id_prev = soilstore_id
      state_id_prev = state_id
      Tair_av_prev = Tair_av
      LAI_id_prev = LAI_id
      GDD_id_prev = GDD_id
      SDD_id_prev = SDD_id
      Tmin_id_prev = Tmin_id
      Tmax_id_prev = Tmax_id
      lenDay_id_prev = lenDay_id
      StoreDrainPrm_prev = StoreDrainPrm
      DecidCap_id_prev = DecidCap_id
      porosity_id_prev = porosity_id
      alb_prev = alb
      albDecTr_id_prev = albDecTr_id
      albEveTr_id_prev = albEveTr_id
      albGrass_id_prev = albGrass_id
      HDD_id_prev = HDD_id
      WUDay_id_prev = WUDay_id

      ! initialise  variables
      qn1_av_next = qn1_av
      dqndt_next = dqndt
      qn1_s_av_next = qn1_s_av
      dqnsdt_next = dqnsdt
      SnowfallCum_next = SnowfallCum
      SnowAlb_next = SnowAlb
      IceFrac_next = IceFrac
      SnowWater_next = SnowWater
      SnowDens_next = SnowDens
      SnowFrac_next = SnowFrac
      SnowPack_next = SnowPack
      soilstore_id_next = soilstore_id
      state_id_next = state_id
      Tair_av_next = Tair_av
      LAI_id_next = LAI_id
      GDD_id_next = GDD_id
      SDD_id_next = SDD_id
      Tmin_id_next = Tmin_id
      Tmax_id_next = Tmax_id
      lenDay_id_next = lenDay_id
      StoreDrainPrm_next = StoreDrainPrm
      DecidCap_id_next = DecidCap_id
      porosity_id_next = porosity_id
      alb_next = alb
      albDecTr_id_next = albDecTr_id
      albEveTr_id_next = albEveTr_id
      albGrass_id_next = albGrass_id
      HDD_id_next = HDD_id
      WUDay_id_next = WUDay_id

      !########################################################################################
      !           main calculation starts here
      !########################################################################################

      ! iteration is used below to get results converge
      flag_converge = .FALSE.
      Ts_iter = TEMP_C
      ! L_mod_iter = 10
      i_iter = 1
      DO WHILE ((.NOT. flag_converge) .AND. i_iter < 100)

         ! calculate dectime
         CALL SUEWS_cal_dectime( &
            id, it, imin, isec, & ! input
            dectime) ! output

         ! calculate tstep related VARIABLES
         CALL SUEWS_cal_tstep( &
            tstep, & ! input
            nsh, nsh_real, tstep_real) ! output

         ! calculate surface fraction related VARIABLES
         CALL SUEWS_cal_surf( &
            sfr, & !input
            VegFraction, ImpervFraction, PervFraction, NonWaterFraction) ! output

         ! calculate dayofweek information
         CALL SUEWS_cal_weekday( &
            iy, id, lat, & !input
            dayofWeek_id) !output

         ! calculate dayofweek information
         CALL SUEWS_cal_DLS( &
            id, startDLS, endDLS, & !input
            DLS) !output

         ! calculate mean air temperature of past 24 hours
         Tair_av_next = cal_tair_av(Tair_av_prev, dt_since_start, tstep, temp_c)

         !==============main calculation start=======================

         !==============surface roughness calculation=======================
         IF (Diagnose == 1) WRITE (*, *) 'Calling SUEWS_cal_RoughnessParameters...'
         IF (Diagnose == 1) PRINT *, 'z0m_in =', z0m_in
         CALL SUEWS_cal_RoughnessParameters( &
            RoughLenMomMethod, sfr, & !input
            bldgH, EveTreeH, DecTreeH, &
            porosity_id_prev, FAIBldg, FAIEveTree, FAIDecTree, &
            z0m_in, zdm_in, Z, &
            FAI, & !output
            zH, z0m, zdm, ZZD)

         !=================Calculate sun position=================
         IF (Diagnose == 1) WRITE (*, *) 'Calling NARP_cal_SunPosition...'
         CALL NARP_cal_SunPosition( &
            REAL(iy, KIND(1D0)), & !input:
            dectime - tstep/2/86400, & ! sun position at middle of timestep before
            timezone, lat, lng, alt, &
            azimuth, zenith_deg) !output:

         !=================Call the SUEWS_cal_DailyState routine to get surface characteristics ready=================
         IF (Diagnose == 1) WRITE (*, *) 'Calling SUEWS_cal_DailyState...'
         CALL SUEWS_cal_DailyState( &
            iy, id, it, imin, isec, tstep, tstep_prev, dt_since_start, DayofWeek_id, & !input
            Tmin_id_prev, Tmax_id_prev, lenDay_id_prev, &
            BaseTMethod, &
            WaterUseMethod, Ie_start, Ie_end, &
            LAICalcYes, LAIType, &
            nsh_real, avkdn, Temp_C, Precip, BaseT_HC, &
            BaseT_Heating, BaseT_Cooling, &
            lat, Faut, LAI_obs, &
            AlbMax_DecTr, AlbMax_EveTr, AlbMax_Grass, &
            AlbMin_DecTr, AlbMin_EveTr, AlbMin_Grass, &
            CapMax_dec, CapMin_dec, PorMax_dec, PorMin_dec, &
            Ie_a, Ie_m, DayWatPer, DayWat, &
            BaseT, BaseTe, GDDFull, SDDFull, LAIMin, LAIMax, LAIPower, &
            DecidCap_id_prev, StoreDrainPrm_prev, LAI_id_prev, GDD_id_prev, SDD_id_prev, &
            albDecTr_id_prev, albEveTr_id_prev, albGrass_id_prev, porosity_id_prev, & !input
            HDD_id_prev, & !input
            state_id_prev, soilstore_id_prev, SoilStoreCap, H_maintain, & !input
            HDD_id_next, & !output
            Tmin_id_next, Tmax_id_next, lenDay_id_next, &
            albDecTr_id_next, albEveTr_id_next, albGrass_id_next, porosity_id_next, & !output
            DecidCap_id_next, StoreDrainPrm_next, LAI_id_next, GDD_id_next, SDD_id_next, deltaLAI, WUDay_id_next) !output

         !=================Calculation of density and other water related parameters=================
         IF (Diagnose == 1) WRITE (*, *) 'Calling LUMPS_cal_AtmMoist...'
         CALL cal_AtmMoist( &
            Temp_C, Press_hPa, avRh, dectime, & ! input:
            lv_J_kg, lvS_J_kg, & ! output:
            es_hPa, Ea_hPa, VPd_hpa, VPD_Pa, dq, dens_dry, avcp, avdens)

         !======== Calculate soil moisture =========
         IF (Diagnose == 1) WRITE (*, *) 'Calling SUEWS_update_SoilMoist...'
         CALL SUEWS_update_SoilMoist( &
            NonWaterFraction, & !input
            SoilStoreCap, sfr, soilstore_id_prev, &
            SoilMoistCap, SoilState, & !output
            vsmd, smd)

         IF (Diagnose == 1) WRITE (*, *) 'Calling SUEWS_cal_WaterUse...'
         !=================Gives the external and internal water uses per timestep=================
         CALL SUEWS_cal_WaterUse( &
            nsh_real, & ! input:
            wu_m3, SurfaceArea, sfr, &
            IrrFracPaved, IrrFracBldgs, &
            IrrFracEveTr, IrrFracDecTr, IrrFracGrass, &
            IrrFracBSoil, IrrFracWater, &
            DayofWeek_id, WUProfA_24hr, WUProfM_24hr, &
            InternalWaterUse_h, HDD_id_next, WUDay_id_next, &
            WaterUseMethod, NSH, it, imin, DLS, &
            wu_nsurf, wu_int, wu_ext) ! output:

         ! ===================ANTHROPOGENIC HEAT AND CO2 FLUX======================
         CALL SUEWS_cal_AnthropogenicEmission( &
            AH_MIN, AHProf_24hr, AH_SLOPE_Cooling, AH_SLOPE_Heating, CO2PointSource, & ! input:
            dayofWeek_id, DLS, EF_umolCO2perJ, EmissionsMethod, EnEF_v_Jkm, &
            FcEF_v_kgkm, FrFossilFuel_Heat, FrFossilFuel_NonHeat, HDD_id_next, HumActivity_24hr, &
            id, imin, it, MaxFCMetab, MaxQFMetab, MinFCMetab, MinQFMetab, nsh, &
            PopDensDaytime, PopDensNighttime, PopProf_24hr, QF, QF0_BEU, Qf_A, Qf_B, Qf_C, &
            QF_obs, QF_SAHP, SurfaceArea, BaseT_Cooling, BaseT_Heating, &
            Temp_C, TrafficRate, TrafficUnits, TraffProf_24hr, &
            Fc_anthro, Fc_build, Fc_metab, Fc_point, Fc_traff) ! output:

         ! ========================================================================
         ! N.B.: the following parts involves snow-related calculations.
         ! ===================NET ALLWAVE RADIATION================================
         CALL SUEWS_cal_Qn( &
            NetRadiationMethod, SnowUse, & !input
            tstep, SnowPack_prev, tau_a, tau_f, SnowAlbMax, SnowAlbMin, &
            Diagnose, snowFrac_obs, ldown_obs, fcld_obs, &
            dectime, ZENITH_deg, Ts_iter, avKdn, Temp_C, avRH, ea_hPa, qn1_obs, &
            SnowAlb_prev, snowFrac_prev, DiagQN, &
            NARP_TRANS_SITE, NARP_EMIS_SNOW, IceFrac_prev, sfr, emis, &
<<<<<<< HEAD
            alb_spc, emis_spc, lw_emission_spc, &
            alb_prev, albDecTr_id_next, albEveTr_id_next, albGrass_id_next, & !input
            alb_next, & !output
            ldown, fcld, & !output
=======
            alb_prev, albDecTr_id_next, albEveTr_id_next, albGrass_id_next, &
            LAI_id, & !input
            alb_next, ldown, fcld, & !output
>>>>>>> 4a09765d
            qn, qn_snowfree, qn_snow, kclear, kup, lup, tsurf, &
            qn_ind_snow, kup_ind_snow, Tsurf_ind_snow, Tsurf_ind, &
            albedo_snow, snowFrac_next, SnowAlb_next, &
            alb_spc, emis_spc, lw_emission_spc, lw_up_spc, sw_up_spc, qn_spc, &
            top_net_lw_spc, ground_net_lw_spc, top_dn_lw_spc, &
            clear_air_abs_lw_spc, wall_net_lw_spc, roof_net_lw_spc, roof_in_lw_spc, &
            top_dn_dir_sw_spc, top_net_sw_spc, ground_dn_dir_sw_spc, ground_net_sw_spc, &
            clear_air_abs_sw_spc, wall_net_sw_spc, roof_net_sw_spc, roof_in_sw_spc)

         ! =================STORAGE HEAT FLUX=======================================
         ! temporarily assign uniform surface temperature to all facets
         tsurf_facet = Ts_iter
         k_facet = 1.2 ! thermal conductivity
         cp_facet = 2E6 ! volumetric heat capacity
         dz_facet = 0.1 ! thickness of facet
         CALL SUEWS_cal_Qs( &
            StorageHeatMethod, qs_obs, OHMIncQF, Gridiv, & !input
            id, tstep, dt_since_start, Diagnose, sfr, &
            OHM_coef, OHM_threshSW, OHM_threshWD, &
            soilstore_id_prev, SoilStoreCap, state_id_prev, SnowUse, snowFrac_next, DiagQS, &
            HDD_id_next, MetForcingData_grid, Ts5mindata_ir, qf, qn, &
            avkdn, avu1, temp_c, zenith_deg, avrh, press_hpa, ldown, &
            bldgh, alb, emis, cpAnOHM, kkAnOHM, chAnOHM, EmissionsMethod, &
            Tair_av_next, qn1_av_prev, dqndt_prev, qn1_s_av_prev, dqnsdt_prev, &
            StoreDrainPrm_next, &
<<<<<<< HEAD
            tsurf_facet, k_facet, cp_facet, dz_facet, &
=======
>>>>>>> 4a09765d
            qn_snow, dataOutLineESTM, qs, & !output
            qn1_av_next, dqndt_next, qn1_s_av_next, dqnsdt_next, &
            deltaQi, a1, a2, a3, &
            QS_facet, temp_facet)

         !==================Energy related to snow melting/freezing processes=======
         IF (Diagnose == 1) WRITE (*, *) 'Calling MeltHeat'

         CALL Snow_cal_MeltHeat( &
            SnowUse, & !input
            tstep, tau_r, SnowDensMax, &
            lvS_J_kg, lv_J_kg, tstep_real, RadMeltFact, TempMeltFact, SnowAlbMax, &
            SnowDensMin, Temp_C, Precip, PrecipLimit, PrecipLimitAlb, &
            nsh_real, sfr, Tsurf_ind, Tsurf_ind_snow, state_id_prev, qn_ind_snow, &
            kup_ind_snow, SnowWater_prev, deltaQi, albedo_snow, &
            SnowPack_prev, SnowFrac_next, SnowAlb_next, SnowDens_prev, SnowfallCum_prev, & !input
            SnowPack_next, SnowFrac_next, SnowAlb_next, SnowDens_next, SnowfallCum_next, & !output
            mwh, Qm, QmFreez, QmRain, & ! output
            veg_fr, snowCalcSwitch, Qm_melt, Qm_freezState, Qm_rain, FreezMelt, &
            FreezState, FreezStateVol, rainOnSnow, SnowDepth, mw_ind, &
            dataOutLineSnow) !output

         !==========================Turbulent Fluxes================================
         IF (Diagnose == 1) WRITE (*, *) 'Calling LUMPS_cal_QHQE...'
         IF (i_iter == 1) THEN
            !Calculate QH and QE from LUMPS in the first iteration of each time step
            CALL LUMPS_cal_QHQE( &
               veg_type, & !input
               SnowUse, qn, qf, qs, Qm, Temp_C, Veg_Fr, avcp, Press_hPa, lv_J_kg, &
               tstep_real, DRAINRT, nsh_real, &
               Precip, RainMaxRes, RAINCOVER, sfr, LAI_id_next, LAImax, LAImin, &
               QH_LUMPS, & !output
               QE_LUMPS, psyc_hPa, s_hPa, sIce_hpa, TempVeg, VegPhenLumps)

            ! use LUMPS QH to do stability correction
            QH_Init = QH_LUMPS
         ELSE
            ! use SUEWS QH to do stability correction
            QH_Init = QH
         END IF

         !============= calculate water balance =============
         CALL SUEWS_cal_Water( &
            Diagnose, & !input
            SnowUse, NonWaterFraction, addPipes, addImpervious, addVeg, addWaterBody, &
            state_id_prev, soilstore_id_prev, sfr, StoreDrainPrm_next, WaterDist, nsh_real, &
            drain_per_tstep, & !output
            drain, frac_water2runoff, &
            AdditionalWater, runoffPipes, runoff_per_interval, &
            AddWater, state_id_updated, soilstore_updated)
         !============= calculate water balance end =============

         !===============Resistance Calculations=======================
         CALL SUEWS_cal_Resistance( &
            StabilityMethod, & !input:
            Diagnose, AerodynamicResistanceMethod, RoughLenHeatMethod, SnowUse, &
            id, it, gsModel, SMDMethod, &
            avdens, avcp, QH_Init, zzd, z0m, zdm, &
            avU1, Temp_C, VegFraction, avkdn, &
            Kmax, &
            g1, g2, g3, g4, &
            g5, g6, s1, s2, &
            th, tl, &
            dq, xsmd, vsmd, MaxConductance, LAIMax, LAI_id_next, SnowFrac_next, sfr, &
            UStar, TStar, L_mod, & !output
            zL, gsc, RS, RA_h, RAsnow, RB, z0v, z0vSnow)

         !======== Evaporation and surface state_id ========
         CALL SUEWS_cal_QE( &
            Diagnose, SnowUse, & !input
            tstep, imin, it, EvapMethod, snowCalcSwitch, dayofWeek_id, CRWmin, CRWmax, &
            dectime, avdens, avcp, lv_J_kg, lvS_J_kg, avRh, Press_hPa, Temp_C, &
            RAsnow, psyc_hPa, sIce_hPa, &
            PervFraction, vegfraction, addimpervious, qn_snowfree, qf, qs, vpd_hPa, s_hPa, &
            RS, RA_h, RB, snowdensmin, precip, PipeCapacity, RunoffToWater, &
            NonWaterFraction, wu_nsurf, addVeg, addWaterBody, SnowLimPaved, SnowLimBldg, &
            SurfaceArea, FlowChange, drain, WetThresh, state_id_updated, mw_ind, SoilStoreCap, rainonsnow, &
            freezmelt, freezstate, freezstatevol, Qm_Melt, Qm_rain, Tsurf_ind, sfr, &
            StateLimit, AddWater, frac_water2runoff, StoreDrainPrm_next, SnowPackLimit, SnowProf_24hr, &
            SnowPack_next, SnowFrac_next, SnowWater_prev, IceFrac_prev, SnowDens_next, & ! input:
            runoff_per_interval, state_id_prev, soilstore_id_prev, & ! input:
            state_id_next, soilstore_id_next, & ! output:
            SnowPack_next, SnowFrac_next, SnowWater_next, iceFrac_next, SnowDens_next, & ! output
            runoffSoil, & ! output:
            SnowRemoval, &
            state_per_tstep, NWstate_per_tstep, qe, &
            swe, chSnow_per_interval, ev_per_tstep, runoff_per_tstep, &
            surf_chang_per_tstep, runoffPipes, mwstore, runoffwaterbody, &
            runoffAGveg, runoffAGimpervious, rss_nsurf)
         !======== Evaporation and surface state_id end========

         !============ Sensible heat flux ===============
         IF (Diagnose == 1) WRITE (*, *) 'Calling SUEWS_cal_QH...'
         CALL SUEWS_cal_QH( &
            1, &
            qn, qf, QmRain, qe, qs, QmFreez, qm, avdens, avcp, tsurf, Temp_C, RA_h, &
            qh, qh_residual, qh_resist) !output
         !============ Sensible heat flux end===============

         ! N.B.: snow-related calculations end here.
         !===================================================

         !=== Horizontal movement between soil stores ===
         ! Now water is allowed to move horizontally between the soil stores
         IF (Diagnose == 1) WRITE (*, *) 'Calling SUEWS_cal_HorizontalSoilWater...'
         CALL SUEWS_cal_HorizontalSoilWater( &
            sfr, & ! input: ! surface fractions
            SoilStoreCap, & !Capacity of soil store for each surface [mm]
            SoilDepth, & !Depth of sub-surface soil store for each surface [mm]
            SatHydraulicConduct, & !Saturated hydraulic conductivity for each soil subsurface [mm s-1]
            SurfaceArea, & !Surface area of the study area [m2]
            NonWaterFraction, & ! sum of surface cover fractions for all except water surfaces
            tstep_real, & !tstep cast as a real for use in calculations
            soilstore_id_next, & ! inout:!Soil moisture of each surface type [mm]
            runoffSoil, & !Soil runoff from each soil sub-surface [mm]
            runoffSoil_per_tstep & !  output:!Runoff to deep soil per timestep [mm] (for whole surface, excluding water body)
            )

         !========== Calculate soil moisture ============
         IF (Diagnose == 1) WRITE (*, *) 'Calling SUEWS_cal_SoilState...'
         CALL SUEWS_cal_SoilState( &
            SMDMethod, xsmd, NonWaterFraction, SoilMoistCap, & !input
            SoilStoreCap, surf_chang_per_tstep, &
            soilstore_id_next, soilstore_updated, sfr, &
            smd, smd_nsurf, tot_chang_per_tstep, SoilState) !output

         !============ calculate surface temperature ===============
         TSfc_C = cal_tsfc(qh, avdens, avcp, RA_h, temp_c)

         !============ surface-level diagonostics end ===============

         ! force quit do-while, i.e., skip iteration and use NARP for Tsurf calculation
         ! if (NetRadiationMethod < 10 .or. NetRadiationMethod > 100) exit

         ! Test if sensible heat fluxes converge in iterations
         ! if (abs(QH - QH_Init) > 0.1) then
         IF (ABS(Ts_iter - TSfc_C) > 0.1) THEN
            flag_converge = .FALSE.
         ELSE
            flag_converge = .TRUE.
         END IF

         ! ! force quit do-while loop if not convergent after 100 iterations
         ! if (i_iter > 100) exit

         Ts_iter = TSfc_C
         ! l_mod_iter = l_mod

         i_iter = i_iter + 1

         !==============main calculation end=======================
      END DO ! end iteration for tsurf calculations

<<<<<<< HEAD
      IF (NetRadiationMethod > 1000) THEN
         CALL SPARTACUS( &
            sfr, zenith_deg, TSfc_C, avKdn, ldown, temp_c, alb_next, emis, LAI_id, & !input
            alb_spc, emis_spc, lw_emission_spc, lw_up_spc, sw_up_spc, qn_spc, &
            clear_air_abs_lw_spc, wall_net_lw_spc, roof_net_lw_spc, &
            roof_in_lw_spc, top_net_lw_spc, ground_net_lw_spc, &
            top_dn_lw_spc, &
            clear_air_abs_sw_spc, wall_net_sw_spc, roof_net_sw_spc, &
            roof_in_sw_spc, top_dn_dir_sw_spc, top_net_sw_spc, &
            ground_dn_dir_sw_spc, ground_net_sw_spc) !output
      END IF

=======
>>>>>>> 4a09765d
      !==============================================================
      ! Calculate diagnostics: these variables are decoupled from the main SUEWS calculation

      !============ roughness sub-layer diagonostics ===============
      IF (Diagnose == 1) WRITE (*, *) 'Calling RSLProfile...'
      CALL RSLProfile( &
         zH, z0m, zdm, z0v, &
         L_MOD, sfr, FAI, StabilityMethod, RA_h, &
         avcp, lv_J_kg, avdens, &
         avU1, Temp_C, avRH, Press_hPa, z, qh, qe, & ! input
         T2_C, q2_gkg, U10_ms, RH2, & !output
         dataoutLineRSL) ! output

      ! ============ BIOGENIC CO2 FLUX =======================
      CALL SUEWS_cal_BiogenCO2( &
         alpha_bioCO2, alpha_enh_bioCO2, avkdn, avRh, beta_bioCO2, beta_enh_bioCO2, BSoilSurf, & ! input:
         ConifSurf, DecidSurf, dectime, Diagnose, EmissionsMethod, Fc_anthro, G1, G2, G3, G4, &
         G5, G6, gfunc, GrassSurf, gsmodel, id, it, ivConif, ivDecid, ivGrass, Kmax, LAI_id_next, LAIMin, &
         LAIMax, MaxConductance, min_res_bioCO2, nsurf, NVegSurf, Press_hPa, resp_a, &
         resp_b, S1, S2, sfr, SMDMethod, SnowFrac, t2_C, Temp_C, theta_bioCO2, TH, TL, vsmd, xsmd, &
         Fc, Fc_biogen, Fc_photo, Fc_respi) ! output:

      ! calculations of diagnostics end
      !==============================================================

      !==============================================================
      ! update inout variables with new values
      qn1_av = qn1_av_next
      dqndt = dqndt_next
      qn1_s_av = qn1_s_av_next
      dqnsdt = dqnsdt_next
      SnowfallCum = SnowfallCum_next
      SnowAlb = SnowAlb_next
      IceFrac = IceFrac_next
      SnowWater = SnowWater_next
      SnowDens = SnowDens_next
      SnowFrac = SnowFrac_next
      SnowPack = SnowPack_next

      soilstore_id = soilstore_id_next
      state_id = state_id_next
      alb = alb_next
      GDD_id = GDD_id_next
      SDD_id = SDD_id_next
      LAI_id = LAI_id_next
      DecidCap_id = DecidCap_id_next
      albDecTr_id = albDecTr_id_next
      albEveTr_id = albEveTr_id_next
      albGrass_id = albGrass_id_next
      porosity_id = porosity_id_next
      StoreDrainPrm = StoreDrainPrm_next
      Tair_av = Tair_av_next
      Tmin_id = Tmin_id_next
      Tmax_id = Tmax_id_next
      lenday_id = lenday_id_next
      HDD_id = HDD_id_next
      WUDay_id = WUDay_id_next

      !==============use SOLWEIG to get localised radiation flux==================
      ! if (sfr(BldgSurf) > 0) then
      !    CALL SOLWEIG_cal_main(id, it, dectime, 0.8d0, FAI, avkdn, ldown, Temp_C, avRh, Press_hPa, TSfc_C, &
      !    lat, ZENITH_deg, azimuth, 1.d0, alb(1), alb(2), emis(1), emis(2), bldgH, dataOutLineSOLWEIG)
      ! else
      !    dataOutLineSOLWEIG = set_nan(dataOutLineSOLWEIG)
      ! endif

      !==============use BEERS to get localised radiation flux==================
      ! TS 14 Jan 2021: BEERS is a modified version of SOLWEIG
      IF (sfr(BldgSurf) > 0) THEN
         PAI = sfr(2)/SUM(sfr(1:2))
         CALL BEERS_cal_main(iy, id, dectime, PAI, FAI, avkdn, ldown, Temp_C, avrh, &
                             Press_hPa, TSfc_C, lat, lng, alt, timezone, zenith_deg, azimuth, &
                             alb(1), alb(2), emis(1), emis(2), &
                             dataOutLineBEERS) ! output
         ! CALL SOLWEIG_cal_main(id, it, dectime, 0.8d0, FAI, avkdn, ldown, Temp_C, avRh, Press_hPa, TSfc_C, &
         ! lat, ZENITH_deg, azimuth, 1.d0, alb(1), alb(2), emis(1), emis(2), bldgH, dataOutLineSOLWEIG)
      ELSE
         dataOutLineBEERS = set_nan(dataOutLineBEERS)
      END IF

      !==============translation of  output variables into output array===========
      CALL SUEWS_update_outputLine( &
         AdditionalWater, alb, avkdn, U10_ms, azimuth, & !input
         chSnow_per_interval, dectime, &
         drain_per_tstep, QE_LUMPS, ev_per_tstep, wu_ext, Fc, Fc_build, fcld, &
         Fc_metab, Fc_photo, Fc_respi, Fc_point, Fc_traff, FlowChange, &
         QH_LUMPS, id, imin, wu_int, it, iy, &
         kup, LAI_id, ldown, l_mod, lup, mwh, &
         MwStore, &
         nsh_real, NWstate_per_tstep, Precip, q2_gkg, &
         qe, qf, qh, qh_resist, Qm, QmFreez, &
         QmRain, qn, qn_snow, qn_snowfree, qs, RA_h, &
         RS, RH2, runoffAGimpervious, runoffAGveg, &
         runoff_per_tstep, runoffPipes, runoffSoil_per_tstep, &
         runoffWaterBody, sfr, smd, smd_nsurf, SnowAlb, SnowRemoval, &
         state_id_next, state_per_tstep, surf_chang_per_tstep, swe, t2_C, TSfc_C, &
         tot_chang_per_tstep, tsurf, UStar, &
         wu_nsurf, &
         z0m, zdm, zenith_deg, &
         datetimeLine, dataOutLineSUEWS) !output

      ! daily state_id:
      CALL update_DailyStateLine( &
         it, imin, nsh_real, & !input
         GDD_id, HDD_id, LAI_id, &
         SDD_id, &
         Tmin_id, Tmax_id, lenday_id, &
         DecidCap_id, &
         albDecTr_id, &
         albEveTr_id, &
         albGrass_id, &
         porosity_id, &
         WUDay_id, &
         deltaLAI, VegPhenLumps, &
         SnowAlb, SnowDens, &
         a1, a2, a3, &
         DailyStateLine) !out

      !==============translation end ================

      dataoutlineDebug = [RSS_nsurf, state_id_prev, RS, RA_h, RB, RAsnow, &
                          vpd_hPa, lv_J_kg, avdens, avcp, s_hPa, psyc_hPa]

      dataOutLineSPARTACUS = [alb_spc, emis_spc, &
                              top_dn_dir_sw_spc, &
                              sw_up_spc, &
                              top_dn_lw_spc, &
                              lw_up_spc, &
                              qn_spc, &
                              top_net_sw_spc, &
                              top_net_lw_spc, &
                              lw_emission_spc, &
                              ground_dn_dir_sw_spc, &
                              ground_net_sw_spc,&
                              ground_net_lw_spc, &
                              roof_in_sw_spc, &
                              roof_net_sw_spc, &
                              wall_net_sw_spc, &
                              clear_air_abs_sw_spc, &
                              roof_in_lw_spc, &
                              roof_net_lw_spc, &
                              wall_net_lw_spc, &
                              clear_air_abs_lw_spc &
                              ]

   END SUBROUTINE SUEWS_cal_Main
   ! ================================================================================

   ! ===================ANTHROPOGENIC HEAT + CO2 FLUX================================
   SUBROUTINE SUEWS_cal_AnthropogenicEmission( &
      AH_MIN, AHProf_24hr, AH_SLOPE_Cooling, AH_SLOPE_Heating, CO2PointSource, & ! input:
      dayofWeek_id, DLS, EF_umolCO2perJ, EmissionsMethod, EnEF_v_Jkm, &
      FcEF_v_kgkm, FrFossilFuel_Heat, FrFossilFuel_NonHeat, HDD_id, HumActivity_24hr, &
      id, imin, it, MaxFCMetab, MaxQFMetab, MinFCMetab, MinQFMetab, nsh, &
      PopDensDaytime, PopDensNighttime, PopProf_24hr, QF, QF0_BEU, Qf_A, Qf_B, Qf_C, &
      QF_obs, QF_SAHP, SurfaceArea, BaseT_Cooling, BaseT_Heating, &
      Temp_C, TrafficRate, TrafficUnits, TraffProf_24hr, &
      Fc_anthro, Fc_build, Fc_metab, Fc_point, Fc_traff) ! output:

      IMPLICIT NONE

      ! INTEGER, INTENT(in)::Diagnose
      INTEGER, INTENT(in) :: DLS
      INTEGER, INTENT(in) :: EmissionsMethod
      INTEGER, INTENT(in) :: id
      INTEGER, INTENT(in) :: it
      INTEGER, INTENT(in) :: imin
      INTEGER, INTENT(in) :: nsh
      INTEGER, DIMENSION(3), INTENT(in) :: dayofWeek_id

      REAL(KIND(1D0)), DIMENSION(6, 2), INTENT(in) :: HDD_id

      REAL(KIND(1D0)), DIMENSION(2), INTENT(in) :: AH_MIN
      REAL(KIND(1D0)), DIMENSION(2), INTENT(in) :: AH_SLOPE_Heating
      REAL(KIND(1D0)), DIMENSION(2), INTENT(in) :: AH_SLOPE_Cooling
      REAL(KIND(1D0)), DIMENSION(2), INTENT(in) :: FcEF_v_kgkm
      ! REAL(KIND(1d0)), DIMENSION(2), INTENT(in)::NumCapita
      REAL(KIND(1D0)), DIMENSION(2), INTENT(in) :: PopDensDaytime
      REAL(KIND(1D0)), DIMENSION(2), INTENT(in) :: QF0_BEU
      REAL(KIND(1D0)), DIMENSION(2), INTENT(in) :: Qf_A
      REAL(KIND(1D0)), DIMENSION(2), INTENT(in) :: Qf_B
      REAL(KIND(1D0)), DIMENSION(2), INTENT(in) :: Qf_C
      REAL(KIND(1D0)), DIMENSION(2), INTENT(in) :: BaseT_Heating
      REAL(KIND(1D0)), DIMENSION(2), INTENT(in) :: BaseT_Cooling
      REAL(KIND(1D0)), DIMENSION(2), INTENT(in) :: TrafficRate

      REAL(KIND(1D0)), DIMENSION(0:23, 2), INTENT(in) :: AHProf_24hr
      REAL(KIND(1D0)), DIMENSION(0:23, 2), INTENT(in) :: HumActivity_24hr
      REAL(KIND(1D0)), DIMENSION(0:23, 2), INTENT(in) :: TraffProf_24hr
      REAL(KIND(1D0)), DIMENSION(0:23, 2), INTENT(in) :: PopProf_24hr

      REAL(KIND(1D0)), INTENT(in) :: CO2PointSource
      REAL(KIND(1D0)), INTENT(in) :: EF_umolCO2perJ
      REAL(KIND(1D0)), INTENT(in) :: EnEF_v_Jkm
      REAL(KIND(1D0)), INTENT(in) :: FrFossilFuel_Heat
      REAL(KIND(1D0)), INTENT(in) :: FrFossilFuel_NonHeat
      REAL(KIND(1D0)), INTENT(in) :: MaxFCMetab
      REAL(KIND(1D0)), INTENT(in) :: MaxQFMetab
      REAL(KIND(1D0)), INTENT(in) :: MinFCMetab
      REAL(KIND(1D0)), INTENT(in) :: MinQFMetab
      REAL(KIND(1D0)), INTENT(in) :: PopDensNighttime
      REAL(KIND(1D0)), INTENT(in) :: QF_obs
      REAL(KIND(1D0)), INTENT(in) :: Temp_C
      REAL(KIND(1D0)), INTENT(in) :: TrafficUnits

      ! REAL(KIND(1d0)), DIMENSION(nsurf), INTENT(in)::sfr
      ! REAL(KIND(1d0)), DIMENSION(nsurf), INTENT(in)::SnowFrac
      REAL(KIND(1D0)), INTENT(IN) :: SurfaceArea

      REAL(KIND(1D0)), INTENT(out) :: Fc_anthro
      REAL(KIND(1D0)), INTENT(out) :: Fc_build
      REAL(KIND(1D0)), INTENT(out) :: Fc_metab
      REAL(KIND(1D0)), INTENT(out) :: Fc_point
      REAL(KIND(1D0)), INTENT(out) :: Fc_traff
      REAL(KIND(1D0)), INTENT(out) :: QF
      REAL(KIND(1D0)), INTENT(out) :: QF_SAHP

      INTEGER, PARAMETER :: notUsedI = -999
      REAL(KIND(1D0)), PARAMETER :: notUsed = -999

      IF (EmissionsMethod == 0) THEN ! use observed qf
         qf = QF_obs
      ELSEIF ((EmissionsMethod > 0 .AND. EmissionsMethod <= 6) .OR. EmissionsMethod >= 11) THEN
         CALL AnthropogenicEmissions( &
            CO2PointSource, EmissionsMethod, &
            it, imin, DLS, DayofWeek_id, &
            EF_umolCO2perJ, FcEF_v_kgkm, EnEF_v_Jkm, TrafficUnits, &
            FrFossilFuel_Heat, FrFossilFuel_NonHeat, &
            MinFCMetab, MaxFCMetab, MinQFMetab, MaxQFMetab, &
            PopDensDaytime, PopDensNighttime, &
            Temp_C, HDD_id, Qf_A, Qf_B, Qf_C, &
            AH_MIN, AH_SLOPE_Heating, AH_SLOPE_Cooling, &
            BaseT_Heating, BaseT_Cooling, &
            TrafficRate, &
            QF0_BEU, QF_SAHP, &
            Fc_anthro, Fc_metab, Fc_traff, Fc_build, Fc_point, &
            AHProf_24hr, HumActivity_24hr, TraffProf_24hr, PopProf_24hr, SurfaceArea)

      ELSE
         CALL ErrorHint(73, 'RunControl.nml:EmissionsMethod unusable', notUsed, notUsed, EmissionsMethod)
      END IF

      IF (EmissionsMethod >= 1) qf = QF_SAHP

      IF (EmissionsMethod >= 0 .AND. EmissionsMethod <= 6) THEN
         Fc_anthro = 0
         Fc_metab = 0
         Fc_traff = 0
         Fc_build = 0
         Fc_point = 0
      END IF

   END SUBROUTINE SUEWS_cal_AnthropogenicEmission
   ! ================================================================================

   !==============BIOGENIC CO2 flux==================================================
   SUBROUTINE SUEWS_cal_BiogenCO2( &
      alpha_bioCO2, alpha_enh_bioCO2, avkdn, avRh, beta_bioCO2, beta_enh_bioCO2, BSoilSurf, & ! input:
      ConifSurf, DecidSurf, dectime, Diagnose, EmissionsMethod, Fc_anthro, G1, G2, G3, G4, &
      G5, G6, gfunc, GrassSurf, gsmodel, id, it, ivConif, ivDecid, ivGrass, Kmax, LAI_id, LAIMin, &
      LAIMax, MaxConductance, min_res_bioCO2, nsurf, NVegSurf, Press_hPa, resp_a, &
      resp_b, S1, S2, sfr, SMDMethod, SnowFrac, t2_C, Temp_C, theta_bioCO2, TH, TL, vsmd, xsmd, &
      Fc, Fc_biogen, Fc_photo, Fc_respi) ! output:

      IMPLICIT NONE

      REAL(KIND(1D0)), DIMENSION(nvegsurf), INTENT(in) :: alpha_bioCO2
      REAL(KIND(1D0)), DIMENSION(nvegsurf), INTENT(in) :: alpha_enh_bioCO2
      REAL(KIND(1D0)), DIMENSION(nvegsurf), INTENT(in) :: beta_bioCO2
      REAL(KIND(1D0)), DIMENSION(nvegsurf), INTENT(in) :: beta_enh_bioCO2
      REAL(KIND(1D0)), DIMENSION(nvegsurf), INTENT(in) :: LAI_id
      REAL(KIND(1D0)), DIMENSION(nvegsurf), INTENT(in) :: LAIMin
      REAL(KIND(1D0)), DIMENSION(nvegsurf), INTENT(in) :: LAIMax
      REAL(KIND(1D0)), DIMENSION(nvegsurf), INTENT(in) :: min_res_bioCO2
      REAL(KIND(1D0)), DIMENSION(nvegsurf), INTENT(in) :: resp_a
      REAL(KIND(1D0)), DIMENSION(nvegsurf), INTENT(in) :: resp_b
      REAL(KIND(1D0)), DIMENSION(nvegsurf), INTENT(in) :: theta_bioCO2

      REAL(KIND(1D0)), DIMENSION(nsurf), INTENT(in) :: sfr
      REAL(KIND(1D0)), DIMENSION(nsurf), INTENT(in) :: SnowFrac

      REAL(KIND(1D0)), DIMENSION(3), INTENT(in) :: MaxConductance

      INTEGER, INTENT(in) :: BSoilSurf
      INTEGER, INTENT(in) :: ConifSurf
      INTEGER, INTENT(in) :: DecidSurf
      INTEGER, INTENT(in) :: Diagnose
      INTEGER, INTENT(in) :: EmissionsMethod
      INTEGER, INTENT(in) :: GrassSurf
      INTEGER, INTENT(in) :: gsmodel
      INTEGER, INTENT(in) :: id
      INTEGER, INTENT(in) :: it
      INTEGER, INTENT(in) :: ivConif
      INTEGER, INTENT(in) :: ivDecid
      INTEGER, INTENT(in) :: ivGrass
      INTEGER, INTENT(in) :: nsurf
      INTEGER, INTENT(in) :: NVegSurf
      INTEGER, INTENT(in) :: SMDMethod

      REAL(KIND(1D0)), INTENT(in) :: avkdn
      REAL(KIND(1D0)), INTENT(in) :: avRh
      REAL(KIND(1D0)), INTENT(in) :: dectime
      REAL(KIND(1D0)), INTENT(in) :: Fc_anthro
      REAL(KIND(1D0)), INTENT(in) :: G1
      REAL(KIND(1D0)), INTENT(in) :: G2
      REAL(KIND(1D0)), INTENT(in) :: G3
      REAL(KIND(1D0)), INTENT(in) :: G4
      REAL(KIND(1D0)), INTENT(in) :: G5
      REAL(KIND(1D0)), INTENT(in) :: G6
      REAL(KIND(1D0)), INTENT(in) :: gfunc
      REAL(KIND(1D0)), INTENT(in) :: Kmax
      REAL(KIND(1D0)), INTENT(in) :: Press_hPa
      REAL(KIND(1D0)), INTENT(in) :: S1
      REAL(KIND(1D0)), INTENT(in) :: S2
      REAL(KIND(1D0)), INTENT(in) :: t2_C
      REAL(KIND(1D0)), INTENT(in) :: Temp_C
      REAL(KIND(1D0)), INTENT(in) :: TH
      REAL(KIND(1D0)), INTENT(in) :: TL
      REAL(KIND(1D0)), INTENT(in) :: vsmd
      REAL(KIND(1D0)), INTENT(in) :: xsmd

      REAL(KIND(1D0)), INTENT(out) :: Fc_biogen
      REAL(KIND(1D0)), INTENT(out) :: Fc_photo
      REAL(KIND(1D0)), INTENT(out) :: Fc_respi
      REAL(KIND(1D0)), INTENT(out) :: Fc

      REAL(KIND(1D0)) :: gfunc2
      REAL(KIND(1D0)) :: dq
      REAL(KIND(1D0)) :: t2
      REAL(KIND(1D0)) :: dummy1
      REAL(KIND(1D0)) :: dummy2
      REAL(KIND(1D0)) :: dummy3
      REAL(KIND(1D0)) :: dummy4
      REAL(KIND(1D0)) :: dummy5
      REAL(KIND(1D0)) :: dummy6
      REAL(KIND(1D0)) :: dummy7
      REAL(KIND(1D0)) :: dummy8
      REAL(KIND(1D0)) :: dummy9
      REAL(KIND(1D0)) :: dummy10
      REAL(KIND(1D0)) :: dummy11

      IF (EmissionsMethod >= 11) THEN

         IF (gsmodel == 3 .OR. gsmodel == 4) THEN ! With modelled 2 meter temperature
            ! Call LUMPS_cal_AtmMoist for dq and SurfaceResistance for gfunc with 2 meter temperature
            ! If modelled 2 meter temperature is too different from measured air temperature then
            ! use temp_c
            IF (ABS(Temp_C - t2_C) > 5) THEN
               t2 = Temp_C
            ELSE
               t2 = t2_C
            END IF

            CALL cal_AtmMoist( &
               t2, Press_hPa, avRh, dectime, & ! input:
               dummy1, dummy2, & ! output:
               dummy3, dummy4, dummy5, dummy6, dq, dummy7, dummy8, dummy9)

            CALL SurfaceResistance( &
               id, it, & ! input:
               SMDMethod, SnowFrac, sfr, avkdn, t2, dq, xsmd, vsmd, MaxConductance, &
               LAIMax, LAI_id, gsModel, Kmax, &
               G1, G2, G3, G4, G5, G6, TH, TL, S1, S2, &
               gfunc2, dummy10, dummy11) ! output:
         END IF

         ! Calculate CO2 fluxes from biogenic components
         IF (Diagnose == 1) WRITE (*, *) 'Calling CO2_biogen...'
         CALL CO2_biogen( &
            alpha_bioCO2, alpha_enh_bioCO2, avkdn, beta_bioCO2, beta_enh_bioCO2, BSoilSurf, & ! input:
            ConifSurf, DecidSurf, dectime, EmissionsMethod, gfunc, gfunc2, GrassSurf, gsmodel, &
            id, it, ivConif, ivDecid, ivGrass, LAI_id, LAIMin, LAIMax, min_res_bioCO2, nsurf, &
            NVegSurf, resp_a, resp_b, sfr, SnowFrac, t2, Temp_C, theta_bioCO2, &
            Fc_biogen, Fc_photo, Fc_respi) ! output:
      END IF

      IF (EmissionsMethod >= 0 .AND. EmissionsMethod <= 6) THEN
         Fc_biogen = 0
         Fc_photo = 0
         Fc_respi = 0
      END IF

      Fc = Fc_anthro + Fc_biogen

   END SUBROUTINE SUEWS_cal_BiogenCO2
   !========================================================================

   !=============net all-wave radiation=====================================
   SUBROUTINE SUEWS_cal_Qn( &
      NetRadiationMethod, SnowUse, & !input
      tstep, SnowPack_prev, tau_a, tau_f, SnowAlbMax, SnowAlbMin, &
      Diagnose, snowFrac_obs, ldown_obs, fcld_obs, &
      dectime, ZENITH_deg, Tsurf_0, avKdn, Temp_C, avRH, ea_hPa, qn1_obs, &
      SnowAlb_prev, snowFrac_prev, DiagQN, &
      NARP_TRANS_SITE, NARP_EMIS_SNOW, IceFrac, sfr, emis, &
<<<<<<< HEAD
      alb_spc, emis_spc, lw_emission_spc, &
      alb_prev, albDecTr_id, albEveTr_id, albGrass_id, & !input
      alb_next, & !output
      ldown, fcld, & !output
=======
      alb_prev, albDecTr_id, albEveTr_id, albGrass_id, &
      LAI_id, & !input
      alb_next, ldown, fcld, & !output
>>>>>>> 4a09765d
      qn, qn_snowfree, qn_snow, kclear, kup, lup, tsurf, &
      qn_ind_snow, kup_ind_snow, Tsurf_ind_snow, Tsurf_ind, &
      albedo_snow, snowFrac_next, SnowAlb_next, &
      alb_spc, emis_spc, lw_emission_spc, lw_up_spc, sw_up_spc, qn_spc, &
      top_net_lw_spc, ground_net_lw_spc, top_dn_lw_spc, &
      clear_air_abs_lw_spc, wall_net_lw_spc, roof_net_lw_spc, roof_in_lw_spc, &
      top_dn_dir_sw_spc, top_net_sw_spc, ground_dn_dir_sw_spc, ground_net_sw_spc, &
      clear_air_abs_sw_spc, wall_net_sw_spc, roof_net_sw_spc, roof_in_sw_spc)
      USE NARP_MODULE, ONLY: RadMethod, NARP

      IMPLICIT NONE
      ! INTEGER,PARAMETER ::nsurf     = 7 ! number of surface types
      ! INTEGER,PARAMETER ::ConifSurf = 3 !New surface classes: Grass = 5th/7 surfaces
      ! INTEGER,PARAMETER ::DecidSurf = 4 !New surface classes: Grass = 5th/7 surfaces
      ! INTEGER,PARAMETER ::GrassSurf = 5

      INTEGER, INTENT(in) :: NetRadiationMethod
      INTEGER, INTENT(in) :: SnowUse
      INTEGER, INTENT(in) :: Diagnose
      INTEGER, INTENT(in) :: DiagQN
      INTEGER, INTENT(in) :: tstep

      REAL(KIND(1D0)), INTENT(in) :: snowFrac_obs
      REAL(KIND(1D0)), INTENT(in) :: ldown_obs
      REAL(KIND(1D0)), INTENT(in) :: fcld_obs
      REAL(KIND(1D0)), INTENT(in) :: dectime
      REAL(KIND(1D0)), INTENT(in) :: ZENITH_deg
      REAL(KIND(1D0)), INTENT(in) :: Tsurf_0
      REAL(KIND(1D0)), INTENT(in) :: avKdn
      REAL(KIND(1D0)), INTENT(in) :: Temp_C
      REAL(KIND(1D0)), INTENT(in) :: avRH
      REAL(KIND(1D0)), INTENT(in) :: ea_hPa
      REAL(KIND(1D0)), INTENT(in) :: qn1_obs
      REAL(KIND(1D0)), INTENT(in) :: SnowAlb_prev
      REAL(KIND(1D0)), INTENT(in) :: NARP_EMIS_SNOW
      REAL(KIND(1D0)), INTENT(in) :: NARP_TRANS_SITE
      REAL(KIND(1D0)), INTENT(in) :: tau_a, tau_f, SnowAlbMax, SnowAlbMin
<<<<<<< HEAD
      REAL(KIND(1D0)), INTENT(in) :: alb_spc, emis_spc, lw_emission_spc
=======

      REAL(KIND(1D0)), DIMENSION(nvegsurf), INTENT(in) :: LAI_id
>>>>>>> 4a09765d

      REAL(KIND(1D0)), DIMENSION(nsurf), INTENT(in) :: IceFrac
      REAL(KIND(1D0)), DIMENSION(nsurf), INTENT(in) :: sfr
      REAL(KIND(1D0)), DIMENSION(nsurf), INTENT(in) :: emis

      REAL(KIND(1D0)), DIMENSION(nsurf) :: alb
      REAL(KIND(1D0)), DIMENSION(nsurf), INTENT(in) :: alb_prev
      REAL(KIND(1D0)), DIMENSION(nsurf), INTENT(out) :: alb_next
      REAL(KIND(1D0)), INTENT(in) :: albDecTr_id
      ! REAL(KIND(1d0)), INTENT(in)  ::DecidCap_id
      REAL(KIND(1D0)), INTENT(in) :: albEveTr_id
      REAL(KIND(1D0)), INTENT(in) :: albGrass_id

      ! REAL(KIND(1d0)), DIMENSION(6, nsurf), INTENT(inout)::StoreDrainPrm

      REAL(KIND(1D0)), DIMENSION(nsurf), INTENT(in) :: SnowPack_prev
      REAL(KIND(1D0)), DIMENSION(nsurf), INTENT(in) :: snowFrac_prev
      REAL(KIND(1D0)), DIMENSION(nsurf), INTENT(out) :: snowFrac_next
      REAL(KIND(1D0)), DIMENSION(nsurf) :: SnowFrac

      REAL(KIND(1D0)), INTENT(out) :: ldown
      REAL(KIND(1D0)), INTENT(out) :: fcld
      REAL(KIND(1D0)), INTENT(out) :: qn
      REAL(KIND(1D0)), INTENT(out) :: qn_snowfree
      REAL(KIND(1D0)), INTENT(out) :: qn_snow
      REAL(KIND(1D0)), INTENT(out) :: kclear
      REAL(KIND(1D0)), INTENT(out) :: kup
      REAL(KIND(1D0)), INTENT(out) :: lup
      REAL(KIND(1D0)), INTENT(out) :: tsurf
      REAL(KIND(1D0)), INTENT(out) :: albedo_snow
      REAL(KIND(1D0)), INTENT(out) :: SnowAlb_next
      REAL(KIND(1D0)) :: albedo_snowfree
      REAL(KIND(1D0)) :: SnowAlb

      REAL(KIND(1D0)), DIMENSION(nsurf), INTENT(out) :: qn_ind_snow
      REAL(KIND(1D0)), DIMENSION(nsurf), INTENT(out) :: kup_ind_snow
      REAL(KIND(1D0)), DIMENSION(nsurf), INTENT(out) :: Tsurf_ind_snow
      REAL(KIND(1D0)), DIMENSION(nsurf), INTENT(out) :: tsurf_ind

      REAL(KIND(1D0)), DIMENSION(nsurf) :: lup_ind
      REAL(KIND(1D0)), DIMENSION(nsurf) :: kup_ind
      REAL(KIND(1D0)), DIMENSION(nsurf) :: qn1_ind

      REAL(KIND(1D0)), PARAMETER :: NAN = -999
      INTEGER :: NetRadiationMethod_use
      INTEGER :: AlbedoChoice, ldown_option
<<<<<<< HEAD
=======

      ! SPARTACUS output variables
      REAL(KIND(1D0)), INTENT(OUT) :: alb_spc, emis_spc, lw_emission_spc, lw_up_spc, sw_up_spc, qn_spc
      REAL(KIND(1D0)), INTENT(OUT) :: top_net_lw_spc, ground_net_lw_spc, top_dn_lw_spc
      REAL(KIND(1D0)), DIMENSION(15), INTENT(OUT) :: clear_air_abs_lw_spc, wall_net_lw_spc, roof_net_lw_spc, &
                                                     roof_in_lw_spc
      REAL(KIND(1D0)), INTENT(OUT) :: top_dn_dir_sw_spc, top_net_sw_spc, ground_dn_dir_sw_spc, ground_net_sw_spc
      REAL(KIND(1D0)), DIMENSION(15), INTENT(OUT) :: clear_air_abs_sw_spc, wall_net_sw_spc, roof_net_sw_spc, &
                                                     roof_in_sw_spc
>>>>>>> 4a09765d

      ! translate values
      alb = alb_prev

      ! update snow albedo
      SnowAlb = update_snow_albedo( &
                tstep, SnowPack_prev, SnowAlb_prev, Temp_C, &
                tau_a, tau_f, SnowAlbMax, SnowAlbMin)

      CALL RadMethod( &
         NetRadiationMethod, & !input
         SnowUse, & !input
         NetRadiationMethod_use, AlbedoChoice, ldown_option) !output

      SnowFrac = snowFrac_prev
      IF (NetRadiationMethod_use > 0) THEN

         ! IF (SnowUse==0) SnowFrac=snowFrac_obs
         IF (SnowUse == 0) SnowFrac = 0

         IF (ldown_option == 2) THEN !observed cloud fraction provided as forcing
            fcld = fcld_obs
         END IF

         !write(*,*) DecidCap(id), id, it, imin, 'Calc - near start'

         ! Update variables that change daily and represent seasonal variability
         alb(DecidSurf) = albDecTr_id !Change deciduous albedo
         ! StoreDrainPrm(6, DecidSurf) = DecidCap_id !Change current storage capacity of deciduous trees
         ! Change EveTr and Grass albedo too
         alb(ConifSurf) = albEveTr_id
         alb(GrassSurf) = albGrass_id

         IF (Diagnose == 1) WRITE (*, *) 'Calling NARP...'
         IF (Diagqn == 1) WRITE (*, *) 'NetRadiationMethodX:', NetRadiationMethod_use
         IF (Diagqn == 1) WRITE (*, *) 'AlbedoChoice:', AlbedoChoice

         CALL NARP( &
            nsurf, sfr, SnowFrac, alb, emis, IceFrac, & ! input:
<<<<<<< HEAD
            alb_spc, emis_spc, lw_emission_spc, &
=======
>>>>>>> 4a09765d
            NARP_TRANS_SITE, NARP_EMIS_SNOW, &
            dectime, ZENITH_deg, tsurf_0, avKdn, Temp_C, avRH, ea_hPa, qn1_obs, ldown_obs, &
            SnowAlb, &
            AlbedoChoice, ldown_option, NetRadiationMethod_use, DiagQN, &
            qn, qn_snowfree, qn_snow, kclear, kup, LDown, lup, fcld, tsurf, & ! output:
            qn_ind_snow, kup_ind_snow, Tsurf_ind_snow, Tsurf_ind, albedo_snowfree, albedo_snow)

         IF (NetRadiationMethod > 1000) THEN
            CALL SPARTACUS( &
               sfr, zenith_deg, tsurf_0, avKdn, ldown, temp_c, alb, emis, LAI_id, & !input
               alb_spc, emis_spc, lw_emission_spc, lw_up_spc, sw_up_spc, qn_spc, & !output
               clear_air_abs_lw_spc, wall_net_lw_spc, roof_net_lw_spc, &
               roof_in_lw_spc, top_net_lw_spc, ground_net_lw_spc, &
               top_dn_lw_spc, &
               clear_air_abs_sw_spc, wall_net_sw_spc, roof_net_sw_spc, &
               roof_in_sw_spc, top_dn_dir_sw_spc, top_net_sw_spc, &
               ground_dn_dir_sw_spc, ground_net_sw_spc, &
               qn, kup, lup)
         END IF

      ELSE ! NetRadiationMethod==0
         SnowFrac = snowFrac_obs
         qn = qn1_obs
         qn_snowfree = qn1_obs
         qn_snow = qn1_obs
         ldown = NAN
         lup = NAN
         kup = NAN
         tsurf = NAN
         lup_ind = NAN
         kup_ind = NAN
         tsurf_ind = NAN
         qn1_ind = NAN
         Fcld = NAN
      END IF
      snowFrac_next = SnowFrac

      IF (ldown_option == 1) THEN
         Fcld = NAN
      END IF

      ! translate values
      alb_next = alb
      SnowAlb_next = SnowAlb

   END SUBROUTINE SUEWS_cal_Qn
   !========================================================================

   !=============storage heat flux=========================================
   SUBROUTINE SUEWS_cal_Qs( &
      StorageHeatMethod, qs_obs, OHMIncQF, Gridiv, & !input
      id, tstep, dt_since_start, Diagnose, sfr, &
      OHM_coef, OHM_threshSW, OHM_threshWD, &
      soilstore_id, SoilStoreCap, state_id, SnowUse, SnowFrac, DiagQS, &
      HDD_id, MetForcingData_grid, Ts5mindata_ir, qf, qn1, &
      avkdn, avu1, temp_c, zenith_deg, avrh, press_hpa, ldown, &
      bldgh, alb, emis, cpAnOHM, kkAnOHM, chAnOHM, EmissionsMethod, &
      Tair_av, qn1_av_prev, dqndt_prev, qn1_s_av_prev, dqnsdt_prev, &
      StoreDrainPrm, &
<<<<<<< HEAD
      tsurf_facet, k_facet, cp_facet, dz_facet, &
=======
>>>>>>> 4a09765d
      qn1_S, dataOutLineESTM, qs, & !output
      qn1_av_next, dqndt_next, qn1_s_av_next, dqnsdt_next, &
      deltaQi, a1, a2, a3, &
      QS_facet, temp_facet)

      IMPLICIT NONE

      INTEGER, INTENT(in) :: StorageHeatMethod
      INTEGER, INTENT(in) :: OHMIncQF
      INTEGER, INTENT(in) :: Gridiv
      INTEGER, INTENT(in) :: id
      INTEGER, INTENT(in) :: tstep ! time step [s]
      INTEGER, INTENT(in) :: dt_since_start ! time since simulation starts [s]
      INTEGER, INTENT(in) :: Diagnose
      ! INTEGER, INTENT(in)  ::nsh              ! number of timesteps in one hour
      INTEGER, INTENT(in) :: SnowUse ! option for snow related calculations
      INTEGER, INTENT(in) :: DiagQS ! diagnostic option
      INTEGER, INTENT(in) :: EmissionsMethod !< AnthropHeat option [-]

      REAL(KIND(1D0)), INTENT(in) :: OHM_coef(nsurf + 1, 4, 3) ! OHM coefficients
      REAL(KIND(1D0)), INTENT(in) :: OHM_threshSW(nsurf + 1) ! OHM thresholds
      REAL(KIND(1D0)), INTENT(in) :: OHM_threshWD(nsurf + 1) ! OHM thresholds
      REAL(KIND(1D0)), INTENT(in) :: soilstore_id(nsurf) ! soil moisture
      REAL(KIND(1D0)), INTENT(in) :: SoilStoreCap(nsurf) ! capacity of soil store
      REAL(KIND(1D0)), INTENT(in) :: state_id(nsurf) ! wetness status

      REAL(KIND(1D0)), DIMENSION(12), INTENT(in) :: HDD_id
      REAL(KIND(1D0)), INTENT(in) :: qf
      REAL(KIND(1D0)), INTENT(in) :: qn1
      REAL(KIND(1D0)), INTENT(in) :: qs_obs
      REAL(KIND(1D0)), INTENT(in) :: avkdn, avu1, temp_c, zenith_deg, avrh, press_hpa, ldown
      REAL(KIND(1D0)), INTENT(in) :: bldgh

      REAL(KIND(1D0)), DIMENSION(nsurf), INTENT(in) :: sfr
      REAL(KIND(1D0)), DIMENSION(nsurf), INTENT(in) :: alb !< albedo [-]
      REAL(KIND(1D0)), DIMENSION(nsurf), INTENT(in) :: emis !< emissivity [-]
      REAL(KIND(1D0)), DIMENSION(nsurf), INTENT(in) :: cpAnOHM !< heat capacity [J m-3 K-1]
      REAL(KIND(1D0)), DIMENSION(nsurf), INTENT(in) :: kkAnOHM !< thermal conductivity [W m-1 K-1]
      REAL(KIND(1D0)), DIMENSION(nsurf), INTENT(in) :: chAnOHM !< bulk transfer coef [J m-3 K-1]
      REAL(KIND(1D0)), DIMENSION(nsurf), INTENT(in) :: SnowFrac

      REAL(KIND(1D0)), DIMENSION(:, :), INTENT(in) :: MetForcingData_grid !< met forcing array of grid

      REAL(KIND(1D0)), DIMENSION(:), INTENT(in) :: Ts5mindata_ir

      REAL(KIND(1D0)), INTENT(in) :: Tair_av
      REAL(KIND(1D0)), INTENT(in) :: qn1_av_prev
      REAL(KIND(1D0)), INTENT(out) :: qn1_av_next
      REAL(KIND(1D0)), INTENT(in) :: dqndt_prev ! Rate of change of net radiation [W m-2 h-1] at t-1
      REAL(KIND(1D0)), INTENT(out) :: dqndt_next ! Rate of change of net radiation [W m-2 h-1] at t-1
      REAL(KIND(1D0)), INTENT(in) :: qn1_s_av_prev
      REAL(KIND(1D0)), INTENT(out) :: qn1_s_av_next
      REAL(KIND(1D0)), INTENT(in) :: dqnsdt_prev ! Rate of change of net radiation [W m-2 h-1] at t-1
      REAL(KIND(1D0)), INTENT(out) :: dqnsdt_next ! Rate of change of net radiation [W m-2 h-1] at t-1
      ! REAL(KIND(1d0)),DIMENSION(nsh),INTENT(inout)   ::qn1_store_grid
      ! REAL(KIND(1d0)),DIMENSION(nsh),INTENT(inout)   ::qn1_S_store_grid !< stored qn1 [W m-2]

      ! REAL(KIND(1d0)),DIMENSION(2*nsh+1),INTENT(inout)::qn1_av_store_grid
      ! REAL(KIND(1d0)),DIMENSION(2*nsh+1),INTENT(inout)::qn1_S_av_store_grid !< average net radiation over previous hour [W m-2]
      REAL(KIND(1D0)), DIMENSION(6, nsurf), INTENT(in) :: StoreDrainPrm

      REAL(KIND(1D0)), DIMENSION(nsurf), INTENT(out) :: deltaQi ! storage heat flux of snow surfaces

      REAL(KIND(1D0)), DIMENSION(27), INTENT(out) :: dataOutLineESTM
      REAL(KIND(1D0)), INTENT(out) :: qn1_S
      REAL(KIND(1D0)), INTENT(out) :: qs ! storage heat flux
      REAL(KIND(1D0)), INTENT(out) :: a1 !< AnOHM coefficients of grid [-]
      REAL(KIND(1D0)), INTENT(out) :: a2 !< AnOHM coefficients of grid [h]
      REAL(KIND(1D0)), INTENT(out) :: a3 !< AnOHM coefficients of grid [W m-2]

<<<<<<< HEAD
      ! extended for ESTM_ext
      ! input arrays: standard suews surfaces + extended building facets (roof, walls, etc.)
      REAL(KIND(1D0)), DIMENSION(nsurf + nsurf_ext), INTENT(in) :: tsurf_facet
      REAL(KIND(1D0)), DIMENSION(nsurf + nsurf_ext, ndepth), INTENT(in) :: k_facet
      REAL(KIND(1D0)), DIMENSION(nsurf + nsurf_ext, ndepth), INTENT(in) :: cp_facet
      REAL(KIND(1D0)), DIMENSION(nsurf + nsurf_ext, ndepth), INTENT(in) :: dz_facet
      ! output arrays
      REAL(KIND(1D0)), DIMENSION(nsurf + nsurf_ext, ndepth), INTENT(out) :: QS_facet
      REAL(KIND(1D0)), DIMENSION(nsurf + nsurf_ext, ndepth), INTENT(out) :: temp_facet !interface temperature between depth layers

      ! internal use arrays
      REAL(KIND(1D0)) :: Tair_mav_5d ! Tair_mav_5d=HDD(id-1,4) HDD at the begining of today (id-1)
      REAL(KIND(1D0)) :: qn1_use ! qn used in OHM calculations

=======
      REAL(KIND(1D0)) :: Tair_mav_5d ! Tair_mav_5d=HDD(id-1,4) HDD at the begining of today (id-1)
      REAL(KIND(1D0)) :: qn1_use ! qn used in OHM calculations

>>>>>>> 4a09765d
      REAL(KIND(1D0)) :: moist_surf(nsurf) !< non-dimensional surface wetness status (0-1) [-]

      ! initialise output variables
      !deltaQi = 0
      !SnowFrac = 0
      !qn1_S = 0
      dataOutLineESTM = -999
      qs = -999
      a1 = -999
      a2 = -999
      a3 = -999

      ! calculate qn if qf should be included
      IF (OHMIncQF == 1) THEN
         qn1_use = qf + qn1
      ELSEIF (OHMIncQF == 0) THEN
         qn1_use = qn1
      END IF

      IF (StorageHeatMethod == 0) THEN !Use observed QS
         qs = qs_obs

      ELSEIF (StorageHeatMethod == 1) THEN !Use OHM to calculate QS
         Tair_mav_5d = HDD_id(10)
         IF (Diagnose == 1) WRITE (*, *) 'Calling OHM...'
         CALL OHM(qn1_use, qn1_av_prev, dqndt_prev, qn1_av_next, dqndt_next, &
                  qn1_S, qn1_s_av_prev, dqnsdt_prev, qn1_s_av_next, dqnsdt_next, &
                  tstep, dt_since_start, &
                  sfr, nsurf, &
                  Tair_mav_5d, &
                  OHM_coef, &
                  OHM_threshSW, OHM_threshWD, &
                  soilstore_id, SoilStoreCap, state_id, &
                  BldgSurf, WaterSurf, &
                  SnowUse, SnowFrac, &
                  DiagQS, &
                  a1, a2, a3, qs, deltaQi)

         ! use AnOHM to calculate QS, TS 14 Mar 2016
      ELSEIF (StorageHeatMethod == 3) THEN
         IF (Diagnose == 1) WRITE (*, *) 'Calling AnOHM...'
         ! CALL AnOHM(qn1_use,qn1_store_grid,qn1_av_store_grid,qf,&
         !      MetForcingData_grid,state_id/StoreDrainPrm(6,:),&
         !      alb, emis, cpAnOHM, kkAnOHM, chAnOHM,&
         !      sfr,nsurf,nsh,EmissionsMethod,id,Gridiv,&
         !      a1,a2,a3,qs,deltaQi)
         moist_surf = state_id/StoreDrainPrm(6, :)
         CALL AnOHM( &
            tstep, dt_since_start, &
            qn1_use, qn1_av_prev, dqndt_prev, qf, &
            MetForcingData_grid, moist_surf, &
            alb, emis, cpAnOHM, kkAnOHM, chAnOHM, & ! input
            sfr, nsurf, EmissionsMethod, id, Gridiv, &
            qn1_av_next, dqndt_next, &
            a1, a2, a3, qs, deltaQi) ! output

         ! !Calculate QS using ESTM
      ELSEIF (StorageHeatMethod == 4 .OR. StorageHeatMethod == 14) THEN
         !    !CALL ESTM(QSestm,iMB)
         IF (Diagnose == 1) WRITE (*, *) 'Calling ESTM...'
         CALL ESTM( &
            Gridiv, & !input
            tstep, &
            avkdn, avu1, temp_c, zenith_deg, avrh, press_hpa, ldown, &
            bldgh, Ts5mindata_ir, &
            Tair_av, &
            dataOutLineESTM, QS) !output
         !    CALL ESTM(QSestm,Gridiv,ir)  ! iMB corrected to Gridiv, TS 09 Jun 2016
         !    QS=QSestm   ! Use ESTM qs
      ELSEIF (StorageHeatMethod == 5) THEN
         !    !CALL ESTM(QSestm,iMB)
         IF (Diagnose == 1) WRITE (*, *) 'Calling extended ESTM...'
         ! facets: seven suews standard facets + extra for buildings [roof, wall] (can be extended for heterogeneous buildings)
         !
         ! CALL ESTM_ext( &
         !    tstep, &
         !    tsurf_facet, k_facet, cp_facet, dz_facet, & !input
         !    temp_facet, QS_facet, QS) !output
      END IF

   END SUBROUTINE SUEWS_cal_Qs
   !=======================================================================

   !==========================drainage and runoff================================
   SUBROUTINE SUEWS_cal_Water( &
      Diagnose, & !input
      SnowUse, NonWaterFraction, addPipes, addImpervious, addVeg, addWaterBody, &
      state_id, soilstore_id, sfr, StoreDrainPrm, WaterDist, nsh_real, &
      drain_per_tstep, & !output
      drain, frac_water2runoff, &
      AdditionalWater, runoffPipes, runoff_per_interval, &
      AddWater, stateOld, soilstoreOld)

      IMPLICIT NONE
      ! INTEGER,PARAMETER :: nsurf=7! number of surface types
      ! INTEGER,PARAMETER ::WaterSurf = 7
      INTEGER, INTENT(in) :: Diagnose
      INTEGER, INTENT(in) :: SnowUse

      REAL(KIND(1D0)), INTENT(in) :: NonWaterFraction
      REAL(KIND(1D0)), INTENT(in) :: addPipes
      REAL(KIND(1D0)), INTENT(in) :: addImpervious
      REAL(KIND(1D0)), INTENT(in) :: addVeg
      REAL(KIND(1D0)), INTENT(in) :: addWaterBody
      REAL(KIND(1D0)), INTENT(in) :: nsh_real !nsh cast as a real for use in calculations

      REAL(KIND(1D0)), DIMENSION(nsurf), INTENT(in) :: state_id
      REAL(KIND(1D0)), DIMENSION(nsurf), INTENT(in) :: soilstore_id
      REAL(KIND(1D0)), DIMENSION(nsurf), INTENT(in) :: sfr
      REAL(KIND(1D0)), DIMENSION(6, nsurf), INTENT(in) :: StoreDrainPrm
      REAL(KIND(1D0)), DIMENSION(nsurf + 1, nsurf - 1), INTENT(in) :: WaterDist

      REAL(KIND(1D0)), DIMENSION(nsurf), INTENT(out) :: drain !Drainage of surface type "is" [mm]
      REAL(KIND(1D0)), DIMENSION(nsurf), INTENT(out) :: frac_water2runoff !Fraction of water going to runoff/sub-surface soil (WGWaterDist) [-]
      REAL(KIND(1D0)), DIMENSION(nsurf), INTENT(out) :: AddWater !water from other surfaces (WGWaterDist in SUEWS_ReDistributeWater.f95) [mm]
      REAL(KIND(1D0)), DIMENSION(nsurf), INTENT(out) :: stateOld
      REAL(KIND(1D0)), DIMENSION(nsurf), INTENT(out) :: soilstoreOld

      REAL(KIND(1D0)), INTENT(out) :: drain_per_tstep
      REAL(KIND(1D0)), INTENT(out) :: AdditionalWater
      REAL(KIND(1D0)), INTENT(out) :: runoffPipes
      REAL(KIND(1D0)), INTENT(out) :: runoff_per_interval
      INTEGER :: is

      ! Retain previous surface state_id and soil moisture state_id
      stateOld = state_id !state_id of each surface [mm] for the previous timestep
      soilstoreOld = soilstore_id !Soil moisture of each surface [mm] for the previous timestep

      !============= Grid-to-grid runoff =============
      ! Calculate additional water coming from other grids
      ! i.e. the variables addImpervious, addVeg, addWaterBody, addPipes
      !call RunoffFromGrid(GridFromFrac)  !!Need to code between-grid water transfer

      ! Sum water coming from other grids (these are expressed as depths over the whole surface)
      AdditionalWater = addPipes + addImpervious + addVeg + addWaterBody ![mm]

      ! Initialise runoff in pipes
      runoffPipes = addPipes !Water flowing in pipes from other grids. QUESTION: No need for scaling?
      !! CHECK p_i
      runoff_per_interval = addPipes !pipe plor added to total runoff.

      !================== Drainage ===================
      ! Calculate drainage for each soil subsurface (excluding water body)
      IF (Diagnose == 1) WRITE (*, *) 'Calling Drainage...'

      IF (NonWaterFraction /= 0) THEN !Soil states only calculated if soil exists. LJ June 2017
         DO is = 1, nsurf - 1

            CALL drainage( &
               is, & ! input:
               state_id(is), &
               StoreDrainPrm(6, is), &
               StoreDrainPrm(2, is), &
               StoreDrainPrm(3, is), &
               StoreDrainPrm(4, is), &
               nsh_real, &
               drain(is)) ! output

            ! !HCW added and changed to StoreDrainPrm(6,is) here 20 Feb 2015
            ! drain_per_tstep=drain_per_tstep+(drain(is)*sfr(is)/NonWaterFraction)   !No water body included
         END DO
         drain_per_tstep = DOT_PRODUCT(drain(1:nsurf - 1), sfr(1:nsurf - 1))/NonWaterFraction !No water body included
      ELSE
         drain(1:nsurf - 1) = 0
         drain_per_tstep = 0
      END IF

      drain(WaterSurf) = 0 ! Set drainage from water body to zero

      ! Distribute water within grid, according to WithinGridWaterDist matrix (Cols 1-7)
      IF (Diagnose == 1) WRITE (*, *) 'Calling ReDistributeWater...'
      ! CALL ReDistributeWater
      !Calculates AddWater(is)
      CALL ReDistributeWater( &
         SnowUse, WaterDist, sfr, Drain, & ! input:
         frac_water2runoff, AddWater) ! output

   END SUBROUTINE SUEWS_cal_Water
   !=======================================================================

   !===============initialize sensible heat flux============================
   SUBROUTINE SUEWS_init_QH( &
      avdens, avcp, h_mod, qn1, dectime, & !input
      H_init) !output

      IMPLICIT NONE
      ! REAL(KIND(1d0)), INTENT(in)::qh_obs
      REAL(KIND(1D0)), INTENT(in) :: avdens
      REAL(KIND(1D0)), INTENT(in) :: avcp
      REAL(KIND(1D0)), INTENT(in) :: h_mod
      REAL(KIND(1D0)), INTENT(in) :: qn1
      REAL(KIND(1D0)), INTENT(in) :: dectime
      REAL(KIND(1D0)), INTENT(out) :: H_init

      REAL(KIND(1D0)), PARAMETER :: NAN = -999
      INTEGER, PARAMETER :: notUsedI = -999

      ! Calculate kinematic heat flux (w'T') from sensible heat flux [W m-2] from observed data (if available) or LUMPS
      ! IF (qh_obs /= NAN) THEN   !if(qh_obs/=NAN) qh=qh_obs   !Commented out by HCW 04 Mar 2015
      !    H_init = qh_obs/(avdens*avcp)  !Use observed value
      ! ELSE
      IF (h_mod /= NAN) THEN
         H_init = h_mod/(avdens*avcp) !Use LUMPS value
      ELSE
         H_init = (qn1*0.2)/(avdens*avcp) !If LUMPS has had a problem, we still need a value
         CALL ErrorHint(38, 'LUMPS unable to calculate realistic value for H_mod.', h_mod, dectime, notUsedI)
      END IF
      ! ENDIF

   END SUBROUTINE SUEWS_init_QH
   !========================================================================

   !================latent heat flux and surface wetness===================
   ! TODO: optimise the structure of this function
   SUBROUTINE SUEWS_cal_QE( &
      Diagnose, SnowUse, & !input
      tstep, imin, it, EvapMethod, snowCalcSwitch, dayofWeek_id, CRWmin, CRWmax, &
      dectime, avdens, avcp, lv_J_kg, lvS_J_kg, avRh, Press_hPa, Temp_C, &
      RAsnow, psyc_hPa, sIce_hPa, &
      PervFraction, vegfraction, addimpervious, qn1_snowfree, qf, qs, vpd_hPa, s_hPa, &
      RS, RA, RB, snowdensmin, precip, PipeCapacity, RunoffToWater, &
      NonWaterFraction, WU_nsurf, addVeg, addWaterBody, SnowLimPaved, SnowLimBldg, &
      SurfaceArea, FlowChange, drain, WetThresh, stateOld, mw_ind, SoilStoreCap, rainonsnow, &
      freezmelt, freezstate, freezstatevol, Qm_Melt, Qm_rain, Tsurf_ind, sfr, &
      StateLimit, AddWater, addwaterrunoff, StoreDrainPrm, SnowPackLimit, SnowProf_24hr, &
      SnowPack_in, SnowFrac_in, SnowWater_in, iceFrac_in, SnowDens_in, & ! input:
      runoff_per_interval_in, state_id_in, soilstore_id_in, & ! input:
      state_id_out, soilstore_id_out, & ! output:
      SnowPack_out, SnowFrac_out, SnowWater_out, iceFrac_out, SnowDens_out, & ! output
      runoffSoil, & ! output:
      SnowRemoval, &
      state_per_tstep, NWstate_per_tstep, qe, &
      swe, chSnow_per_interval, ev_per_tstep, runoff_per_tstep, &
      surf_chang_per_tstep, runoffPipes, mwstore, runoffwaterbody, &
      runoffAGveg, runoffAGimpervious, rss_nsurf)

      IMPLICIT NONE
      ! TODO: #140 several state/soilstore related variables need to be sorted out

      INTEGER, INTENT(in) :: Diagnose
      INTEGER, INTENT(in) :: SnowUse
      INTEGER, INTENT(in) :: tstep
      INTEGER, INTENT(in) :: imin
      INTEGER, INTENT(in) :: it
      INTEGER, INTENT(in) :: EvapMethod !Evaporation calculated according to Rutter (1) or Shuttleworth (2)

      INTEGER, DIMENSION(nsurf), INTENT(in) :: snowCalcSwitch
      INTEGER, DIMENSION(3), INTENT(in) :: dayofWeek_id

      REAL(KIND(1D0)), INTENT(in) :: CRWmin
      REAL(KIND(1D0)), INTENT(in) :: CRWmax
      REAL(KIND(1D0)), INTENT(in) :: dectime
      REAL(KIND(1D0)), INTENT(in) :: lvS_J_kg
      REAL(KIND(1D0)), INTENT(in) :: lv_j_kg
      REAL(KIND(1D0)), INTENT(in) :: avdens
      REAL(KIND(1D0)), INTENT(in) :: avRh
      REAL(KIND(1D0)), INTENT(in) :: Press_hPa
      REAL(KIND(1D0)), INTENT(in) :: Temp_C
      REAL(KIND(1D0)), INTENT(in) :: RAsnow
      REAL(KIND(1D0)), INTENT(in) :: psyc_hPa
      REAL(KIND(1D0)), INTENT(in) :: avcp
      REAL(KIND(1D0)), INTENT(in) :: sIce_hPa
      REAL(KIND(1D0)), INTENT(in) :: PervFraction
      REAL(KIND(1D0)), INTENT(in) :: vegfraction
      REAL(KIND(1D0)), INTENT(in) :: addimpervious
      REAL(KIND(1D0)), INTENT(in) :: qn1_snowfree
      REAL(KIND(1D0)), INTENT(in) :: qf
      REAL(KIND(1D0)), INTENT(in) :: qs
      REAL(KIND(1D0)), INTENT(in) :: vpd_hPa
      REAL(KIND(1D0)), INTENT(in) :: s_hPa
      REAL(KIND(1D0)), INTENT(in) :: RS
      REAL(KIND(1D0)), INTENT(in) :: RA
      REAL(KIND(1D0)), INTENT(in) :: RB
      REAL(KIND(1D0)), INTENT(in) :: snowdensmin
      REAL(KIND(1D0)), INTENT(in) :: precip
      REAL(KIND(1D0)), INTENT(in) :: PipeCapacity
      REAL(KIND(1D0)), INTENT(in) :: RunoffToWater
      REAL(KIND(1D0)), INTENT(in) :: NonWaterFraction
      ! REAL(KIND(1d0)), INTENT(in)::wu_EveTr!Water use for evergreen trees/shrubs [mm]
      ! REAL(KIND(1d0)), INTENT(in)::wu_DecTr!Water use for deciduous trees/shrubs [mm]
      ! REAL(KIND(1d0)), INTENT(in)::wu_Grass!Water use for grass [mm]
      REAL(KIND(1D0)), INTENT(in) :: addVeg !Water from vegetated surfaces of other grids [mm] for whole surface area
      REAL(KIND(1D0)), INTENT(in) :: addWaterBody !Water from water surface of other grids [mm] for whole surface area
      REAL(KIND(1D0)), INTENT(in) :: SnowLimPaved
      REAL(KIND(1D0)), INTENT(in) :: SnowLimBldg
      REAL(KIND(1D0)), INTENT(in) :: SurfaceArea
      REAL(KIND(1D0)), INTENT(in) :: FlowChange

      REAL(KIND(1D0)), DIMENSION(nsurf), INTENT(in) :: WU_nsurf
      REAL(KIND(1D0)), DIMENSION(nsurf), INTENT(in) :: drain
      REAL(KIND(1D0)), DIMENSION(nsurf), INTENT(in) :: WetThresh
      REAL(KIND(1D0)), DIMENSION(nsurf), INTENT(in) :: stateOld
      REAL(KIND(1D0)), DIMENSION(nsurf), INTENT(in) :: mw_ind
      REAL(KIND(1D0)), DIMENSION(nsurf), INTENT(in) :: SoilStoreCap
      REAL(KIND(1D0)), DIMENSION(nsurf), INTENT(in) :: rainonsnow
      REAL(KIND(1D0)), DIMENSION(nsurf), INTENT(in) :: freezmelt
      REAL(KIND(1D0)), DIMENSION(nsurf), INTENT(in) :: freezstate
      REAL(KIND(1D0)), DIMENSION(nsurf), INTENT(in) :: freezstatevol
      REAL(KIND(1D0)), DIMENSION(nsurf), INTENT(in) :: Qm_Melt
      REAL(KIND(1D0)), DIMENSION(nsurf), INTENT(in) :: Qm_rain
      REAL(KIND(1D0)), DIMENSION(nsurf), INTENT(in) :: Tsurf_ind
      REAL(KIND(1D0)), DIMENSION(nsurf), INTENT(in) :: sfr
      REAL(KIND(1D0)), DIMENSION(nsurf), INTENT(in) :: SnowPackLimit
      REAL(KIND(1D0)), DIMENSION(nsurf), INTENT(in) :: StateLimit !Limit for state_id of each surface type [mm] (specified in input files)
      REAL(KIND(1D0)), DIMENSION(nsurf), INTENT(in) :: AddWater
      REAL(KIND(1D0)), DIMENSION(nsurf), INTENT(in) :: addwaterrunoff
      REAL(KIND(1D0)), DIMENSION(6, nsurf), INTENT(in) :: StoreDrainPrm
      REAL(KIND(1D0)), DIMENSION(0:23, 2), INTENT(in) :: SnowProf_24hr

      ! Total water transported to each grid for grid-to-grid connectivity
      REAL(KIND(1D0)), INTENT(in) :: runoff_per_interval_in
      REAL(KIND(1D0)), DIMENSION(nsurf), INTENT(in) :: state_id_in
      REAL(KIND(1D0)), DIMENSION(nsurf), INTENT(in) :: soilstore_id_in
      REAL(KIND(1D0)), DIMENSION(nsurf), INTENT(in) :: SnowPack_in
      REAL(KIND(1D0)), DIMENSION(nsurf), INTENT(in) :: SnowFrac_in
      REAL(KIND(1D0)), DIMENSION(nsurf), INTENT(in) :: SnowWater_in
      REAL(KIND(1D0)), DIMENSION(nsurf), INTENT(in) :: iceFrac_in
      REAL(KIND(1D0)), DIMENSION(nsurf), INTENT(in) :: SnowDens_in

      ! output:
      REAL(KIND(1D0)) :: runoff_per_interval_out
      REAL(KIND(1D0)), DIMENSION(nsurf), INTENT(out) :: state_id_out
      REAL(KIND(1D0)), DIMENSION(nsurf), INTENT(out) :: soilstore_id_out
      REAL(KIND(1D0)), DIMENSION(nsurf), INTENT(out) :: SnowPack_out
      REAL(KIND(1D0)), DIMENSION(nsurf), INTENT(out) :: SnowFrac_out
      REAL(KIND(1D0)), DIMENSION(nsurf), INTENT(out) :: SnowWater_out
      REAL(KIND(1D0)), DIMENSION(nsurf), INTENT(out) :: iceFrac_out
      REAL(KIND(1D0)), DIMENSION(nsurf), INTENT(out) :: SnowDens_out

      REAL(KIND(1D0)), DIMENSION(nsurf) :: runoffSnow !Initialize for runoff caused by snowmelting
      REAL(KIND(1D0)), DIMENSION(nsurf) :: runoff
      REAL(KIND(1D0)), DIMENSION(nsurf), INTENT(out) :: runoffSoil
      REAL(KIND(1D0)), DIMENSION(nsurf) :: chang
      REAL(KIND(1D0)), DIMENSION(nsurf) :: changSnow
      REAL(KIND(1D0)), DIMENSION(nsurf) :: snowDepth
      REAL(KIND(1D0)), DIMENSION(nsurf) :: SnowToSurf
      REAL(KIND(1D0)), DIMENSION(nsurf) :: ev_snow
      REAL(KIND(1D0)), DIMENSION(2), INTENT(out) :: SnowRemoval
      REAL(KIND(1D0)), DIMENSION(nsurf) :: evap
      REAL(KIND(1D0)), DIMENSION(nsurf), INTENT(out) :: rss_nsurf

      REAL(KIND(1D0)) :: p_mm !Inputs to surface water balance
      ! REAL(KIND(1d0)),INTENT(out)::rss
      REAL(KIND(1D0)) :: qe_surf ! latent heat flux [W m-2]
      REAL(KIND(1D0)), INTENT(out) :: state_per_tstep
      REAL(KIND(1D0)), INTENT(out) :: NWstate_per_tstep
      REAL(KIND(1D0)), INTENT(out) :: qe
      REAL(KIND(1D0)), INTENT(out) :: swe
      REAL(KIND(1D0)) :: ev
      REAL(KIND(1D0)), INTENT(out) :: chSnow_per_interval
      REAL(KIND(1D0)), INTENT(out) :: ev_per_tstep
      REAL(KIND(1D0)) :: qe_per_tstep
      REAL(KIND(1D0)), INTENT(out) :: runoff_per_tstep
      REAL(KIND(1D0)), INTENT(out) :: surf_chang_per_tstep
      REAL(KIND(1D0)), INTENT(out) :: runoffPipes
      REAL(KIND(1D0)), INTENT(out) :: mwstore
      REAL(KIND(1D0)), INTENT(out) :: runoffwaterbody
      REAL(KIND(1D0)) :: runoffWaterBody_m3
      REAL(KIND(1D0)) :: runoffPipes_m3
      REAL(KIND(1D0)), INTENT(out) :: runoffAGveg
      REAL(KIND(1D0)), INTENT(out) :: runoffAGimpervious

      ! local:
      INTEGER :: is

      REAL(KIND(1D0)) :: runoff_per_interval
      REAL(KIND(1D0)), DIMENSION(nsurf) :: state_id
      REAL(KIND(1D0)), DIMENSION(nsurf) :: soilstore_id
      REAL(KIND(1D0)), DIMENSION(nsurf) :: SnowPack
      REAL(KIND(1D0)), DIMENSION(nsurf) :: SnowFrac
      REAL(KIND(1D0)), DIMENSION(nsurf) :: SnowWater
      REAL(KIND(1D0)), DIMENSION(nsurf) :: iceFrac
      REAL(KIND(1D0)), DIMENSION(nsurf) :: SnowDens

      REAL(KIND(1D0)), DIMENSION(2) :: SurplusEvap !Surplus for evaporation in 5 min timestep
      REAL(KIND(1D0)) :: surplusWaterBody
      REAL(KIND(1D0)) :: pin !Rain per time interval
      ! REAL(KIND(1d0))::sae
      ! REAL(KIND(1d0))::vdrc
      ! REAL(KIND(1d0))::sp
      ! REAL(KIND(1d0))::numPM
      REAL(KIND(1D0)) :: qn_e
      REAL(KIND(1D0)) :: tlv
      REAL(KIND(1D0)) :: runoffAGimpervious_m3
      REAL(KIND(1D0)) :: runoffAGveg_m3
      REAL(KIND(1D0)) :: nsh_real
      REAL(KIND(1D0)) :: tstep_real
      REAL(KIND(1D0)) :: ev_tot
      REAL(KIND(1D0)) :: qe_tot
      REAL(KIND(1D0)) :: surf_chang_tot
      REAL(KIND(1D0)) :: runoff_tot
      REAL(KIND(1D0)) :: chSnow_tot

      REAL(KIND(1D0)), DIMENSION(7) :: capStore ! current storage capacity [mm]

      runoff_per_interval = runoff_per_interval_in
      state_id = state_id_in
      soilstore_id = soilstore_id_in
      SnowPack = SnowPack_in
      SnowFrac = SnowFrac_in
      SnowWater = SnowWater_in
      iceFrac = iceFrac_in
      SnowDens = SnowDens_in

      tstep_real = tstep*1.D0
      nsh_real = 3600/tstep_real

      capStore = 0 !initialise capStore

      tlv = lv_J_kg/tstep_real !Latent heat of vapourisation per timestep

      pin = MAX(0., Precip) !Initiate rain data [mm]

      ! Initialize the output variables
      qe_surf = 0
      ev = 0
      qe_tot = 0
      ev_tot = 0
      swe = 0
      ev_snow = 0
      ev_per_tstep = 0
      qe_per_tstep = 0
      surf_chang_per_tstep = 0
      runoff_per_tstep = 0
      state_per_tstep = 0
      NWstate_per_tstep = 0
      qe = 0
      runoffwaterbody = 0
      chSnow_per_interval = 0
      mwstore = 0
      runoffAGveg = 0
      runoffAGimpervious = 0
      surplusWaterBody = 0
      runoffSoil = 0
      runoff = 0
      chang = 0
      SurplusEvap = 0
      SnowRemoval = 0

      ! net available energy for evaporation
      qn_e = qn1_snowfree + qf - qs ! qn1 changed to qn1_snowfree, lj in May 2013

      IF (Diagnose == 1) WRITE (*, *) 'Calling evap_SUEWS and SoilStore...'
      DO is = 1, nsurf !For each surface in turn
         IF (SnowUse == 1 .AND. snowCalcSwitch(is) == 1) THEN ! snow calculation
            IF (sfr(is) /= 0) THEN
               ! IF (Diagnose == 1) WRITE (*, *) 'Calling SnowCalc...'
               CALL SnowCalc( &
                  tstep, imin, it, dectime, is, & !input
                  EvapMethod, CRWmin, CRWmax, nsh_real, lvS_J_kg, avdens, &
                  avRh, Press_hPa, Temp_C, RAsnow, psyc_hPa, avcp, sIce_hPa, &
                  PervFraction, vegfraction, addimpervious, &
                  vpd_hPa, qn_e, s_hPa, RS, RA, RB, tlv, snowdensmin, SnowProf_24hr, precip, &
                  PipeCapacity, RunoffToWater, &
                  addVeg, SnowLimPaved, SnowLimBldg, FlowChange, drain, &
                  WetThresh, stateOld, mw_ind, SoilStoreCap, rainonsnow, &
                  freezmelt, freezstate, freezstatevol, &
                  Qm_Melt, Qm_rain, Tsurf_ind, sfr, dayofWeek_id, StoreDrainPrm, SnowPackLimit, &
                  AddWater, addwaterrunoff, &
                  soilstore_id, SnowPack, SurplusEvap, & !inout
                  SnowFrac, SnowWater, iceFrac, SnowDens, &
                  runoffAGimpervious, runoffAGveg, surplusWaterBody, &
                  rss_nsurf, runoffSnow, & ! output
                  runoff, runoffSoil, chang, changSnow, SnowToSurf, state_id, ev_snow, &
                  SnowDepth, SnowRemoval, swe, ev, chSnow_tot, &
                  ev_tot, qe_tot, runoff_tot, surf_chang_tot, &
                  runoffPipes, mwstore, runoffwaterbody)

               !Actual updates here as xx_tstep variables not taken as input to snowcalc
               ev_per_tstep = ev_per_tstep + ev_tot
               qe_per_tstep = qe_per_tstep + qe_tot
               runoff_per_tstep = runoff_per_tstep + runoff_tot
               surf_chang_per_tstep = surf_chang_per_tstep + surf_chang_tot
               chSnow_per_interval = chSnow_per_interval + chSnow_tot
            ELSE
               SnowFrac(is) = 0
               SnowDens(is) = 0
               SnowPack(is) = 0
            END IF

            !Store ev_tot for each surface
            evap(is) = ev_tot
         ELSE ! snow-free calculation

            capStore(is) = StoreDrainPrm(6, is)
            !Calculates ev [mm]
            CALL cal_evap( &
               EvapMethod, state_id(is), WetThresh(is), capStore(is), & !input
               vpd_hPa, avdens, avcp, qn_e, s_hPa, psyc_hPa, RS, RA, RB, tlv, &
               rss_nsurf(is), ev, qe_surf) !output

            !Surface water balance and soil store updates (can modify ev, updates state_id)
            CALL cal_water_storage( &
               is, sfr, PipeCapacity, RunoffToWater, pin, & ! input:
               WU_nsurf, &
               drain, AddWater, addImpervious, nsh_real, stateOld, AddWaterRunoff, &
               PervFraction, addVeg, SoilStoreCap, addWaterBody, FlowChange, StateLimit, runoffAGimpervious, surplusWaterBody, &
               runoffAGveg, runoffPipes, ev, soilstore_id, SurplusEvap, runoffWaterBody, &
               p_mm, chang, runoff, state_id) !output:

            !Store ev for each surface
            evap(is) = ev

            ! Sum evaporation from different surfaces to find total evaporation [mm]
            ev_per_tstep = ev_per_tstep + evap(is)*sfr(is)

            ! Sum latent heat flux from different surfaces to find total latent heat flux
            qe_per_tstep = qe_per_tstep + qe_surf*sfr(is)

            ! Sum change from different surfaces to find total change to surface state_id
            surf_chang_per_tstep = surf_chang_per_tstep + (state_id(is) - stateOld(is))*sfr(is)

            ! Sum runoff from different surfaces to find total runoff
            runoff_per_tstep = runoff_per_tstep + runoff(is)*sfr(is)

            ! Calculate total state_id (including water body)
            state_per_tstep = state_per_tstep + state_id(is)*sfr(is)

            ! sum The total runoff from the area !!Check (HCW)
            runoff_per_interval = runoff_per_interval + (runoff(is)*sfr(is))

            IF (NonWaterFraction /= 0 .AND. is /= WaterSurf) THEN
               NWstate_per_tstep = NWstate_per_tstep + (state_id(is)*sfr(is)/NonWaterFraction)
            END IF

            ChangSnow(is) = 0
            runoffSnow(is) = 0

         END IF
      END DO !end loop over surfaces

      qe = qe_per_tstep

      ! Calculate volume of water that will move between grids
      ! Volume [m3] = Depth relative to whole area [mm] / 1000 [mm m-1] * SurfaceArea [m2]
      ! Need to use these volumes when converting back to addImpervious, AddVeg and AddWater
      runoffAGimpervious_m3 = runoffAGimpervious/1000*SurfaceArea
      runoffAGveg_m3 = runoffAGveg/1000*SurfaceArea
      runoffWaterBody_m3 = runoffWaterBody/1000*SurfaceArea
      runoffPipes_m3 = runoffPipes/1000*SurfaceArea

      runoff_per_interval_out = runoff_per_interval
      state_id_out = state_id
      soilstore_id_out = soilstore_id
      SnowPack_out = SnowPack
      SnowFrac_out = SnowFrac
      SnowWater_out = SnowWater
      iceFrac_out = iceFrac
      SnowDens_out = SnowDens

   END SUBROUTINE SUEWS_cal_QE
   !========================================================================

   !===============sensible heat flux======================================
   SUBROUTINE SUEWS_cal_QH( &
      QHMethod, & !input
      qn, qf, QmRain, qeOut, qs, QmFreez, qm, avdens, avcp, tsurf, Temp_C, RA, &
      qh, qh_residual, qh_resist) !output
      IMPLICIT NONE

      INTEGER, INTENT(in) :: QHMethod ! option for QH calculation: 1, residual; 2, resistance-based

      REAL(KIND(1D0)), INTENT(in) :: qn
      REAL(KIND(1D0)), INTENT(in) :: qf
      REAL(KIND(1D0)), INTENT(in) :: QmRain
      REAL(KIND(1D0)), INTENT(in) :: qeOut
      REAL(KIND(1D0)), INTENT(in) :: qs
      REAL(KIND(1D0)), INTENT(in) :: QmFreez
      REAL(KIND(1D0)), INTENT(in) :: qm
      REAL(KIND(1D0)), INTENT(in) :: avdens
      REAL(KIND(1D0)), INTENT(in) :: avcp
      REAL(KIND(1D0)), INTENT(in) :: tsurf
      REAL(KIND(1D0)), INTENT(in) :: Temp_C
      REAL(KIND(1D0)), INTENT(in) :: RA

      REAL(KIND(1D0)), INTENT(out) :: qh
      REAL(KIND(1D0)), INTENT(out) :: qh_resist
      REAL(KIND(1D0)), INTENT(out) :: qh_residual

      REAL(KIND(1D0)), PARAMETER :: NAN = -999

      ! Calculate sensible heat flux as a residual (Modified by LJ in Nov 2012)
      qh_residual = (qn + qf + QmRain) - (qeOut + qs + Qm + QmFreez) !qh=(qn1+qf+QmRain+QmFreez)-(qeOut+qs+Qm)

      ! ! Calculate QH using resistance method (for testing HCW 06 Jul 2016)
      ! Aerodynamic-Resistance-based method
      IF (RA /= 0) THEN
         qh_resist = avdens*avcp*(tsurf - Temp_C)/RA
      ELSE
         qh_resist = NAN
      END IF

      ! choose output QH
      SELECT CASE (QHMethod)
      CASE (1)
         qh = qh_residual
      CASE (2)
         qh = qh_resist
      END SELECT

   END SUBROUTINE SUEWS_cal_QH
   !========================================================================

   !===============Resistance Calculations=======================
   SUBROUTINE SUEWS_cal_Resistance( &
      StabilityMethod, & !input:
      Diagnose, AerodynamicResistanceMethod, RoughLenHeatMethod, SnowUse, &
      id, it, gsModel, SMDMethod, &
      avdens, avcp, QH_init, zzd, z0m, zdm, &
      avU1, Temp_C, VegFraction, &
      avkdn, Kmax, G1, G2, G3, G4, G5, G6, S1, S2, TH, TL, dq, &
      xsmd, vsmd, MaxConductance, LAIMax, LAI_id, SnowFrac, sfr, &
      UStar, TStar, L_mod, & !output
      zL, gsc, RS, RA, RASnow, RB, z0v, z0vSnow)

      IMPLICIT NONE

      INTEGER, INTENT(in) :: StabilityMethod
      INTEGER, INTENT(in) :: Diagnose
      INTEGER, INTENT(in) :: AerodynamicResistanceMethod
      INTEGER, INTENT(in) :: RoughLenHeatMethod
      INTEGER, INTENT(in) :: SnowUse
      INTEGER, INTENT(in) :: id
      INTEGER, INTENT(in) :: it !time: day of year and hour
      INTEGER, INTENT(in) :: gsModel !Choice of gs parameterisation (1 = Ja11, 2 = Wa16)
      INTEGER, INTENT(in) :: SMDMethod !Method of measured soil moisture

      ! REAL(KIND(1d0)), INTENT(in)::qh_obs
      REAL(KIND(1D0)), INTENT(in) :: avdens
      REAL(KIND(1D0)), INTENT(in) :: avcp
      REAL(KIND(1D0)), INTENT(in) :: QH_init
      REAL(KIND(1D0)), INTENT(in) :: zzd !Active measurement height (meas. height-displac. height)
      REAL(KIND(1D0)), INTENT(in) :: z0m !Aerodynamic roughness length
      REAL(KIND(1D0)), INTENT(in) :: zdm !Displacement height
      REAL(KIND(1D0)), INTENT(in) :: avU1 !Average wind speed
      REAL(KIND(1D0)), INTENT(in) :: Temp_C !Air temperature
      REAL(KIND(1D0)), INTENT(in) :: VegFraction !Fraction of vegetation
      REAL(KIND(1D0)), INTENT(in) :: avkdn !Average downwelling shortwave radiation
      REAL(KIND(1D0)), INTENT(in) :: Kmax !Annual maximum hourly solar radiation
      REAL(KIND(1D0)), INTENT(in) :: G1 !Fitted parameters related to surface res. calculations
      REAL(KIND(1D0)), INTENT(in) :: G2 !Fitted parameters related to surface res. calculations
      REAL(KIND(1D0)), INTENT(in) :: G3 !Fitted parameters related to surface res. calculations
      REAL(KIND(1D0)), INTENT(in) :: G4 !Fitted parameters related to surface res. calculations
      REAL(KIND(1D0)), INTENT(in) :: G5 !Fitted parameters related to surface res. calculations
      REAL(KIND(1D0)), INTENT(in) :: G6 !Fitted parameters related to surface res. calculations
      REAL(KIND(1D0)), INTENT(in) :: S1 !Fitted parameters related to surface res. calculations
      REAL(KIND(1D0)), INTENT(in) :: S2 !Fitted parameters related to surface res. calculations
      REAL(KIND(1D0)), INTENT(in) :: TH !Maximum temperature limit
      REAL(KIND(1D0)), INTENT(in) :: TL !Minimum temperature limit
      REAL(KIND(1D0)), INTENT(in) :: dq !Specific humidity deficit
      REAL(KIND(1D0)), INTENT(in) :: xsmd !Measured soil moisture deficit
      REAL(KIND(1D0)), INTENT(in) :: vsmd !Soil moisture deficit for vegetated surfaces only (QUESTION: what about BSoil?)

      REAL(KIND(1D0)), DIMENSION(3), INTENT(in) :: MaxConductance !Max conductance [mm s-1]
      REAL(KIND(1D0)), DIMENSION(3), INTENT(in) :: LAIMax !Max LAI [m2 m-2]
      REAL(KIND(1D0)), DIMENSION(3), INTENT(in) :: LAI_id !=LAI_id(id-1,:), LAI for each veg surface [m2 m-2]

      REAL(KIND(1D0)), DIMENSION(nsurf), INTENT(in) :: SnowFrac !Surface fraction of snow cover
      REAL(KIND(1D0)), DIMENSION(nsurf), INTENT(in) :: sfr !Surface fractions [-]

      REAL(KIND(1D0)), INTENT(out) :: TStar !T*
      REAL(KIND(1D0)), INTENT(out) :: UStar !Friction velocity
      REAL(KIND(1D0)), INTENT(out) :: zL !
      REAL(KIND(1D0)), INTENT(out) :: gsc !Surface Layer Conductance
      REAL(KIND(1D0)), INTENT(out) :: RS !Surface resistance
      REAL(KIND(1D0)), INTENT(out) :: RA !Aerodynamic resistance [s m^-1]
      REAL(KIND(1D0)), INTENT(out) :: z0v !roughness for heat [m]
      REAL(KIND(1D0)), INTENT(out) :: RASnow !Aerodynamic resistance for snow [s m^-1]
      REAL(KIND(1D0)), INTENT(out) :: z0vSnow !roughness for heat [m]
      REAL(KIND(1D0)), INTENT(out) :: RB !boundary layer resistance shuttleworth
      REAL(KIND(1D0)), INTENT(out) :: L_mod !Obukhov length
      REAL(KIND(1D0)) :: gfunc !gdq*gtemp*gs*gq for photosynthesis calculations
      ! REAL(KIND(1d0))              ::H_init    !Kinematic sensible heat flux [K m s-1] used to calculate friction velocity

      ! Get first estimate of sensible heat flux. Modified by HCW 26 Feb 2015
      ! CALL SUEWS_init_QH( &
      !    avdens, avcp, QH_init, qn1, dectime, &
      !    H_init)

      IF (Diagnose == 1) WRITE (*, *) 'Calling STAB_lumps...'
      !u* and Obukhov length out
      CALL cal_Stab( &
         StabilityMethod, & ! input
         zzd, & !Active measurement height (meas. height-displac. height)
         z0m, & !Aerodynamic roughness length
         zdm, & !zero-plane displacement
         avU1, & !Average wind speed
         Temp_C, & !Air temperature
         QH_init, & !sensible heat flux
         avdens, & ! air density
         avcp, & ! heat capacity of air
         L_mod, & ! output: !Obukhov length
         TStar, & !T*, temperature scale
         UStar, & !Friction velocity
         zL) !Stability scale

      IF (Diagnose == 1) WRITE (*, *) 'Calling AerodynamicResistance...'
      CALL AerodynamicResistance( &
         ZZD, & ! input:
         z0m, &
         AVU1, &
         L_mod, &
         UStar, &
         VegFraction, &
         AerodynamicResistanceMethod, &
         StabilityMethod, &
         RoughLenHeatMethod, &
         RA, z0v) ! output:

      IF (SnowUse == 1) THEN
         IF (Diagnose == 1) WRITE (*, *) 'Calling AerodynamicResistance for snow...'
         CALL AerodynamicResistance( &
            ZZD, & ! input:
            z0m, &
            AVU1, &
            L_mod, &
            UStar, &
            VegFraction, &
            AerodynamicResistanceMethod, &
            StabilityMethod, &
            3, &
            RASnow, z0vSnow) ! output:
      END IF

      IF (Diagnose == 1) WRITE (*, *) 'Calling SurfaceResistance...'
      ! CALL SurfaceResistance(id,it)   !qsc and surface resistance out
      CALL SurfaceResistance( &
         id, it, & ! input:
         SMDMethod, SnowFrac, sfr, avkdn, Temp_C, dq, xsmd, vsmd, MaxConductance, &
         LAIMax, LAI_id, gsModel, Kmax, &
         G1, G2, G3, G4, G5, G6, TH, TL, S1, S2, &
         gfunc, gsc, RS) ! output:

      IF (Diagnose == 1) WRITE (*, *) 'Calling BoundaryLayerResistance...'
      CALL BoundaryLayerResistance( &
         zzd, & ! input:     !Active measurement height (meas. height- zero-plane displacement)
         z0m, & !Aerodynamic roughness length
         avU1, & !Average wind speed
         UStar, & ! input/output:
         RB) ! output:

   END SUBROUTINE SUEWS_cal_Resistance
   !========================================================================

   !==============Update output arrays=========================
   SUBROUTINE SUEWS_update_outputLine( &
      AdditionalWater, alb, avkdn, avU10_ms, azimuth, & !input
      chSnow_per_interval, dectime, &
      drain_per_tstep, E_mod, ev_per_tstep, ext_wu, Fc, Fc_build, fcld, &
      Fc_metab, Fc_photo, Fc_respi, Fc_point, Fc_traff, FlowChange, &
      h_mod, id, imin, int_wu, it, iy, &
      kup, LAI_id, ldown, l_mod, lup, mwh, &
      MwStore, &
      nsh_real, NWstate_per_tstep, Precip, q2_gkg, &
      qeOut, qf, qh, qh_resist, Qm, QmFreez, &
      QmRain, qn1, qn1_S, qn1_snowfree, qs, RA, &
      resistsurf, RH2, runoffAGimpervious, runoffAGveg, &
      runoff_per_tstep, runoffPipes, runoffSoil_per_tstep, &
      runoffWaterBody, sfr, smd, smd_nsurf, SnowAlb, SnowRemoval, &
      state_id, state_per_tstep, surf_chang_per_tstep, swe, t2_C, tskin_C, &
      tot_chang_per_tstep, tsurf, UStar, &
      wu_nsurf, &
      z0m, zdm, zenith_deg, &
      datetimeLine, dataOutLineSUEWS) !output
      IMPLICIT NONE

      REAL(KIND(1D0)), PARAMETER :: NAN = -999
      INTEGER, INTENT(in) :: iy
      ! INTEGER,INTENT(in) :: iy_prev_t
      INTEGER, INTENT(in) :: id
      ! INTEGER,INTENT(in) :: id_prev_t
      INTEGER, INTENT(in) :: it
      INTEGER, INTENT(in) :: imin
      !  INTEGER, INTENT(in) :: Gridiv
      REAL(KIND(1D0)), INTENT(in) :: AdditionalWater
      REAL(KIND(1D0)), INTENT(in) :: alb(nsurf)
      REAL(KIND(1D0)), INTENT(in) :: avkdn
      REAL(KIND(1D0)), INTENT(in) :: avU10_ms
      REAL(KIND(1D0)), INTENT(in) :: azimuth
      REAL(KIND(1D0)), INTENT(in) :: chSnow_per_interval
      REAL(KIND(1D0)), INTENT(in) :: dectime
      REAL(KIND(1D0)), INTENT(in) :: drain_per_tstep
      REAL(KIND(1D0)), INTENT(in) :: E_mod
      REAL(KIND(1D0)), INTENT(in) :: ev_per_tstep
      REAL(KIND(1D0)), INTENT(in) :: ext_wu
      REAL(KIND(1D0)), INTENT(in) :: Fc
      REAL(KIND(1D0)), INTENT(in) :: Fc_build
      REAL(KIND(1D0)), INTENT(in) :: Fc_metab
      REAL(KIND(1D0)), INTENT(in) :: Fc_photo
      REAL(KIND(1D0)), INTENT(in) :: Fc_respi
      REAL(KIND(1D0)), INTENT(in) :: Fc_point
      REAL(KIND(1D0)), INTENT(in) :: Fc_traff
      REAL(KIND(1D0)), INTENT(in) :: fcld
      REAL(KIND(1D0)), INTENT(in) :: FlowChange
      REAL(KIND(1D0)), INTENT(in) :: h_mod
      REAL(KIND(1D0)), INTENT(in) :: int_wu
      REAL(KIND(1D0)), INTENT(in) :: kup
      REAL(KIND(1D0)), INTENT(in) :: l_mod
      REAL(KIND(1D0)), INTENT(in) :: LAI_id(nvegsurf)
      REAL(KIND(1D0)), INTENT(in) :: ldown
      REAL(KIND(1D0)), INTENT(in) :: lup
      REAL(KIND(1D0)), INTENT(in) :: mwh
      REAL(KIND(1D0)), INTENT(in) :: MwStore
      REAL(KIND(1D0)), INTENT(in) :: nsh_real
      REAL(KIND(1D0)), INTENT(in) :: NWstate_per_tstep
      REAL(KIND(1D0)), INTENT(in) :: Precip
      REAL(KIND(1D0)), INTENT(in) :: q2_gkg
      REAL(KIND(1D0)), INTENT(in) :: qeOut
      REAL(KIND(1D0)), INTENT(in) :: qf
      REAL(KIND(1D0)), INTENT(in) :: qh
      REAL(KIND(1D0)), INTENT(in) :: qh_resist
      REAL(KIND(1D0)), INTENT(in) :: Qm
      REAL(KIND(1D0)), INTENT(in) :: QmFreez
      REAL(KIND(1D0)), INTENT(in) :: QmRain
      REAL(KIND(1D0)), INTENT(in) :: qn1
      REAL(KIND(1D0)), INTENT(in) :: qn1_S
      REAL(KIND(1D0)), INTENT(in) :: qn1_snowfree
      REAL(KIND(1D0)), INTENT(in) :: qs
      REAL(KIND(1D0)), INTENT(in) :: RA
      REAL(KIND(1D0)), INTENT(in) :: resistsurf
      REAL(KIND(1D0)), INTENT(in) :: RH2
      REAL(KIND(1D0)), INTENT(in) :: runoff_per_tstep
      REAL(KIND(1D0)), INTENT(in) :: runoffAGimpervious
      REAL(KIND(1D0)), INTENT(in) :: runoffAGveg
      REAL(KIND(1D0)), INTENT(in) :: runoffPipes
      REAL(KIND(1D0)), INTENT(in) :: runoffSoil_per_tstep
      REAL(KIND(1D0)), INTENT(in) :: runoffWaterBody
      REAL(KIND(1D0)), INTENT(in) :: sfr(nsurf)
      REAL(KIND(1D0)), INTENT(in) :: smd
      REAL(KIND(1D0)), INTENT(in) :: smd_nsurf(nsurf)
      REAL(KIND(1D0)), INTENT(in) :: SnowAlb
      REAL(KIND(1D0)), INTENT(in) :: SnowRemoval(2)
      REAL(KIND(1D0)), INTENT(in) :: state_id(nsurf)
      REAL(KIND(1D0)), INTENT(in) :: state_per_tstep
      REAL(KIND(1D0)), INTENT(in) :: surf_chang_per_tstep
      REAL(KIND(1D0)), INTENT(in) :: swe
      REAL(KIND(1D0)), INTENT(in) :: t2_C
      REAL(KIND(1D0)), INTENT(in) :: tskin_C
      REAL(KIND(1D0)), INTENT(in) :: tot_chang_per_tstep
      REAL(KIND(1D0)), INTENT(in) :: tsurf
      REAL(KIND(1D0)), INTENT(in) :: UStar
      REAL(KIND(1D0)), DIMENSION(nsurf), INTENT(in) :: wu_nsurf

      REAL(KIND(1D0)), INTENT(in) :: z0m
      REAL(KIND(1D0)), INTENT(in) :: zdm
      REAL(KIND(1D0)), INTENT(in) :: zenith_deg

      REAL(KIND(1D0)), DIMENSION(5), INTENT(OUT) :: datetimeLine
      REAL(KIND(1D0)), DIMENSION(ncolumnsDataOutSUEWS - 5), INTENT(out) :: dataOutLineSUEWS
      ! REAL(KIND(1d0)),DIMENSION(ncolumnsDataOutSnow-5),INTENT(out) :: dataOutLineSnow
      ! REAL(KIND(1d0)),DIMENSION(ncolumnsDataOutESTM-5),INTENT(out) :: dataOutLineESTM
      ! INTEGER:: is
      REAL(KIND(1D0)) :: LAI_wt
      REAL(KIND(1D0)) :: RH2_pct ! RH2 in percentage

      ! the variables below with '_x' endings stand for 'exported' values
      REAL(KIND(1D0)) :: ResistSurf_x
      REAL(KIND(1D0)) :: l_mod_x
      REAL(KIND(1D0)) :: bulkalbedo
      REAL(KIND(1D0)) :: smd_nsurf_x(nsurf)
      REAL(KIND(1D0)) :: state_x(nsurf)
      REAL(KIND(1D0)) :: wu_DecTr
      REAL(KIND(1D0)) :: wu_EveTr
      REAL(KIND(1D0)) :: wu_Grass

      !=====================================================================
      !====================== Prepare data for output ======================
      ! values outside of reasonable range are set as NAN-like numbers. TS 10 Jun 2018

      ! Remove non-existing surface type from surface and soil outputs   ! Added back in with NANs by HCW 24 Aug 2016
      state_x = UNPACK(SPREAD(NAN, dim=1, ncopies=SIZE(sfr)), mask=(sfr < 0.00001), field=state_id)
      smd_nsurf_x = UNPACK(SPREAD(NAN, dim=1, ncopies=SIZE(sfr)), mask=(sfr < 0.00001), field=smd_nsurf)

      ResistSurf_x = MIN(9999., ResistSurf)

      l_mod_x = MAX(MIN(9999., l_mod), -9999.)

      ! Calculate areally-weighted LAI
      ! IF(iy == (iy_prev_t  +1) .AND. (id-1) == 0) THEN   !Check for start of next year and avoid using LAI(id-1) as this is at the start of the year
      !    LAI_wt=DOT_PRODUCT(LAI(id_prev_t,:),sfr(1+2:nvegsurf+2))
      ! ELSE
      !    LAI_wt=DOT_PRODUCT(LAI(id-1,:),sfr(1+2:nvegsurf+2))
      ! ENDIF

      LAI_wt = DOT_PRODUCT(LAI_id(:), sfr(1 + 2:nvegsurf + 2))

      ! Calculate areally-weighted albedo
      bulkalbedo = DOT_PRODUCT(alb, sfr)

      ! convert RH2 to a percentage form
      RH2_pct = RH2*100.0

      ! translate water use to vegetated surfaces
      wu_DecTr = wu_nsurf(3)
      wu_EveTr = wu_nsurf(4)
      wu_Grass = wu_nsurf(5)

      !====================== update output line ==============================
      ! date & time:
      datetimeLine = [ &
                     REAL(iy, KIND(1D0)), REAL(id, KIND(1D0)), &
                     REAL(it, KIND(1D0)), REAL(imin, KIND(1D0)), dectime]
      !Define the overall output matrix to be printed out step by step
      dataOutLineSUEWS = [ &
                         avkdn, kup, ldown, lup, tsurf, &
                         qn1, qf, qs, qh, qeOut, &
                         h_mod, e_mod, qh_resist, &
                         precip, ext_wu, ev_per_tstep, runoff_per_tstep, tot_chang_per_tstep, &
                         surf_chang_per_tstep, state_per_tstep, NWstate_per_tstep, drain_per_tstep, smd, &
                         FlowChange/nsh_real, AdditionalWater, &
                         runoffSoil_per_tstep, runoffPipes, runoffAGimpervious, runoffAGveg, runoffWaterBody, &
                         int_wu, wu_EveTr, wu_DecTr, wu_Grass, &
                         smd_nsurf_x(1:nsurf - 1), &
                         state_x(1:nsurf), &
                         zenith_deg, azimuth, bulkalbedo, Fcld, &
                         LAI_wt, z0m, zdm, &
                         UStar, l_mod, RA, ResistSurf, &
                         Fc, &
                         Fc_photo, Fc_respi, Fc_metab, Fc_traff, Fc_build, Fc_point, &
                         qn1_snowfree, qn1_S, SnowAlb, &
                         Qm, QmFreez, QmRain, swe, mwh, MwStore, chSnow_per_interval, &
                         SnowRemoval(1:2), &
                         tskin_C, t2_C, q2_gkg, avU10_ms, RH2_pct & ! surface-level diagonostics
                         ]
      ! set invalid values to NAN
      ! dataOutLineSUEWS = set_nan(dataOutLineSUEWS)

      !====================update output line end==============================

   END SUBROUTINE SUEWS_update_outputLine
   !========================================================================

   !==============Update output arrays=========================
   SUBROUTINE SUEWS_update_output( &
      SnowUse, storageheatmethod, & !input
      ReadLinesMetdata, NumberOfGrids, &
      ir, gridiv, &
      datetimeLine, dataOutLineSUEWS, dataOutLineSnow, dataOutLineESTM, dataoutLineRSL, dataOutLineBEERS, &
      dataoutlineDebug, dataoutlineSPARTACUS, & !input
      dataOutSUEWS, dataOutSnow, dataOutESTM, dataOutRSL, dataOutBEERS, dataOutDebug, dataOutSPARTACUS) !inout
      IMPLICIT NONE

      INTEGER, INTENT(in) :: ReadLinesMetdata
      INTEGER, INTENT(in) :: NumberOfGrids
      INTEGER, INTENT(in) :: Gridiv
      INTEGER, INTENT(in) :: SnowUse
      INTEGER, INTENT(in) :: storageheatmethod
      INTEGER, INTENT(in) :: ir

      REAL(KIND(1D0)), DIMENSION(5), INTENT(in) :: datetimeLine
      REAL(KIND(1D0)), DIMENSION(ncolumnsDataOutSUEWS - 5), INTENT(in) :: dataOutLineSUEWS
      REAL(KIND(1D0)), DIMENSION(ncolumnsDataOutESTM - 5), INTENT(in) :: dataOutLineESTM
      REAL(KIND(1D0)), DIMENSION(ncolumnsDataOutSnow - 5), INTENT(in) :: dataOutLineSnow
      REAL(KIND(1D0)), DIMENSION(ncolumnsDataOutRSL - 5), INTENT(in) :: dataoutLineRSL
      REAL(KIND(1D0)), DIMENSION(ncolumnsdataOutBEERS - 5), INTENT(in) :: dataOutLineBEERS
      REAL(KIND(1D0)), DIMENSION(ncolumnsdataOutDebug - 5), INTENT(in) :: dataOutLineDebug
      REAL(KIND(1D0)), DIMENSION(ncolumnsdataOutSPARTACUS - 5), INTENT(in) :: dataOutLineSPARTACUS

      REAL(KIND(1D0)), INTENT(inout) :: dataOutSUEWS(ReadLinesMetdata, ncolumnsDataOutSUEWS, NumberOfGrids)
      REAL(KIND(1D0)), INTENT(inout) :: dataOutSnow(ReadLinesMetdata, ncolumnsDataOutSnow, NumberOfGrids)
      REAL(KIND(1D0)), INTENT(inout) :: dataOutESTM(ReadLinesMetdata, ncolumnsDataOutESTM, NumberOfGrids)
      REAL(KIND(1D0)), INTENT(inout) :: dataOutRSL(ReadLinesMetdata, ncolumnsDataOutRSL, NumberOfGrids)
      REAL(KIND(1D0)), INTENT(inout) :: dataOutBEERS(ReadLinesMetdata, ncolumnsdataOutBEERS, NumberOfGrids)
      REAL(KIND(1D0)), INTENT(inout) :: dataOutDebug(ReadLinesMetdata, ncolumnsDataOutDebug, NumberOfGrids)
      REAL(KIND(1D0)), INTENT(inout) :: dataOutSPARTACUS(ReadLinesMetdata, ncolumnsDataOutSPARTACUS, NumberOfGrids)

      !====================== update output arrays ==============================
      !Define the overall output matrix to be printed out step by step
      dataOutSUEWS(ir, 1:ncolumnsDataOutSUEWS, Gridiv) = [datetimeLine, (dataOutLineSUEWS)]
      ! dataOutSUEWS(ir, 1:ncolumnsDataOutSUEWS, Gridiv) = [datetimeLine, set_nan(dataOutLineSUEWS)]
      dataOutRSL(ir, 1:ncolumnsDataOutRSL, Gridiv) = [datetimeLine, (dataoutLineRSL)]
      dataOutDebug(ir, 1:ncolumnsDataOutDebug, Gridiv) = [datetimeLine, (dataOutLineDebug)]
      dataOutSPARTACUS(ir, 1:ncolumnsDataOutSPARTACUS, Gridiv) = [datetimeLine, (dataOutLineSPARTACUS)]
      ! dataOutRSL(ir, 1:ncolumnsDataOutRSL, Gridiv) = [datetimeLine, set_nan(dataoutLineRSL)]
      dataOutBEERS(ir, 1:ncolumnsdataOutBEERS, Gridiv) = [datetimeLine, set_nan(dataOutLineBEERS)]
      ! ! set invalid values to NAN
      ! dataOutSUEWS(ir,6:ncolumnsDataOutSUEWS,Gridiv)=set_nan(dataOutSUEWS(ir,6:ncolumnsDataOutSUEWS,Gridiv))

      IF (SnowUse == 1) THEN
         dataOutSnow(ir, 1:ncolumnsDataOutSnow, Gridiv) = [datetimeLine, set_nan(dataOutLineSnow)]
      END IF

      IF (storageheatmethod == 4) THEN
         dataOutESTM(ir, 1:ncolumnsDataOutESTM, Gridiv) = [datetimeLine, set_nan(dataOutLineESTM)]
      END IF

      !====================update output arrays end==============================

   END SUBROUTINE SUEWS_update_output

   ! !========================================================================
   ! SUBROUTINE SUEWS_cal_Diagnostics( &
   !    dectime, &!input
   !    avU1, Temp_C, avRH, Press_hPa, &
   !    qh, qe, &
   !    VegFraction, zMeas, z0m, zdm, RA, avdens, avcp, lv_J_kg, tstep_real, &
   !    RoughLenHeatMethod, StabilityMethod, &
   !    avU10_ms, t2_C, q2_gkg, tskin_C, RH2)!output
   !    ! TS 03 Aug 2018: added limit on q2 by restricting RH2_max to 100%
   !    ! TS 31 Jul 2018: removed dependence on surface variables (Tsurf, qsat)
   !    ! TS 26 Jul 2018: improved the calculation logic
   !    ! TS 05 Sep 2017: improved interface
   !    ! TS 20 May 2017: calculate surface-level diagonostics
   !    IMPLICIT NONE
   !    REAL(KIND(1d0)), INTENT(in) ::dectime
   !    REAL(KIND(1d0)), INTENT(in) ::avU1, Temp_C, avRH
   !    REAL(KIND(1d0)), INTENT(in) ::qh
   !    REAL(KIND(1d0)), INTENT(in) ::Press_hPa, qe
   !    REAL(KIND(1d0)), INTENT(in) :: VegFraction, z0m, RA, avdens, avcp, lv_J_kg, tstep_real
   !    REAL(KIND(1d0)), INTENT(in) :: zMeas! height for measurement
   !    REAL(KIND(1d0)), INTENT(in) :: zdm ! displacement height

   !    ! INTEGER,INTENT(in)         :: opt ! 0 for momentum, 1 for temperature, 2 for humidity
   !    INTEGER, INTENT(in)         :: RoughLenHeatMethod, StabilityMethod

   !    REAL(KIND(1d0)), INTENT(out):: avU10_ms, t2_C, q2_gkg, tskin_C, RH2
   !    REAL(KIND(1d0))::qa_gkg
   !    REAL(KIND(1d0)), PARAMETER::k = 0.4

   !    ! wind speed:
   !    CALL diagSfc( &
   !       0, &
   !       zMeas, avU1, 0d0, 10d0, avU10_ms, &
   !       VegFraction, &
   !       z0m, zdm, avdens, avcp, lv_J_kg, &
   !       avU1, Temp_C, qh, &
   !       RoughLenHeatMethod, StabilityMethod, tstep_real, dectime)

   !    ! temperature at 2 m agl:
   !    CALL diagSfc( &
   !       1, &
   !       zMeas, Temp_C, qh, 2d0, t2_C, &
   !       VegFraction, &
   !       z0m, zdm, avdens, avcp, lv_J_kg, &
   !       avU1, Temp_C, qh, &
   !       RoughLenHeatMethod, StabilityMethod, tstep_real, dectime)

   !    ! skin temperature:
   !    tskin_C = qh/(avdens*avcp)*RA + temp_C

   !    ! humidity:
   !    qa_gkg = RH2qa(avRH/100, Press_hPa, Temp_c)
   !    CALL diagSfc( &
   !       2, &
   !       zMeas, qa_gkg, qe, 2d0, q2_gkg, &
   !       VegFraction, &
   !       z0m, zdm, avdens, avcp, lv_J_kg, &
   !       avU1, Temp_C, qh, &
   !       RoughLenHeatMethod, StabilityMethod, tstep_real, dectime)
   !    ! re-examine if the diagnostic RH2 > 100% ?
   !    RH2 = qa2RH(q2_gkg, Press_hPa, Temp_c)
   !    IF (RH2 > 1) THEN
   !       ! if so, limit RH2 to 100%
   !       RH2 = 1d0
   !       ! and adjust the diagnostic q2_gkg
   !       q2_gkg = RH2qa(RH2, Press_hPa, Temp_c)
   !    END IF

   ! END SUBROUTINE SUEWS_cal_Diagnostics

   ! calculate several surface fraction related parameters
   SUBROUTINE SUEWS_cal_surf( &
      sfr, & !input
      vegfraction, ImpervFraction, PervFraction, NonWaterFraction) ! output
      IMPLICIT NONE

      REAL(KIND(1D0)), DIMENSION(NSURF), INTENT(IN) :: sfr
      REAL(KIND(1D0)), INTENT(OUT) :: VegFraction
      REAL(KIND(1D0)), INTENT(OUT) :: ImpervFraction
      REAL(KIND(1D0)), INTENT(OUT) :: PervFraction
      REAL(KIND(1D0)), INTENT(OUT) :: NonWaterFraction

      VegFraction = sfr(ConifSurf) + sfr(DecidSurf) + sfr(GrassSurf)
      ImpervFraction = sfr(PavSurf) + sfr(BldgSurf)
      PervFraction = 1 - ImpervFraction
      NonWaterFraction = 1 - sfr(WaterSurf)

   END SUBROUTINE SUEWS_cal_surf

   ! SUBROUTINE diagSfc( &
   !    opt, &
   !    zMeas, xMeas, xFlux, zDiag, xDiag, &
   !    VegFraction, &
   !    z0m, zd, avdens, avcp, lv_J_kg, &
   !    avU1, Temp_C, qh, &
   !    RoughLenHeatMethod, StabilityMethod, tstep_real, dectime)
   !    ! TS 31 Jul 2018: removed dependence on surface variables (Tsurf, qsat)
   !    ! TS 26 Jul 2018: improved the calculation logic
   !    ! TS 05 Sep 2017: improved interface
   !    ! TS 20 May 2017: calculate surface-level diagonostics

   !    IMPLICIT NONE
   !    REAL(KIND(1d0)), INTENT(in) :: dectime
   !    REAL(KIND(1d0)), INTENT(in) :: qh ! sensible heat flux
   !    REAL(KIND(1d0)), INTENT(in) :: z0m, avdens, avcp, lv_J_kg, tstep_real
   !    REAL(KIND(1d0)), INTENT(in) :: avU1, Temp_C ! atmospheric level variables
   !    REAL(KIND(1d0)), INTENT(in) :: zDiag ! height for diagonostics
   !    REAL(KIND(1d0)), INTENT(in) :: zMeas! height for measurement
   !    REAL(KIND(1d0)), INTENT(in) :: zd ! displacement height
   !    REAL(KIND(1d0)), INTENT(in) :: xMeas ! measurement at height
   !    REAL(KIND(1d0)), INTENT(in) :: xFlux!
   !    REAL(KIND(1d0)), INTENT(in) :: VegFraction ! vegetation fraction

   !    INTEGER, INTENT(in)         :: opt ! 0 for momentum, 1 for temperature, 2 for humidity
   !    INTEGER, INTENT(in)         :: RoughLenHeatMethod, StabilityMethod

   !    REAL(KIND(1d0)), INTENT(out):: xDiag

   !    REAL(KIND(1d0)) :: L_mod
   !    REAL(KIND(1d0)) :: psimz0, psihzDiag, psihzMeas, psihz0, psimzDiag ! stability correction functions
   !    REAL(KIND(1d0)) :: z0h ! Roughness length for heat
   !    REAL(KIND(1d0)) :: zDiagzd! height for diagnositcs
   !    REAL(KIND(1d0)) :: zMeaszd
   !    REAL(KIND(1d0)) :: tlv, H_kms, TStar, zL, UStar
   !    REAL(KIND(1d0)), PARAMETER :: muu = 1.46e-5 !molecular viscosity
   !    REAL(KIND(1d0)), PARAMETER :: nan = -999
   !    REAL(KIND(1d0)), PARAMETER :: zdm = 0 ! assuming Displacement height is ZERO
   !    REAL(KIND(1d0)), PARAMETER::k = 0.4

   !    tlv = lv_J_kg/tstep_real !Latent heat of vapourisation per timestep
   !    zDiagzd = zDiag + z0m ! height at hgtX assuming Displacement height is ZERO; set lower limit as z0 to prevent arithmetic error, zd=0

   !    ! get !Kinematic sensible heat flux [K m s-1] used to calculate friction velocity
   !    CALL SUEWS_init_QH( &
   !       avdens, avcp, qh, 0d0, dectime, & ! use qh as qh_obs to initialise H_init
   !       H_kms)!output

   !    ! redo the calculation for stability correction
   !    CALL cal_Stab( &
   !       ! input
   !       StabilityMethod, &
   !       dectime, & !Decimal time
   !       zDiagzd, &     !Active measurement height (meas. height-displac. height)
   !       z0m, &     !Aerodynamic roughness length
   !       zdm, &     !Displacement height
   !       avU1, &    !Average wind speed
   !       Temp_C, &  !Air temperature
   !       H_kms, & !Kinematic sensible heat flux [K m s-1] used to calculate friction velocity
   !       ! output:
   !       L_MOD, & !Obukhov length
   !       TStar, & !T*
   !       UStar, & !Friction velocity
   !       zL)!Stability scale

   !    !***************************************************************
   !    ! log-law based stability corrections:
   !    ! Roughness length for heat
   !    z0h = cal_z0V(RoughLenHeatMethod, z0m, VegFraction, UStar)

   !    ! stability correction functions
   !    ! momentum:
   !    psimzDiag = stab_psi_mom(StabilityMethod, zDiagzd/L_mod)
   !    ! psimz2=stab_fn_mom(StabilityMethod,z2zd/L_mod,z2zd/L_mod)
   !    psimz0 = stab_psi_mom(StabilityMethod, z0m/L_mod)

   !    ! heat and vapor: assuming both are the same
   !    ! psihz2=stab_fn_heat(StabilityMethod,z2zd/L_mod,z2zd/L_mod)
   !    psihz0 = stab_psi_heat(StabilityMethod, z0h/L_mod)

   !    !***************************************************************
   !    SELECT CASE (opt)
   !    CASE (0) ! wind (momentum) at hgtX=10 m
   !       zDiagzd = zDiag + z0m! set lower limit as z0h to prevent arithmetic error, zd=0

   !       ! stability correction functions
   !       ! momentum:
   !       psimzDiag = stab_psi_mom(StabilityMethod, zDiagzd/L_mod)
   !       psimz0 = stab_psi_mom(StabilityMethod, z0m/L_mod)
   !       xDiag = UStar/k*(LOG(zDiagzd/z0m) - psimzDiag + psimz0) ! Brutsaert (2005), p51, eq.2.54

   !    CASE (1) ! temperature at hgtX=2 m
   !       zMeaszd = zMeas - zd
   !       zDiagzd = zDiag + z0h! set lower limit as z0h to prevent arithmetic error, zd=0

   !       ! heat and vapor: assuming both are the same
   !       psihzMeas = stab_psi_heat(StabilityMethod, zMeaszd/L_mod)
   !       psihzDiag = stab_psi_heat(StabilityMethod, zDiagzd/L_mod)
   !       ! psihz0=stab_fn_heat(StabilityMethod,z0h/L_mod,z0h/L_mod)
   !       xDiag = xMeas + xFlux/(k*UStar*avdens*avcp)*(LOG(zMeaszd/zDiagzd) - (psihzMeas - psihzDiag)) ! Brutsaert (2005), p51, eq.2.55
   !       !  IF ( ABS((LOG(z2zd/z0h)-psihz2+psihz0))>10 ) THEN
   !       !     PRINT*, '#####################################'
   !       !     PRINT*, 'xSurf',xSurf
   !       !     PRINT*, 'xFlux',xFlux
   !       !     PRINT*, 'k*us*avdens*avcp',k*us*avdens*avcp
   !       !     PRINT*, 'k',k
   !       !     PRINT*, 'us',us
   !       !     PRINT*, 'avdens',avdens
   !       !     PRINT*, 'avcp',avcp
   !       !     PRINT*, 'xFlux/X',xFlux/(k*us*avdens*avcp)
   !       !     PRINT*, 'stab',(LOG(z2zd/z0h)-psihz2+psihz0)
   !       !     PRINT*, 'LOG(z2zd/z0h)',LOG(z2zd/z0h)
   !       !     PRINT*, 'z2zd',z2zd,'L_mod',L_mod,'z0h',z0h
   !       !     PRINT*, 'z2zd/L_mod',z2zd/L_mod
   !       !     PRINT*, 'psihz2',psihz2
   !       !     PRINT*, 'psihz0',psihz0
   !       !     PRINT*, 'psihz2-psihz0',psihz2-psihz0
   !       !     PRINT*, 'xDiag',xDiag
   !       !     PRINT*, '*************************************'
   !       !  END IF

   !    CASE (2) ! humidity at hgtX=2 m
   !       zMeaszd = zMeas - zd
   !       zDiagzd = zDiag + z0h! set lower limit as z0h to prevent arithmetic error, zd=0

   !       ! heat and vapor: assuming both are the same
   !       psihzMeas = stab_psi_heat(StabilityMethod, zMeaszd/L_mod)
   !       psihzDiag = stab_psi_heat(StabilityMethod, zDiagzd/L_mod)
   !       ! psihz0=stab_fn_heat(StabilityMethod,z0h/L_mod,z0h/L_mod)

   !       xDiag = xMeas + xFlux/(k*UStar*avdens*tlv)*(LOG(zMeaszd/zDiagzd) - (psihzMeas - psihzDiag)) ! Brutsaert (2005), p51, eq.2.56

   !    END SELECT

   ! END SUBROUTINE diagSfc

   !===============set variable of invalid value to NAN=====================
   ELEMENTAL FUNCTION set_nan(x) RESULT(xx)
      IMPLICIT NONE
      REAL(KIND(1D0)), PARAMETER :: pNAN = 30000 ! 30000 to prevent water_state being filtered out as it can be large
      REAL(KIND(1D0)), PARAMETER :: NAN = -999
      REAL(KIND(1D0)), INTENT(in) :: x
      REAL(KIND(1D0)) :: xx

      IF (ABS(x) > pNAN) THEN
         xx = NAN
      ELSE
         xx = x
      END IF

   END FUNCTION set_nan
   !========================================================================

   !===============the functions below are only for test in f2py conversion===
   FUNCTION square(x) RESULT(xx)
      IMPLICIT NONE
      REAL(KIND(1D0)), PARAMETER :: pNAN = 9999
      REAL(KIND(1D0)), PARAMETER :: NAN = -999
      REAL(KIND(1D0)), INTENT(in) :: x
      REAL(KIND(1D0)) :: xx

      xx = x**2 + nan/pNAN
      xx = x**2

   END FUNCTION square

   FUNCTION square_real(x) RESULT(xx)
      IMPLICIT NONE
      REAL, PARAMETER :: pNAN = 9999
      REAL, PARAMETER :: NAN = -999
      REAL, INTENT(in) :: x
      REAL :: xx

      xx = x**2 + nan/pNAN
      xx = x**2

   END FUNCTION square_real

   SUBROUTINE output_name_n(i, name, group, aggreg, outlevel)
      ! used by f2py module  to handle output names
      IMPLICIT NONE
      ! the dimension is potentially incorrect,
      ! which should be consistent with that in output module
      INTEGER, INTENT(in) :: i
      CHARACTER(len=15), INTENT(out) :: name, group, aggreg
      INTEGER, INTENT(out) :: outlevel

      INTEGER :: nVar
      nVar = SIZE(varListAll, dim=1)
      IF (i < nVar .AND. i > 0) THEN
         name = TRIM(varListAll(i)%header)
         group = TRIM(varListAll(i)%group)
         aggreg = TRIM(varListAll(i)%aggreg)
         outlevel = varListAll(i)%level
      ELSE
         name = ''
         group = ''
         aggreg = ''
         outlevel = 0
      END IF

   END SUBROUTINE output_name_n

   SUBROUTINE output_size(nVar)
      ! used by f2py module  to get size of the output list
      IMPLICIT NONE
      ! the dimension is potentially incorrect,
      ! which should be consistent with that in output module
      INTEGER, INTENT(out) :: nVar

      nVar = SIZE(varListAll, dim=1)

   END SUBROUTINE output_size

   SUBROUTINE SUEWS_cal_multitsteps( &
      MetForcingBlock, len_sim, &
      AerodynamicResistanceMethod, AH_MIN, AHProf_24hr, AH_SLOPE_Cooling, & ! input&inout in alphabetical order
      AH_SLOPE_Heating, &
      alb, AlbMax_DecTr, AlbMax_EveTr, AlbMax_Grass, &
      AlbMin_DecTr, AlbMin_EveTr, AlbMin_Grass, &
      alpha_bioCO2, alpha_enh_bioCO2, alt, BaseT, BaseTe, &
      BaseTMethod, &
      BaseT_HC, beta_bioCO2, beta_enh_bioCO2, bldgH, CapMax_dec, CapMin_dec, &
      chAnOHM, CO2PointSource, cpAnOHM, CRWmax, CRWmin, DayWat, DayWatPer, &
      DecTreeH, Diagnose, DiagQN, DiagQS, DRAINRT, &
      dt_since_start, dqndt, qn1_av, dqnsdt, qn1_s_av, &
      EF_umolCO2perJ, emis, EmissionsMethod, EnEF_v_Jkm, endDLS, EveTreeH, FAIBldg, &
      FAIDecTree, FAIEveTree, Faut, FcEF_v_kgkm, FlowChange, &
      FrFossilFuel_Heat, FrFossilFuel_NonHeat, G1, G2, G3, G4, G5, G6, GDD_id, &
      GDDFull, Gridiv, gsModel, H_maintain, HDD_id, HumActivity_24hr, &
      IceFrac, Ie_a, Ie_end, Ie_m, Ie_start, &
      InternalWaterUse_h, &
      IrrFracPaved, IrrFracBldgs, &
      IrrFracEveTr, IrrFracDecTr, IrrFracGrass, &
      IrrFracBSoil, IrrFracWater, &
      EvapMethod, &
      kkAnOHM, Kmax, LAI_id, LAICalcYes, LAIMax, LAIMin, &
      LAIPower, LAIType, lat, lng, MaxConductance, MaxFCMetab, MaxQFMetab, &
      SnowWater, MinFCMetab, MinQFMetab, min_res_bioCO2, &
      NARP_EMIS_SNOW, NARP_TRANS_SITE, NetRadiationMethod, &
      OHM_coef, OHMIncQF, OHM_threshSW, &
      OHM_threshWD, PipeCapacity, PopDensDaytime, &
      PopDensNighttime, PopProf_24hr, PorMax_dec, PorMin_dec, &
      PrecipLimit, PrecipLimitAlb, &
      QF0_BEU, Qf_A, Qf_B, Qf_C, &
      RadMeltFact, RAINCOVER, RainMaxRes, resp_a, resp_b, &
      RoughLenHeatMethod, RoughLenMomMethod, RunoffToWater, S1, S2, &
      SatHydraulicConduct, SDDFull, SDD_id, sfr, SMDMethod, SnowAlb, SnowAlbMax, &
      SnowAlbMin, SnowPackLimit, SnowDens, SnowDensMax, SnowDensMin, SnowfallCum, SnowFrac, &
      SnowLimBldg, SnowLimPaved, SnowPack, SnowProf_24hr, SnowUse, SoilDepth, &
      soilstore_id, SoilStoreCap, StabilityMethod, startDLS, state_id, StateLimit, &
      StorageHeatMethod, StoreDrainPrm, SurfaceArea, Tair_av, tau_a, tau_f, tau_r, &
      BaseT_Cooling, BaseT_Heating, TempMeltFact, TH, &
      theta_bioCO2, timezone, TL, TrafficRate, TrafficUnits, &
      Tmin_id, Tmax_id, lenday_id, &
      TraffProf_24hr, Ts5mindata_ir, tstep, tstep_prev, veg_type, &
      WaterDist, WaterUseMethod, WetThresh, &
      WUDay_id, DecidCap_id, albDecTr_id, albEveTr_id, albGrass_id, porosity_id, &
      WUProfA_24hr, WUProfM_24hr, Z, z0m_in, zdm_in, &
      dataOutBlockSUEWS, dataOutBlockSnow, dataOutBlockESTM, dataOutBlockRSL, dataOutBlockBEERS, & !output
      dataOutBlockDebug, dataOutBlockSPARTACUS, &
      DailyStateBlock)

      IMPLICIT NONE
      ! input:
      ! met forcing block
      REAL(KIND(1D0)), DIMENSION(len_sim, 24), INTENT(IN) :: MetForcingBlock
      INTEGER, INTENT(IN) :: len_sim
      ! input variables
      INTEGER, INTENT(IN) :: AerodynamicResistanceMethod
      INTEGER, INTENT(IN) :: BaseTMethod
      INTEGER, INTENT(IN) :: Diagnose
      INTEGER, INTENT(IN) :: DiagQN
      INTEGER, INTENT(IN) :: DiagQS
      INTEGER, INTENT(IN) :: startDLS
      INTEGER, INTENT(IN) :: endDLS
      INTEGER, INTENT(IN) :: EmissionsMethod
      INTEGER, INTENT(IN) :: Gridiv
      INTEGER, INTENT(IN) :: gsModel
      INTEGER, INTENT(IN) :: Ie_end
      INTEGER, INTENT(IN) :: Ie_start
      INTEGER, INTENT(IN) :: EvapMethod
      INTEGER, INTENT(IN) :: LAICalcYes
      INTEGER, INTENT(IN) :: NetRadiationMethod
      INTEGER, INTENT(IN) :: OHMIncQF
      INTEGER, INTENT(IN) :: RoughLenHeatMethod
      INTEGER, INTENT(IN) :: RoughLenMomMethod
      INTEGER, INTENT(IN) :: SMDMethod
      INTEGER, INTENT(IN) :: SnowUse
      INTEGER, INTENT(IN) :: StabilityMethod
      INTEGER, INTENT(IN) :: StorageHeatMethod
      INTEGER, INTENT(IN) :: tstep
      INTEGER, INTENT(IN) :: tstep_prev ! tstep size of the previous step
      ! dt_since_start is intentionally made as inout to keep naming consistency with the embedded subroutine
      INTEGER, INTENT(inout) :: dt_since_start ! time since simulation starts [s]
      INTEGER, INTENT(IN) :: veg_type
      INTEGER, INTENT(IN) :: WaterUseMethod

      INTEGER, DIMENSION(NVEGSURF), INTENT(IN) :: LAIType

      REAL(KIND(1D0)), INTENT(IN) :: AlbMax_DecTr
      REAL(KIND(1D0)), INTENT(IN) :: AlbMax_EveTr
      REAL(KIND(1D0)), INTENT(IN) :: AlbMax_Grass
      REAL(KIND(1D0)), INTENT(IN) :: AlbMin_DecTr
      REAL(KIND(1D0)), INTENT(IN) :: AlbMin_EveTr
      REAL(KIND(1D0)), INTENT(IN) :: AlbMin_Grass
      REAL(KIND(1D0)), INTENT(IN) :: alt
      ! REAL(KIND(1D0)),INTENT(IN)::avkdn
      ! REAL(KIND(1D0)),INTENT(IN)::avRh
      ! REAL(KIND(1D0)),INTENT(IN)::avU1
      REAL(KIND(1D0)), INTENT(IN) :: BaseT_HC
      REAL(KIND(1D0)), INTENT(IN) :: bldgH
      REAL(KIND(1D0)), INTENT(IN) :: CapMax_dec
      REAL(KIND(1D0)), INTENT(IN) :: CapMin_dec
      REAL(KIND(1D0)), INTENT(IN) :: CO2PointSource
      REAL(KIND(1D0)), INTENT(IN) :: CRWmax
      REAL(KIND(1D0)), INTENT(IN) :: CRWmin
      REAL(KIND(1D0)), INTENT(IN) :: DecTreeH
      REAL(KIND(1D0)), INTENT(IN) :: DRAINRT
      REAL(KIND(1D0)), INTENT(IN) :: EF_umolCO2perJ
      REAL(KIND(1D0)), INTENT(IN) :: EnEF_v_Jkm
      REAL(KIND(1D0)), INTENT(IN) :: EveTreeH
      REAL(KIND(1D0)), INTENT(IN) :: FAIBldg
      REAL(KIND(1D0)), INTENT(IN) :: FAIDecTree
      REAL(KIND(1D0)), INTENT(IN) :: FAIEveTree
      REAL(KIND(1D0)), INTENT(IN) :: Faut
      ! REAL(KIND(1D0)),INTENT(IN)::fcld_obs
      REAL(KIND(1D0)), INTENT(IN) :: FlowChange
      REAL(KIND(1D0)), INTENT(IN) :: FrFossilFuel_Heat
      REAL(KIND(1D0)), INTENT(IN) :: FrFossilFuel_NonHeat
      REAL(KIND(1D0)), INTENT(IN) :: G1
      REAL(KIND(1D0)), INTENT(IN) :: G2
      REAL(KIND(1D0)), INTENT(IN) :: G3
      REAL(KIND(1D0)), INTENT(IN) :: G4
      REAL(KIND(1D0)), INTENT(IN) :: G5
      REAL(KIND(1D0)), INTENT(IN) :: G6
      REAL(KIND(1D0)), INTENT(IN) :: H_maintain
      REAL(KIND(1D0)), INTENT(IN) :: InternalWaterUse_h
      REAL(KIND(1D0)), INTENT(IN) :: IrrFracPaved
      REAL(KIND(1D0)), INTENT(IN) :: IrrFracBldgs
      REAL(KIND(1D0)), INTENT(IN) :: IrrFracEveTr
      REAL(KIND(1D0)), INTENT(IN) :: IrrFracDecTr
      REAL(KIND(1D0)), INTENT(IN) :: IrrFracGrass
      REAL(KIND(1D0)), INTENT(IN) :: IrrFracBSoil
      REAL(KIND(1D0)), INTENT(IN) :: IrrFracWater
      REAL(KIND(1D0)), INTENT(IN) :: Kmax
      ! REAL(KIND(1D0)),INTENT(IN)::LAI_obs
      REAL(KIND(1D0)), INTENT(IN) :: lat
      ! REAL(KIND(1D0)),INTENT(IN)::ldown_obs
      REAL(KIND(1D0)), INTENT(IN) :: lng
      REAL(KIND(1D0)), INTENT(IN) :: MaxFCMetab
      REAL(KIND(1D0)), INTENT(IN) :: MaxQFMetab
      REAL(KIND(1D0)), INTENT(IN) :: MinFCMetab
      REAL(KIND(1D0)), INTENT(IN) :: MinQFMetab
      REAL(KIND(1D0)), INTENT(IN) :: NARP_EMIS_SNOW
      REAL(KIND(1D0)), INTENT(IN) :: NARP_TRANS_SITE
      REAL(KIND(1D0)), INTENT(IN) :: PipeCapacity
      REAL(KIND(1D0)), INTENT(IN) :: PopDensNighttime
      REAL(KIND(1D0)), INTENT(IN) :: PorMax_dec
      REAL(KIND(1D0)), INTENT(IN) :: PorMin_dec
      ! REAL(KIND(1D0)),INTENT(IN)::Precip
      REAL(KIND(1D0)), INTENT(IN) :: PrecipLimit
      REAL(KIND(1D0)), INTENT(IN) :: PrecipLimitAlb
      ! REAL(KIND(1D0)),INTENT(IN)::Press_hPa
      ! REAL(KIND(1D0)),INTENT(IN)::qh_obs
      ! REAL(KIND(1D0)),INTENT(IN)::qn1_obs
      ! REAL(KIND(1D0)),INTENT(IN)::qs_obs
      ! REAL(KIND(1D0)),INTENT(IN)::qf_obs
      REAL(KIND(1D0)), INTENT(IN) :: RadMeltFact
      REAL(KIND(1D0)), INTENT(IN) :: RAINCOVER
      REAL(KIND(1D0)), INTENT(IN) :: RainMaxRes
      REAL(KIND(1D0)), INTENT(IN) :: RunoffToWater
      REAL(KIND(1D0)), INTENT(IN) :: S1
      REAL(KIND(1D0)), INTENT(IN) :: S2
      REAL(KIND(1D0)), INTENT(IN) :: SnowAlbMax
      REAL(KIND(1D0)), INTENT(IN) :: SnowAlbMin
      REAL(KIND(1D0)), INTENT(IN) :: SnowDensMax
      REAL(KIND(1D0)), INTENT(IN) :: SnowDensMin
      REAL(KIND(1D0)), INTENT(IN) :: SnowLimBldg
      REAL(KIND(1D0)), INTENT(IN) :: SnowLimPaved
      ! REAL(KIND(1D0)),INTENT(IN)::snowFrac_obs
      REAL(KIND(1D0)), INTENT(IN) :: SurfaceArea
      REAL(KIND(1D0)), INTENT(IN) :: tau_a
      REAL(KIND(1D0)), INTENT(IN) :: tau_f
      REAL(KIND(1D0)), INTENT(IN) :: tau_r
      ! REAL(KIND(1D0)),INTENT(IN)::Temp_C
      REAL(KIND(1D0)), INTENT(IN) :: TempMeltFact
      REAL(KIND(1D0)), INTENT(IN) :: TH
      REAL(KIND(1D0)), INTENT(IN) :: timezone
      REAL(KIND(1D0)), INTENT(IN) :: TL
      REAL(KIND(1D0)), INTENT(IN) :: TrafficUnits
      ! REAL(KIND(1D0)),INTENT(IN)::xsmd
      REAL(KIND(1D0)), INTENT(IN) :: Z
      REAL(KIND(1D0)), INTENT(IN) :: z0m_in
      REAL(KIND(1D0)), INTENT(IN) :: zdm_in

      REAL(KIND(1D0)), DIMENSION(2), INTENT(IN) :: AH_MIN
      REAL(KIND(1D0)), DIMENSION(2), INTENT(IN) :: AH_SLOPE_Cooling
      REAL(KIND(1D0)), DIMENSION(2), INTENT(IN) :: AH_SLOPE_Heating
      REAL(KIND(1D0)), DIMENSION(2), INTENT(IN) :: FcEF_v_kgkm
      REAL(KIND(1D0)), DIMENSION(2), INTENT(IN) :: QF0_BEU
      REAL(KIND(1D0)), DIMENSION(2), INTENT(IN) :: Qf_A
      REAL(KIND(1D0)), DIMENSION(2), INTENT(IN) :: Qf_B
      REAL(KIND(1D0)), DIMENSION(2), INTENT(IN) :: Qf_C
      ! REAL(KIND(1D0)), DIMENSION(2), INTENT(IN)        ::Numcapita
      REAL(KIND(1D0)), DIMENSION(2), INTENT(IN) :: PopDensDaytime
      REAL(KIND(1D0)), DIMENSION(2), INTENT(IN) :: BaseT_Cooling
      REAL(KIND(1D0)), DIMENSION(2), INTENT(IN) :: BaseT_Heating
      REAL(KIND(1D0)), DIMENSION(2), INTENT(IN) :: TrafficRate
      REAL(KIND(1D0)), DIMENSION(3), INTENT(IN) :: Ie_a
      REAL(KIND(1D0)), DIMENSION(3), INTENT(IN) :: Ie_m
      REAL(KIND(1D0)), DIMENSION(3), INTENT(IN) :: MaxConductance
      REAL(KIND(1D0)), DIMENSION(7), INTENT(IN) :: DayWat
      REAL(KIND(1D0)), DIMENSION(7), INTENT(IN) :: DayWatPer
      REAL(KIND(1D0)), DIMENSION(nsurf + 1), INTENT(IN) :: OHM_threshSW
      REAL(KIND(1D0)), DIMENSION(nsurf + 1), INTENT(IN) :: OHM_threshWD
      REAL(KIND(1D0)), DIMENSION(NSURF), INTENT(IN) :: chAnOHM
      REAL(KIND(1D0)), DIMENSION(NSURF), INTENT(IN) :: cpAnOHM
      REAL(KIND(1D0)), DIMENSION(NSURF), INTENT(IN) :: emis
      REAL(KIND(1D0)), DIMENSION(NSURF), INTENT(IN) :: kkAnOHM
      REAL(KIND(1D0)), DIMENSION(NSURF), INTENT(IN) :: SatHydraulicConduct
      REAL(KIND(1D0)), DIMENSION(NSURF), INTENT(IN) :: sfr
      REAL(KIND(1D0)), DIMENSION(NSURF), INTENT(IN) :: SnowPackLimit
      REAL(KIND(1D0)), DIMENSION(NSURF), INTENT(IN) :: SoilDepth
      REAL(KIND(1D0)), DIMENSION(NSURF), INTENT(IN) :: SoilStoreCap
      REAL(KIND(1D0)), DIMENSION(NSURF), INTENT(IN) :: StateLimit
      REAL(KIND(1D0)), DIMENSION(NSURF), INTENT(IN) :: WetThresh
      REAL(KIND(1D0)), DIMENSION(NVEGSURF), INTENT(IN) :: alpha_bioCO2
      REAL(KIND(1D0)), DIMENSION(NVEGSURF), INTENT(IN) :: alpha_enh_bioCO2
      REAL(KIND(1D0)), DIMENSION(NVEGSURF), INTENT(IN) :: BaseT
      REAL(KIND(1D0)), DIMENSION(NVEGSURF), INTENT(IN) :: BaseTe
      REAL(KIND(1D0)), DIMENSION(NVEGSURF), INTENT(IN) :: beta_bioCO2
      REAL(KIND(1D0)), DIMENSION(NVEGSURF), INTENT(IN) :: beta_enh_bioCO2
      REAL(KIND(1D0)), DIMENSION(NVEGSURF), INTENT(IN) :: GDDFull
      REAL(KIND(1D0)), DIMENSION(NVEGSURF), INTENT(IN) :: LAIMax
      REAL(KIND(1D0)), DIMENSION(NVEGSURF), INTENT(IN) :: LAIMin
      REAL(KIND(1D0)), DIMENSION(NVEGSURF), INTENT(IN) :: min_res_bioCO2
      REAL(KIND(1D0)), DIMENSION(NVEGSURF), INTENT(IN) :: resp_a
      REAL(KIND(1D0)), DIMENSION(NVEGSURF), INTENT(IN) :: resp_b
      REAL(KIND(1D0)), DIMENSION(NVEGSURF), INTENT(IN) :: SDDFull
      REAL(KIND(1D0)), DIMENSION(0:23, 2), INTENT(IN) :: SnowProf_24hr
      REAL(KIND(1D0)), DIMENSION(NVEGSURF), INTENT(IN) :: theta_bioCO2
      REAL(KIND(1D0)), DIMENSION(4, NVEGSURF), INTENT(IN) :: LAIPower
      REAL(KIND(1D0)), DIMENSION(nsurf + 1, 4, 3), INTENT(IN) :: OHM_coef
      REAL(KIND(1D0)), DIMENSION(NSURF + 1, NSURF - 1), INTENT(IN) :: WaterDist
      REAL(KIND(1D0)), DIMENSION(:), INTENT(IN) :: Ts5mindata_ir

      ! diurnal profile values for 24hr
      REAL(KIND(1D0)), DIMENSION(0:23, 2), INTENT(IN) :: AHProf_24hr
      REAL(KIND(1D0)), DIMENSION(0:23, 2), INTENT(IN) :: HumActivity_24hr
      REAL(KIND(1D0)), DIMENSION(0:23, 2), INTENT(IN) :: PopProf_24hr
      REAL(KIND(1D0)), DIMENSION(0:23, 2), INTENT(IN) :: TraffProf_24hr
      REAL(KIND(1D0)), DIMENSION(0:23, 2), INTENT(IN) :: WUProfA_24hr
      REAL(KIND(1D0)), DIMENSION(0:23, 2), INTENT(IN) :: WUProfM_24hr
      ! ########################################################################################

      ! ########################################################################################
      ! inout variables
      ! OHM related:
      REAL(KIND(1D0)), INTENT(INOUT) :: qn1_av
      REAL(KIND(1D0)), INTENT(INOUT) :: dqndt
      REAL(KIND(1D0)), INTENT(INOUT) :: qn1_s_av
      REAL(KIND(1D0)), INTENT(INOUT) :: dqnsdt

      ! snow related:
      REAL(KIND(1D0)), INTENT(INOUT) :: SnowfallCum
      REAL(KIND(1D0)), INTENT(INOUT) :: SnowAlb
      REAL(KIND(1D0)), DIMENSION(NSURF), INTENT(INOUT) :: IceFrac
      REAL(KIND(1D0)), DIMENSION(NSURF), INTENT(INOUT) :: SnowWater
      REAL(KIND(1D0)), DIMENSION(NSURF), INTENT(INOUT) :: SnowDens
      REAL(KIND(1D0)), DIMENSION(NSURF), INTENT(INOUT) :: SnowFrac
      REAL(KIND(1D0)), DIMENSION(NSURF), INTENT(INOUT) :: SnowPack

      ! water balance related:
      REAL(KIND(1D0)), DIMENSION(NSURF), INTENT(INOUT) :: soilstore_id
      REAL(KIND(1D0)), DIMENSION(NSURF), INTENT(INOUT) :: state_id
      REAL(KIND(1D0)), DIMENSION(6, NSURF), INTENT(INOUT) :: StoreDrainPrm

      ! phenology related:
      REAL(KIND(1D0)), DIMENSION(NSURF), INTENT(INOUT) :: alb
      REAL(KIND(1D0)), DIMENSION(nvegsurf), INTENT(INOUT) :: GDD_id !Growing Degree Days (see SUEWS_DailyState.f95)
      REAL(KIND(1D0)), DIMENSION(nvegsurf), INTENT(INOUT) :: SDD_id !Senescence Degree Days (see SUEWS_DailyState.f95)
      REAL(KIND(1D0)), DIMENSION(nvegsurf), INTENT(INOUT) :: LAI_id !LAI for each veg surface [m2 m-2]
      REAL(KIND(1D0)), INTENT(INOUT) :: DecidCap_id
      REAL(KIND(1D0)), INTENT(INOUT) :: albDecTr_id
      REAL(KIND(1D0)), INTENT(INOUT) :: albEveTr_id
      REAL(KIND(1D0)), INTENT(INOUT) :: albGrass_id
      REAL(KIND(1D0)), INTENT(INOUT) :: porosity_id
      REAL(KIND(1D0)), INTENT(INOUT) :: Tmin_id
      REAL(KIND(1D0)), INTENT(INOUT) :: Tmax_id
      REAL(KIND(1D0)), INTENT(INOUT) :: lenday_id

      ! anthropogenic heat related:
      REAL(KIND(1D0)), DIMENSION(12), INTENT(INOUT) :: HDD_id !Heating Degree Days (see SUEWS_DailyState.f95)

      ! water use related:
      REAL(KIND(1D0)), DIMENSION(9), INTENT(INOUT) :: WUDay_id

      ! ESTM related:
      REAL(KIND(1D0)), INTENT(INOUT) :: Tair_av
      ! ########################################################################################

      ! ########################################################################################
      ! output variables
      ! REAL(KIND(1D0)),DIMENSION(:,:,:),ALLOCATABLE,INTENT(OUT) ::datetimeBlock
      REAL(KIND(1D0)), DIMENSION(len_sim, ncolumnsDataOutSUEWS), INTENT(OUT) :: dataOutBlockSUEWS
      REAL(KIND(1D0)), DIMENSION(len_sim, ncolumnsDataOutSnow), INTENT(OUT) :: dataOutBlockSnow
      REAL(KIND(1D0)), DIMENSION(len_sim, ncolumnsDataOutESTM), INTENT(OUT) :: dataOutBlockESTM
      REAL(KIND(1D0)), DIMENSION(len_sim, ncolumnsDataOutRSL), INTENT(OUT) :: dataOutBlockRSL
      REAL(KIND(1D0)), DIMENSION(len_sim, ncolumnsdataOutBEERS), INTENT(OUT) :: dataOutBlockBEERS
      REAL(KIND(1D0)), DIMENSION(len_sim, ncolumnsDataOutDebug), INTENT(OUT) :: dataOutBlockDebug
      REAL(KIND(1D0)), DIMENSION(len_sim, ncolumnsDataOutSPARTACUS), INTENT(OUT) :: dataOutBlockSPARTACUS
      REAL(KIND(1D0)), DIMENSION(len_sim, ncolumnsDataOutDailyState), INTENT(OUT) :: DailyStateBlock
      ! ########################################################################################

      ! internal temporal iteration related variables
      ! INTEGER::dt_since_start ! time since simulation starts [s]

      ! model output blocks of the same size as met forcing block

      ! local variables
      ! length of met forcing block
      INTEGER :: ir
      ! met forcing variables
      INTEGER :: iy
      INTEGER :: id
      INTEGER :: it
      INTEGER :: imin
      INTEGER :: isec
      INTEGER, PARAMETER :: gridiv_x = 1 ! a dummy gridiv as this routine is only one grid
      REAL(KIND(1D0)) :: qn1_obs
      REAL(KIND(1D0)) :: qh_obs
      REAL(KIND(1D0)) :: qe_obs
      REAL(KIND(1D0)) :: qs_obs
      REAL(KIND(1D0)) :: qf_obs
      REAL(KIND(1D0)) :: avu1
      REAL(KIND(1D0)) :: avrh
      REAL(KIND(1D0)) :: Temp_C
      REAL(KIND(1D0)) :: Press_hPa
      REAL(KIND(1D0)) :: Precip
      REAL(KIND(1D0)) :: avkdn
      REAL(KIND(1D0)) :: snowFrac_obs
      REAL(KIND(1D0)) :: ldown_obs
      REAL(KIND(1D0)) :: fcld_obs
      REAL(KIND(1D0)) :: wu_m3
      REAL(KIND(1D0)) :: xsmd
      REAL(KIND(1D0)) :: LAI_obs
      REAL(KIND(1D0)) :: kdiff
      REAL(KIND(1D0)) :: kdir
      REAL(KIND(1D0)) :: wdir

      REAL(KIND(1D0)), DIMENSION(5) :: datetimeLine
      REAL(KIND(1D0)), DIMENSION(ncolumnsDataOutSUEWS - 5) :: dataOutLineSUEWS
      REAL(KIND(1D0)), DIMENSION(ncolumnsDataOutSnow - 5) :: dataOutLineSnow
      REAL(KIND(1D0)), DIMENSION(ncolumnsDataOutESTM - 5) :: dataOutLineESTM
      REAL(KIND(1D0)), DIMENSION(ncolumnsDataOutRSL - 5) :: dataOutLineRSL
      REAL(KIND(1D0)), DIMENSION(ncolumnsdataOutSOLWEIG - 5) :: dataOutLineSOLWEIG
      REAL(KIND(1D0)), DIMENSION(ncolumnsDataOutBEERS - 5) :: dataOutLineBEERS
      REAL(KIND(1D0)), DIMENSION(ncolumnsDataOutDebug - 5) :: dataOutLinedebug
      REAL(KIND(1D0)), DIMENSION(ncolumnsDataOutSPARTACUS - 5) :: dataOutLineSPARTACUS
      REAL(KIND(1D0)), DIMENSION(ncolumnsDataOutDailyState - 5) :: DailyStateLine

      REAL(KIND(1D0)), DIMENSION(len_sim, ncolumnsDataOutSUEWS, 1) :: dataOutBlockSUEWS_X
      REAL(KIND(1D0)), DIMENSION(len_sim, ncolumnsDataOutSnow, 1) :: dataOutBlockSnow_X
      REAL(KIND(1D0)), DIMENSION(len_sim, ncolumnsDataOutESTM, 1) :: dataOutBlockESTM_X
      REAL(KIND(1D0)), DIMENSION(len_sim, ncolumnsDataOutRSL, 1) :: dataOutBlockRSL_X
      REAL(KIND(1D0)), DIMENSION(len_sim, ncolumnsdataOutBEERS, 1) :: dataOutBlockBEERS_X
      REAL(KIND(1D0)), DIMENSION(len_sim, ncolumnsDataOutDebug, 1) :: dataOutBlockDebug_X
      REAL(KIND(1D0)), DIMENSION(len_sim, ncolumnsDataOutSPARTACUS, 1) :: dataOutBlockSPARTACUS_X
      ! REAL(KIND(1d0)),DIMENSION(len_sim,ncolumnsDataOutDailyState,1) ::DailyStateBlock_X

      REAL(KIND(1D0)), DIMENSION(10, 10) :: MetForcingData_grid ! fake array as a placeholder

      ! CHARACTER(len=150):: FileStateInit
      ! CHARACTER(len=4):: year_txt
      ! CHARACTER(len=3):: id_text
      ! CHARACTER(len=2):: it_text, imin_text

      ! get initial dt_since_start_x from dt_since_start, dt_since_start_x is used for Qn averaging. TS 28 Nov 2018
      ! dt_since_start = dt_since_start

      DO ir = 1, len_sim, 1
         ! =============================================================================
         ! === Translate met data from MetForcingBlock to variable names used in model ==
         ! =============================================================================
         iy = INT(MetForcingBlock(ir, 1)) !Integer variables
         id = INT(MetForcingBlock(ir, 2))
         it = INT(MetForcingBlock(ir, 3))
         imin = INT(MetForcingBlock(ir, 4))
         isec = 0 ! NOT used by SUEWS but by WRF-SUEWS via the cal_main interface
         qn1_obs = MetForcingBlock(ir, 5) !Real values (kind(1d0))
         qh_obs = MetForcingBlock(ir, 6)
         qe_obs = MetForcingBlock(ir, 7)
         qs_obs = MetForcingBlock(ir, 8)
         qf_obs = MetForcingBlock(ir, 9)
         avu1 = MetForcingBlock(ir, 10)
         avrh = MetForcingBlock(ir, 11)
         Temp_C = MetForcingBlock(ir, 12)
         Press_hPa = MetForcingBlock(ir, 13)
         Precip = MetForcingBlock(ir, 14)
         avkdn = MetForcingBlock(ir, 15)
         snowFrac_obs = MetForcingBlock(ir, 16)
         ldown_obs = MetForcingBlock(ir, 17)
         fcld_obs = MetForcingBlock(ir, 18)
         wu_m3 = MetForcingBlock(ir, 19)
         xsmd = MetForcingBlock(ir, 20)
         LAI_obs = MetForcingBlock(ir, 21)
         kdiff = MetForcingBlock(ir, 22)
         kdir = MetForcingBlock(ir, 23)
         wdir = MetForcingBlock(ir, 24)

         ! !================================================
         ! ! below is for debugging
         ! WRITE (year_txt, '(I4)') INT(iy)
         ! WRITE (id_text, '(I3)') INT(id)
         ! WRITE (it_text, '(I4)') INT(it)
         ! WRITE (imin_text, '(I4)') INT(imin)

         ! FileStateInit = './'//TRIM(ADJUSTL(year_txt))//'_'&
         ! //TRIM(ADJUSTL(id_text))//'_'&
         ! //TRIM(ADJUSTL(it_text))//'_'&
         ! //TRIM(ADJUSTL(imin_text))//'_'&
         ! //'state_init.nml'

         ! OPEN (12, file=FileStateInit, position='rewind')

         ! write (12, *) '&state_init'
         ! write (12, *) 'aerodynamicresistancemethod=', aerodynamicresistancemethod
         ! write (12, *) 'ah_min=', ah_min
         ! write (12, *) 'ahprof_24hr=', ahprof_24hr
         ! write (12, *) 'ah_slope_cooling=', ah_slope_cooling
         ! write (12, *) 'ah_slope_heating=', ah_slope_heating
         ! write (12, *) 'alb=', alb
         ! write (12, *) 'albmax_dectr=', albmax_dectr
         ! write (12, *) 'albmax_evetr=', albmax_evetr
         ! write (12, *) 'albmax_grass=', albmax_grass
         ! write (12, *) 'albmin_dectr=', albmin_dectr
         ! write (12, *) 'albmin_evetr=', albmin_evetr
         ! write (12, *) 'albmin_grass=', albmin_grass
         ! write (12, *) 'alpha_bioco2=', alpha_bioco2
         ! write (12, *) 'alpha_enh_bioco2=', alpha_enh_bioco2
         ! write (12, *) 'alt=', alt
         ! write (12, *) 'avkdn=', avkdn
         ! write (12, *) 'avrh=', avrh
         ! write (12, *) 'avu1=', avu1
         ! write (12, *) 'baset=', baset
         ! write (12, *) 'basete=', basete
         ! write (12, *) 'BaseT_HC=', BaseT_HC
         ! write (12, *) 'beta_bioco2=', beta_bioco2
         ! write (12, *) 'beta_enh_bioco2=', beta_enh_bioco2
         ! write (12, *) 'bldgh=', bldgh
         ! write (12, *) 'capmax_dec=', capmax_dec
         ! write (12, *) 'capmin_dec=', capmin_dec
         ! write (12, *) 'chanohm=', chanohm
         ! write (12, *) 'co2pointsource=', co2pointsource
         ! write (12, *) 'cpanohm=', cpanohm
         ! write (12, *) 'crwmax=', crwmax
         ! write (12, *) 'crwmin=', crwmin
         ! write (12, *) 'daywat=', daywat
         ! write (12, *) 'daywatper=', daywatper
         ! write (12, *) 'dectreeh=', dectreeh
         ! write (12, *) 'diagnose=', diagnose
         ! write (12, *) 'diagqn=', diagqn
         ! write (12, *) 'diagqs=', diagqs
         ! write (12, *) 'drainrt=', drainrt
         ! write (12, *) 'dt_since_start=', dt_since_start
         ! write (12, *) 'dqndt=', dqndt
         ! write (12, *) 'qn1_av=', qn1_av
         ! write (12, *) 'dqnsdt=', dqnsdt
         ! write (12, *) 'qn1_s_av=', qn1_s_av
         ! write (12, *) 'ef_umolco2perj=', ef_umolco2perj
         ! write (12, *) 'emis=', emis
         ! write (12, *) 'emissionsmethod=', emissionsmethod
         ! write (12, *) 'enef_v_jkm=', enef_v_jkm
         ! write (12, *) 'enddls=', enddls
         ! write (12, *) 'evetreeh=', evetreeh
         ! write (12, *) 'faibldg=', faibldg
         ! write (12, *) 'faidectree=', faidectree
         ! write (12, *) 'faievetree=', faievetree
         ! write (12, *) 'faut=', faut
         ! write (12, *) 'fcef_v_kgkm=', fcef_v_kgkm
         ! write (12, *) 'fcld_obs=', fcld_obs
         ! write (12, *) 'flowchange=', flowchange
         ! write (12, *) 'frfossilfuel_heat=', frfossilfuel_heat
         ! write (12, *) 'frfossilfuel_nonheat=', frfossilfuel_nonheat
         ! write (12, *) 'g1=', g1
         ! write (12, *) 'g2=', g2
         ! write (12, *) 'g3=', g3
         ! write (12, *) 'g4=', g4
         ! write (12, *) 'g5=', g5
         ! write (12, *) 'g6=', g6
         ! write (12, *) 'gdd_id=', gdd_id
         ! write (12, *) 'gddfull=', gddfull
         ! write (12, *) 'gridiv=', gridiv
         ! write (12, *) 'gsmodel=', gsmodel
         ! write (12, *) 'hdd_id=', hdd_id
         ! write (12, *) 'humactivity_24hr=', humactivity_24hr
         ! write (12, *) 'icefrac=', icefrac
         ! write (12, *) 'id=', id
         ! write (12, *) 'ie_a=', ie_a
         ! write (12, *) 'ie_end=', ie_end
         ! write (12, *) 'ie_m=', ie_m
         ! write (12, *) 'ie_start=', ie_start
         ! write (12, *) 'imin=', imin
         ! write (12, *) 'internalwateruse_h=', internalwateruse_h
         ! write (12, *) 'IrrFracEveTr=', IrrFracEveTr
         ! write (12, *) 'IrrFracDecTr=', IrrFracDecTr
         ! write (12, *) 'irrfracgrass=', irrfracgrass
         ! write (12, *) 'isec=', isec
         ! write (12, *) 'it=', it
         ! write (12, *) 'evapmethod=', evapmethod
         ! write (12, *) 'iy=', iy
         ! write (12, *) 'kkanohm=', kkanohm
         ! write (12, *) 'kmax=', kmax
         ! write (12, *) 'lai_id=', lai_id
         ! write (12, *) 'laicalcyes=', laicalcyes
         ! write (12, *) 'laimax=', laimax
         ! write (12, *) 'laimin=', laimin
         ! write (12, *) 'lai_obs=', lai_obs
         ! write (12, *) 'laipower=', laipower
         ! write (12, *) 'laitype=', laitype
         ! write (12, *) 'lat=', lat
         ! write (12, *) 'lenday_id=', lenday_id
         ! write (12, *) 'ldown_obs=', ldown_obs
         ! write (12, *) 'lng=', lng
         ! write (12, *) 'maxconductance=', maxconductance
         ! write (12, *) 'maxfcmetab=', maxfcmetab
         ! write (12, *) 'maxqfmetab=', maxqfmetab
         ! write (12, *) 'snowwater=', snowwater
         ! ! write (12, *) 'metforcingdata_grid=', metforcingdata_grid
         ! write (12, *) 'minfcmetab=', minfcmetab
         ! write (12, *) 'minqfmetab=', minqfmetab
         ! write (12, *) 'min_res_bioco2=', min_res_bioco2
         ! write (12, *) 'narp_emis_snow=', narp_emis_snow
         ! write (12, *) 'narp_trans_site=', narp_trans_site
         ! write (12, *) 'netradiationmethod=', netradiationmethod
         ! write (12, *) 'ohm_coef=', ohm_coef
         ! write (12, *) 'ohmincqf=', ohmincqf
         ! write (12, *) 'ohm_threshsw=', ohm_threshsw
         ! write (12, *) 'ohm_threshwd=', ohm_threshwd
         ! write (12, *) 'pipecapacity=', pipecapacity
         ! write (12, *) 'popdensdaytime=', popdensdaytime
         ! write (12, *) 'popdensnighttime=', popdensnighttime
         ! write (12, *) 'popprof_24hr=', popprof_24hr
         ! write (12, *) 'pormax_dec=', pormax_dec
         ! write (12, *) 'pormin_dec=', pormin_dec
         ! write (12, *) 'precip=', precip
         ! write (12, *) 'preciplimit=', preciplimit
         ! write (12, *) 'preciplimitalb=', preciplimitalb
         ! write (12, *) 'press_hpa=', press_hpa
         ! write (12, *) 'qf0_beu=', qf0_beu
         ! write (12, *) 'qf_a=', qf_a
         ! write (12, *) 'qf_b=', qf_b
         ! write (12, *) 'qf_c=', qf_c
         ! write (12, *) 'qn1_obs=', qn1_obs
         ! write (12, *) 'qh_obs=', qh_obs
         ! write (12, *) 'qs_obs=', qs_obs
         ! write (12, *) 'qf_obs=', qf_obs
         ! write (12, *) 'radmeltfact=', radmeltfact
         ! write (12, *) 'raincover=', raincover
         ! write (12, *) 'rainmaxres=', rainmaxres
         ! write (12, *) 'resp_a=', resp_a
         ! write (12, *) 'resp_b=', resp_b
         ! write (12, *) 'roughlenheatmethod=', roughlenheatmethod
         ! write (12, *) 'roughlenmommethod=', roughlenmommethod
         ! write (12, *) 'runofftowater=', runofftowater
         ! write (12, *) 's1=', s1
         ! write (12, *) 's2=', s2
         ! write (12, *) 'sathydraulicconduct=', sathydraulicconduct
         ! write (12, *) 'sddfull=', sddfull
         ! write (12, *) 'sdd_id=', sdd_id
         ! write (12, *) 'sfr=', sfr
         ! write (12, *) 'smdmethod=', smdmethod
         ! write (12, *) 'snowalb=', snowalb
         ! write (12, *) 'snowalbmax=', snowalbmax
         ! write (12, *) 'snowalbmin=', snowalbmin
         ! write (12, *) 'snowpacklimit=', snowpacklimit
         ! write (12, *) 'snowdens=', snowdens
         ! write (12, *) 'snowdensmax=', snowdensmax
         ! write (12, *) 'snowdensmin=', snowdensmin
         ! write (12, *) 'snowfallcum=', snowfallcum
         ! write (12, *) 'snowfrac=', snowfrac
         ! write (12, *) 'snowlimbldg=', snowlimbldg
         ! write (12, *) 'snowlimpaved=', snowlimpaved
         ! write (12, *) 'snowfrac_obs=', snowfrac_obs
         ! write (12, *) 'snowpack=', snowpack
         ! write (12, *) 'snowprof_24hr=', snowprof_24hr
         ! write (12, *) 'SnowUse=', SnowUse
         ! write (12, *) 'soildepth=', soildepth
         ! write (12, *) 'soilstore_id=', soilstore_id
         ! write (12, *) 'soilstorecap=', soilstorecap
         ! write (12, *) 'stabilitymethod=', stabilitymethod
         ! write (12, *) 'startdls=', startdls
         ! write (12, *) 'state_id=', state_id
         ! write (12, *) 'statelimit=', statelimit
         ! write (12, *) 'storageheatmethod=', storageheatmethod
         ! write (12, *) 'storedrainprm=', storedrainprm
         ! write (12, *) 'surfacearea=', surfacearea
         ! write (12, *) 'tair_av=', tair_av
         ! write (12, *) 'tau_a=', tau_a
         ! write (12, *) 'tau_f=', tau_f
         ! write (12, *) 'tau_r=', tau_r
         ! write (12, *) 'tmax_id=', tmax_id
         ! write (12, *) 'tmin_id=', tmin_id
         ! write (12, *) 'BaseT_Cooling=', BaseT_Cooling
         ! write (12, *) 'BaseT_Heating=', BaseT_Heating
         ! write (12, *) 'temp_c=', temp_c
         ! write (12, *) 'tempmeltfact=', tempmeltfact
         ! write (12, *) 'th=', th
         ! write (12, *) 'theta_bioco2=', theta_bioco2
         ! write (12, *) 'timezone=', timezone
         ! write (12, *) 'tl=', tl
         ! write (12, *) 'trafficrate=', trafficrate
         ! write (12, *) 'trafficunits=', trafficunits
         ! write (12, *) 'traffprof_24hr=', traffprof_24hr
         ! ! write (12, *) 'ts5mindata_ir=', ts5mindata_ir
         ! write (12, *) 'tstep=', tstep
         ! write (12, *) 'tstep_prev=', tstep_prev
         ! write (12, *) 'veg_type=', veg_type
         ! write (12, *) 'waterdist=', waterdist
         ! write (12, *) 'waterusemethod=', waterusemethod
         ! write (12, *) 'wetthresh=', wetthresh
         ! write (12, *) 'wu_m3=', wu_m3
         ! write (12, *) 'wuday_id=', wuday_id
         ! write (12, *) 'decidcap_id=', decidcap_id
         ! write (12, *) 'albdectr_id=', albdectr_id
         ! write (12, *) 'albevetr_id=', albevetr_id
         ! write (12, *) 'albgrass_id=', albgrass_id
         ! write (12, *) 'porosity_id=', porosity_id
         ! write (12, *) 'wuprofa_24hr=', wuprofa_24hr
         ! write (12, *) 'wuprofm_24hr=', wuprofm_24hr
         ! write (12, *) 'xsmd=', xsmd
         ! write (12, *) 'z=', z
         ! write (12, *) 'z0m_in=', z0m_in
         ! write (12, *) 'zdm_in=', zdm_in
         ! write (12, *) '/'

         ! WRITE (12, *) ''

         ! CLOSE (12)
         ! !================================================

         CALL SUEWS_cal_Main( &
            AerodynamicResistanceMethod, AH_MIN, AHProf_24hr, AH_SLOPE_Cooling, & ! input&inout in alphabetical order
            AH_SLOPE_Heating, &
            alb, AlbMax_DecTr, AlbMax_EveTr, AlbMax_Grass, &
            AlbMin_DecTr, AlbMin_EveTr, AlbMin_Grass, &
            alpha_bioCO2, alpha_enh_bioCO2, alt, avkdn, avRh, avU1, BaseT, BaseTe, &
            BaseTMethod, &
            BaseT_HC, beta_bioCO2, beta_enh_bioCO2, bldgH, CapMax_dec, CapMin_dec, &
            chAnOHM, CO2PointSource, cpAnOHM, CRWmax, CRWmin, DayWat, DayWatPer, &
            DecTreeH, Diagnose, DiagQN, DiagQS, DRAINRT, &
            dt_since_start, dqndt, qn1_av, dqnsdt, qn1_s_av, &
            EF_umolCO2perJ, emis, EmissionsMethod, EnEF_v_Jkm, endDLS, EveTreeH, FAIBldg, &
            FAIDecTree, FAIEveTree, Faut, FcEF_v_kgkm, fcld_obs, FlowChange, &
            FrFossilFuel_Heat, FrFossilFuel_NonHeat, G1, G2, G3, G4, G5, G6, GDD_id, &
            GDDFull, Gridiv, gsModel, H_maintain, HDD_id, HumActivity_24hr, &
            IceFrac, id, Ie_a, Ie_end, Ie_m, Ie_start, imin, &
            InternalWaterUse_h, &
            IrrFracPaved, IrrFracBldgs, &
            IrrFracEveTr, IrrFracDecTr, IrrFracGrass, &
            IrrFracBSoil, IrrFracWater, &
            isec, it, EvapMethod, &
            iy, kkAnOHM, Kmax, LAI_id, LAICalcYes, LAIMax, LAIMin, LAI_obs, &
            LAIPower, LAIType, lat, lenDay_id, ldown_obs, lng, MaxConductance, MaxFCMetab, MaxQFMetab, &
            SnowWater, MetForcingData_grid, MinFCMetab, MinQFMetab, min_res_bioCO2, &
            NARP_EMIS_SNOW, NARP_TRANS_SITE, NetRadiationMethod, &
            OHM_coef, OHMIncQF, OHM_threshSW, &
            OHM_threshWD, PipeCapacity, PopDensDaytime, &
            PopDensNighttime, PopProf_24hr, PorMax_dec, PorMin_dec, &
            Precip, PrecipLimit, PrecipLimitAlb, Press_hPa, &
            QF0_BEU, Qf_A, Qf_B, Qf_C, &
            qn1_obs, qs_obs, qf_obs, &
            RadMeltFact, RAINCOVER, RainMaxRes, resp_a, resp_b, &
            RoughLenHeatMethod, RoughLenMomMethod, RunoffToWater, S1, S2, &
            SatHydraulicConduct, SDDFull, SDD_id, sfr, SMDMethod, SnowAlb, SnowAlbMax, &
            SnowAlbMin, SnowPackLimit, SnowDens, SnowDensMax, SnowDensMin, SnowfallCum, SnowFrac, &
            SnowLimBldg, SnowLimPaved, snowFrac_obs, SnowPack, SnowProf_24hr, SnowUse, SoilDepth, &
            soilstore_id, SoilStoreCap, StabilityMethod, startDLS, state_id, StateLimit, &
            StorageHeatMethod, StoreDrainPrm, SurfaceArea, Tair_av, tau_a, tau_f, tau_r, &
            Tmax_id, Tmin_id, &
            BaseT_Cooling, BaseT_Heating, Temp_C, TempMeltFact, TH, &
            theta_bioCO2, timezone, TL, TrafficRate, TrafficUnits, &
            TraffProf_24hr, Ts5mindata_ir, tstep, tstep_prev, veg_type, &
            WaterDist, WaterUseMethod, WetThresh, wu_m3, &
            WUDay_id, DecidCap_id, albDecTr_id, albEveTr_id, albGrass_id, porosity_id, &
            WUProfA_24hr, WUProfM_24hr, xsmd, Z, z0m_in, zdm_in, &
            datetimeLine, dataOutLineSUEWS, dataOutLineSnow, dataOutLineESTM, dataoutLineRSL, &
            dataOutLineBEERS, & !output
            dataOutLineDebug, dataOutLineSPARTACUS, &
            DailyStateLine) !output

         ! update dt_since_start_x for next iteration, dt_since_start_x is used for Qn averaging. TS 28 Nov 2018
         dt_since_start = dt_since_start + tstep

         !============ update DailyStateBlock ===============
         DailyStateBlock(ir, :) = [datetimeLine, DailyStateLine]

         !============ write out results ===============
         ! works at each timestep
         CALL SUEWS_update_output( &
            SnowUse, storageheatmethod, & !input
            len_sim, 1, &
            ir, gridiv_x, datetimeLine, dataOutLineSUEWS, dataOutLineSnow, dataOutLineESTM, & !input
            dataoutLineRSL, dataOutLineBEERS, dataOutLinedebug, dataOutLineSPARTACUS, & !input
            dataOutBlockSUEWS_X, dataOutBlockSnow_X, dataOutBlockESTM_X, & !
            dataOutBlockRSL_X, dataOutBlockBEERS_X, dataOutBlockDebug_X, dataOutBlockSPARTACUS_X) !inout

      END DO

      dataOutBlockSUEWS = dataOutBlockSUEWS_X(:, :, 1)
      dataOutBlockSnow = dataOutBlockSnow_X(:, :, 1)
      dataOutBlockESTM = dataOutBlockESTM_X(:, :, 1)
      dataOutBlockRSL = dataOutBlockRSL_X(:, :, 1)
      dataOutBlockBEERS = dataOutBlockBEERS_X(:, :, 1)
      dataOutBlockDebug = dataOutBlockDebug_X(:, :, 1)
      ! DailyStateBlock=DailyStateBlock_X(:,:,1)

   END SUBROUTINE SUEWS_cal_multitsteps

   ! a wrapper of NARP_cal_SunPosition used by supy
   SUBROUTINE SUEWS_cal_sunposition( &
      year, idectime, UTC, locationlatitude, locationlongitude, locationaltitude, & !input
      sunazimuth, sunzenith) !output
      IMPLICIT NONE

      REAL(KIND(1D0)), INTENT(in) :: year, idectime, UTC, &
                                     locationlatitude, locationlongitude, locationaltitude
      REAL(KIND(1D0)), INTENT(out) :: sunazimuth, sunzenith

      CALL NARP_cal_SunPosition( &
         year, idectime, UTC, locationlatitude, locationlongitude, locationaltitude, &
         sunazimuth, sunzenith)

   END SUBROUTINE SUEWS_cal_sunposition

   ! function func(arg) result(retval)
   !    implicit none
   !    type :: arg
   !    type :: retval

   ! end function func

   FUNCTION cal_tair_av(tair_av_prev, dt_since_start, tstep, temp_c) RESULT(tair_av_next)
      ! calculate mean air temperature of past 24 hours
      ! TS, 17 Sep 2019
      IMPLICIT NONE
      REAL(KIND(1D0)), INTENT(in) :: tair_av_prev
      REAL(KIND(1D0)), INTENT(in) :: temp_c
      INTEGER, INTENT(in) :: dt_since_start
      INTEGER, INTENT(in) :: tstep

      REAL(KIND(1D0)) :: tair_av_next

      REAL(KIND(1D0)), PARAMETER :: len_day_s = 24*3600 ! day length in seconds
      REAL(KIND(1D0)) :: len_cal_s ! length of average period in seconds
      REAL(KIND(1D0)) :: temp_k ! temp in K

      ! determine the average period
      IF (dt_since_start > len_day_s) THEN
         ! if simulation has been running over one day
         len_cal_s = len_day_s
      ELSE
         ! if simulation has been running less than one day
         len_cal_s = dt_since_start + tstep
      END IF
      temp_k = temp_c + 273.15
      tair_av_next = tair_av_prev*(len_cal_s - tstep*1.)/len_cal_s + temp_k*tstep/len_cal_s

   END FUNCTION cal_tair_av

   FUNCTION cal_tsfc(qh, avdens, avcp, RA, temp_c) RESULT(tsfc_C)
      ! calculate surface/skin temperature
      ! TS, 23 Oct 2019
      IMPLICIT NONE
      REAL(KIND(1D0)), INTENT(in) :: qh ! sensible heat flux [W m-2]
      REAL(KIND(1D0)), INTENT(in) :: avdens ! air density [kg m-3]
      REAL(KIND(1D0)), INTENT(in) :: avcp !air heat capacity [J m-3 K-1]
      REAL(KIND(1D0)), INTENT(in) :: RA !Aerodynamic resistance [s m^-1]
      REAL(KIND(1D0)), INTENT(in) :: temp_C ! air temperature [C]

      REAL(KIND(1D0)) :: tsfc_C ! surface temperature [C]

      tsfc_C = qh/(avdens*avcp)*RA + temp_C
   END FUNCTION cal_tsfc

   SUBROUTINE SPARTACUS( &
<<<<<<< HEAD
      sfr, zenith_deg, TSfc_C, avKdn, ldown, temp_c, alb_next, emis, LAI_id, & !input:
=======
      sfr, zenith_deg, tsurf_0, avKdn, ldown, temp_c, alb, emis, LAI_id, & !input:
>>>>>>> 4a09765d
      alb_spc, emis_spc, lw_emission_spc, lw_up_spc, sw_up_spc, qn_spc, & !output:
      clear_air_abs_lw_spc, wall_net_lw_spc, roof_net_lw_spc, &
      roof_in_lw_spc, top_net_lw_spc, ground_net_lw_spc, &
      top_dn_lw_spc, &
      clear_air_abs_sw_spc, wall_net_sw_spc, roof_net_sw_spc, &
      roof_in_sw_spc, top_dn_dir_sw_spc, top_net_sw_spc, &
      ground_dn_dir_sw_spc, ground_net_sw_spc, &
      qn, kup, lup)
      USE parkind1, ONLY: jpim, jprb
      USE radsurf_interface, ONLY: radsurf
      USE radsurf_config, ONLY: config_type
      ! USE spartacus_surface_config, ONLY: read_config_from_namelist, driver_config_type
      USE radsurf_canopy_properties, ONLY: canopy_properties_type
      USE radsurf_sw_spectral_properties, ONLY: sw_spectral_properties_type
      USE radsurf_lw_spectral_properties, ONLY: lw_spectral_properties_type
      USE radsurf_boundary_conds_out, ONLY: boundary_conds_out_type
      USE radsurf_canopy_flux, ONLY: canopy_flux_type
      USE radsurf_simple_spectrum, ONLY: calc_simple_spectrum_lw
      USE data_in, ONLY: fileinputpath

      IMPLICIT NONE

      !!!!!!!!!!!!!! Set objects and variables !!!!!!!!!!!!!!

      ! Input parameters and variables from SUEWS
<<<<<<< HEAD
      REAL(KIND(1D0)), INTENT(IN) :: zenith_deg, TSfc_C, &
                                     avKdn, ldown, temp_C
      REAL(KIND(1D0)), DIMENSION(NSURF), INTENT(IN) :: sfr, alb_next, emis
=======
      REAL(KIND(1D0)), INTENT(IN) :: zenith_deg, tsurf_0, & ! tsurf_0 and temp_C need to be made vertically distributed
                                     avKdn, ldown, temp_C
      REAL(KIND(1D0)), DIMENSION(NSURF), INTENT(IN) :: sfr, alb, emis
>>>>>>> 4a09765d
      REAL(KIND(1D0)), DIMENSION(NVegSurf), INTENT(IN) :: LAI_id

      ! SPARTACUS configuration parameters
      INTEGER(kind=jpim) :: ncol, ntotlay
      INTEGER(kind=jpim), ALLOCATABLE :: i_representation(:)
      INTEGER(kind=jpim), ALLOCATABLE :: nlay(:)
      INTEGER :: istartcol, iendcol
      INTEGER :: jrepeat, ilay, jlay, jcol

      ! output variables
      REAL(KIND(1D0)), INTENT(OUT) :: alb_spc, emis_spc, lw_emission_spc, lw_up_spc, sw_up_spc, qn_spc
      REAL(KIND(1D0)), INTENT(OUT) :: top_net_lw_spc, ground_net_lw_spc, top_dn_lw_spc
<<<<<<< HEAD
=======
      REAL(KIND(1D0)), INTENT(OUT) :: qn, kup, lup
>>>>>>> 4a09765d
      REAL(KIND(1D0)), DIMENSION(15), INTENT(OUT) :: clear_air_abs_lw_spc, wall_net_lw_spc, roof_net_lw_spc, &
                                                     roof_in_lw_spc
      REAL(KIND(1D0)), INTENT(OUT) :: top_dn_dir_sw_spc, top_net_sw_spc, ground_dn_dir_sw_spc, ground_net_sw_spc
      REAL(KIND(1D0)), DIMENSION(15), INTENT(OUT) :: clear_air_abs_sw_spc, wall_net_sw_spc, roof_net_sw_spc, &
                                                     roof_in_sw_spc

      ! Derived types for the inputs to the radiation scheme
      TYPE(config_type) :: config
      ! TYPE(driver_config_type)          :: driver_config
      TYPE(canopy_properties_type) :: canopy_props
      TYPE(sw_spectral_properties_type) :: sw_spectral_props
      TYPE(lw_spectral_properties_type) :: lw_spectral_props
      TYPE(boundary_conds_out_type) :: bc_out
      TYPE(canopy_flux_type) &
         &  :: sw_norm_dir, & ! SW fluxes normalized by top-of-canopy direct
         &     sw_norm_diff, & ! SW fluxes normalized by top-of-canopy diffuse
         &     lw_internal, & ! LW fluxes from internal emission
         &     lw_norm, & ! LW fluxes normalized by top-of-canopy down
         &     lw_flux, & ! Total lw canopy fluxes
         &     sw_flux ! Total sw canopy fluxes

      ! Top-of-canopy downward radiation, all dimensioned (nspec, ncol)
      REAL(kind=jprb), ALLOCATABLE &
           &  :: top_flux_dn_sw(:, :), & ! Total shortwave (direct+diffuse)
           &     top_flux_dn_direct_sw(:, :), & ! ...diffuse only
           &     top_flux_dn_lw(:, :) ! longwave

      ! surface temperature and air temperature in Kelvin
<<<<<<< HEAD
      REAL(KIND(1D0)) :: TSfc_K, tair_K
=======
      REAL(KIND(1D0)) :: tsurf_0_K, tair_K
>>>>>>> 4a09765d
      ! top-of-canopy diffuse sw downward
      REAL(KIND(1D0)) :: top_flux_dn_diffuse_sw
      ! plan area weighted albedo and emissivity of surfaces not including buildings and trees
      REAL(KIND(1D0)) :: alb_no_tree_bldg, emis_no_tree_bldg
      ! vegetation emissivity
      REAL(KIND(1D0)) :: veg_emis
      ! area weighted LAI of trees
      REAL(kind=jprb), ALLOCATABLE :: LAI_av(:)
      ! area weighted LAI of trees in each layer
      REAL(kind=jprb), ALLOCATABLE :: LAI_av_z(:)
      ! depth of the vegetated layer
      REAL(kind=jprb), ALLOCATABLE :: veg_depth(:)

      INTEGER :: nlayers, n_vegetation_region_urban, nsw, nlw, nspec, &
                 n_stream_sw_urban, n_stream_lw_urban
      REAL(KIND(1D0)) :: sw_dn_direct_frac, air_ext_sw, air_ssa_sw, &
                         veg_ssa_sw, air_ext_lw, air_ssa_lw, veg_ssa_lw, &
                         veg_fsd_const, veg_contact_fraction_const, &
                         ground_albedo_dir_mult_fact
      LOGICAL :: use_sw_direct_albedo
      REAL(kind=jprb), ALLOCATABLE :: height(:), building_frac(:), veg_frac(:), &
                                      building_scale(:), veg_scale(:), veg_ext(:), &
                                      veg_fsd(:), veg_contact_fraction(:), &
                                      roof_albedo(:, :), wall_albedo(:, :), roof_albedo_dir_mult_fact(:, :), &
                                      wall_specular_frac(:, :), roof_emissivity(:, :), &
                                      wall_emissivity(:, :)

      NAMELIST /Spartacus_Settings/ nlayers, use_sw_direct_albedo, n_vegetation_region_urban, &
         n_stream_sw_urban, n_stream_lw_urban &
         /Spartacus_Constant_Parameters/ sw_dn_direct_frac, air_ext_sw, air_ssa_sw, veg_ssa_sw, air_ext_lw, &
         air_ssa_lw, veg_ssa_lw, veg_fsd_const, veg_contact_fraction_const, ground_albedo_dir_mult_fact &
         /Spartacus_Profile_Parameters/ height, building_frac, veg_frac, building_scale, veg_scale, &
         roof_albedo, wall_albedo, roof_emissivity, wall_emissivity, roof_albedo_dir_mult_fact, wall_specular_frac

      ! SU is currently single band so the following are 1
      nspec = 1
      nsw = 1
      nlw = 1
      ! SUEWS does not have multiple tiles so ncol=1
      ncol = 1
      ! Bring in SUEWS-SPARTACUS.nml settings and parameters
      OPEN (511, file=TRIM(FileInputPath)//'SUEWS_SPARTACUS.nml', status='old')
      READ (511, nml=Spartacus_Settings)
      READ (511, nml=Spartacus_Constant_Parameters)
      CLOSE (511)
      ALLOCATE (nlay(ncol))
      nlay = [nlayers]
      ntotlay = SUM(nlay)
      ALLOCATE (height(ntotlay + ncol))
      ALLOCATE (building_frac(ntotlay))
      ALLOCATE (veg_frac(ntotlay))
      ALLOCATE (building_scale(ntotlay))
      ALLOCATE (veg_scale(ntotlay))
      ALLOCATE (veg_ext(ntotlay))
      ALLOCATE (veg_fsd(ntotlay))
      ALLOCATE (veg_contact_fraction(ntotlay))
      ALLOCATE (roof_albedo(nspec, ntotlay))
      ALLOCATE (wall_albedo(nspec, ntotlay))
      ALLOCATE (roof_albedo_dir_mult_fact(nspec, ntotlay))
      ALLOCATE (wall_specular_frac(nspec, ntotlay))
      ALLOCATE (roof_emissivity(nspec, ntotlay))
      ALLOCATE (wall_emissivity(nspec, ntotlay))
      OPEN (511, file=TRIM(FileInputPath)//'SUEWS_SPARTACUS.nml', status='old')
      READ (511, nml=Spartacus_Profile_Parameters)
      CLOSE (511)
      !Set the values of profiles that are implemented as being constant with height
      veg_fsd(:) = veg_fsd_const
      veg_contact_fraction(:) = veg_contact_fraction_const

      !!!!!!!!!!!!!! Model configuration !!!!!!!!!!!!!!

      CALL config%READ(file_name=TRIM(FileInputPath)//'SUEWS_SPARTACUS.nml')
      config%do_sw = .TRUE.
      config%do_lw = .TRUE.
      config%use_sw_direct_albedo = use_sw_direct_albedo
      ALLOCATE (i_representation(ncol))
      IF (sfr(ConifSurf) + sfr(DecidSurf) > 0.0 .AND. sfr(BldgSurf) > 0.0) THEN
         config%do_vegetation = .TRUE.
         i_representation = [3]
         config%do_urban = .TRUE.
      ELSE IF (sfr(ConifSurf) + sfr(DecidSurf) == 0.0 .AND. sfr(BldgSurf) > 0.0) THEN
         config%do_vegetation = .FALSE.
         i_representation = [2]
         config%do_urban = .TRUE.
      ELSE IF (sfr(ConifSurf) + sfr(DecidSurf) > 0.0 .AND. sfr(BldgSurf) == 0.0) THEN
         config%do_vegetation = .TRUE.
         i_representation = [1]
         config%do_urban = .FALSE.
      ELSE
         config%do_vegetation = .FALSE.
         i_representation = [0]
         config%do_urban = .FALSE.
      END IF
      config%iverbose = 3
      config%n_vegetation_region_urban = n_vegetation_region_urban
      config%n_vegetation_region_forest = n_vegetation_region_urban ! use the same complexity for urban as forests
      config%nsw = nsw
      config%nlw = nlw
      config%n_stream_sw_urban = n_stream_sw_urban
      config%n_stream_lw_urban = n_stream_lw_urban
      config%n_stream_sw_forest = n_stream_sw_urban ! use the same complexity for urban as forests
      config%n_stream_lw_forest = n_stream_lw_urban ! use the same complexity for urban as forests
      CALL config%consolidate()

      !!!!!!!!!!!!!! allocate and set canopy_props !!!!!!!!!!!!!!

      ! allocate
      CALL canopy_props%DEALLOCATE()
      CALL canopy_props%ALLOCATE(config, ncol, ntotlay, i_representation)

      ! set cos_sza, nlay, ncol, ntotlay
      canopy_props%cos_sza = COS(zenith_deg*3.1415927/180)
      canopy_props%nlay = nlay
      canopy_props%ncol = ncol
      canopy_props%ntotlay = ntotlay

      ! calculate dz array
      ilay = 1
      DO jcol = 1, ncol
         canopy_props%dz(ilay:ilay + canopy_props%nlay(jcol) - 1) &
              &  = height(ilay + 1:ilay + canopy_props%nlay(jcol)) &
              &   - height(ilay:ilay + canopy_props%nlay(jcol) - 1)
         canopy_props%istartlay(jcol) = ilay
         ilay = ilay + canopy_props%nlay(jcol)
      END DO

      ALLOCATE (LAI_av(ncol))
      ALLOCATE (veg_depth(ncol))
      ALLOCATE (LAI_av_z(ntotlay))
      !Calculate the area weighted LAI of trees
      DO jcol = 1, ncol
         LAI_av(jcol) = (sfr(ConifSurf)*LAI_id(1) + sfr(DecidSurf)*LAI_id(2))/(sfr(ConifSurf) + sfr(DecidSurf) + 10.**(-10)) ! the 10.**-10 stops the equation blowing up when there are no trees
      END DO
      ! find veg_depth
      DO jcol = 1, ncol
         ilay = canopy_props%istartlay(jcol)
         veg_depth(jcol) = 0.
         DO jlay = 0, nlay(jcol) - 1
            IF (veg_frac(ilay + jlay) > 0.) THEN
               veg_depth(jcol) = veg_depth(jcol) + canopy_props%dz(ilay + jlay)
            END IF
         END DO
      END DO
      ! find LAV_av_z and veg_ext. Assume the LAI is uniform with height within the vegetation layer.
      DO jcol = 1, ncol
         ilay = canopy_props%istartlay(jcol)
         DO jlay = 0, nlay(jcol) - 1
            IF (veg_frac(ilay + jlay) > 0.) THEN
               LAI_av_z(ilay + jlay) = LAI_av(jcol)*canopy_props%dz(ilay + jlay)/veg_depth(jcol)
               veg_ext(ilay + jlay) = LAI_av_z(ilay + jlay)/(2*canopy_props%dz(ilay))
            END IF
         END DO
      END DO

      ! set temperature
      tsurf_0_K = tsurf_0 + 273.15 ! convert surface temperature to Kelvin
      tair_K = temp_C + 273.15 ! convert air temperature to Kelvin
      canopy_props%ground_temperature = tsurf_0_K ! TODO: tsurf_0_K needs to be made vertically distributed
      canopy_props%roof_temperature = tsurf_0_K
      canopy_props%wall_temperature = tsurf_0_K
      canopy_props%clear_air_temperature = tair_K
      IF (sfr(ConifSurf) + sfr(DecidSurf) > 0.0) THEN
         canopy_props%veg_temperature = tair_K
         canopy_props%veg_air_temperature = tair_K
      END IF

      ! set building and vegetation properties
      canopy_props%i_representation = i_representation
      canopy_props%building_scale = building_scale(:) ! diameter of buildings (m). The only L method for buildings is Eq. 19 Hogan et al. 2018.
      canopy_props%building_fraction = building_frac(:) ! building fraction
      IF (sfr(ConifSurf) + sfr(DecidSurf) > 0.0) THEN
         canopy_props%veg_fraction = veg_frac(:) ! evergreen + deciduous fractions
         canopy_props%veg_scale = veg_scale(:) ! scale of tree crowns (m). Using the default use_symmetric_vegetation_scale_urban=.TRUE. so that Eq. 20 Hogan et al. 2018 is used for L.
         canopy_props%veg_ext = veg_ext(:)
         canopy_props%veg_fsd = veg_fsd(:)
         canopy_props%veg_contact_fraction = veg_contact_fraction(:)
      END IF

      !!!!!!!!!!!!!! allocate and set canopy top forcing !!!!!!!!!!!!!!

      ALLOCATE (top_flux_dn_sw(nspec, ncol))
      ALLOCATE (top_flux_dn_direct_sw(nspec, ncol))
      ALLOCATE (top_flux_dn_lw(nspec, ncol))
      top_flux_dn_sw = avKdn ! diffuse + direct
      top_flux_dn_direct_sw = sw_dn_direct_frac*avKdn ! Berrizbeitia et al. 2020 say the ratio diffuse/direct is 0.55 for Berlin and Brussels on av annually
      top_flux_dn_diffuse_sw = top_flux_dn_sw(nspec, ncol) - top_flux_dn_direct_sw(nspec, ncol)
      top_flux_dn_lw = ldown

      !!!!!!!!!!!!!! allocate and set sw_spectral_props !!!!!!!!!!!!!!

      CALL sw_spectral_props%DEALLOCATE()
      CALL sw_spectral_props%ALLOCATE(config, ncol, ntotlay, nspec, canopy_props%i_representation)

      alb_no_tree_bldg = (alb(1)*sfr(PavSurf) + alb(5)*sfr(GrassSurf) + &
                          alb(6)*sfr(BSoilSurf) + alb(7)*sfr(WaterSurf))/ &
                         (sfr(PavSurf) + sfr(GrassSurf) + sfr(BSoilSurf) + sfr(WaterSurf)) ! albedo of the ground
      sw_spectral_props%air_ext = air_ext_sw
      sw_spectral_props%air_ssa = air_ssa_sw
      IF (sfr(ConifSurf) + sfr(DecidSurf) > 0.0) THEN
         sw_spectral_props%veg_ssa = veg_ssa_sw
      END IF
      sw_spectral_props%ground_albedo = alb_no_tree_bldg ! albedo excluding buildings and trees
      sw_spectral_props%roof_albedo = roof_albedo(nspec, ncol) ! albedo of buildings
      sw_spectral_props%wall_albedo = wall_albedo(nspec, ncol) ! albedo of buildings
      sw_spectral_props%wall_specular_frac = wall_specular_frac(nspec, ncol)
      IF (config%use_sw_direct_albedo) THEN
         sw_spectral_props%ground_albedo_dir = alb_no_tree_bldg*ground_albedo_dir_mult_fact
         sw_spectral_props%roof_albedo_dir = roof_albedo(nspec, ncol)*roof_albedo_dir_mult_fact(nspec, ncol)
      END IF

      !!!!!!!!!!!!!! allocate and set lw_spectral_props !!!!!!!!!!!!!!

      CALL lw_spectral_props%DEALLOCATE()
      CALL lw_spectral_props%ALLOCATE(config, nspec, ncol, ntotlay, canopy_props%i_representation)

      emis_no_tree_bldg = (emis(1)*sfr(PavSurf) + emis(5)*sfr(GrassSurf) + &
                           emis(6)*sfr(BSoilSurf) + emis(7)*sfr(WaterSurf))/ &
                          (sfr(PavSurf) + sfr(GrassSurf) + sfr(BSoilSurf) + sfr(WaterSurf)) ! emissivity of the ground
      lw_spectral_props%air_ext = air_ext_lw
      lw_spectral_props%air_ssa = air_ssa_lw
      IF (sfr(ConifSurf) + sfr(DecidSurf) > 0.0) THEN
         lw_spectral_props%veg_ssa = veg_ssa_lw
      END IF
      lw_spectral_props%ground_emissivity = emis_no_tree_bldg ! emissivity excluding buildings and trees
      lw_spectral_props%roof_emissivity = roof_emissivity(nspec, ncol) ! emissivity of buildings
      lw_spectral_props%wall_emissivity = wall_emissivity(nspec, ncol) ! emissivity of buildings

      !!!!!!!!!!!!!! allocate sw !!!!!!!!!!!!!!

      IF (config%do_sw) THEN
         CALL sw_norm_dir%ALLOCATE(config, ncol, ntotlay, config%nsw, use_direct=.TRUE.)
         CALL sw_norm_diff%ALLOCATE(config, ncol, ntotlay, config%nsw, use_direct=.TRUE.)

         CALL sw_norm_dir%zero_all()
         CALL sw_norm_diff%zero_all()

         CALL sw_flux%ALLOCATE(config, ncol, ntotlay, config%nsw, use_direct=.TRUE.)
      END IF

      !!!!!!!!!!!!!! allocate lw !!!!!!!!!!!!!!

      IF (config%do_lw) THEN
         CALL lw_internal%ALLOCATE(config, ncol, ntotlay, config%nlw, use_direct=.TRUE.)
         CALL lw_norm%ALLOCATE(config, ncol, ntotlay, config%nlw, use_direct=.TRUE.)

         CALL lw_internal%zero_all()
         CALL lw_norm%zero_all()

         CALL lw_flux%ALLOCATE(config, ncol, ntotlay, config%nlw, use_direct=.TRUE.)
      END IF

      !!!!!!!!!!!!!! allocate bc_out !!!!!!!!!!!!!!

      CALL bc_out%ALLOCATE(ncol, config%nsw, config%nlw)

      !!!!!!!!!!!!!! run calc_monochromatic_emission !!!!!!!!!!!!!!

      CALL lw_spectral_props%calc_monochromatic_emission(canopy_props)

      !!!!!!!!!!!!!! CALL radsurf !!!!!!!!!!!!!!

      istartcol = 1
      iendcol = 1
      ! Option of repeating calculation multiple time for more accurate profiling
      DO jrepeat = 1, 3
         IF (config%do_lw) THEN
            ! Gas optics and spectral emission
            CALL calc_simple_spectrum_lw(config, canopy_props, lw_spectral_props, &
                 &                       istartcol, iendcol)
         END IF
         ! Call the SPARTACUS-Surface radiation scheme
         CALL radsurf(config, canopy_props, &
              &       sw_spectral_props, lw_spectral_props, &
              &       bc_out, &
              &       istartcol, iendcol, &
              &       sw_norm_dir, sw_norm_diff, &
              &       lw_internal, lw_norm)
         IF (config%do_sw) THEN
            ! Scale the normalized fluxes
            CALL sw_norm_dir%SCALE(canopy_props%nlay, &
                 &  top_flux_dn_direct_sw)
            CALL sw_norm_diff%SCALE(canopy_props%nlay, &
                 &  top_flux_dn_sw - top_flux_dn_direct_sw)
            CALL sw_flux%SUM(sw_norm_dir, sw_norm_diff)
         END IF
         IF (config%do_lw) THEN
            CALL lw_norm%SCALE(canopy_props%nlay, top_flux_dn_lw)
            CALL lw_flux%SUM(lw_internal, lw_norm)
         END IF
      END DO

      ! albedo
      alb_spc = ((top_flux_dn_diffuse_sw + 10.**(-10))*bc_out%sw_albedo(nspec, ncol) & ! the 10.**-10 stops the equation blowing up when kdwn=0
                 + (top_flux_dn_direct_sw(nspec, ncol) + 10.**(-10))*bc_out%sw_albedo_dir(nspec, ncol)) &
                /(top_flux_dn_diffuse_sw + 10.**(-10) + top_flux_dn_direct_sw(nspec, ncol) + 10.**(-10))

      !!! Output arrays !!!

      ! emissivity
      emis_spc = bc_out%lw_emissivity(nspec, ncol)
      ! longwave emission
      lw_emission_spc = bc_out%lw_emission(nspec, ncol)
      ! lowngwave upward = emitted as blackbody + reflected
      lw_up_spc = lw_emission_spc + (1 - emis_spc)*ldown
      ! shortwave upward = downward diffuse * diffuse albedo + downward direct * direct albedo
      sw_up_spc = top_flux_dn_diffuse_sw*bc_out%sw_albedo(nspec, ncol) &
                  + top_flux_dn_direct_sw(nspec, ncol)*bc_out%sw_albedo_dir(nspec, ncol) ! or more simply: alb_spc*avKdn
      ! net all = net sw + net lw
      qn_spc = sw_flux%top_net(nspec, ncol) + lw_flux%top_net(nspec, ncol)

      ! lw arrays
      clear_air_abs_lw_spc = 0.0
      clear_air_abs_lw_spc(:ntotlay) = lw_flux%clear_air_abs(nspec, :)
      wall_net_lw_spc = 0.0
      wall_net_lw_spc(:ntotlay) = lw_flux%wall_net(nspec, :)
      roof_net_lw_spc = 0.0
      roof_net_lw_spc(:ntotlay) = lw_flux%roof_net(nspec, :)
      roof_in_lw_spc = 0.0
      roof_in_lw_spc(:ntotlay) = lw_flux%roof_in(nspec, :)
      top_net_lw_spc = lw_flux%top_net(nspec, ncol)
      ground_net_lw_spc = lw_flux%ground_net(nspec, ncol)
      top_dn_lw_spc = lw_flux%top_dn(nspec, ncol)
      ! sw arrays
      clear_air_abs_sw_spc = 0.0
      clear_air_abs_sw_spc(:ntotlay) = sw_flux%clear_air_abs(nspec, :)
      wall_net_sw_spc = 0.0
      wall_net_sw_spc(:ntotlay) = sw_flux%wall_net(nspec, :)
      roof_net_sw_spc = 0.0
      roof_net_sw_spc(:ntotlay) = sw_flux%roof_net(nspec, :)
      roof_in_sw_spc = 0.0
      roof_in_sw_spc(:ntotlay) = sw_flux%roof_in(nspec, :)
      top_dn_dir_sw_spc = sw_flux%top_dn_dir(nspec, ncol)
      top_net_sw_spc = sw_flux%top_net(nspec, ncol)
      ground_dn_dir_sw_spc = sw_flux%ground_dn_dir(nspec, ncol)
      ground_net_sw_spc = sw_flux%ground_net(nspec, ncol)

      !!!!!!!!!!!!!! Bulk KUP, LUP, QSTAR for SUEWS !!!!!!!!!!!!!!

      lup = lw_up_spc
      kup = sw_up_spc
      qn = qn_spc

      !!!!!!!!!!!!!! Clear from memory !!!!!!!!!!!!!

      CALL canopy_props%DEALLOCATE()
      CALL sw_spectral_props%DEALLOCATE()
      CALL lw_spectral_props%DEALLOCATE()
      CALL bc_out%DEALLOCATE()
      CALL sw_norm_dir%DEALLOCATE()
      CALL sw_norm_diff%DEALLOCATE()
      CALL lw_internal%DEALLOCATE()
      CALL lw_norm%DEALLOCATE()
      CALL sw_flux%DEALLOCATE()
      CALL lw_flux%DEALLOCATE()

      DEALLOCATE (height)
      DEALLOCATE (top_flux_dn_sw)
      DEALLOCATE (top_flux_dn_direct_sw)
      DEALLOCATE (top_flux_dn_lw)
      DEALLOCATE (building_frac)
      DEALLOCATE (veg_frac)
      DEALLOCATE (building_scale)
      DEALLOCATE (veg_scale)
      DEALLOCATE (veg_ext)
      DEALLOCATE (veg_fsd)
      DEALLOCATE (veg_contact_fraction)
      DEALLOCATE (roof_albedo)
      DEALLOCATE (wall_albedo)
      DEALLOCATE (roof_albedo_dir_mult_fact)
      DEALLOCATE (wall_specular_frac)
      DEALLOCATE (roof_emissivity)
      DEALLOCATE (wall_emissivity)

   END SUBROUTINE SPARTACUS

END MODULE SUEWS_Driver<|MERGE_RESOLUTION|>--- conflicted
+++ resolved
@@ -794,16 +794,9 @@
             dectime, ZENITH_deg, Ts_iter, avKdn, Temp_C, avRH, ea_hPa, qn1_obs, &
             SnowAlb_prev, snowFrac_prev, DiagQN, &
             NARP_TRANS_SITE, NARP_EMIS_SNOW, IceFrac_prev, sfr, emis, &
-<<<<<<< HEAD
-            alb_spc, emis_spc, lw_emission_spc, &
-            alb_prev, albDecTr_id_next, albEveTr_id_next, albGrass_id_next, & !input
-            alb_next, & !output
-            ldown, fcld, & !output
-=======
             alb_prev, albDecTr_id_next, albEveTr_id_next, albGrass_id_next, &
             LAI_id, & !input
             alb_next, ldown, fcld, & !output
->>>>>>> 4a09765d
             qn, qn_snowfree, qn_snow, kclear, kup, lup, tsurf, &
             qn_ind_snow, kup_ind_snow, Tsurf_ind_snow, Tsurf_ind, &
             albedo_snow, snowFrac_next, SnowAlb_next, &
@@ -829,10 +822,7 @@
             bldgh, alb, emis, cpAnOHM, kkAnOHM, chAnOHM, EmissionsMethod, &
             Tair_av_next, qn1_av_prev, dqndt_prev, qn1_s_av_prev, dqnsdt_prev, &
             StoreDrainPrm_next, &
-<<<<<<< HEAD
             tsurf_facet, k_facet, cp_facet, dz_facet, &
-=======
->>>>>>> 4a09765d
             qn_snow, dataOutLineESTM, qs, & !output
             qn1_av_next, dqndt_next, qn1_s_av_next, dqnsdt_next, &
             deltaQi, a1, a2, a3, &
@@ -986,21 +976,6 @@
          !==============main calculation end=======================
       END DO ! end iteration for tsurf calculations
 
-<<<<<<< HEAD
-      IF (NetRadiationMethod > 1000) THEN
-         CALL SPARTACUS( &
-            sfr, zenith_deg, TSfc_C, avKdn, ldown, temp_c, alb_next, emis, LAI_id, & !input
-            alb_spc, emis_spc, lw_emission_spc, lw_up_spc, sw_up_spc, qn_spc, &
-            clear_air_abs_lw_spc, wall_net_lw_spc, roof_net_lw_spc, &
-            roof_in_lw_spc, top_net_lw_spc, ground_net_lw_spc, &
-            top_dn_lw_spc, &
-            clear_air_abs_sw_spc, wall_net_sw_spc, roof_net_sw_spc, &
-            roof_in_sw_spc, top_dn_dir_sw_spc, top_net_sw_spc, &
-            ground_dn_dir_sw_spc, ground_net_sw_spc) !output
-      END IF
-
-=======
->>>>>>> 4a09765d
       !==============================================================
       ! Calculate diagnostics: these variables are decoupled from the main SUEWS calculation
 
@@ -1396,16 +1371,9 @@
       dectime, ZENITH_deg, Tsurf_0, avKdn, Temp_C, avRH, ea_hPa, qn1_obs, &
       SnowAlb_prev, snowFrac_prev, DiagQN, &
       NARP_TRANS_SITE, NARP_EMIS_SNOW, IceFrac, sfr, emis, &
-<<<<<<< HEAD
-      alb_spc, emis_spc, lw_emission_spc, &
-      alb_prev, albDecTr_id, albEveTr_id, albGrass_id, & !input
-      alb_next, & !output
-      ldown, fcld, & !output
-=======
       alb_prev, albDecTr_id, albEveTr_id, albGrass_id, &
       LAI_id, & !input
       alb_next, ldown, fcld, & !output
->>>>>>> 4a09765d
       qn, qn_snowfree, qn_snow, kclear, kup, lup, tsurf, &
       qn_ind_snow, kup_ind_snow, Tsurf_ind_snow, Tsurf_ind, &
       albedo_snow, snowFrac_next, SnowAlb_next, &
@@ -1443,12 +1411,8 @@
       REAL(KIND(1D0)), INTENT(in) :: NARP_EMIS_SNOW
       REAL(KIND(1D0)), INTENT(in) :: NARP_TRANS_SITE
       REAL(KIND(1D0)), INTENT(in) :: tau_a, tau_f, SnowAlbMax, SnowAlbMin
-<<<<<<< HEAD
-      REAL(KIND(1D0)), INTENT(in) :: alb_spc, emis_spc, lw_emission_spc
-=======
 
       REAL(KIND(1D0)), DIMENSION(nvegsurf), INTENT(in) :: LAI_id
->>>>>>> 4a09765d
 
       REAL(KIND(1D0)), DIMENSION(nsurf), INTENT(in) :: IceFrac
       REAL(KIND(1D0)), DIMENSION(nsurf), INTENT(in) :: sfr
@@ -1495,8 +1459,6 @@
       REAL(KIND(1D0)), PARAMETER :: NAN = -999
       INTEGER :: NetRadiationMethod_use
       INTEGER :: AlbedoChoice, ldown_option
-<<<<<<< HEAD
-=======
 
       ! SPARTACUS output variables
       REAL(KIND(1D0)), INTENT(OUT) :: alb_spc, emis_spc, lw_emission_spc, lw_up_spc, sw_up_spc, qn_spc
@@ -1506,7 +1468,6 @@
       REAL(KIND(1D0)), INTENT(OUT) :: top_dn_dir_sw_spc, top_net_sw_spc, ground_dn_dir_sw_spc, ground_net_sw_spc
       REAL(KIND(1D0)), DIMENSION(15), INTENT(OUT) :: clear_air_abs_sw_spc, wall_net_sw_spc, roof_net_sw_spc, &
                                                      roof_in_sw_spc
->>>>>>> 4a09765d
 
       ! translate values
       alb = alb_prev
@@ -1546,10 +1507,6 @@
 
          CALL NARP( &
             nsurf, sfr, SnowFrac, alb, emis, IceFrac, & ! input:
-<<<<<<< HEAD
-            alb_spc, emis_spc, lw_emission_spc, &
-=======
->>>>>>> 4a09765d
             NARP_TRANS_SITE, NARP_EMIS_SNOW, &
             dectime, ZENITH_deg, tsurf_0, avKdn, Temp_C, avRH, ea_hPa, qn1_obs, ldown_obs, &
             SnowAlb, &
@@ -1609,10 +1566,7 @@
       bldgh, alb, emis, cpAnOHM, kkAnOHM, chAnOHM, EmissionsMethod, &
       Tair_av, qn1_av_prev, dqndt_prev, qn1_s_av_prev, dqnsdt_prev, &
       StoreDrainPrm, &
-<<<<<<< HEAD
       tsurf_facet, k_facet, cp_facet, dz_facet, &
-=======
->>>>>>> 4a09765d
       qn1_S, dataOutLineESTM, qs, & !output
       qn1_av_next, dqndt_next, qn1_s_av_next, dqnsdt_next, &
       deltaQi, a1, a2, a3, &
@@ -1683,7 +1637,6 @@
       REAL(KIND(1D0)), INTENT(out) :: a2 !< AnOHM coefficients of grid [h]
       REAL(KIND(1D0)), INTENT(out) :: a3 !< AnOHM coefficients of grid [W m-2]
 
-<<<<<<< HEAD
       ! extended for ESTM_ext
       ! input arrays: standard suews surfaces + extended building facets (roof, walls, etc.)
       REAL(KIND(1D0)), DIMENSION(nsurf + nsurf_ext), INTENT(in) :: tsurf_facet
@@ -1698,11 +1651,6 @@
       REAL(KIND(1D0)) :: Tair_mav_5d ! Tair_mav_5d=HDD(id-1,4) HDD at the begining of today (id-1)
       REAL(KIND(1D0)) :: qn1_use ! qn used in OHM calculations
 
-=======
-      REAL(KIND(1D0)) :: Tair_mav_5d ! Tair_mav_5d=HDD(id-1,4) HDD at the begining of today (id-1)
-      REAL(KIND(1D0)) :: qn1_use ! qn used in OHM calculations
-
->>>>>>> 4a09765d
       REAL(KIND(1D0)) :: moist_surf(nsurf) !< non-dimensional surface wetness status (0-1) [-]
 
       ! initialise output variables
@@ -3769,11 +3717,7 @@
    END FUNCTION cal_tsfc
 
    SUBROUTINE SPARTACUS( &
-<<<<<<< HEAD
-      sfr, zenith_deg, TSfc_C, avKdn, ldown, temp_c, alb_next, emis, LAI_id, & !input:
-=======
       sfr, zenith_deg, tsurf_0, avKdn, ldown, temp_c, alb, emis, LAI_id, & !input:
->>>>>>> 4a09765d
       alb_spc, emis_spc, lw_emission_spc, lw_up_spc, sw_up_spc, qn_spc, & !output:
       clear_air_abs_lw_spc, wall_net_lw_spc, roof_net_lw_spc, &
       roof_in_lw_spc, top_net_lw_spc, ground_net_lw_spc, &
@@ -3799,15 +3743,9 @@
       !!!!!!!!!!!!!! Set objects and variables !!!!!!!!!!!!!!
 
       ! Input parameters and variables from SUEWS
-<<<<<<< HEAD
-      REAL(KIND(1D0)), INTENT(IN) :: zenith_deg, TSfc_C, &
-                                     avKdn, ldown, temp_C
-      REAL(KIND(1D0)), DIMENSION(NSURF), INTENT(IN) :: sfr, alb_next, emis
-=======
       REAL(KIND(1D0)), INTENT(IN) :: zenith_deg, tsurf_0, & ! tsurf_0 and temp_C need to be made vertically distributed
                                      avKdn, ldown, temp_C
       REAL(KIND(1D0)), DIMENSION(NSURF), INTENT(IN) :: sfr, alb, emis
->>>>>>> 4a09765d
       REAL(KIND(1D0)), DIMENSION(NVegSurf), INTENT(IN) :: LAI_id
 
       ! SPARTACUS configuration parameters
@@ -3820,10 +3758,7 @@
       ! output variables
       REAL(KIND(1D0)), INTENT(OUT) :: alb_spc, emis_spc, lw_emission_spc, lw_up_spc, sw_up_spc, qn_spc
       REAL(KIND(1D0)), INTENT(OUT) :: top_net_lw_spc, ground_net_lw_spc, top_dn_lw_spc
-<<<<<<< HEAD
-=======
       REAL(KIND(1D0)), INTENT(OUT) :: qn, kup, lup
->>>>>>> 4a09765d
       REAL(KIND(1D0)), DIMENSION(15), INTENT(OUT) :: clear_air_abs_lw_spc, wall_net_lw_spc, roof_net_lw_spc, &
                                                      roof_in_lw_spc
       REAL(KIND(1D0)), INTENT(OUT) :: top_dn_dir_sw_spc, top_net_sw_spc, ground_dn_dir_sw_spc, ground_net_sw_spc
@@ -3852,11 +3787,7 @@
            &     top_flux_dn_lw(:, :) ! longwave
 
       ! surface temperature and air temperature in Kelvin
-<<<<<<< HEAD
-      REAL(KIND(1D0)) :: TSfc_K, tair_K
-=======
       REAL(KIND(1D0)) :: tsurf_0_K, tair_K
->>>>>>> 4a09765d
       ! top-of-canopy diffuse sw downward
       REAL(KIND(1D0)) :: top_flux_dn_diffuse_sw
       ! plan area weighted albedo and emissivity of surfaces not including buildings and trees
