--- conflicted
+++ resolved
@@ -4,12 +4,8 @@
 ! --> for these variables, the rest of the code MUST use values from the previous day
 ! N.B. Some of this code is repeated in SUEWS_Initial
 ! --> so if changes are made here, SUEWS_Initial may also need to be updated accordingly
-<<<<<<< HEAD
-!
-=======
 ! N.B. Currently, daily variables are calculated using 00:00-23:55 timestamps (for 5-min resolution); should use 00:05-00:00
 ! 
->>>>>>> 48dffddb
 !Last modified:
 !  HCW 25 May 2016 - Added extra columns to daily state file (albedo for EveTr and Grass)
 !  HCW 24 May 2016 - Bug fixed in naming of DailyState file (now uses GridIDmatrix(Gridiv) rather than Gridiv)
@@ -405,13 +401,8 @@
      !write(*,*) deltaLAI, deltaLAIEveTr, deltaLAIGrass
 
      DecidCap(id) = DecidCap(id-1) - CapChange
-<<<<<<< HEAD
-     albDec(id)   = albDec(id-1)   + albChangeDecTr
-     porosity(id) = porosity(id-1) + porChange  !- changed to + by HCW 20 Aug 2015 (porosity greatest when LAI smallest)
-=======
      albDecTr(id)   = albDecTr(id-1)   + albChangeDecTr    
      porosity(id) = porosity(id-1) + porChange  !- changed to + by HCW 20 Aug 2015 (porosity greatest when LAI smallest)    
->>>>>>> 48dffddb
      !Also update albedo of EveTr and Grass surfaces
      albEveTr(id) = albEveTr(id-1) + albChangeEveTr
      albGrass(id) = albGrass(id-1) + albChangeGrass
@@ -486,9 +477,11 @@
 
      IF (writedailyState==1) THEN
         !Define filename
-<<<<<<< HEAD
-        WRITE(grstr2,'(i5)') Gridiv      !Convert grid number for output file name
-        FileDaily=TRIM(FileOutputPath)//TRIM(FileCode)//TRIM(ADJUSTL(grstr2))//'_DailyState.txt'
+        !write(grstr2,'(i5)') Gridiv      !Convert grid number for output file name
+        write(grstr2,'(i5)') GridIDmatrix(Gridiv)      !Bug fix HCW 24/05/2016 - name file with Grid as in SiteSelect         
+        !write(*,*) FileCode, Gridiv, GridIDmatrix(Gridiv)
+        
+        FileDaily=trim(FileOutputPath)//trim(FileCode)//trim(adjustl(grstr2))//'_DailyState.txt'
 
         ! If first modelled day, open the file and save header
         IF (DailyStateFirstOpen(Gridiv)==1) THEN
@@ -498,15 +491,14 @@
                 'HDD1_h HDD2_c HDD3_Tmean HDD4_T5d P/day DaysSR ',&    !8
                 'GDD1_g GDD2_s GDD3_Tmin GDD4_Tmax GDD5_DayLHrs ',&    !13
                 'LAI_EveTr LAI_DecTr LAI_Grass ',&                     !16
-                'DecidCap Porosity AlbDec ',&                          !19
-                'WU_EveTr(1) WU_EveTr(2) WU_EveTr(3) ',&               !22
-                'WU_DecTr(1) WU_DecTr(2) WU_DecTr(3) ',&               !25
-                'WU_Grass(1) WU_Grass(2) WU_Grass(3) ',&               !28
-                'deltaLAI LAIlumps AlbSnow dens_snow_pav ',&           !32
-                'dens_snow_bldg dens_snow_EveTr dens_snow_DecTr ',&     !35
-                'dens_snow_Grass dens_snow_Bares dens_snow_wtr ',&      !38
-                'BoAnOHMEnd a1AnOHM a2AnOHM a3AnOHM')                      !41 TS AnOHM 05 Mar 2016
-
+                'DecidCap Porosity AlbEveTr AlbDecTr AlbGrass',&                   !21
+                'WU_EveTr(1) WU_EveTr(2) WU_EveTr(3) ',&               !24
+                'WU_DecTr(1) WU_DecTr(2) WU_DecTr(3) ',&               !27
+                'WU_Grass(1) WU_Grass(2) WU_Grass(3) ',&               !30
+                'deltaLAI LAIlumps AlbSnow Dens_Snow_Paved ',&           !34
+                'Dens_Snow_Bldg Dens_Snow_EveTr Dens_Snow_DecTr ',&     !37
+                'Dens_Snow_Grass Dens_Snow_BSoil Dens_Snow_Water ',&      !40
+                'BoAnOHMEnd a1AnOHM a2AnOHM a3AnOHM')                      !44 TS AnOHM 05 Mar 2016
            DailyStateFirstOpen(Gridiv)=0
            ! Otherwise open file to append
         ELSE
@@ -517,7 +509,7 @@
         WRITE(60,601) iy,id,&
              HDD(id,1:6),GDD(id,1:5),&
              LAI(id,1:nvegsurf),&
-             DecidCap(id),Porosity(id),AlbDec(id),&
+             DecidCap(id),Porosity(id),AlbEveTr(id),AlbDecTr(id),AlbGrass(id),&
              WU_day(id-1,1:9),&
              deltaLAI,VegPhenLumps,SnowAlb,SnowDens(1:7),&
              BoAnOHMEnd(Gridiv),a1AnOHM(Gridiv),a2AnOHM(Gridiv),a3AnOHM(Gridiv)
@@ -525,56 +517,12 @@
 601     FORMAT(2(i4,1X),&
              4(f6.1,1X),1(f8.4,1X),1(f6.1,1X), 5(f6.1,1X),&
              3(f6.2,1X),&
+                   5(f6.2,1X),&
              3(f6.2,1X),&
              9(f7.3,1X),&
              2(f7.2,1X),8(f7.2,1X),&
              4(f7.2,1X))
 
-=======
-        !write(grstr2,'(i5)') Gridiv      !Convert grid number for output file name
-        write(grstr2,'(i5)') GridIDmatrix(Gridiv)      !Bug fix HCW 24/05/2016 - name file with Grid as in SiteSelect         
-        !write(*,*) FileCode, Gridiv, GridIDmatrix(Gridiv)
-        
-        FileDaily=trim(FileOutputPath)//trim(FileCode)//trim(adjustl(grstr2))//'_DailyState.txt'
-
-        ! If first modelled day, open the file and save header
-        if (DailyStateFirstOpen(Gridiv)==1) then
-           open(60,file=FileDaily)
-           write(60,142)
-           142  format('%iy id ',&                                          !2
-                       'HDD1_h HDD2_c HDD3_Tmean HDD4_T5d P/day DaysSR ',&    !8
-                       'GDD1_g GDD2_s GDD3_Tmin GDD4_Tmax GDD5_DayLHrs ',&    !13
-                       'LAI_EveTr LAI_DecTr LAI_Grass ',&                     !16
-                       'DecidCap Porosity AlbEveTr AlbDecTr AlbGrass ',&       !21
-                       'WU_EveTr(1) WU_EveTr(2) WU_EveTr(3) ',&               !24
-                       'WU_DecTr(1) WU_DecTr(2) WU_DecTr(3) ',&               !27
-                       'WU_Grass(1) WU_Grass(2) WU_Grass(3) ',&               !30
-                       'deltaLAI LAIlumps AlbSnow DensSnow_Paved ',&          !34
-                       'DensSnow_Bldgs DensSnow_EveTr DensSnow_DecTr ',&       !37
-                       'DensSnow_Grass DensSnow_BSoil DensSnow_Water ')        !39
-                       
-           DailyStateFirstOpen(Gridiv)=0
-        ! Otherwise open file to append
-        else
-           open(60,file=FileDaily,position='append')
-        endif      
-
-        ! Write actual data     
-        write(60,601) iy,id,&
-                      HDD(id,1:6),GDD(id,1:5),&
-                      LAI(id,1:nvegsurf),&
-                      DecidCap(id),Porosity(id),AlbEveTr(id),AlbDecTr(id),AlbGrass(id),&
-                      WU_day(id-1,1:9),&
-                      deltaLAI,VegPhenLumps,SnowAlb,SnowDens(1:7)
-            
-        601 format(2(i4,1X),&
-                   4(f6.1,1X),1(f8.4,1X),1(f6.1,1X), 5(f6.1,1X),&
-                   3(f6.2,1X),&
-                   5(f6.2,1X),&
-                   9(f7.3,1X),&
-                   2(f7.2,1X),8(f7.2,1X))
-         
->>>>>>> 48dffddb
         ! Close the daily state file
         CLOSE(60)
      ENDIF  !End writedailystate
