--- conflicted
+++ resolved
@@ -21,11 +21,7 @@
 
 | Year | Features | Bugfixes | Changes | Maintenance | Docs | Total |
 |------|----------|----------|---------|-------------|------|-------|
-<<<<<<< HEAD
-| 2025 | 40 | 27 | 21 | 38 | 19 | 141 |
-=======
-| 2025 | 39 | 28 | 18 | 36 | 19 | 136 |
->>>>>>> 78761fc5
+| 2025 | 40 | 28 | 21 | 38 | 19 | 142 |
 | 2024 | 12 | 17 | 1 | 12 | 1 | 43 |
 | 2023 | 11 | 14 | 3 | 9 | 1 | 38 |
 | 2022 | 15 | 18 | 0 | 7 | 0 | 40 |
@@ -37,15 +33,6 @@
 
 ## 2025
 
-<<<<<<< HEAD
-### 27 Nov 2025
-- [feature] Nullifying all CO2-related site parameters when emissionsmethod is 0–4 to avoid unintended Pydantic validation
-- [change] Updated DayProfile and HourlyProfile models to accept None
-- [change] Modified field_validator in profile.py to allow None values in CO2 profiles
-- [change] Added recursive CO2-parameter nullification to yaml_helpers.py
-- [maintenance] Ensured recursively nullified CO2 parameters are included in the Phase B report
-- [maintenance] Added test validating CO2 parameter nullification for emissionsmethod 0–4
-=======
 ### 30 Nov 2025
 - [bugfix] Add missing `rcmethod` to CRITICAL_PHYSICS_PARAMS in _check_critical_null_physics_params (config.py).
 
@@ -57,7 +44,14 @@
   - Added new skills: `review-pr`, `design-tests`, `check-naming`, `apply-patterns`
   - Enhanced `lint-code` skill with RST and Markdown conventions
   - Updated `validate-claude-md.py` for new directory structure
->>>>>>> 78761fc5
+
+### 27 Nov 2025
+- [feature] Nullifying all CO2-related site parameters when emissionsmethod is 0–4 to avoid unintended Pydantic validation
+- [change] Updated DayProfile and HourlyProfile models to accept None
+- [change] Modified field_validator in profile.py to allow None values in CO2 profiles
+- [change] Added recursive CO2-parameter nullification to yaml_helpers.py
+- [maintenance] Ensured recursively nullified CO2 parameters are included in the Phase B report
+- [maintenance] Added test validating CO2 parameter nullification for emissionsmethod 0–4
 
 ### 26 Nov 2025
 - [maintenance] Corrected typos and improved parameter descriptions in site.py for STEBBS parameters
