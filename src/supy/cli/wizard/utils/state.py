"""
State management for the wizard session.
"""

from dataclasses import dataclass, field
from typing import Dict, Any, List, Optional
from copy import deepcopy


@dataclass
class ConfigState:
    """Represents a configuration state for undo/redo"""

    configuration: Dict[str, Any]
    step_index: int
    timestamp: float

    def __post_init__(self):
        # Ensure we have a deep copy
        self.configuration = deepcopy(self.configuration)


@dataclass
class WizardSession:
    """Manages the wizard session state"""

    current_step: int = 0
    total_steps: int = 0
    configuration: Dict[str, Any] = field(default_factory=dict)
    history: List[ConfigState] = field(default_factory=list)
    redo_stack: List[ConfigState] = field(default_factory=list)
    validation_errors: Dict[str, List[str]] = field(default_factory=dict)
    template_name: Optional[str] = None
<<<<<<< HEAD
    
    def __post_init__(self):
        """Initialize with empty state in history"""
        if not self.history:
            import time
            initial_state = ConfigState(
                configuration={},
                step_index=0,
                timestamp=time.time()
            )
            self.history.append(initial_state)
    
=======

>>>>>>> 48a543e7
    def save_state(self):
        """Save current state to history"""
        import time

        state = ConfigState(
            configuration=self.configuration,
            step_index=self.current_step,
            timestamp=time.time(),
        )
        self.history.append(state)
        # Clear redo stack when new state is saved
        self.redo_stack.clear()

    def undo(self) -> bool:
        """Undo last change"""
        if len(self.history) > 1:
            # Move current state to redo stack
            current = self.history.pop()
            self.redo_stack.append(current)

            # Restore previous state
            previous = self.history[-1]
            self.configuration = deepcopy(previous.configuration)
            self.current_step = previous.step_index
            return True
        return False

    def redo(self) -> bool:
        """Redo previously undone change"""
        if self.redo_stack:
            # Get state from redo stack
            state = self.redo_stack.pop()

            # Apply it
            self.configuration = deepcopy(state.configuration)
            self.current_step = state.step_index

            # Add to history
            self.history.append(state)
            return True
        return False

    def set_value(self, path: str, value: Any):
        """Set a configuration value using dot notation path"""
<<<<<<< HEAD
=======
        # Save state before modification
        self.save_state()

>>>>>>> 48a543e7
        # Navigate to the correct position in config
        keys = path.split(".")
        current = self.configuration

        # Create nested structure if needed
        for key in keys[:-1]:
            if key not in current:
                current[key] = {}
            current = current[key]

        # Set the value
        current[keys[-1]] = value
<<<<<<< HEAD
        
        # Save state after modification
        self.save_state()
    
=======

>>>>>>> 48a543e7
    def get_value(self, path: str, default=None) -> Any:
        """Get a configuration value using dot notation path"""
        keys = path.split(".")
        current = self.configuration

        try:
            for key in keys:
                current = current[key]
            return current
        except (KeyError, TypeError):
            return default

    def add_validation_error(self, field: str, error: str):
        """Add a validation error"""
        if field not in self.validation_errors:
            self.validation_errors[field] = []
        self.validation_errors[field].append(error)

    def clear_validation_errors(self):
        """Clear all validation errors"""
        self.validation_errors.clear()

    def has_validation_errors(self) -> bool:
        """Check if there are any validation errors"""
        return bool(self.validation_errors)<|MERGE_RESOLUTION|>--- conflicted
+++ resolved
@@ -31,8 +31,7 @@
     redo_stack: List[ConfigState] = field(default_factory=list)
     validation_errors: Dict[str, List[str]] = field(default_factory=dict)
     template_name: Optional[str] = None
-<<<<<<< HEAD
-    
+
     def __post_init__(self):
         """Initialize with empty state in history"""
         if not self.history:
@@ -43,10 +42,7 @@
                 timestamp=time.time()
             )
             self.history.append(initial_state)
-    
-=======
 
->>>>>>> 48a543e7
     def save_state(self):
         """Save current state to history"""
         import time
@@ -91,12 +87,6 @@
 
     def set_value(self, path: str, value: Any):
         """Set a configuration value using dot notation path"""
-<<<<<<< HEAD
-=======
-        # Save state before modification
-        self.save_state()
-
->>>>>>> 48a543e7
         # Navigate to the correct position in config
         keys = path.split(".")
         current = self.configuration
@@ -109,14 +99,10 @@
 
         # Set the value
         current[keys[-1]] = value
-<<<<<<< HEAD
-        
+
         # Save state after modification
         self.save_state()
-    
-=======
 
->>>>>>> 48a543e7
     def get_value(self, path: str, default=None) -> Any:
         """Get a configuration value using dot notation path"""
         keys = path.split(".")
