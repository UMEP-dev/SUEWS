import os
import tempfile
from pathlib import Path
import io
import sys
import warnings
from time import time
from unittest import TestCase,skipIf,skipUnless

import numpy as np
import pandas as pd

import supy as sp
import platform

from pathlib import Path

# Get the test data directory from the environment variable
test_data_dir = Path(__file__).parent / 'data_test'
# test_data_dir = os.environ.get('TEST_DATA_DIR', Path(__file__).parent / 'data_test')

# Construct the file path for the data file
p_df_sample = Path(test_data_dir) / 'sample_output.pkl'

# if platform is macOS and python version is 3.9, set flag_full_test to True
<<<<<<< HEAD
flag_full_test = (sys.version_info[0] == 3 and sys.version_info[1] == 10 and platform.system() == "Darwin")
=======
flag_full_test = (sys.version_info[0] == 3 and sys.version_info[1] == 11 and platform.system() == "Darwin")
>>>>>>> 750e6edf

class TestSuPy(TestCase):
    def setUp(self):
        warnings.simplefilter("ignore", category=ImportWarning)

    # test if supy_driver can be connected
    def test_is_driver_connected(self):
        print("\n========================================")
        print("Testing if supy_driver can be connected...")
        sd = sp.supy_driver.Suews_Driver()
        self.assertTrue(sd is not None)
        # self.assertTrue(isinstance(s[0], np.str_))

    # test if single-tstep mode can run
    def test_is_supy_running_single_step(self):
        print("\n========================================")
        print("Testing if single-tstep mode can run...")
        df_state_init, df_forcing_tstep = sp.load_SampleData()
        df_forcing_part = df_forcing_tstep.iloc[: 12*8]
        df_output, df_state = sp.run_supy(
            df_forcing_part, df_state_init, save_state=True
        )
        # test_non_empty = np.all(
        #     [
        #         not df_output.empty,
        #         not df_state.empty,
        #     ]
        # )
        # self.assertTrue((test_non_empty and not df_state.isnull().values.any()))
        self.assertFalse(df_output.empty)
        self.assertFalse(df_state.empty)
        # self.assertFalse(df_state.isnull().values.any())


    # test if multi-tstep mode can run
    def test_is_supy_running_multi_step(self):
        print("\n========================================")
        print("Testing if multi-tstep mode can run...")
        df_state_init, df_forcing_tstep = sp.load_SampleData()
        df_forcing_part = df_forcing_tstep.iloc[:288*10]
        df_output, df_state = sp.run_supy(
            df_forcing_part, df_state_init, check_input=True
        )

        # # only print to screen on macOS due incompatibility on Windows
        # if platform.system() == "Darwin":
        #     # capturedOutput = io.StringIO()  # Create StringIO object
        #     # sys.stdout = capturedOutput  # and redirect stdout.
        #     # Call function.
        #     print(f"Running time: {t_end-t_start:.2f} s")
        #     # sys.stdout = sys.__stdout__  # Reset redirect.
        #     # Now works as before.
        #     # print("Captured:\n", capturedOutput.getvalue())
<<<<<<< HEAD
        print(f"empty output?",df_output.empty)
        print(f"empty state?", df_state.empty)
        print(f"any NaN in state?",df_state.isnull().values.any())
        # find the first NaN in state
        if df_state.isnull().values.any():
            print("NaN in state:")
            print(df_state.columns[np.any(df_state.isnull(), axis=0)])
        test_non_empty = np.all(
            [
                not df_output.empty,
                not df_state.empty,
                not df_state.isnull().values.any(),
            ]
        )
        self.assertTrue(test_non_empty)
=======

        self.assertFalse(df_output.empty)
        self.assertFalse(df_state.empty)
        # self.assertFalse(df_state.isnull().values.any())
        # test_non_empty = np.all(
        #     [
        #         not df_output.empty,
        #         not df_state.empty,
        #     ]
        # )
        # self.assertTrue((df_output.isnull().values.any() and not df_state.isnull().values.any()))
>>>>>>> 750e6edf

    # test if multi-grid simulation can run in parallel
    # def test_is_supy_sim_save_multi_grid_par(self):
    #     print("\n========================================")
    #     print("Testing if multi-grid simulation can run in parallel...")
    #     n_grid = 4
    #     df_state_init, df_forcing_tstep = sp.load_SampleData()
    #     df_state_init = pd.concat([df_state_init for x in range(n_grid)])
    #     df_state_init.index = pd.RangeIndex(n_grid, name="grid")
    #     df_forcing_part = df_forcing_tstep.iloc[: 288 * 60]
    #     df_output, df_state = sp.run_supy(df_forcing_part, df_state_init)

    #     test_success_sim = np.all(
    #         [
    #             not df_output.empty,
    #             not df_state.empty,
    #         ]
    #     )

    #     with tempfile.TemporaryDirectory() as dir_temp:
    #         list_outfile = sp.save_supy(
    #             df_output,
    #             df_state,
    #             path_dir_save=dir_temp,
    #             site="pytest",
    #             logging_level=10,
    #         )

    #     test_success_save = np.all([isinstance(fn, Path) for fn in list_outfile])
    #     self.assertTrue(test_success_sim and test_success_save)

<<<<<<< HEAD
    #     # only print to screen on macOS due incompatibility on Windows
    #     if platform.system() == "Darwin":
    #         # capturedOutput = io.StringIO()  # Create StringIO object
    #         # sys.stdout = capturedOutput  # and redirect stdout.
    #         # Call function.
    #         n_grid = df_state_init.index.size
    #         print(f"Running time: {t_end-t_start:.2f} s for {n_grid} grids")
    #         # sys.stdout = sys.__stdout__  # Reset redirect.
    #         # Now works as before.
    #         # print("Captured:\n", capturedOutput.getvalue())

    #     test_non_empty = np.all([not df_output.empty, not df_state.empty,])
    #     self.assertTrue(test_non_empty)

    # # test if single-tstep and multi-tstep modes can produce the same SUEWS results
    # @skipUnless(flag_full_test, "Full test is not required.")
    # def test_is_supy_euqal_mode(self):
    #     print("\n========================================")
    #     print("Testing if single-tstep and multi-tstep modes can produce the same SUEWS results...")
    #     df_state_init, df_forcing_tstep = sp.load_SampleData()
    #     df_forcing_part = df_forcing_tstep.iloc[: 12*8]

    #     # output group for testing
    #     list_grp_test = [
    #         "SUEWS",
    #         # "DailyState",
    #         "RSL",
    #     ]

    #     # single-step results
    #     df_output_s, df_state_s = sp.run_supy(
    #         df_forcing_part, df_state_init, save_state=True
    #     )
    #     df_res_s = (
    #         df_output_s.loc[:, list_grp_test]
    #         .fillna(-999.0)
    #         .sort_index(axis=1)
    #         .round(6)
    #         .applymap(lambda x: -999.0 if np.abs(x) > 3e4 else x)
    #     )

    #     df_state_init, df_forcing_tstep = sp.load_SampleData()
    #     # multi-step results
    #     df_output_m, df_state_m = sp.run_supy(
    #         df_forcing_part, df_state_init, save_state=False
    #     )
    #     df_res_m = (
    #         df_output_m.loc[:, list_grp_test]
    #         .fillna(-999.0)
    #         .sort_index(axis=1)
    #         .round(6)
    #         .applymap(lambda x: -999.0 if np.abs(x) > 3e4 else x)
    #     )
    #     # print(df_res_m.iloc[:3, 86], df_res_s.iloc[:3, 86])
    #     pd.testing.assert_frame_equal(
    #         left=df_res_s,
    #         right=df_res_m,
    #     )
=======
        # # only print to screen on macOS due incompatibility on Windows
        # if platform.system() == "Darwin":
        #     # capturedOutput = io.StringIO()  # Create StringIO object
        #     # sys.stdout = capturedOutput  # and redirect stdout.
        #     # Call function.
        #     n_grid = df_state_init.index.size
        #     print(f"Running time: {t_end-t_start:.2f} s for {n_grid} grids")
        #     # sys.stdout = sys.__stdout__  # Reset redirect.
        #     # Now works as before.
        #     # print("Captured:\n", capturedOutput.getvalue())

        # test_non_empty = np.all([not df_output.empty, not df_state.empty,])
        # self.assertTrue(test_non_empty)

    # test if single-tstep and multi-tstep modes can produce the same SUEWS results
    @skipUnless(flag_full_test, "Full test is not required.")
    def test_is_supy_euqal_mode(self):
        print("\n========================================")
        print("Testing if single-tstep and multi-tstep modes can produce the same SUEWS results...")
        df_state_init, df_forcing_tstep = sp.load_SampleData()
        df_forcing_part = df_forcing_tstep.iloc[: 12*8]

        # output group for testing
        list_grp_test = [
            "SUEWS",
            # "DailyState",
            "RSL",
        ]


        # multi-step results
        df_output_m, df_state_m = sp.run_supy(
            df_forcing_part, df_state_init, save_state=False
        )
        df_res_m = (
            df_output_m.loc[:, list_grp_test]
            .fillna(-999.0)
            .sort_index(axis=1)
            .round(6)
            .map(lambda x: -999.0 if np.abs(x) > 3e4 else x)
        )

        # single-step results
        df_output_s, df_state_s = sp.run_supy(
            df_forcing_part, df_state_init, save_state=True
        )
        df_res_s = (
            df_output_s.loc[:, list_grp_test]
            .fillna(-999.0)
            .sort_index(axis=1)
            .round(6)
            .map(lambda x: -999.0 if np.abs(x) > 3e4 else x)
        )


        # print(df_res_m.iloc[:3, 86], df_res_s.iloc[:3, 86])
        pd.testing.assert_frame_equal(
            left=df_res_m,
            right=df_res_s,
        )
>>>>>>> 750e6edf

    # test saving output files working
    @skipUnless(flag_full_test, "Full test is not required.")
    def test_is_supy_save_working(self):
        print("\n========================================")
        print("Testing if saving output files working...")
        df_state_init, df_forcing_tstep = sp.load_SampleData()
        # df_state_init = pd.concat([df_state_init for x in range(6)])
        df_forcing_part = df_forcing_tstep.iloc[: 288 * 2]
        t_start = time()
        df_output, df_state = sp.run_supy(df_forcing_part, df_state_init)
        t_end = time()
        with tempfile.TemporaryDirectory() as dir_temp:
            list_outfile = sp.save_supy(df_output, df_state, path_dir_save=dir_temp)

        # only print to screen on macOS due incompatibility on Windows
        if platform.system() == "Darwin":
            capturedOutput = io.StringIO()  # Create StringIO object
            sys.stdout = capturedOutput  # and redirect stdout.
            # Call function.
            n_grid = df_state_init.index.size
            print(f"Running time: {t_end-t_start:.2f} s for {n_grid} grids")
            sys.stdout = sys.__stdout__  # Reset redirect.
            # Now works as before.
            print("Captured:\n", capturedOutput.getvalue())

        test_non_empty = np.all([isinstance(fn, Path) for fn in list_outfile])
        self.assertTrue(test_non_empty)

    # test saving output files working
    @skipUnless(flag_full_test, "Full test is not required.")
    def test_is_checking_complete(self):
        print("\n========================================")
        print("Testing if checking-complete is working...")
        df_state_init, df_forcing_tstep = sp.load_SampleData()
        dict_rules = sp._check.dict_rules_indiv

        # variables in loaded dataframe
        set_var_df_init = set(df_state_init.columns.get_level_values("var"))

        # variables in dict_rules
        set_var_dict_rules = set(list(dict_rules.keys()))

        # common variables
        set_var_common = set_var_df_init.intersection(set_var_dict_rules)

        # test if common variables are all those in `df_state_init`
        test_common_all = set_var_df_init == set_var_common
        if not test_common_all:
            print("Variables not in `dict_rules` but in `df_state_init`:")
            print(set_var_df_init.difference(set_var_common))
            print("Variables not in `df_state_init` but in `dict_rules`:")
            print(set_var_common.difference(set_var_df_init))
        self.assertTrue(test_common_all)

    # test ERA5 forcing generation
    @skipUnless(flag_full_test, "Full test is not required.")
    def test_gen_forcing(self):
        print("\n========================================")
        print("Testing if forcing generation working...")
        import xarray as xr

        # # mimic downloading
        # dict_era5_file = sp.util.download_era5(
        #     57.7081,
        #     11.9653,
        #     "20030101",
        #     "20031231",
        #     dir_save="./data_test/single-grid",
        # )
        # list_fn_ml = [k for k in dict_era5file.keys() if "ml" in k]
        # list_fn_sfc = [k for k in dict_era5_file.keys() if "sfc" in k]
        # test forcing generation

        # skip this test if under cibuild environment where the test data is not available
        p_data_test = Path("./supy/test/data_test/multi-grid")
        if not p_data_test.exists():
            self.assertTrue(True)
        else:
            list_fn_fc = sp.util.gen_forcing_era5(
                57.7081,
                11.9653,
                "20030101",
                "20031231",
                dir_save=p_data_test.as_posix(),
                force_download=False,
            )
            df_forcing = sp.util.read_suews(list_fn_fc[0])
            ser_tair = df_forcing.Tair
            # ds_sfc = xr.open_mfdataset(list_fn_sfc)
            # ser_t2 = ds_sfc.t2m.to_series()
            # res_dif = ((df_forcing.Tair + 273.15 - ser_t2.values) / 98).round(4)
            test_dif = -30 < ser_tair.max() < 100
            self.assertTrue(test_dif)

    # test if the sample output is the same as the one in the repo
    @skipUnless(flag_full_test, "Full test is not required.")
    def test_is_sample_output_same(self):
        print("\n========================================")
        print("Testing if sample output is the same...")
        df_state_init, df_forcing_tstep = sp.load_SampleData()
        df_forcing_part = df_forcing_tstep.iloc[: 288 * 365]

        # single-step results
        df_output_s, df_state_s = sp.run_supy(
            df_forcing_part, df_state_init
        )

        # load sample output
        df_res_sample = pd.read_pickle(p_df_sample)

        # choose the same columns as the testing group
        df_res_s = df_output_s.SUEWS.loc[df_res_sample.index, df_res_sample.columns]

        pd.testing.assert_frame_equal(
            left=df_res_s,
            right=df_res_sample,
        )

    # test if the weighted SMD of vegetated surfaces are properly calculated
    @skipUnless(flag_full_test, "Full test is not required.")
    def test_is_smd_veg_weighted(self):
        print("\n========================================")
        print("Testing if SMD of vegetated surfaces are properly calculated...")
        soilstorecap = np.ones(7) * 100
        sfr_surf = np.random.random(7)
        soilstore_id = np.random.random(7) * 80
        nonwaterfraction = sfr_surf[:-1].sum()

        # correct SMD_veg
        smd = soilstorecap - soilstore_id
        smd_veg = smd[2:5]
        surf_veg = sfr_surf[2:5]
        surf_veg = surf_veg / surf_veg.sum()
        smd_veg_correct = np.dot(surf_veg, smd_veg)

        # test SMD_veg
        from supy.supy_driver import Waterdist_Module as wm
        smd_veg_test = wm.cal_smd_veg(soilstorecap, soilstore_id, sfr_surf)

        test_equal = smd_veg_correct == smd_veg_test
        self.assertAlmostEqual(smd_veg_correct, smd_veg_test)

    # test if dailystate are written out correctly
    def test_dailystate_meaningful(self):
        print("\n========================================")
        print("Testing if dailystate are written out correctly...")
        df_state_init, df_forcing_tstep = sp.load_SampleData()
        n_days = 10
        df_forcing_part = df_forcing_tstep.iloc[: 288 * n_days]

        # single-step results
        df_output, df_state = sp.run_supy(
            df_forcing_part, df_state_init
        )
        df_dailystate=df_output.DailyState
        n_days_test= df_dailystate.dropna().drop_duplicates().shape[0]
        self.assertEqual(n_days_test,n_days)<|MERGE_RESOLUTION|>--- conflicted
+++ resolved
@@ -23,11 +23,7 @@
 p_df_sample = Path(test_data_dir) / 'sample_output.pkl'
 
 # if platform is macOS and python version is 3.9, set flag_full_test to True
-<<<<<<< HEAD
 flag_full_test = (sys.version_info[0] == 3 and sys.version_info[1] == 10 and platform.system() == "Darwin")
-=======
-flag_full_test = (sys.version_info[0] == 3 and sys.version_info[1] == 11 and platform.system() == "Darwin")
->>>>>>> 750e6edf
 
 class TestSuPy(TestCase):
     def setUp(self):
@@ -81,35 +77,14 @@
         #     # sys.stdout = sys.__stdout__  # Reset redirect.
         #     # Now works as before.
         #     # print("Captured:\n", capturedOutput.getvalue())
-<<<<<<< HEAD
-        print(f"empty output?",df_output.empty)
-        print(f"empty state?", df_state.empty)
-        print(f"any NaN in state?",df_state.isnull().values.any())
-        # find the first NaN in state
-        if df_state.isnull().values.any():
-            print("NaN in state:")
-            print(df_state.columns[np.any(df_state.isnull(), axis=0)])
+
         test_non_empty = np.all(
             [
                 not df_output.empty,
                 not df_state.empty,
-                not df_state.isnull().values.any(),
             ]
         )
-        self.assertTrue(test_non_empty)
-=======
-
-        self.assertFalse(df_output.empty)
-        self.assertFalse(df_state.empty)
-        # self.assertFalse(df_state.isnull().values.any())
-        # test_non_empty = np.all(
-        #     [
-        #         not df_output.empty,
-        #         not df_state.empty,
-        #     ]
-        # )
-        # self.assertTrue((df_output.isnull().values.any() and not df_state.isnull().values.any()))
->>>>>>> 750e6edf
+        self.assertTrue((test_non_empty and not df_state.isnull().values.any()))
 
     # test if multi-grid simulation can run in parallel
     # def test_is_supy_sim_save_multi_grid_par(self):
@@ -141,7 +116,6 @@
     #     test_success_save = np.all([isinstance(fn, Path) for fn in list_outfile])
     #     self.assertTrue(test_success_sim and test_success_save)
 
-<<<<<<< HEAD
     #     # only print to screen on macOS due incompatibility on Windows
     #     if platform.system() == "Darwin":
     #         # capturedOutput = io.StringIO()  # Create StringIO object
@@ -171,66 +145,19 @@
     #         "RSL",
     #     ]
 
-    #     # single-step results
-    #     df_output_s, df_state_s = sp.run_supy(
-    #         df_forcing_part, df_state_init, save_state=True
-    #     )
-    #     df_res_s = (
-    #         df_output_s.loc[:, list_grp_test]
-    #         .fillna(-999.0)
-    #         .sort_index(axis=1)
-    #         .round(6)
-    #         .applymap(lambda x: -999.0 if np.abs(x) > 3e4 else x)
-    #     )
-
-    #     df_state_init, df_forcing_tstep = sp.load_SampleData()
-    #     # multi-step results
-    #     df_output_m, df_state_m = sp.run_supy(
-    #         df_forcing_part, df_state_init, save_state=False
-    #     )
-    #     df_res_m = (
-    #         df_output_m.loc[:, list_grp_test]
-    #         .fillna(-999.0)
-    #         .sort_index(axis=1)
-    #         .round(6)
-    #         .applymap(lambda x: -999.0 if np.abs(x) > 3e4 else x)
-    #     )
-    #     # print(df_res_m.iloc[:3, 86], df_res_s.iloc[:3, 86])
-    #     pd.testing.assert_frame_equal(
-    #         left=df_res_s,
-    #         right=df_res_m,
-    #     )
-=======
-        # # only print to screen on macOS due incompatibility on Windows
-        # if platform.system() == "Darwin":
-        #     # capturedOutput = io.StringIO()  # Create StringIO object
-        #     # sys.stdout = capturedOutput  # and redirect stdout.
-        #     # Call function.
-        #     n_grid = df_state_init.index.size
-        #     print(f"Running time: {t_end-t_start:.2f} s for {n_grid} grids")
-        #     # sys.stdout = sys.__stdout__  # Reset redirect.
-        #     # Now works as before.
-        #     # print("Captured:\n", capturedOutput.getvalue())
-
-        # test_non_empty = np.all([not df_output.empty, not df_state.empty,])
-        # self.assertTrue(test_non_empty)
-
-    # test if single-tstep and multi-tstep modes can produce the same SUEWS results
-    @skipUnless(flag_full_test, "Full test is not required.")
-    def test_is_supy_euqal_mode(self):
-        print("\n========================================")
-        print("Testing if single-tstep and multi-tstep modes can produce the same SUEWS results...")
-        df_state_init, df_forcing_tstep = sp.load_SampleData()
-        df_forcing_part = df_forcing_tstep.iloc[: 12*8]
-
-        # output group for testing
-        list_grp_test = [
-            "SUEWS",
-            # "DailyState",
-            "RSL",
-        ]
-
-
+        # single-step results
+        df_output_s, df_state_s = sp.run_supy(
+            df_forcing_part, df_state_init, save_state=True
+        )
+        df_res_s = (
+            df_output_s.loc[:, list_grp_test]
+            .fillna(-999.0)
+            .sort_index(axis=1)
+            .round(6)
+            .applymap(lambda x: -999.0 if np.abs(x) > 3e4 else x)
+        )
+
+        df_state_init, df_forcing_tstep = sp.load_SampleData()
         # multi-step results
         df_output_m, df_state_m = sp.run_supy(
             df_forcing_part, df_state_init, save_state=False
@@ -240,28 +167,13 @@
             .fillna(-999.0)
             .sort_index(axis=1)
             .round(6)
-            .map(lambda x: -999.0 if np.abs(x) > 3e4 else x)
-        )
-
-        # single-step results
-        df_output_s, df_state_s = sp.run_supy(
-            df_forcing_part, df_state_init, save_state=True
-        )
-        df_res_s = (
-            df_output_s.loc[:, list_grp_test]
-            .fillna(-999.0)
-            .sort_index(axis=1)
-            .round(6)
-            .map(lambda x: -999.0 if np.abs(x) > 3e4 else x)
-        )
-
-
+            .applymap(lambda x: -999.0 if np.abs(x) > 3e4 else x)
+        )
         # print(df_res_m.iloc[:3, 86], df_res_s.iloc[:3, 86])
         pd.testing.assert_frame_equal(
-            left=df_res_m,
-            right=df_res_s,
-        )
->>>>>>> 750e6edf
+            left=df_res_s,
+            right=df_res_m,
+        )
 
     # test saving output files working
     @skipUnless(flag_full_test, "Full test is not required.")
