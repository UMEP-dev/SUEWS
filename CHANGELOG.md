<!-- Each entry should fall into one of the following categories: -->
<!-- [feature]: New feature -->
<!-- [bugfix]: Bug fixes; also, create a related GitHub issue -->
<!-- [maintenance]: Codebase maintenance (including Claude Code/dev tooling) -->
<!-- [doc]: Documentation updates -->
<!-- [change]: Changes exposed to users -->

## Table of Contents

- [2025](#2025)
- [2024](#2024)
- [2023](#2023)
- [2022](#2022)
- [2021](#2021)
- [2020](#2020)
- [2019](#2019)
- [2018](#2018)
- [2017](#2017)

## Annual Statistics

| Year | Features | Bugfixes | Changes | Maintenance | Docs | Total |
|------|----------|----------|---------|-------------|------|-------|
<<<<<<< HEAD
| 2025 | 40 | 28 | 21 | 38 | 19 | 142 |
=======
| 2025 | 39 | 29 | 18 | 36 | 19 | 137 |
| 2025 | 43 | 35 | 18 | 43 | 22 | 159 |
>>>>>>> 3735b17b
| 2024 | 12 | 17 | 1 | 12 | 1 | 43 |
| 2023 | 11 | 14 | 3 | 9 | 1 | 38 |
| 2022 | 15 | 18 | 0 | 7 | 0 | 40 |
| 2021 | 4 | 5 | 1 | 3 | 6 | 19 |
| 2020 | 7 | 6 | 0 | 3 | 2 | 18 |
| 2019 | 4 | 8 | 1 | 6 | 1 | 20 |
| 2018 | 7 | 1 | 6 | 5 | 0 | 19 |
| 2017 | 9 | 0 | 3 | 2 | 0 | 14 |

## 2025

### 30 Nov 2025

- [bugfix] Add missing `rcmethod` to CRITICAL_PHYSICS_PARAMS in _check_critical_null_physics_params (config.py).
- [bugfix] Add check on ARCHETYPE_REQUIRED_PARAMS in _validate_stebbs (config.py).
- [bugfix] Included missing Python modules (`run`, `_version`) in wheel installation (#960)
  - Fixed packaging to include all required modules in distributed wheel
- [bugfix] Configured spawn start method on macOS to avoid fork warnings (#946)
  - Multiprocessing now uses spawn method on macOS to prevent fork-related issues
- [bugfix] Added missing `rcmethod` to CRITICAL_PHYSICS_PARAMS in _check_critical_null_physics_params (config.py) (#955)
- [maintenance] Added merge queue support to CI workflow (#954)
  - Enhanced GitHub Actions workflow to support merge queue feature
- [maintenance] Replaced deprecated pandas frequency aliases ('T'/'H') with modern equivalents (#947)
  - Changed 'T' to 'min' and 'H' to 'h' for pandas 3.x compatibility
- [maintenance] Resolved pandas FutureWarning and PerformanceWarning (#949)
  - Fixed MultiIndex lexsort warnings and deprecated DataFrame operations
- [maintenance] Replaced deprecated `fillna(method=...)` with `ffill()` and `bfill()` (#948)
  - Updated to modern pandas API for forward/backward fill operations
- [doc] Updated build system and developer documentation (#951)
  - Enhanced documentation for build process and developer workflows
- [doc] Reorganised output documentation for clarity (#944)
  - Improved structure and navigation of output variable documentation


### 29 Nov 2025
- [feature] Integrated Python output registry with SuPy post-processing (#937)
  - Output variable metadata now sourced from Python registry
  - Part of epic #929: Migrate Output Variable Metadata to Python-First Architecture
- [bugfix] Fixed NumPy 2.0 deprecation warning by extracting scalars in Fortran-Python interface (#938)
  - Replaced deprecated array-to-scalar conversion with explicit `.item()` calls
- [bugfix] Sorted MultiIndex columns to avoid lexsort performance warnings (#939)
  - Fixed pandas PerformanceWarning in output DataFrame handling
- [maintenance] Removed deprecated Fortran output metadata (#942)
  - Completed migration to Python-first output variable registry
  - Part of epic #929: Migrate Output Variable Metadata to Python-First Architecture
- [maintenance] Reorganised `.claude/` directory structure from 7 to 3 directories (#945)
  - Skills now single source of truth for all Claude Code knowledge
  - Commands are thin wrappers that invoke skills with dynamic context
  - Consolidated: howto/, reference/, templates/, agents/ → skills/
  - Added new skills: `audit-pr`, `design-tests`, `check-naming`, `apply-patterns`
  - Enhanced `lint-code` skill with RST and Markdown conventions
  - Updated `validate-claude-md.py` for new directory structure

<<<<<<< HEAD
### 27 Nov 2025
- [feature] Nullifying all CO2-related site parameters when emissionsmethod is 0–4 to avoid unintended Pydantic validation
- [change] Updated DayProfile and HourlyProfile models to accept None
- [change] Modified field_validator in profile.py to allow None values in CO2 profiles
- [change] Added recursive CO2-parameter nullification to yaml_helpers.py
- [maintenance] Ensured recursively nullified CO2 parameters are included in the Phase B report
- [maintenance] Added test validating CO2 parameter nullification for emissionsmethod 0–4
=======
### 28 Nov 2025
- [feature] Added Python output variable registry with 1,139 variables (#935)
  - Established Python as single source of truth for output variable metadata
  - Part of epic #929: Migrate Output Variable Metadata to Python-First Architecture
- [feature] Added SUEWS Claude skills for development workflows (#928)
  - New skills for code review, documentation sync, and development automation

### 27 Nov 2025
- [bugfix] Added venv guard and clean build output (#926)
  - Prevents build issues when virtual environment is not activated
- [maintenance] Enabled determine_matrix job for scheduled builds (#923)
  - Fixed CI workflow for nightly builds
- [maintenance] Added TestPyPI notice to README for dev builds (#924)
  - Improved documentation for testing development versions
- [doc] Archived historical manuals to Zenodo (#927)
  - Historical PDF manuals now preserved with DOI for long-term accessibility
>>>>>>> 3735b17b

### 26 Nov 2025
- [feature] Slimmed CI with tiered test strategy (#900)
  - Fast tests run on all PRs, comprehensive tests on merge to master
  - Reduces CI time while maintaining test coverage
- [maintenance] Corrected typos and improved parameter descriptions in site.py for STEBBS parameters
- [change] Removed unused DHWVesselEmissivity parameter across the codebase
- [change] Renamed Wallx1 and Roofx1 across the codebase
- [change] Added full Field metadata (description + json_schema_extra) to BuildingType and BuildingName parameters for improved documentation and auto-generated schema clarity

### 22 Nov 2025
- [maintenance] Removed unused WRF coupling file `suews_ctrl_sumin.f95` and related Makefile rules
  - New WRF-SUEWS coupling framework uses precompiled `libsuews.a` for linking
  - Cleaner and easier integration without legacy SuMin interface
  - Removed `WRF` variable and build rules from Makefile

### 21 Nov 2025
- [change] Consolidate STEBBS initial temperatures and related params
  - Replaced many per-surface STEBBS start parameters with four consolidated parameters: InitialOutdoorTemperature, InitialIndoorTemperature, HotWaterHeatingSetpointTemperature, DeepSoilTemperature
  - Phase B CRU-based initialisation now reads/writes the consolidated keys.
  - Tests updated: YAML processing tests now expect consolidated keys
- [doc] Documentation: PHASE_B_DETAILED.md updated to reflect CRU integration and STEBBS consolidation.

### 20 Nov 2025
- [doc] Updated tutorials and API documentation to use modern OOP interface (#881)
  - Updated impact-studies.ipynb, quick-start.ipynb, setup-own-site.ipynb to use `SUEWSSimulation.from_sample_data()`
  - Updated data-structures.rst code examples
  - Completed modernisation started in #779

### 19 Nov 2025
- [bugfix] Fixed last layer of validation for DLS startdls and endls parameters (#877)
  - Instead of hemisphere pattern check (NH/SH typical ranges), now phase C provide NO ACTION NEEDED info to user with calculated DLS startdls and endls (to compare against user values).
  - Useful when Phase C runs standalone or via `SUEWSConfig.from_yaml()` (Phase B auto-corrects values in full pipeline)

### 18 Nov 2025
- [change] **BREAKING**: Simplified ERA5 download implementation and renamed `data_source` parameter values (#874)
  - Removed earthkit.data dependency - both download methods now use cdsapi directly
  - `data_source` parameter values renamed for clarity:
    - `"timeseries"` (new default, was "earthkit"): Fast ERA5 timeseries dataset for point locations
    - `"gridded"` (was "cdsapi"): Traditional gridded ERA5 with model levels and spatial grids
  - Timeseries downloads CSV directly and loads in-memory (zero extra dependencies!)
  - Gridded path requires optional h5netcdf for netCDF4 reading (install separately: `pip install h5netcdf`)
  - Same fast performance for timeseries (~26s for 30 years) with minimal dependencies
  - Timeseries only works with surface-level variables (requires `simple_mode=True`)
  - To use traditional gridded ERA5, explicitly set `data_source="gridded"`
  - `hgt_agl_diag` parameter remains functional for extrapolating to measurement height
- [change] Made xarray optional dependency (only needed for gridded ERA5) (#874)
  - CSV timeseries path now uses pure pandas (no xarray conversion)
  - Significantly faster for timeseries: 1.2s vs 10-15s for test case
  - ~10x speed improvement by eliminating pandas → xarray → pandas round-trip
  - For gridded ERA5, install with: `pip install xarray`
- [change] Removed dask dependency (was redundant with multiprocess) (#874)
  - CLI now uses `multiprocess.pool.ThreadPool` for parallel batch simulations
  - Same functionality, lighter dependencies
  - Consolidates all parallel processing to one library

### 14 Nov 2025
- [feature] Added `SUEWSSimulation.from_sample_data()` factory method and comprehensive OOP enhancements (#779)
  - New factory method for cleaner OOP workflow: `sim = SUEWSSimulation.from_sample_data()`
  - Added visual feedback with `__repr__()` showing simulation status (Not configured, Ready, Complete)
  - Added state access properties: `state_init` and `state_final`
  - Added validation methods: `is_ready()` and `is_complete()`
  - Enabled method chaining for fluent interface (`update_config()`, `update_forcing()`, `reset()` return self)
  - Added `get_variable()` helper for extracting specific variables from MultiIndex results
  - Implemented deprecation infrastructure for functional API (maintains backward compatibility)
  - Updated workflow documentation to exclusively showcase OOP interface
- [feature] Added Phase C validation for daylight saving time parameters (#857)
  - Four validation layers: (1) basic range [1, 366], (2) consistency (both set or both None), (3) leap year (DOY 366 only in leap years), (4) hemisphere pattern check (NH/SH typical ranges)
  - First three layers raise ERROR; hemisphere check adds INFO to report "NO ACTION NEEDED" section
  - Useful when Phase C runs standalone or via `SUEWSConfig.from_yaml()` (Phase B auto-corrects values in full pipeline)

### 12 Nov 2025
- [feature] Added irrigation year-wrapping pattern detection (#843)
  - Warns for unusual patterns (NH: ie_start > ie_end; SH: ie_start < ie_end)
  - Integrated into Phase B scientific validation pipeline

### 11 Nov 2025
- [feature] Added irrigation parameter validation (#843)
  - Validates `ie_start` and `ie_end` for DOY range, consistency, and hemisphere-aware seasonal appropriateness
  - NH (lat ≥ 23.5°): warm season DOY 121-273; SH (lat ≤ -23.5°): DOY 305-90; Tropics (|lat| < 23.5°): year-round
  - Integrated into Phase B scientific validation pipeline
- [bugfix] Fixed YAML converter errors with legacy data (#846)
  - Fixed logging errors when sys.stdout is None (e.g., in QGIS)
  - Fixed missing NML file handling (SPARTACUS, ESTM) to return empty containers
  - Added graceful handling of legacy profile file formats (2017 data)
  - Added automatic placeholder generation for missing lookup codes
  - Fixed column count mismatches in legacy table files
  - Preserved `BaseT_HC` during 2021a→2023a table conversion (SUEWS still reads this column)
  - Added comprehensive tests with real URBANFLUXES 2017 data

### 05 Nov 2025
- [feature] Added physics-specific forcing data validation (#824)
  - `check_forcing()` validates required forcing columns (qn, qf, qs, ldown, fcld, xsmd) based on physics configuration
  - Integrated with Phase A validation pipeline; backwards compatible
  - Added helpful error messages with documentation links

### 4 Nov 2025
- [bugfix] Fixed land cover fraction validation to use floating-point tolerance (#820)
  - Changed from exact equality check (`total_fraction != 1.0`) to tolerance-based check (`abs(total_fraction - 1.0) > 1e-6`)
  - Uses same tolerance (1e-6) as Phase B fraction normalisation
  - Improved error messages to show tolerance level and actual difference from 1.0


### 31 Oct 2025
- [bugfix] Fixed Phase B validator to not nullify `lai_id` when surface fraction is zero (#815)
  - Removed logic that set `lai_id: null` for vegetation surfaces (dectr, evetr, grass) when `sfr=0`
  - Preserves user-provided initial state values even when surface is not active
  - Existing warning "Parameters not checked because surface fraction is 0" adequately covers validation skipping
  - Prevents crashes when users later change surface fraction from 0 to non-zero values
  - Fixed in both `phase_b.py` (Phase B pipeline) and `yaml_helpers.py` (precheck functions)
  - Removed obsolete test `test_lai_id_nullified_if_no_dectr_surface` from `test_yaml_processing.py`
  - Updated documentation in `PHASE_B_DETAILED.md` to reflect new behaviour
- [bugfix] Added `rcmethod` to required physics options in validation system (#814)
  - Updated validation pipelines: Phase A (`PHYSICS_OPTIONS`), Phase B (`required_physics_params`), orchestrator (`CRITICAL_PHYSICS_PARAMS`)
  - Updated tests in `test_yaml_processing.py` to include `rcmethod` in physics options validation
  - `rcmethod` controls method for splitting building envelope heat capacity in STEBBS (0=NONE, 1=PROVIDED, 2=PARAMETERISE)

### 29 Oct 2025
- [feature] Added validation constraints for human activity parameters (#798)
  - `faut`: Fraction of irrigated area using automatic systems [0.0, 1.0]
  - `frfossilfuel_heat`, `frfossilfuel_nonheat`: Fossil fuel fractions [0.0, 1.0]
  - `popdensnighttime`: Population density must be => 0.0 (persons/ha)
- [bugfix] Fixed irrigation parameter: `ie_start` and `ie_end` now correctly identified as Day of Year (DOY) instead of hours (#843)
  - Corrected Python data model to match Fortran source code and documentation (DOY units, not hours)
  - Fixed pre-existing documentation bug where these parameters were incorrectly labelled as "hour" units
- [feature] Phase B validator now automatically populates `OutdoorAirAnnualTemperature` from CRU dataset (#808)
  - Uses CRU TS4.06 1991-2020 climate normals to set annual mean air temperature for STEBBS building model
  - Consistent with existing monthly temperature handling for other STEBBS parameters
  - Adjustment recorded in validation report with CRU data provenance

### 24 Oct 2025
- [feature] Added physical range validation for 50+ STEBBS building model parameters in `ArchetypeProperties` (#746)
  - Dimensionless parameters (emissivity, transmissivity, absorptivity, reflectivity, ratios) constrained to [0.0, 1.0]
  - Physical properties (thickness, conductivity, density, heat capacity) constrained to positive values
  - Updated defaults: WallThickness (0.2 m), WallEffectiveConductivity (0.6 W/m/K), ApplianceUsageFactor ([0.0, 1.0])
- [doc] Added comprehensive documentation for forcing data validation functions (#773)
  - New "Validating Forcing Data" section in `forcing-data.rst` with complete reference
  - Documents `check_forcing()` function: what it validates, physical ranges for 20 variables, usage examples
  - Includes Python usage examples and integration with `suews-validate` command
  - Cross-references validation system documentation

### 22 Oct 2025
- [feature] Forcing data validation integrated into Phase A validator (#767)
  - Added automatic validation of meteorological forcing data in Phase A pipeline
  - Enabled by default; disable with `--forcing off` or `-f off` CLI flags
  - Errors appear in ACTION NEEDED section with single-line formatting and include filename context
  - Validates **all** forcing files when multiple files are provided (not just first)
  - Line numbers in error messages match actual file line numbers for easy debugging
  - Added 10 integration tests in `test/data_model/test_validation.py` covering:
    - Missing files, valid/invalid data, report integration, enable/disable functionality
    - Line number accuracy verification, RefValue format handling, multiple files validation, CLI integration
  - Updated documentation: `validation.rst`, `ORCHESTRATOR.md`, `PHASE_A_DETAILED.md`, `README.md`

### 21 Oct 2025
- [feature] Added `get_mean_annual_air_temperature()` for stable parameter initialisation using CRU TS4.06 climate normals (#762)
- [bugfix] Fixed Phase B validation to update roofs/walls temperature fields in initial_states from CRU climate data (#736)
  - Extended `adjust_surface_temperatures()` to process `initial_states.roofs` and `initial_states.walls` arrays
  - Updates `temperature` (5-layer array), `tsfc`, and `tin` fields to monthly averages from CRU TS4.06 dataset
  - Ensures consistent temperature initialization across all surface types

### 20 Oct 2025
- [bugfix] Fixed recursive nested config updates in SUEWSSimulation (#756, 88a5202)
  - Resolved issue where updating nested configuration settings converted parameters to dictionaries
  - Implemented new function to handle any level of nesting properly
  - Ensures df_state_init can be generated correctly after nested updates
- [maintenance] Added comprehensive test coverage for nested config updates (07db1e6, #757)

### 17 Oct 2025
- [bugfix] Fixed nlayer nested structures detection in validation system (2e5922e, #731)
  - Enhanced find_missing_parameters_in_lists to properly detect nlayer-dependent nested structures
  - Improved validation for complex nested arrays in vertical layers configuration

### 16 Oct 2025
- [bugfix] Fixed Sphinx configuration errors preventing ReadTheDocs builds (648a83b)
  - Defined path_source variable before use in RTD build section
  - Converted rst_prolog to raw f-string to fix escape sequence warnings
- [doc] Removed documentation status badge from index.rst (7d0b9e3)

### 15 Oct 2025
- [maintenance] Simplified GitHub Release creation conditions to prevent failures from context mismatches (047d9f67)
- [feature] Added automatic nlayer dimension validation in Phase A (#731)
  - Automatically detects nlayer value from user configuration
  - Validates all vertical layer arrays match expected dimensions (veg_frac, veg_scale, building_frac, building_scale: nlayer elements; height: nlayer+1 elements)
  - Pads short arrays with null values to help users, but fails validation requiring user to replace nulls
  - Creates complete null template structures for complex nested arrays (roofs/walls in vertical_layers and initial_states)
  - Generates detailed reports distinguishing array types and levels with clear suggested fixes
  - Added 5 comprehensive tests in test_validation.py covering simple arrays, multiple errors, and complex nested structures
- [feature] Enhanced UMEP/QGIS build system with nightly builds and improved version handling (cdb4273, 8f540b9, 636c1b9, 35510bb, 4a972c7)
  - Enabled UMEP nightly builds with `.dev1` versioning strategy for continuous testing
  - Explicitly excluded nightly builds from UMEP workflow to prevent conflicts
  - Added UMEP builds to master/manual workflow runs
  - Aligned UMEP builds with QGIS Python 3.12 requirements
- [bugfix] Fixed sample output validation test to skip for NumPy 1.x builds (a4017cc)
- [bugfix] Removed path filter from tag triggers to ensure all tagged builds are processed (1eb6667)
- [maintenance] Performance improvement in Conductor setup by removing unnecessary build steps (ddedf96)

### 14 Oct 2025
- [bugfix] Fixed GRIDID collision test logic to correctly handle validation error messages (2880, f64292, 6320673, f80add7)
  - Used tuple-based structured error data to avoid string replacement collisions
  - Improved handling of RefValue objects in validation system
  - Added comprehensive tests for GRIDID error handling
- [bugfix] Transformed Pydantic validation errors to use GRIDID instead of array indices (3b73d69, 273e2e7)
  - Grid IDs now properly displayed in validation reports and terminal outputs
  - Improved user experience by showing meaningful grid identifiers
- [feature] Comprehensive release automation and dual-build system for UMEP/QGIS compatibility (#721, d396e53, 04616de, b5c8f3b, 2e1ddda)
  - Added automatic UMEP/QGIS compatible builds using `rc1` pre-release versioning
  - Prevented `rc1` suffix for dev builds to maintain PEP 440 compliance
  - Consolidated dual-build documentation into RELEASE_MANUAL
  - Automated schema updates for releases (736ade9)
- [bugfix] Fixed building height constraint validation in surface configuration (441420f)
- [maintenance] Refactored CI/CD infrastructure for better maintainability (0905ad3, 89b7b15, 28b963c)
  - Extracted CIBW configuration into reusable composite action
  - Removed redundant test_numpy_compat job
  - Cleaned up temporary test scripts after verification
- [maintenance] Made pvlib optional to remove h5py build dependency (1139884, 629e5c3, 0c7544e)
  - Prevented h5py source builds on macOS by preferring binary wheels
  - Improved cross-platform build reliability
- [maintenance] Removed hardcoded Claude model specification from CI (c665999)

### 8 Oct 2025
- [doc] Enhanced API documentation for configuration converter (15bd357, 3e2a007, a7c8a4c)
  - Added Python API documentation for table format conversion
  - Simplified docstrings and removed redundant examples
- [doc] Restructured API reference into individual pages with improved navigation (4292d01, ade76d9, 3f7dfc7)
  - Fixed section numbering and intersphinx mappings
  - Enabled incremental builds in livehtml target for faster documentation development
- [feature] Added automatic UMEP/QGIS compatible builds with `.post1` versioning (4c4588e)
- [bugfix] Fixed Conductor workspace to activate virtual environment before running documentation server (5835239)

### 4 Oct 2025
- [bugfix] Fixed handling of heterogeneous site structures in multi-site configurations (91febb8)
- [feature] Enhanced Conductor workspace management (#721)
  - Added archive script to update parent repository when archiving Conductor worktrees
  - Improved setup script with macOS-compatible remote cleanup

### 3 Oct 2025
- [feature] Added `make reinstall` target for fixing stale editable installs (#719, 9d92650)
- [feature] Enhanced Conductor workspace scripts with setup and run commands (#718, 3520bd3)

### 2 Oct 2025
- [bugfix] Improved YAML validator documentation and report generation (#690)
  - Fixed validation documentation to reflect actual command syntax and report structure
  - Enhanced Phase B error reporting to provide comprehensive feedback even when initialisation fails
  - Added support for `--mode dev` and `--mode public` distinctions in validator
  - Improved Phase A reporting to show "Phase A passed" message on success

### 1 Oct 2025
- [maintenance] Refactored SPARTACUS nlayer=1 handling in `SurfaceInitialState.from_df_state()` to use more robust try-except pattern
  - Replaced conditional logic based on nlayer value with EAFP (Easier to Ask Forgiveness than Permission) approach
  - Method now automatically handles both array format `"(idx,)"` and scalar format `"idx"` for DataFrame columns
  - Improved code maintainability and self-documentation with `safe_get_value()` helper function
  - Enhanced error messages to aid debugging when column format issues occur
- [bugfix] Fixed validation report consolidation bugs: properly merge NO ACTION NEEDED messages from all phases in multi-phase pipelines; BC pipeline now consolidates Phase B messages when Phase C fails; removed extra separator line between ACTION NEEDED and NO ACTION NEEDED sections
- [change] Harmonised validation system output: standardised report headers without phase-specific references; all pipelines produce `updated_config.yml` and `report_config.txt`; removed "Suggestion:" messages; consistent terminal output format; phase names now descriptive (Structure/Scientific/Model validation) instead of A/B/C
- [doc] Updated validation documentation (workflow.rst, validation.rst, README.md, ORCHESTRATOR.md, PHASE_A/B/C_DETAILED.md) to reflect consolidated reports, standardised file naming, deduplication features, and harmonised output format

### 30 Sep 2025
- [bugfix] Fixed SPARTACUS multi-layer configuration handling to correctly create roof/wall arrays matching nlayer value (#698, #706, #707, #708)
  - Conversion now properly reads nlayer from GridLayoutKc.nml and creates matching number of roof/wall layers
  - Initial states now correctly reflect the specified number of vertical layers
  - Added defensive coding to handle missing layer data gracefully
- [feature] Added warning when nlayer parameter is missing from df_state, improving debugging visibility for configuration issues

### 26 Sep 2025
- [bugfix] Fixed path resolution bug in `suews-validate` CLI command that prevented validation from working when run from subdirectories

### 23 Sep 2025
- [bugfix] Fixed missing ANOHM parameter mappings in validation system (chanohm→ch_anohm, cpanohm→rho_cp_anohm, kkanohm→k_anohm)
- [doc] Updated Phase A documentation (PHASE_A_DETAILED.md, README.md) to reflect complete ANOHM parameter mappings
- [change] Replaced "Phase A/B/C passed" messages with descriptive validation status messages in all user-facing outputs
- [change] Terminal output now shows "YAML structure checks" and "Physics checks" instead of generic phase letters for better user understanding
- [change] Validation reports now display "YAML structure check passed", "Physics checks passed", and "Validation passed" instead of phase-based terminology
- [change] Intermediate file descriptions in terminal output use user-friendly names (e.g., "YAML structure checks report" vs "Phase A report")
- [change] Updated CLI help message to use "complete validation pipeline" instead of technical "A/B/C validation pipeline" for better user understanding
- [doc] Updated validation.rst with authentic examples from real SUEWS validation reports, replacing placeholder text with actual parameter names and validation scenarios
- [doc] Enhanced validation.rst to document intermediate files (updatedA_*, reportA_*, etc.) alongside final output files for complete workflow understanding
- [maintenance] Updated PHASE_A_DETAILED.md documentation examples to reflect new descriptive validation messages
- [maintenance] Updated technical documentation titles and descriptions in ORCHESTRATOR.md, PHASE_A_DETAILED.md, PHASE_B_DETAILED.md, and PHASE_C_DETAILED.md to use descriptive terminology while preserving technical implementation details
- [doc] Added detailed documentation reference section to pipeline/README.md with clear navigation to ORCHESTRATOR.md, PHASE_A_DETAILED.md, PHASE_B_DETAILED.md, and PHASE_C_DETAILED.md for developers

### 19 Sep 2025
- [doc] Updated technical documentation (PHASE_B_DETAILED.md, PHASE_C_DETAILED.md, README.md) to describe STEBBS convection coefficients constraints in Phase C and automatic outdoor temperature updates using CRU monthly climatological data in Phase B
- [bugfix] Phase A reports now display "Phase A passed" when validation completes successfully with no issues, improving clarity in multi-phase workflows
- [bugfix] Phase B now generates comprehensive error reports even when initialization fails, ensuring users always receive actionable guidance
- [bugfix] CLI validator now properly distinguishes between --mode dev and --mode public modes
- [doc] Enhanced ReadTheDocs validation documentation (validation.rst) with accurate command syntax, correct report structure examples, and comprehensive --mode dev/public usage examples
- [maintenance] Updated detailed technical documentation (PHASE_A_DETAILED.md, PHASE_B_DETAILED.md, ORCHESTRATOR.md) to reflect validator improvements and report generation enhancements

### 17 Sep 2025

- [change] Moved snowuse parameter validation from Phase C to orchestrator.py for early detection of restricted model options (#688)
- [change] Public mode now halts execution with clear error message when snowuse values != 0, preventing use of restricted development features
- [change] Development mode allows snowuse values != 0, maintaining same behaviour as stebbsmethod for developer access
- [doc] Updated ORCHESTRATOR.md and PHASE_A_DETAILED.md documentation to reflect snowuse restriction changes
- [bugfix] Fixed parameter naming convention mismatch between sample_config.yml and data model in validation system (#686, fixes #650)
- [bugfix] Added parameter name mapping in validation system to link different naming conventions between YAML and data model
- [bugfix] Prevented parameter duplication in updated user YAML files when running Phase A validation
- [maintenance] Added specific tests to test_yaml_processing.py to verify parameter naming convention fixes

- [maintenance] Fixed Linux platform support for older systems by switching to manylinux2014 for broader glibc compatibility (#679)
- [maintenance] Added Fortran line length compiler flag (-ffree-line-length-none) to handle long lines without manual breaking
- [maintenance] Added fprettify configuration for consistent Fortran code formatting
- [maintenance] Fixed pyarrow installation on Linux CI by configuring pip to use binary wheels instead of building from source
  - Added pyarrow pinning: `>=20,<21` for Linux Python <3.14 (manylinux2014 wheels), `>=20` for other platforms, and `>=22` for Python ≥3.14 (manylinux_2_28 wheels)
  - Kept PIP_PREFER_BINARY=1 in cibuildwheel to bias toward wheels; pyarrow pins guarantee compatible binaries
  - pyarrow remains a required dependency for SUEWS output functionality
- [maintenance] Enabled f90wrap build from source for Python 3.13 on Linux
  - f90wrap 0.2.16 doesn't provide Python 3.13 wheels yet
  - Modified CI to allow source builds for f90wrap while keeping binary wheels for other packages
  - Added F90=gfortran environment variable for f90wrap compilation

### 16 Sep 2025
- [bugfix] Fixed Windows Unicode encoding error in logging output
  - Replaced Unicode checkmark characters (✓) with ASCII alternatives ([OK])
  - Fixes UnicodeEncodeError on Windows console that cannot handle UTF-8 characters
  - Affects table conversion logging and CLI output messages
- [bugfix] Replaced timezonefinder with tzfpy to fix Windows installation failure (#681)
  - Switched from timezonefinder to tzfpy which provides pre-built Windows wheels
  - Maintains full DST calculation functionality on all platforms
  - Added compatibility wrapper to preserve existing API
  - Falls back to timezonefinder if tzfpy not available for backward compatibility
- [bugfix] Fixed SUEWS-SS to YAML conversion failure for single-layer configurations (#650)
  - Fixed index format mismatch in `VerticalLayers.from_df_state` and `BuildingLayer.from_df_state`
  - Single-layer configurations now correctly use index format '0' instead of '(0,)'
  - Multi-layer configurations continue to use '(0,)', '(1,)' format
  - Enables successful conversion of urban-only SUEWS-SS simulations without vegetation
- [doc] Added simple instructions for testing development versions (#652)
  - Added concise section in README.md for developers to test pre-release versions from test.pypi.org
  - Included uv-based installation method to resolve dependency issues
  - Provided clear steps for creating fresh environment and verifying installation
- [maintenance] Refactored all conversion tests to use proper subprocess-based CLI invocation
  - Migrated all tests from test/core/test_cmd_to_yaml.py to test/test_cli_conversion.py
  - Tests now properly invoke suews-convert command as it would be used in a terminal
  - Removed problematic Click test runner that mocked internal functions
  - Added validation tests to ensure converted YAML files can be loaded by SUEWSConfig
  - Verified that both single-layer and multi-layer conversions produce valid YAML structures
  - All conversion tests now use subprocess.run() for authentic CLI testing

### 21 Aug 2025
- [doc] Added comprehensive developer onboarding guide (`dev-ref/onboarding-guide.md`)
  - Combined structured workflow documentation with practical insights from team onboarding sessions
  - Covers user perspective, development workflow, technical setup, and general development areas
  - Includes detailed PR workflow, testing strategies, and team collaboration practices
  - Provides onboarding checklist and resources for new developers
- [doc] Created README index for development reference directory (`dev-ref/README.md`)
  - Provides overview of all development guides with quick navigation
  - Organises guides by category: Getting Started, Development Process, Testing
  - Includes quick links to key resources
- [doc] Added references to onboarding guide in Sphinx documentation
  - Linked from both `contributing.rst` and `dev_guide.rst` for better discoverability
  - Maintains separation between user docs (Sphinx) and developer reference (markdown)

### 20 Aug 2025
- [maintenance] Refactored validation module structure for better organization
  - Moved `yaml_processor` into `validation/pipeline` subdirectory
  - Moved existing validation files into `validation/core` subdirectory
  - Removed redundant top-level `validation` and `schema` facade modules
  - Updated all imports and meson.build to reflect new structure

### 19 Aug 2025
- [feature] Added unified `suews-schema` CLI for comprehensive schema management (#612, (#613)
  - Consolidated schema version checking, validation, and migration into single command
  - Subcommands: `info`, `version`, `validate`, `migrate`, `export`
  - Supports batch operations on multiple YAML files
  - CI/CD friendly with `--strict` mode and multiple output formats (json, yaml, table)
  - Dry-run capability for safe migration preview
  - Automatic backup creation during updates and migrations
  - Designed for integration with future suews-wizard (#544)
  - Rich console output with progress tracking and color-coded status

### 15 Aug 2025
- [feature] Added YAML configuration schema versioning for structure evolution tracking (#576)
  - Single `schema_version` field tracks configuration structure changes (e.g., '1.0', '1.1', '2.0')
  - Schema versions are independent of SUEWS model versions for cleaner separation of concerns
  - Automatic compatibility checking with clear warnings for version mismatches
  - Migration framework for updating configurations between schema versions
  - Created `update_schema_version.py` utility for managing schema versions
  - Updated sample_config.yml with schema_version field
  - Comprehensive documentation explaining schema vs model versioning
  - Follows industry patterns (Docker Compose, Kubernetes) for configuration versioning
- [feature] Added JSON Schema publishing system for external validation and IDE support
  - Export Pydantic models to JSON Schema format for universal validation
  - Versioned schema storage in `schemas/` directory
  - User-friendly validation CLI: `suews-validate` command
  - Schema generation tool: `suews-schema` command
  - GitHub Actions workflow for automatic schema publishing on releases
  - IDE integration support (VS Code, PyCharm, Vim, etc.)
  - Enables autocomplete, inline validation, and documentation in editors
  - Comprehensive documentation for schema usage and integration
- [bugfix] Fixed forcing path resolution to be relative to config file location (#573)
  - SUEWSSimulation now correctly resolves relative forcing paths relative to the config file
  - Previously, relative paths were resolved relative to the current working directory
  - Added comprehensive tests to ensure forcing paths work correctly in all scenarios
- [feature] Added community publications section for user-submitted SUEWS-related work (#80)
  - Created new community BibTeX file (refs-community.bib) for community submissions
  - Added Community Publications page with simple PR submission workflow
  - Updated main documentation to link to both core and community publications
  - Included example submission from issue #80

### 14 Aug 2025
- [bugfix] Fix test failures in CI by using package resources for sample_config.yml access
  - Use importlib.resources for proper package resource handling in tests
  - Replace hardcoded paths with trv_supy_module from supy._env
  - Ensures tests work correctly in different directory structures (local vs CI)

### 13 Aug 2025
- [maintenance] Marked ANOHM-specific fields as internal to exclude from user documentation (#598)
  - Added `internal_only` flag to ANOHM-specific fields (ch_anohm, rho_cp_anohm, k_anohm)
  - These fields are only used by the deprecated ANOHM method (StorageHeatMethod=3)
  - OHM fields remain visible as OHM methods (1, 6) are still valid user options
  - Documentation generation script excludes internal options when run without --include-internal flag

### 12 Aug 2025
- [feature] Enhanced YAML processor Phase C validation error reporting 
  - Converted conditional validation warnings to actionable validation errors
  - Added critical null physics parameter detection for runtime-critical parameters
  - Improved error reporting with individual, separated validation issues
  - Each validation error now shows specific field names and precise locations in YAML structure
  - Suppressed verbose validation summary warnings for cleaner user experience
  - Updated documentation to reflect new validation error handling and enhanced reporting
- [maintenance] Replaced hardcoded nested sections list with dynamic introspection in YAML processor
  - Implemented `get_allowed_nested_sections_in_properties()` with Pydantic model introspection
  - Automatically discovers nested BaseModel fields that allow extra parameters across all data model modules  
  - Eliminates maintenance burden - no manual updates needed when data model evolves
  - Added comprehensive test suite covering dynamic introspection, type extraction, and error handling
  - Enhanced technical documentation in `phase_a_detailed.rst` with implementation details

### 11 Aug 2025
- [doc] Added comprehensive parameter documentation for YAML configuration (#577, (#598)
  - Created user-friendly Parameter Configuration Guide organized by use cases
  - Added practical guidance for essential parameters, physics methods, and urban morphology
  - Included common configuration examples for urban, suburban, and park sites
  - Generated searchable parameter reference with 697 documented parameters
  - Added alphabetical parameter index for quick lookup
  - Properly integrated documentation under YAML configuration section

### 10 Aug 2025
- [maintenance] Removed web UI configuration builder from documentation
  - Deleted all web UI files from `docs/source/_static/`
  - Removed references to the interactive configuration builder
  - Will be replaced by a forthcoming command-line wizard tool

### 8 Aug 2025
- [maintenance] Formalised release management plan for SUEWS (#592)
  - Established semantic versioning strategy with year-based major versions
  - Defined three release channels: Stable, Preview (beta/rc), and Development
  - Created quarterly release cadence aligned with academic calendar
  - Documented quality assurance process
  - Established documentation synchronisation with code releases
  - Created communication templates and notification strategies
  - Defined roles, responsibilities, and success metrics
  - Addresses needs of academic users, non-academic partners, and developers
- [maintenance] Improved table converter path handling to use RunControl.nml paths consistently (#566)
  - All SUEWS versions now read file paths from RunControl.nml FileInputPath
  - Removed special case handling for 2016a version
  - Support both absolute and relative paths in RunControl.nml
  - Automatic fallback to root/Input directories for backward compatibility
  - Refactored converter functions to reduce complexity and improve maintainability
  - Fixed ruff linting issues in yaml converter module
- [maintenance] Upgraded PyPI publishing to use Trusted Publishing (OIDC authentication)
  - Removed dependency on long-lived API tokens for PyPI and TestPyPI
  - Added OIDC permissions (`id-token: write`) to deployment jobs
  - Enhanced security with short-lived tokens generated per workflow run
  - Created documentation for configuring Trusted Publishing on PyPI
  - Maintains backward compatibility until PyPI configuration is updated

### 7 Aug 2025
- [maintenance] Added CLAUDE.md content preservation system to prevent AI-induced data loss
  - Created validation script to detect placeholder text and missing critical sections
  - Implemented automatic backup system with timestamped snapshots
  - Added Git pre-commit hook for CLAUDE.md integrity validation
  - Documented best practices for preventing content truncation
  - Ensures complete file preservation during AI-assisted edits

### 6 Aug 2025
- [maintenance] Added 2016a to YAML conversion test to test_cmd_to_yaml.py
- [bugfix] Fixed malformed SUEWS_Profiles.txt in 2016a test fixtures (extra value on line 21 causing parsing errors)
- [bugfix] Improved 2016a conversion robustness in table converter (#566)
  - Fixed `add_var` function to handle columns beyond current DataFrame width
  - Added placeholder columns when target position exceeds existing columns
  - Fixed `delete_var` and `rename_var` functions to handle edge cases with empty or reshaped DataFrames
  - Made SPARTACUS.nml loading optional for older format conversions
  - Added automatic creation of SPARTACUS.nml during conversion to 2024a or later
  - Added robust file reading that handles both tab and space-separated formats
  - Fixed NaN to integer conversion error in first column processing
  - Added comprehensive error logging for debugging conversion failures
  - Made conversion fail explicitly when a step fails rather than silently continuing
  - Fixed file preservation for SUEWS_OHMCoefficients.txt, SUEWS_Profiles.txt, SUEWS_Soil.txt, and SUEWS_WithinGridWaterDist.txt
  - Addressed formatting issues in `add_var` that caused quoted column names and malformed data values
  - Implemented `sanitize_legacy_suews_file` function to handle Fortran-era formatting:
    - Removes inline comments (text after ! character)
    - Standardizes line endings (removes carriage returns)
    - Ensures consistent column counts across all rows
    - Handles tab-separated values properly
    - Removes data after footer lines (-9)
  - Applied automatic sanitization to 2016a files during conversion
  - Fixed handling of -999 placeholder values in `build_code_df` to prevent KeyError during data model loading
  - Note: 2016a conversion now progresses through all table format conversions and partial YAML data model loading, with remaining issues in profile column handling
  - Fixed profile column processing in `build_code_df` to handle 24-hour data columns correctly
  - Fixed NaN to integer conversion by using fillna(-999) before astype(int) 
  - Fixed multi-column DataFrame creation for profile data to properly handle shape mismatches
  - Updated conversion rules to use existing profile codes (41) instead of non-existent ones (701, 702, 801, 802, 44, 45, etc.)
  - Implemented graceful handling of missing codes in `build_code_df` with warnings instead of failures
  - Added support for 2016a directory structure with files in both root and Input/ subdirectory
  - Fixed glob pattern to properly match SUEWS_*.txt files (was missing underscore)
  - Added automatic preservation of files not mentioned in conversion rules
- [bugfix] Fixed CSV quoting issue in table converter causing "need to escape" error (#581)
  - Changed from `quoting=3` (QUOTE_NONE) to `quoting=0` (QUOTE_MINIMAL) to handle special characters properly
  - Added proper version-specific test fixtures (2016a, 2024a, 2025a) for comprehensive testing
  - Added end-to-end test to verify converted YAML can be loaded and validated by SUEWSConfig
  - Made `-t/--to` option default to 'latest' when omitted, which automatically selects the most recent version
  - Added 'latest' keyword support to always use the most recent converter version
  - Renamed test function from `test_unified_interface_2025_conversion` to `test_table_to_yaml_conversion` for clarity
- [feature] Aligned converter versioning with project versioning semantics
  - `suews-convert` now uses 2025a as the last table-based version marker
  - 'latest' now dynamically references the current project version (e.g., 2025.8.6.dev81)
  - Future YAML format changes will follow semantic versioning from `get_ver_git.py`
  - Improved forward compatibility for future versions beyond 2025a
- [maintenance] Simplified converter tests to focus on essential scenario
  - Single focused test: 2024a (last table format) to latest YAML conversion
  - Test verifies conversion success and YAML validation with SUEWSConfig
  - Removed redundant tests and problematic 2016a fixtures for maintainability
- [maintenance] Cleaned up problematic commented code in table converter (#581)
  - Removed commented code that had conflicting delimiter settings (quotechar=" " with sep=" ")

- [feature] Added CRU TS4.06 climatological temperature data integration for precheck initialisation
  - Integrated CRU TS4.06 monthly temperature normals (1991-2020) for automatic temperature initialisation
  - Added `get_mean_monthly_air_temperature()` function using 0.5° global grid data
  - Optimised data storage using Parquet format (2.3MB vs 19MB CSV)
  - Provides location-specific temperature estimates for any global urban site
  - Includes spatial interpolation for nearest grid cell matching
  - Added comprehensive test coverage for temperature lookup functionality

- [maintenance] Integrated limited CI testing for draft PRs to speed up development feedback
  - Modified main CI workflow to dynamically adjust build matrix based on draft status

- [maintenance] Moved legacy configuration files from sample_run to test fixtures
  - **Moved to test/fixtures/legacy_format/** for conversion tool testing:
    - 14 txt configuration files (SUEWS tables): ~85 KB
    - 8 namelist (.nml) files: ~9 KB
    - Total: 22 files, ~94 KB moved out of main package
  - **Purpose**: These files are now test fixtures for:
    - `supy-convert` command (table version converter)
    - `supy-to-yaml` command (legacy to YAML converter)
  - **Impact**:
    - Reduces distributed package size by ~94 KB
    - Maintains backward compatibility testing capability
    - All runtime configuration now exclusively uses YAML (sample_config.yml)
    - SPARTACUS, STEBBS, and ESTM configs fully integrated in YAML

- [change] Simplified `suews-convert` command interface with automatic conversion type detection
  - Automatically determines conversion type based on target version:
    - Versions before 2025 (e.g., 2024a): Table-to-table conversion
    - Version 2025a or later: Convert to YAML format
  - No subcommands needed - single unified interface
  - Examples:
    - `suews-convert -f 2020a -t 2024a -i input_dir -o output_dir` (table conversion)
    - `suews-convert -f 2024a -t 2025a -i input_dir -o config.yml` (YAML conversion)
  - Added missing cmd/to_yaml.py to meson.build sources (#566, #582)

- [bugfix] Fixed empty list handling in modify_df_init when STEBBS disabled
  - Prevented DataFrame column name mismatch when no new columns to add

- [bugfix] Fixed missing column handling in from_df_state methods
  - Added graceful handling of missing columns in legacy format conversion
  - Affected classes: SiteProperties, ArchetypeProperties, StebbsProperties
  - Missing columns now use default values from field definitions

- [bugfix] Fixed water surface soilstore validation constraint
  - Water surfaces can now have soilstore=0 (physically correct)
  - Override constraint in InitialStateWater class

- [bugfix] Fixed missing config/description columns in legacy conversion
  - Added default values when converting from legacy format
  - Default name: "Converted from legacy format"
  - Default description: "Configuration converted from legacy SUEWS table format"
  - Added to_yaml.py to meson.build for package installation
  - Created test suite using legacy format fixtures

- [bugfix] Fixed STEBBS loading logic in _load.py
  - Fixed incorrect dict access (was using path_runcontrol["fileinputpath"] instead of dict_runconfig["fileinputpath"])
  - Skip STEBBS file loading when stebbsmethod=0 (disabled) to avoid missing test file dependencies
  - Draft PRs: Only test Linux + Python 3.9 and 3.13 (2 configurations)
  - Ready PRs: Full testing across all platforms and Python versions (20 configurations)
  - Added auto-cancellation of in-progress CI runs when new commits are pushed
  - Provides 10x faster feedback during development while ensuring full coverage when ready

### 5 Aug 2025
- [doc] Fixed FAIMethod option descriptions inconsistency (#578)
  - Updated Python data model FAIMethod enum to match Fortran implementation
  - Changed enum names from ZERO/FIXED to USE_PROVIDED/SIMPLE_SCHEME
  - Removed VARIABLE option (value 2) as it's not implemented in Fortran code
  - Clarified that option 0 uses provided FAI values, option 1 calculates using simple scheme
  - Updated Field description to reflect actual implementation behaviour
  - Aligned default value with Fortran code (FAIMethod.USE_PROVIDED = 0)
- [bugfix] Fixed missing to_yaml module (#566)
  - Added missing import of `to_yaml` function in `supy.cmd.__init__.py`
  - Added `suews-to-yaml` console script entry point in pyproject.toml
  - Moved supy imports to be lazy-loaded inside the function to avoid circular import issues
  - Note: `python -m supy.cmd.to_yaml` requires supy to be fully installed first

### 25 Jul 2025
- [bugfix] Fixed NaN QF (anthropogenic heat flux) when population density is zero (#240)
  - Added check to prevent division by zero in QF_build calculation
  - When population density is zero, building energy flux is now correctly set to zero
  - Added tests to verify correct behaviour with zero population density
- [bugfix] Fixed timezone field to use enum for valid timezone offsets (#554, fixes #552)
  - Changed timezone field from `FlexibleRefValue(int)` to `FlexibleRefValue(Union[TimezoneOffset, float])`
  - Created `TimezoneOffset` enum with all valid global timezone offsets
  - Enables support for fractional timezone offsets (e.g., 5.5 for India, 5.75 for Nepal)
  - Validates input against standard timezone offsets only (no arbitrary floats)
  - Automatically converts numeric inputs to appropriate enum values
  - Critical for accurate solar geometry calculations in regions with non-integer offsets
- [doc] Added comprehensive documentation for runoff generation mechanisms (#212)
  - Explained infiltration capacity exceedance (Hortonian runoff)
  - Documented saturation excess runoff for different surface types
  - Clarified timestep considerations for runoff calculations
  - Added mathematical formulations and water routing details
- [bugfix] Fixed unnecessary interpolation when tstep equals resolutionfilesin (#161)
  - Added conditional check to skip interpolation when model timestep matches input data resolution
  - Prevents incorrect interpolation of averaged variables like kdown
  - Ensures forcing data passes through unchanged when no resampling is needed
- [doc] Improved clarity of tstep_prev purpose for WRF-SUEWS coupling (#551, (#553)
  - Added explanatory comments at all tstep_prev usage sites
  - Enhanced type definition documentation in SUEWS_TIMER
  - Added module-level documentation explaining WRF coupling support
  - Clarified that tstep_prev equals tstep in standalone SUEWS but allows adaptive timesteps in WRF
- [feature] Separated RSL and MOST height array generation (#541)
  - Fixed interpolation errors by completely separating RSL and MOST approaches
  - Improved height array generation for different atmospheric stability methods
- [maintenance] Updated PyPI/TestPyPI deployment strategy
  - PR/Push builds no longer deploy to conserve TestPyPI quota
  - Nightly builds create YYYY.M.D.dev tags after successful builds
  - Dev tags deploy all wheels to TestPyPI only
  - Production tags deploy all wheels to PyPI only
- [maintenance] Add workflow guidance for build and test before push
  - Updated CLAUDE.md with workflow section requiring build and test before pushing or creating PRs
  - Ensures Claude Code always validates code compilation and test success before remote operations
  - Fixed race condition in tag creation with single job approach
- [maintenance] Enhanced documentation for build process and introduced new agents
  - Added reminders in CLAUDE.md for updating meson.build files when creating new source files
  - Created `doc-code-sync-checker` agent to ensure documentation synchronisation with code changes
  - Created `test-coverage-mece-analyser` agent to verify comprehensive test coverage following MECE principle
- [doc] Updated issue label system to include developer queries
  - Extended 1-question label from 'User question/support' to 'User question/support/dev query'
  - Updated issue triage documentation and decision tree to reflect this change

### 24 Jul 2025
- [maintenance] Enhanced uv environment setup documentation and best practices
  - Created comprehensive `.claude/howto/setup-uv-environment.md` guide aligned with `pyproject.toml` and `env.yml`
  - Updated worktree setup guide to use `uv pip install -e ".[dev]"` for proper dependency management
  - Documented package name differences between conda and pip (e.g., `matplotlib-base` → `matplotlib`, `pytables` → `tables`)
  - Emphasised uv's 10-100x speed improvement over pip/conda for package installation
- [feature] Added minimal Makefile recipes for uv environment management
  - Added `make uv-dev` - one-stop setup with both dev and docs dependencies
  - Added `make uv-clean` - remove virtual environment
  - Streamlined recipes to avoid Makefile bloat while maintaining essential functionality
  - Includes documentation dependencies by default for complete development environment
  - Properly aligned with `pyproject.toml` dependency groups

### 23 Jul 2025
- [maintenance] Added `/log-changes` slash command for automated documentation updates
  - Created custom slash command in `.claude/commands/log-changes.md`
  - Analyses git commits to fill gaps between last documented date and today
  - Uses actual commit dates to maintain accurate historical record
  - Groups commits by date and categorises changes appropriately
  - Identifies documentation files that need updating based on code changes
  - Runs documentation generation scripts when data models or schemas change
  - Uses Claude Code's built-in slash command system with metadata and bash integration
- [maintenance] Created CHANGELOG management scripts (#547)
  - Added `.claude/scripts/changelog_restructure.py` for parsing, cleaning, and sorting entries
  - Restructured entire CHANGELOG.md file with proper reverse chronological ordering
  - Extended historical coverage from 65 to 117 dates by analyzing git commit history
  - Filled documentation gaps from 2020-2024 with comprehensive analysis of 3,418 commits
  - Established automated workflow for ongoing CHANGELOG maintenance
- [maintenance] Enhanced CLAUDE.md with documentation update requirements for Claude Code workflows
  - Updated CLAUDE.md to emphasise updating documentation and CHANGELOG.md for code changes
  - Clarified that documentation generation scripts run ONLY for specific data model changes
  - Added reminder that CLAUDE.md updates should be categorised as [maintenance]
  - Modified claude.yml and claude-code-review.yml workflows to check for documentation updates
  - Added explicit CHANGELOG.md update requirements with category guidelines

### 22 Jul 2025
- [feature] Enhanced CI workflow to trigger on tag pushes
  - Build workflow now triggers on version tag pushes for release automation
- [bugfix] Fixed input validation for zero wind speed (#545, fixes #314)
  - Added validation to prevent division by zero in atmospheric calculations
  - Fixed wind speed validation test to use correct forcing data structure
  - Prevents model crashes when wind speed approaches zero
- [bugfix] Fixed snow warning spam (#542, fixes #528)
  - Limited snow warning message to appear only once per simulation run
  - Added module-level flag to track warning display status
  - Prevents console spam when SnowUse=1 is enabled
- [maintenance] Migrated all model validators to SUEWSConfig (#546)
  - Completed systematic migration of 12 model validators from individual Pydantic classes
  - Centralised all validation logic in SUEWSConfig for better maintainability
  - Added 99 comprehensive tests for migrated validators
  - Updated legacy tests to use new centralised validation architecture
  - Improved albedo validation to allow equality for constant albedo scenarios
- [doc] Enhanced documentation for Claude Code and issue triage
  - Updated CLAUDE.md with feature planning and spec system documentation
  - Added comprehensive SUEWS issue triage guide with MECE label system
  - Added scientific review process documentation

### 21 Jul 2025
- [feature] Allow lists under RefValue for forcing data (#540, fixes #538)
  - Added iteration functionality to RefValue when value is a list
  - Enables more flexible configuration of forcing data parameters
  - Added comprehensive test coverage for list handling in RefValue

### 20 Jul 2025
- [feature] Enhanced code formatting automation
  - Added ability to create format-only PRs via workflow dispatch
  - Replaced master auto-format with PR-based formatting for better review
  - Added GitHub Actions workflow for Fortran code formatting
- [maintenance] Repository cleanup and reorganisation
  - Removed .ropeproject from tracking
  - Removed disabled workflow files for auto-formatting
  - Reorganised developer documentation into dev-ref directory

### 19 Jul 2025
- [maintenance] Improved auto-format workflow
  - Updated workflow to create PR instead of direct push
  - Removed pre-commit configuration
  - Fixed conflicting .fprettify.yml file

### 18 Jul 2025
- [feature] Added comprehensive testing improvements (PRs (#525), (#526))
  - Added extensive utility tests for core functionality
  - Added comprehensive coding guidelines and testing documentation
  - Implemented automatic code formatting on master branch
- [bugfix] Fixed CI errors in test suite
  - Disabled cmd tests to fix CI errors on Python 3.9/3.10
  - Used importlib.resources for reliable sample config access in CI
- [maintenance] Removed WRF-SUEWS integration utilities

### 17 Jul 2025
- [feature] Added cibuildwheel debug workflow with SSH access (#522)
- [maintenance] Enhanced Claude workflows with skip functionality
  - Added ability to skip reviews based on PR title keywords
  - Converted Claude code review to manual workflow dispatch
- [maintenance] Test suite improvements
  - Added pytest-order to dev dependencies
  - Enabled all tests on all platforms (#513)
  - Reorganised test suite by functionality

### 16 Jul 2025
- [bugfix] Fixed QE/QH discrepancy with atmospheric state initialization
  - Replaced exact equality checks with epsilon-based comparisons
  - Added floating-point epsilon constant for numerical stability
  - Initialised all atmospheric state variables to prevent state pollution
  - Added comprehensive floating-point stability test suite

### 15 Jul 2025
- [change] Updated data model to use rho_cp instead of cp parameter
  - Changed thermal layer specification for consistency
  - Updated pydantic data model validation

### 13 Jul 2025
- [maintenance] Improved Claude Code review formatting (#474)
  - Added collapsible HTML sections for better organisation
  - Enhanced review structure with categorised feedback

### 11 Jul 2025
- [maintenance] Added Claude Code GitHub Actions workflows (PRs (#466), (#467))
  - Added Claude PR Assistant workflow for automated reviews
  - Preserved security checks for authorised users
  - Added worktree command for Claude Code integration

### 10 Jul 2025
- [bugfix] Fixed version tag preservation (#465)

### 08 Jul 2025
- [feature] Added conditional validation for model options (#460)
  - Implemented validation for storage, RSL, and STEBBS options
  - Added comprehensive test coverage for conditional validation
  - Improved validation error messages with detailed issues

### 05 Jul 2025
- [feature] Simplified SUEWSSimulation API (#463)
  - Refactored class for cleaner, more intuitive interface
  - Fixed forcing file path handling issues (#458, (#459)
  - Added comprehensive tests for various forcing scenarios
  - Updated documentation for new API

### 04 Jul 2025
- [feature] Enhanced SUEWS configuration builder (#455)
  - Added unsaved changes warning
  - Implemented field-specific UI controls
  - Fixed radio button styling and type conversion
  - Added experimental warnings and version info
  - Improved validation error messages
  - Modularised config-builder.js for better maintainability

### 03 Jul 2025
- [change] Added DailyState resampling option (#456)
  - Improved resampling implementation for DailyState outputs
  - Enhanced output flexibility for different temporal resolutions

### 02 Jul 2025
- [feature] Added automatic annotated YAML generation for parameter validation errors
  - Generates helpful annotated YAML files when configuration validation fails
  - Marks missing parameters with [ERROR] MISSING: and provides [TIP] ADD HERE: suggestions
  - Includes parameter descriptions and expected types for each missing field
  - Significantly improves user experience when creating configuration files
- [bugfix] Fixed parameter validation false positives and improved validation messages (#448)
  - Resolved spurious warnings during normal operations
  - Made validation messages clearer and more actionable
  - Fixed platform-specific test failures on Windows, Linux, and macOS
- [change] Replaced emoji markers with text markers in annotated YAML files
  - Changed from emoji (🔴, 💡) to text markers ([ERROR], [TIP]) for Windows compatibility
  - Ensures consistent display across all platforms without Unicode encoding issues

### 28 Jun 2025
- [feature] Completed SUEWS MCP (Model Context Protocol) server implementation
  - Finished all 11 tools across configuration guidance and result interpretation
  - Implemented comprehensive parameter knowledge base with scientific documentation
  - Added physics compatibility matrix for method validation
  - Created desktop extension (.dxt) for easy Claude Desktop integration
  - Tools include: validation, suggestions, templates, energy balance diagnosis, thermal comfort analysis, urban effects, validation metrics, and narrative insights
- [maintenance] Streamlined worktree workflow for Claude Code development
  - Created automated scripts for worktree management: worktree-setup.sh and worktree-cleanup.sh
  - Replaced slow mamba environment cloning with fast Python venv creation
  - Updated CLAUDE.md to prioritise friction-free workflow with single-command operations
  - Added comprehensive guide at .claude/workspace/claude-code-worktree-guide.md
  - Benefits: seconds vs minutes for setup, no shell integration issues, self-contained environments

### 22 Jun 2025
- [feature] Successfully completed SUEWSSimulation class implementation and testing
  - Fixed core SUEWSSimulation functionality to work with real SUEWS benchmark data
  - Implemented proper state conversion using actual `config.to_df_state()` method instead of placeholder
  - Fixed forcing data loading using `supy.util._io.read_forcing()` function
  - Created simplified test suite using real benchmark files: test/benchmark1/benchmark1.yml and test/benchmark1/forcing/Kc1_2011_data_5.txt
  - All 7 core functionality tests passing: init, setup_forcing, simulation_run, expected_output_variables, results_format, error_handling
  - Successfully runs complete SUEWS simulations with energy flux outputs (QH, QE, QS) and proper MultiIndex DataFrame structure
  - Validated integration with existing SuPy infrastructure including run_supy_ser execution engine

### 20 Jun 2025
- [feature] Added modern SUEWSSimulation class with comprehensive object-oriented interface
  - Implemented YAML-based configuration management with intelligent parameter overriding
  - Created pandas DataFrame integration with multi-index results structure for enhanced data manipulation
  - Added chainable method design for intuitive workflows: init, from_yaml, setup_forcing, run, get_results, summary, see, quick_plot, save, clone, reset, validate
  - Built-in validation system with British English error messages and actionable feedback
  - Multiple export formats support: CSV, Excel, Pickle, NetCDF with automatic directory creation
  - Performance optimisation with chunking support and lazy loading for large datasets
  - Comprehensive test suite with 48/48 tests passing (100% success rate) across unit, integration, and functionality tests
  - Standalone implementation addressing circular import issues during development
  - Complete documentation with usage examples and migration guidance
- [bugfix] Fixed SUEWSSimulation test failures using real SuPy sample data
  - Updated test fixtures to use actual SuPy sample configuration and forcing data instead of mock objects
  - Fixed import paths for mock decorators from 'supy.suews_sim' to 'supy._run' modules
  - Implemented proper error handling with correct exception types (ValueError vs RuntimeError)
  - Added fallback resampling functionality when SuPy's resample_output lacks required variables
  - Enhanced mock configuration for matplotlib plotting tests with proper method assignments
  - Fixed validation logic to properly handle missing vs. empty forcing data with appropriate error types
- [bugfix] Fixed claude-dev Docker image not being built with custom Dockerfile
  - Implemented pre-build approach for custom SUEWS development Docker image
  - Modified start script to build `suews-claude-dev:latest` from Dockerfile.claude-dev
  - Removed dockerfile reference from claude-sandbox.config.json to use pre-built image
  - Updated rebuild flag to handle all possible image names and force fresh builds
  - Now correctly uses the comprehensive SUEWS development environment with conda, gfortran, etc.

### 19 Jun 2025
- [maintenance] Updated main README.md and Makefile help text to reference actual Claude Code integration tools
- [maintenance] Enhanced documentation for Dropbox compatibility and multi-workspace development workflows
- [doc] Updated claude-dev/README.md to accurately reflect implementation with `claude.sh` workspace manager
- [doc] Documented advanced workspace management features for parallel development environments
- [doc] Fixed documentation inconsistencies: removed non-existent Makefile targets, corrected script names
- [doc] Reorganised README.md: moved Development Environment under Developer Note section
- [doc] Enhanced Traditional Development section with complete local setup instructions including prerequisites, workflow, and troubleshooting
- [doc] Simplified main README with Quick Start section for users, moving detailed compilation steps to developer documentation

### 15 Jun 2025
- [feature] Implemented cross-platform isolated build directories (`/tmp/suews-builds/`) to prevent environment conflicts
- [feature] Enhanced `make dev` with automatic environment detection and appropriate build configuration
- [feature] Added new Makefile target: `make deactivate` (environment management helper)
- [feature] Comprehensive help system with `make help` displaying Quick Start guide and complete command reference
- [bugfix] Resolved meson build conflicts between different Python environments by implementing isolated build directories
- [bugfix] Fixed numpy path issues when using virtual environments located within project directory structure
- [maintenance] Improved cross-platform compatibility for Windows, macOS, and Linux build environments
- [maintenance] Enhanced Makefile with unified development workflow
- [maintenance] Added automatic .gitignore rules for SPARTACUS generated files to prevent repository pollution
- [doc] Updated CLAUDE.md with comprehensive changelog management guidelines and development workflow documentation

### 13 Jun 2025
- [feature] Added YAML-based configuration system with comprehensive conversion tools and interactive web UI (#343)
- [feature] Implemented `to_yaml.py` command-line tool for converting legacy table-based inputs to modern YAML format with optional version upgrade support
- [feature] Created interactive web-based configuration builder with real-time validation, Bootstrap UI, and YAML/JSON export capabilities
- [feature] Added automatic JSON Schema generation from Pydantic data models for configuration validation and UI integration
- [maintenance] Unified development and documentation environments into single `environment.yml` file to simplify workflow and reduce maintenance overhead
- [maintenance] Migrated from deprecated `_config.py` to dedicated `data_model` subpackage with type-safe Pydantic models
- [maintenance] Improved Windows build compatibility with UCRT support, enhanced CI/CD workflows, and Windows-specific compiler optimisations
- [doc] Enhanced documentation system with modernised structure and comprehensive migration guides from table-based to YAML-based configuration

### 06 Jun 2025
- [doc] Added comprehensive unit documentation to all RefValue parameters in data model, improving dimensional consistency and user understanding of expected parameter scales and ranges (#398)

### 30 Jan 2025
- [feature] Major STEBBS (Spatially-Resolving Building Energy Balance Scheme) enhancements (#309)
  - Refactored STEBBS parameter handling and building state types
  - Added comprehensive STEBBS configuration support in YAML format
  - Updated STEBBS outputs and namelist file expectations
  - Improved STEBBS method options validation (0 or 1 only)
  - Renamed 'stebbsuse' to 'stebbsmethod' for consistency
- [maintenance] Build system improvements
  - Refactored supy_driver build process for better debugging
  - Added success message to SUEWS library build process
  - Removed temporary debug commands from meson build script
- [maintenance] CI/CD enhancements
  - Updated GitHub Actions workflow for wheel building
  - Removed archived workflow files
  - Added automated fprettify source code formatting

### 28 Jan 2025
- [feature] Python 3.13 support (PRs (#341), (#342))
  - Added full test coverage for Python 3.13 on linux_x86_64
  - Updated cibuildwheel to v2.20 for Python 3.13 compatibility
  - Fixed macOS wheel building for multiple Python versions
  - Enhanced CI matrix configuration for broader platform support
- [bugfix] Fixed atmospheric stability calculations (issue (#296))
  - Modified neut_limit parameter handling
  - Changed L_MOD to L_MOD_RSL for psihath calculations
- [maintenance] Improved macOS build configuration
  - Dynamically set deployment targets based on runner platform
  - Added FC environment variable for Fortran compiler selection
  - Simplified macOS wheel building process

### 24 Jan 2025
- [maintenance] Improved CI testing workflow:
  - Added quick test mode for faster CI runs
  - Added matrix-dependent macOS deployment targets
  - Optimised test selection for different Python versions
  - Updated cibuildwheel configuration for better cross-platform compatibility

### 23 Jan 2025
- [feature] Added a pydantic-based input structure to ease the input of model parameters (#324)

### 21 Jan 2025
- [feature] Enhanced configuration system with Pydantic validation
  - Added pydantic dependency for robust data validation
  - Implemented from_df_state methods for configuration classes
  - Added sample_config.yml for configuration examples
  - Enhanced SUEWSConfig initialization methods
- [feature] STEBBS model improvements
  - Refactored STEBBS module for improved clarity and consistency
  - Enhanced building state management and parameter naming
  - Added detailed documentation for LBM (Local Building Model) types
  - Improved STEBBS configuration variable organization

### 8 Jan 2025
- [bugfix] Fixed STEBBS parameter type handling (PRs (#321), (#323), fixes (#319))
  - Fixed string/numeric type handling in pack_var function
  - Ensured consistent output types for error handling
  - Removed DAVE-specific parameters from STEBBS


## 2024

### 20 Dec 2024
- [feature] ValueWithDOI (Value with Digital Object Identifier) system implementation
  - Added comprehensive VWD support across all model components
  - Implemented VWD for SPARTACUS, forcing files, and vertical layers
  - Added VWD to model physics, surface properties, and building layers
  - Enhanced parameter traceability with Reference class implementation
  - Applied VWD to water distribution, thermal layers, and OHM coefficients
- [feature] Enhanced parameter documentation and citation tracking
  - Added DOI references for all major parameter categories
  - Improved scientific reproducibility with parameter source tracking

### 11 Dec 2024
- [doc] Enhanced soil moisture calculations documentation
  - Refined soil moisture deficit calculations with detailed parameter guidance
  - Clarified roles of G_sm, S1, and S2 parameters
  - Improved documentation for moisture stress response mechanisms
  - Restored threshold-based approach for moisture stress calculations

### 9 Dec 2024
- [bugfix] Fixed soil water state calculations (#317, fixes #316)
  - Corrected soil water state initialization issues
  - Updated moisture stress calculations
- [maintenance] Development environment improvements
  - Added test-quick.py to .gitignore
  - Enhanced support for easier testing of development changes

### 8 Dec 2024
- [feature] YAML configuration system enhancements (#315, fixes #298)
  - Merged default YAML generator into def_config_suews function
  - Added field rules and validators for STEBBS properties
  - Enhanced configuration validation for storage heat methods
  - Generated new config-suews.yml with STEBBS parameters

### 3 Dec 2024
- [bugfix] Fixed wind speed handling in RSL calculations (#307, fixes #283)
  - Modified RSL calculations to avoid negative wind speeds
  - Prevented negative zero displacement height (zd) values
  - Added error catching for negative wind speed conditions

### 27 Nov 2024
- [feature] Enhanced DataFrame state conversion capabilities
  - Added from_df_state methods for multiple property classes
  - Implemented to_df_state methods for vertical layers
  - Enhanced water distribution parameter handling
  - Added comprehensive testing framework for DataFrame validation
- [bugfix] Fixed water distribution parameter bug in control files
  - Corrected parameter indexing in surface properties

### 20 Nov 2024
- [feature] YAML to DataFrame converter implementation (PRs (#305), (#306), fixes (#304))
  - Created converter for YAML configurations to df_state format
  - Updated config schema for SUEWS
  - Enhanced DataFrame structure with default values
  - Added support for vertical layers, roofs, and walls configuration

### 12 Nov 2024
- [bugfix] Critical error reporting enhancement (#295, fixes #294)
  - Created error report system for critical issues
  - Improved error handling in data processing module
- [maintenance] Build system improvements (#293, fixes #285)
  - Updated Makefile to install without dependencies
  - Restored albedo value range checks in update_Veg subroutine
  - Fixed typos in documentation

### 8 Nov 2024
- [feature] Added STEBBS method switching capability
  - Implemented switch to enable/disable STEBBS calculations
  - Added configuration option for STEBBS method selection

### 8 Oct 2024
- [feature] Enhanced STEBBS output capabilities
  - Added new output line for STEBBS results
  - Improved data logging for building energy calculations

### 17 Sep 2024
- [feature] Added BUILDING_STATE type
  - Implemented new derived type for building state management
  - Enhanced building energy balance calculations

### 6 Aug 2024
- [bugfix] Fixed parallel running mode issues (#282)
  - Resolved issues with df_debug in parallel execution mode
  - Improved thread safety for debug output
  - Preserved .dev suffix in version tags
  - Fixed metadata variable error suppression during packing
  - Applied dropna only to DailyState group in resample_output

### 06 Aug 2024
- [bugfix] Fixed issue with unassociated `avcp` parameter causing model instability (#282)
- [maintenance] Simplified SuPy module's serial mode implementation for better performance

### 02 Aug 2024
- [bugfix] Fixed a bug in the calculation of the surface temperature (#281)

### 05 Jul 2024
- [feature] Added an option to consider the local feedback of near-surface temperature on the surface energy balance (#132)
- [feature] Implemented debug mode to help with model troubleshooting (#275)
- [bugfix] Restored full test for the DTS-based version (#264)
- [bugfix] Fixed the goto part in snow code implementation (#128)
- [maintenance] Enhanced the ability to auto-fix missing parameters in df_state (#276)
- [maintenance] Updated SSss_YYYY_SUEWS_TT.csv output tables

### 04 Jul 2024
- [bugfix] Fixed a bug causing an abrupt change in results due to a less smooth transition in `z0` from surfaces without roughness elements to those with them. (#271)
- [bugfix] Improved the discretisation of the vertical levels in the RSL scheme for better interpolation of surface diagnostics (e.g. `T2`) (#271)
- [maintenance] Added support for NumPy 2.0 (#271)

### 13 Jun 2024
- [bugfix] Fixed SUEWS-SS issue with more than 7 layers (#268)

### 09 Jun 2024
- [bugfix] Fixed SUEWS-SS issue when same building fractions were used (#266)

### 31 May 2024
- [feature] Added `dict_debug` an optional output of `run_supy` to help debug the model (for developers: add a `debug` flag to `df_state` to activate this feature) (#233)

### 23 May 2024
- [bugfix] Fixed string type issue on Python 3.9
- [maintenance] Added support for Python 3.9 to Python 3.12 (#257)
- [maintenance] Updated test suite for consistency and readability

### 17 May 2024
- [maintenance] Changed the python build backend to `meson` and `ninja` for faster builds (#257)

### 09 May 2024
- [feature] Added CITATION file for academic referencing (#258)
- [bugfix] Fixed Windows build issues
- [maintenance] Updated GitHub Actions for upload/download and EndBug/add-and-commit
- [maintenance] Removed unnecessary files and updated build configuration

### 01 Mar 2024
- [bugfix] Fixed table converter error due to issue in `rule.csv` (#249)
- [change] Updated update_DailyStateLine_DTS function to include additional input parameters

### 01 Feb 2024
- [maintenance] Added Apple M1 GitHub runner to CI for enhanced cross-platform testing

### 31 Jan 2024
- [bugfix] Fixed GCC and M1 environment compatibility issues


## 2023

### 19 Dec 2023
- [feature] Fixed water storage calculation and snow fraction update (contributed by @ljarvi)
- [feature] Added horizontal soil water movement with new variables
- [feature] Added option to use local air temperature in phenology-related calculations
- [feature] Added local temperature option for QF-related calculations
- [change] Refactored soil moisture calculations to use hydroState instead of hydroState_prev

### 21 Nov 2023
- [bugfix] Fixed various issues reported in (#237) and (#238)

### 18 Oct 2023
- [change] `Snow` is temporarily turned off for easier implementation of other functionalities; will be brought back in the future.

### 17 Oct 2023
- [bugfix] Fixed issue in calculating irrigation (#228)

### 15 Oct 2023
- [bugfix] Fixed installation of specific SuPy version (#229)
- [bugfix] Fixed potential initialisation issue in water use calculation that might lead to NaN values
- [maintenance] Multiple contributions merged from @ljarvi (patches 10-23)

### 07 Oct 2023
- [maintenance] Updated build script and full testing requirements to Python 3.11
- [doc] Updated CO2 related documentation pages (#226)

### 14 Aug 2023
- [feature] Added allocation/deallocation subroutines to SPARTACUS_LAYER_PRM
- [bugfix] Fixed oscillation issue in EHC (#210)
- [maintenance] Fixed LooseVersion deprecation issues
- [maintenance] Updated to 2nd DTS-based interface

### 01 Jul 2023
- [feature] Added a function `supy.util.get_spinup_state` to retrieve the spin-up state for the model, which can be used for debugging and initialising the model for simulation.
- [feature] Implemented fast spin-up for large-scale simulations (#200)
- [feature] Added Crank-Nicholson-based heat conduction solver
- [maintenance] Updated DTS procedures and functions

### 28 Jun 2023
- [bugfix] Fixed RSS problem due to incorrect porosity (#197)

### 05 Jun 2023
- [feature] added `FAIMethod` to help determine the FAI (#192)
- [bugfix] Fixed NaN in ESTM_ext surface temperature (#182)
- [maintenance] Updated default porosity range to avoid issues in roughness calculations

### 03 Jun 2023
- [bugfix] fixed a bug in writing out `DailyState` - all rows were written as zero (#190)

### 15 May 2023
- [bugfix] fixed a bug in heat flux calculation (#182)
- [bugfix] fixed a bug in `table-converter` (#186)

### 13 Apr 2023
- [feature] added more upgrade options to the `upgrade_df_state` function
- [bugfix] fixed a bug in the calculation of the soil moisture deficit weighted by vegetation fractions (#174)
- [change] removed `deltaLAI` from the `DailyState` output group as related info is already in `LAI` columns of all vegetated surfaces
- [maintenance] added [script](src/supy/gen_sample_output.py) to update sample output for testing

### 18 Feb 2023
- [maintenance] merged supy into suews
- [maintenance] re-organised file structure

### 16 Feb 2023
- [bugfix] Fixed issues with model stability and water balance calculations (#142, (#143)

### 10 Feb 2023
- [bugfix] Fixed build system and dependency issues (#82)

### 27 Jan 2023
- [feature] Added EPW (EnergyPlus Weather) file header support (#69)
- [bugfix] Fixed various test and CI pipeline issues (#75, (#76)


## 2022

### 09 Sep 2022
- [bugfix] Fixed QGIS compatibility issue with scipy/pandas dependencies
- [maintenance] Improved build system and wheel generation for releases (#134)

### 06 Sep 2022
- [feature] Enhanced snow module with improved debugging output
- [bugfix] Fixed snow-related calculations when snow module is disabled

### 02 Sep 2022
- [feature] Added surface-specific diagnostic output for energy balance components
- [feature] Enhanced water balance debugging with additional output variables

### 29 Aug 2022
- [bugfix] Fixed abnormal snow fraction handling when snow module is off (#67, (#131)
- [bugfix] Fixed fraction calculations for surface types

### 25 Aug 2022
- [bugfix] Fixed zero QE issue when snow fraction is zero due to incorrect snow switch
- [maintenance] Reorganised snow module code structure

### 24 Aug 2022
- [bugfix] Fixed critical issues when snow module is enabled (#127, (#129)
- [bugfix] Fixed snow-related initial condition loading

### 30 Jun 2022
- [feature] Improved RSL (Roughness Sublayer) calculations with better psihat correction algorithm
- [feature] Enhanced RSL calculation logic

### 29 May 2022
- [bugfix] Fixed longwave flux issues in SUEWS-SPARTACUS coupling (#99)

### 25 May 2022
- [feature] Added diffuse radiation at ground level output for SUEWS-SPARTACUS (#98)

### 24 May 2022
- [feature] Added incoming radiation into facets output for SUEWS-SPARTACUS (#97)
- [maintenance] Reorganised SPARTACUS output structure (#101)

### 14 May 2022
- [bugfix] Fixed improper hydrology calculations over roofs and walls
- [maintenance] Added Apple M1 support in Makefile

### 21 Apr 2022
- [bugfix] Fixed critical memory leakage issues
- [maintenance] Added GDB debugging instructions for macOS

### 20 Apr 2022
- [bugfix] Fixed multi-grid and multi-year run issues due to OHM averages in Qn

### 07 Apr 2022
- [feature] Added water-related results output for ESTM_ext module (#93)
- [bugfix] Fixed storage heat method switch issues

### 03 Apr 2022
- [feature] Added multi-grid water module implementation

### 01 Apr 2022
- [feature] Added ESTM_ext water-related variables for roofs and walls

### 30 Mar 2022
- [feature] Added combined snow and ESTM_ext functionality
- [maintenance] Split snow calculations from QE as separate module

### 24 Mar 2022
- [feature] Added `diagmethod` option for T2, RH2 and U10 calculations
- [bugfix] Fixed FAI calculation from areal mean to sum
- [bugfix] Fixed negative zd_RSL issue with small FAI and large Lc (#88)

### 16 Mar 2022
- [bugfix] Fixed height/level calculation bug in RSL module

### 23 Feb 2022
- [feature] ESTM coupling via surface temperature now working
  - Completed ESTM (Extended Surface Temperature Method) integration
  - Working coupling through surface temperature calculations
  - Updated SUEWS_SPARTACUS documentation

### 14 Feb 2022
- [bugfix] Fixed array allocation issues

### 10 Feb 2022
- [bugfix] Fixed multi-grid settings loading bug

### 07 Feb 2022
- [feature] Performance improvements in data loading
- [bugfix] Improved file loading procedure to handle encoding issues (#42)

### 24 Jan 2022
- [feature] Added skeleton code for ESTM coupling (experimental)

### 17 Jan 2022
- [maintenance] Moved SPARTACUS-specific output files to output section (#77)


## 2021

### 11 Dec 2021
- [doc] Restructured documentation around QF calculations (#26)
- [doc] Improved documentation for RSL module (#56)
- [doc] Enhanced spinup documentation (#27)
- [doc] Clarified XSMD description in meteorological input file (#9)

### 23 Nov 2021
- [feature] Added Python 3.10 support
- [bugfix] Fixed test issues for Python 3.10 by removing deprecated nose test
- [bugfix] Fixed pressure and relative humidity units issue (#38)
- [maintenance] Updated gfortran to v11 for testing
- [maintenance] Fixed Linux and manylinux build recipes

### 01 Nov 2021
- [feature] Added option to use existing surface temperature for outgoing longwave radiation

### 27 Oct 2021
- [bugfix] Fixed RH diagnostics by setting upper limit of 100%
- [doc] Added BibTeX support for references
- [doc] Fixed documentation formatting issues

### 26 Jul 2021
- [maintenance] Updated RTD configuration and version history structure

### 23 Jul 2021
- [bugfix] Fixed ERA5 download issue due to CDS variable renaming

### 15 Jul 2021
- [bugfix] Fixed parameter table loading issue with pandas 1.3.x

### 30 May 2021
- [feature] SUEWS-SPARTACUS integration completed
  - Integrated SPARTACUS radiation model with SUEWS
  - Added SPARTACUS as git submodule
  - Implemented coupling for albedo calculations
  - Added vegetation extinction calculation based on LAI
  - Made profiles constant with height
  - Added SPARTACUS namelist configuration files

### 25 May 2021
- [feature] Enhanced RSL (Roughness Sublayer) module
  - Reduced mean building height threshold for RSL activation from 6m to 5m
  - Fixed zero QE issue when vegetation fraction is zero
  - Added dynamic z0 and zd calculations based on plan area index

### 11 May 2021
- [change] Version 2021a release
  - Improved RSL computational stability
  - Added comprehensive test suite for 2021a


## 2020

### 08 Dec 2020
- [feature] Added debug output group for runtime diagnostics
- [doc] Fixed multiple documentation issues and references

### 06 Aug 2020
- [feature] Version 2020b release
  - Major improvements to RSL module stability
  - Fixed overlarge T2 issue by restricting Lc parameter
  - Enhanced numeric stability of RSL calculations
  - Fixed NaN issues within canyon for corner cases

### 14 Jul 2020
- [bugfix] Fixed argument list issue in GFORTRAN v10
- [maintenance] Improved computational stability in RSL diagnostics (#130)

### 01 Jul 2020
- [feature] Added option to use existing ERA5 files for forcing generation (#165)
- [doc] Updated tutorials for UMEP workshop (#169)

### 26 Jun 2020
- [feature] Version 2020a2 release with RSL improvements
- [bugfix] Fixed QF parameter issues in sample data (#163)

### 15 May 2020
- [feature] Version 2020a release (#114)
  - Added RSL (Roughness Sublayer) model for within-canyon diagnostics
  - Enhanced forcing data resampling with different methods for different variables
  - Added plotting function for RSL output (#144)
  - Improved ERA5 downloader functionality

### 10 May 2020
- [bugfix] Fixed TMY radiation calculations
- [maintenance] Updated sample data to match Ward et al. (2016, Urban Climate)

### 28 Feb 2020
- [bugfix] Fixed ERA5 data download permission issues (#127)

### 02 Feb 2020
- [feature] Added Python 3.8 support
- [bugfix] Fixed issues with pandas 1.0 compatibility

### 23 Jan 2020
- [feature] Added serial mode for run_supy for better robustness
- [bugfix] Fixed ERA5 data file location issues
- [maintenance] Enhanced testing with pytest integration


## 2019

### 15 Nov 2019
- [feature] Version 2019a release
  - Added anthropogenic emission module (Järvi et al. 2019)
  - Added canyon profile module (RSL) for within-canyon diagnostics (Theeuwes et al. 2019)
  - Recovered BLUEWS functionality with CBLUse parameter
- [bugfix] Fixed LAI calculation for long-term runs
- [bugfix] Fixed net all-wave radiation differential calculation for OHM
- [bugfix] Fixed GDD/SDD calculation cross-contamination between vegetative surfaces
- [bugfix] Fixed water redistribution bug in snow module
- [change] Renamed SUEWS_AnthropogenicHeat.txt to SUEWS_AnthropogenicEmission.txt
  - Added new parameters: MinFCMetab, MaxFCMetab, FrPDDwe, FcEF_v_kgkmWD, FcEF_v_kgkmWE
- [maintenance] Removed SOLWEIG from codebase (use separate SOLWEIG implementation)
- [maintenance] Removed netCDF output support (use SuPy with pandas/xarray instead)

### 24 Oct 2019
- [bugfix] Fixed T2 diagnostics in RSL module
- [bugfix] Fixed bug in translating iceFrac for multi-grid runs
- [bugfix] Fixed surface temperature (T_sfc) calculation
- [bugfix] Fixed Lup_snow calculation
- [maintenance] Improved RSL module consistency and stability

### 21 Feb 2019
- [feature] Version 2018c release
- [feature] Introduced SuPy (SUEWS in Python) - Python wrapper for SUEWS
  - Facilitates more fluent urban climate research workflows
  - Enhanced with Python ecosystem capabilities
- [maintenance] Improved benchmark report system with more testing sites

### 01 Jan 2019
- [feature] Added multi-timestep mode support in driver
- [maintenance] Added version tracking to supy_driver
- [maintenance] Trimmed unnecessary output groups
- [doc] Major documentation improvements and restructuring


## 2018

### 28 Dec 2018
- [change] Renamed interface variables for consistency with documentation
  - meltwaterstore → snowwater
  - soilmoist → soilstore
- [maintenance] Fixed interface issues for SuMin (WRF coupling)
- [maintenance] Added annotations for HDD_id, GDD_id, LAI_id, and WUDay_id layouts

### 17 Dec 2018
- [feature] Version 2018b release
- [bugfix] Fixed external water use pickup from meteorological forcing file
- [maintenance] Improved OHM radiation calculation using time-step-weighted dQ*
  - Better memory usage and supports variable time-step simulations
  - Essential for WRF-SUEWS coupling

### 02 Aug 2018
- [feature] Version 2018a release
- [feature] New readthedocs.org-based documentation system
- [feature] Added input_converter for version migration
- [feature] Added benchmark_report for release validation
- [feature] Improved near-surface diagnostics (T2, Q2, U10)
- [feature] Improved skin temperature calculation (Ts)
- [change] StabilityMethod recommended option changed from 2 to 3
- [change] Energy use profile selections moved from SUEWS_SiteSelect.txt to SUEWS_AnthropogenicHeat.txt
- [change] Added BiogenCO2Code to SUEWS_Veg.txt for new SUEWS_BiogenCO2.txt lookup
- [change] Expanded weekday/weekend options for multiple parameters
  - TrafficRate_WD/WE, QF0_BEU_WD/WE
  - AHMin_WD/WE, AHSlope_WD/WE, TCritic_WD/WE with cooling/heating settings
- [change] AnthropHeatMethod renamed to EmissionsMethod
- [maintenance] Major code restructuring for better modularity
  - Added explicit interface intent for module coupling
  - Restructured physics scheme layout
  - Improved output file alignment
- [maintenance] Removed AnthropCO2Method from RunControl.nml


## 2017

### 02 Aug 2017
- [feature] Version 2017b release
- [feature] Added surface-level diagnostics as default output
  - T2 (air temperature at 2 m agl)
  - Q2 (air specific humidity at 2 m agl)
  - U10 (wind speed at 10 m agl)
- [feature] Added netCDF output format support (disabled in public release)
- [maintenance] Development of new storage heat flux options (AnOHM, ESTM) - not for production use
- [maintenance] Development of carbon dioxide flux modelling - not for production use

### 01 Feb 2017
- [feature] Version 2017a release
- [feature] Automatic forcing disaggregation and output aggregation
  - Removes need for Python wrapper
  - Model handles time-step conversions internally
- [feature] Improved InitialConditions handling
  - SUEWS approximates most initial conditions if unknown
  - Detailed initial conditions still supported if available
- [feature] Surface-specific LAI calculations
  - Each vegetated surface uses its own LAI development parameters
  - Previously only deciduous tree parameters were used
- [feature] Adapted storage heat flux for sub-hourly time-steps
  - Hysteresis based on hourly running means
- [feature] Improved error handling
  - Separate files: problems.txt (serious), warnings.txt (less critical)
- [change] Major changes to input file formats
  - Simplified RunControl.nml and InitialConditions files
  - Met forcing files no longer need -9 termination rows
  - Single InitialConditions file can serve multiple grids
- [change] Longitude sign convention corrected
  - Negative values = west, positive values = east
- [change] Configurable output variable selection
  - Option to write subset of variables instead of all<|MERGE_RESOLUTION|>--- conflicted
+++ resolved
@@ -21,12 +21,7 @@
 
 | Year | Features | Bugfixes | Changes | Maintenance | Docs | Total |
 |------|----------|----------|---------|-------------|------|-------|
-<<<<<<< HEAD
-| 2025 | 40 | 28 | 21 | 38 | 19 | 142 |
-=======
-| 2025 | 39 | 29 | 18 | 36 | 19 | 137 |
-| 2025 | 43 | 35 | 18 | 43 | 22 | 159 |
->>>>>>> 3735b17b
+| 2025 | 39 | 28 | 18 | 36 | 19 | 136 |
 | 2024 | 12 | 17 | 1 | 12 | 1 | 43 |
 | 2023 | 11 | 14 | 3 | 9 | 1 | 38 |
 | 2022 | 15 | 18 | 0 | 7 | 0 | 40 |
@@ -79,33 +74,6 @@
   - Added new skills: `audit-pr`, `design-tests`, `check-naming`, `apply-patterns`
   - Enhanced `lint-code` skill with RST and Markdown conventions
   - Updated `validate-claude-md.py` for new directory structure
-
-<<<<<<< HEAD
-### 27 Nov 2025
-- [feature] Nullifying all CO2-related site parameters when emissionsmethod is 0–4 to avoid unintended Pydantic validation
-- [change] Updated DayProfile and HourlyProfile models to accept None
-- [change] Modified field_validator in profile.py to allow None values in CO2 profiles
-- [change] Added recursive CO2-parameter nullification to yaml_helpers.py
-- [maintenance] Ensured recursively nullified CO2 parameters are included in the Phase B report
-- [maintenance] Added test validating CO2 parameter nullification for emissionsmethod 0–4
-=======
-### 28 Nov 2025
-- [feature] Added Python output variable registry with 1,139 variables (#935)
-  - Established Python as single source of truth for output variable metadata
-  - Part of epic #929: Migrate Output Variable Metadata to Python-First Architecture
-- [feature] Added SUEWS Claude skills for development workflows (#928)
-  - New skills for code review, documentation sync, and development automation
-
-### 27 Nov 2025
-- [bugfix] Added venv guard and clean build output (#926)
-  - Prevents build issues when virtual environment is not activated
-- [maintenance] Enabled determine_matrix job for scheduled builds (#923)
-  - Fixed CI workflow for nightly builds
-- [maintenance] Added TestPyPI notice to README for dev builds (#924)
-  - Improved documentation for testing development versions
-- [doc] Archived historical manuals to Zenodo (#927)
-  - Historical PDF manuals now preserved with DOI for long-term accessibility
->>>>>>> 3735b17b
 
 ### 26 Nov 2025
 - [feature] Slimmed CI with tiered test strategy (#900)
