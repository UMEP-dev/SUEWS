# suppress pandas warnings

from supy_driver import meteo
from supy_driver import atmmoiststab_module as stab
import os
from .._env import logger_supy
from numpy import cos, deg2rad, sin, sqrt
import pandas as pd
import numpy as np
from pathlib import Path
import time
import warnings

warnings.simplefilter(action="ignore", category=FutureWarning)

################################################
# more ERA-5 related functions
################################################


# utility functions
def roundPartial(value, resolution):
    return round(value / resolution) * resolution


"""Geopotential Functions on WGS84 Reference Ellipsoid

This module contains code for converting Geopotential to Geometric and vice-versa on the WGS84 reference ellipsoid

ERA-5 utility functions from Chris Roth
# https://pypi.org/project/eratools/

"""

Rmax_WGS84 = 6378137
Rmin_WGS84 = Rmax_WGS84 * (1 - 1 / 298.257223563)


def _geoid_radius(latitude: float) -> float:
    """Calculates the GEOID radius at a given latitude

    Parameters
    ----------
    latitude : float
        Latitude (degrees)

    Returns
    -------
    R : float
        GEOID Radius (meters)
    """
    lat = deg2rad(latitude)
    return sqrt(1 / (cos(lat) ** 2 / Rmax_WGS84 ** 2 + sin(lat) ** 2 / Rmin_WGS84 ** 2))


def geometric2geopotential(z: float, latitude: float) -> float:
    """Converts geometric height to geopotential height

    Parameters
    ----------
    z : float
        Geometric height (meters)
    latitude : float
        Latitude (degrees)

    Returns
    -------
    h : float
        Geopotential Height (meters) above the reference ellipsoid
    """
    twolat = deg2rad(2 * latitude)
    g = 9.80616 * (1 - 0.002637 * cos(twolat) + 0.0000059 * cos(twolat) ** 2)
    re = _geoid_radius(latitude)
    return z * g * re / (re + z)


def geopotential2geometric(h: float, latitude: float) -> float:
    """Converts geopotential height to geometric height

    Parameters
    ----------
    h : float
        Geopotential height (meters)
    latitude : float
        Latitude (degrees)

    Returns
    -------
    z : float
        Geometric Height (meters) above the reference ellipsoid
    """
    twolat = deg2rad(2 * latitude)
    g = 9.80616 * (1 - 0.002637 * cos(twolat) + 0.0000059 * cos(twolat) ** 2)
    re = _geoid_radius(latitude)
    return h * re / (g * re - h)


# functions to interpolate the atmospheric variables to a specified height/altitude
def get_ser_val_alt(lat: float, lon: float, da_alt_x, da_alt, da_val,) -> pd.Series:
    """interpolate atmospheric variable to a specified altitude

    Parameters
    ----------
    lat : float
        latitude of specified site
    lon : float
        longitude of specified site
    da_alt_x
        desired altitude to interpolate variable at
    da_alt
        altitude associated with `da_val`: variable array to interpolate
    da_val
        atmospheric variable to interpolate

    Returns
    -------
    pd.Series
        interpolated values at the specified altitude of site positioned by [`lat`, `lon`]
    """
    from scipy.interpolate import interp1d

    alt_t_1d = da_alt.sel(latitude=lat, longitude=lon, method="nearest")
    val_t_1d = da_val.sel(latitude=lat, longitude=lon, method="nearest")
    alt_x = da_alt_x.sel(latitude=lat, longitude=lon, method="nearest")[0]
    val_alt = np.array(
        [interp1d(alt_1d, val_1d)(alt_x) for alt_1d, val_1d in zip(alt_t_1d, val_t_1d)]
    )
    ser_alt = pd.Series(val_alt, index=da_val.time.values, name=da_val.name,)
    return ser_alt


def get_df_val_alt(lat: float, lon: float, da_alt_meas, ds_val):
    """interpolate atmospheric variables to a specified altitude

    Parameters
    ----------
    lat : float
        latitude of specified site
    lon : float
        longitude of specified site
    da_alt_x
        desired altitude to interpolate variable at
    da_alt
        altitude associated with `da_val`: variable array to interpolate
    da_val
        atmospheric varialble to interpolate

    Returns
    -------
    pd.DataFrame
        interpolated values at the specified altitude of site positioned by [`lat`, `lon`]
    """
    from scipy.interpolate import interp1d

    da_alt = geopotential2geometric(ds_val.z, ds_val.latitude)
    # generate pressure series for grid x
    da_alt_x = da_alt.sel(latitude=lat, longitude=lon, method="nearest")
    alt_meas_x = da_alt_meas.sel(latitude=lat, longitude=lon, method="nearest")[0]

    val_pres = np.array([interp1d(alt, da_alt_x.level)(alt_meas_x) for alt in da_alt_x])
    df_val_alt = pd.concat(
        [
            get_ser_val_alt(lat, lon, da_alt_meas, da_alt, ds_val[var])
            for var in ds_val.data_vars
        ],
        axis=1,
    )
    #     add pressure
    df_val_alt["p"] = val_pres
    df_val_alt.index = df_val_alt.index.set_names("time")
    df_val_alt.columns = df_val_alt.columns.set_names("var")

    return df_val_alt


# cds download related functions
def gen_dict_dt(dt_index):
    list_key = ["year", "month", "day", "time"]
    list_fmt = ["%Y", "%m", "%d", "%H:%M"]
    dict_dt = {
        k: dt_index.dt.strftime(fmt).unique().tolist()
        for k, fmt in zip(list_key, list_fmt)
    }
    return dict_dt


def gen_dict_dt_sub(dt_index):
    # divide by [year, month] for surface level data
    ser_dict_sub = dt_index.groupby(dt_index.dt.strftime("%Y%m")).apply(gen_dict_dt)
    dict_sub = ser_dict_sub.unstack().T.to_dict()
    return dict_sub


# generate filename
def gen_fn(dict_x):
    lat_x, lon_x = dict_x["area"][:2]
    yr_x = dict_x["year"][0]
    mon_x = dict_x["month"][0]
    type_x = "sfc" if "orography" in dict_x["variable"] else "ml"
    lat_x = f"{lat_x}N" if lat_x > 0 else f"{-lat_x}S"
    lon_x = f"{lon_x}E" if lon_x > 0 else f"{-lon_x}W"
    fn_x = f"{lat_x}{lon_x}-{yr_x}{mon_x}-{type_x}.nc"
    return fn_x


# dict_x: a dict describing download elements
def gen_dict_proc(dict_x):
    type_x = "sfc" if "orography" in dict_x["variable"] else "ml"
    dict_feed = {
        "sfc": "reanalysis-era5-single-levels",
        "ml": "reanalysis-era5-pressure-levels",
    }
    feed_x = dict_feed[type_x]
    dict_proc = dict(name=feed_x, request=dict_x, target=gen_fn(dict_x),)

    return dict_proc


list_var_sfc = [
    "10m_u_component_of_wind",
    "10m_v_component_of_wind",
    "2m_dewpoint_temperature",
    "2m_temperature",
    "orography",
    "surface_pressure",
    "surface_solar_radiation_downwards",
    "surface_thermal_radiation_downwards",
    "surface_sensible_heat_flux",
    "surface_latent_heat_flux",
    "surface_net_solar_radiation",
    "surface_net_thermal_radiation",
    "total_precipitation",
    "forecast_albedo",
    "forecast_surface_roughness",
    "friction_velocity",
]

list_var_ml = [
    "geopotential",
    #     'relative_humidity',
    "specific_humidity",
    "temperature",
    "u_component_of_wind",
    "v_component_of_wind",
]

list_pres_level = [
    "1",
    "2",
    "3",
    "5",
    "7",
    "10",
    "20",
    "30",
    "50",
    "70",
    "100",
    "125",
    "150",
    "175",
    "200",
    "225",
    "250",
    "300",
    "350",
    "400",
    "450",
    "500",
    "550",
    "600",
    "650",
    "700",
    "750",
    "775",
    "800",
    "825",
    "850",
    "875",
    "900",
    "925",
    "950",
    "975",
    "1000",
]

# generate a dict of reqs kwargs for (lat_x,lon_x) spanning [start, end]


def gen_req_sfc(lat_x, lon_x, start, end, grid=[0.125, 0.125], scale=0):
    """generate a dict of reqs kwargs for (lat_x,lon_x) spanning [start, end]

    Parameters
    ----------
    lat_x : [type]
        [description]
    lon_x : [type]
        [description]
    start : [type]
        [description]
    end : [type]
        [description]
    grid : list, optional
        [description] (the default is [0.125, 0.125], which [default_description])
    scale : int, optional
        [description] (the default is 0, which [default_description])

    Returns
    -------
    [type]
        [description]

    Examples
    --------
    >>> gen_req_sfc(28, 116, '2015-01', '2015-01-31 23', grid=[0.125, 0.125], scale=0)

    """

    # scale is a factor to rescale grid size
    size = grid[0] * scale
    # generate pd.Series for timestamps
    ser_datetime = pd.date_range(start, end, freq="1h").to_series()
    # surface requests
    lat_c, lon_c = (roundPartial(x, grid[0]) for x in [lat_x, lon_x])
    area = [lat_c + size, lon_c - size, lat_c - size, lon_c + size]
    dict_req_sfc = {
        "variable": list_var_sfc,
        "product_type": "reanalysis",
        "area": area,
        "grid": grid,
        "format": "netcdf",
    }
    list_dict_req_sfc = [
        {**dict_req_sfc, **dict_dt}
        for dict_dt in list(gen_dict_dt_sub(ser_datetime).values())
    ]
    dict_req_sfc = {
        gen_fn(dict_req): gen_dict_proc(dict_req) for dict_req in list_dict_req_sfc
    }
    return dict_req_sfc


def sel_list_pres(ds_sfc_x):
    """
    select proper levels for model level data download
    """
    p_min, p_max = ds_sfc_x.sp.min().values, ds_sfc_x.sp.max().values

    # adjust p_max (p_min) if level for p_max (p_min) is already below (above) that of 1000 (975) hPa
    p_max = p_max if p_max < 1000e2 else 1000e2 - 1
    p_min = p_min if p_min < 900e2 else 900e2 + 1

    list_pres_level = [
        "1",
        "2",
        "3",
        "5",
        "7",
        "10",
        "20",
        "30",
        "50",
        "70",
        "100",
        "125",
        "150",
        "175",
        "200",
        "225",
        "250",
        "300",
        "350",
        "400",
        "450",
        "500",
        "550",
        "600",
        "650",
        "700",
        "750",
        "775",
        "800",
        "825",
        "850",
        "875",
        "900",
        "925",
        "950",
        "975",
        "1000",
    ]
    ser_pres_level = pd.Series(list_pres_level).map(int) * 100
    pos_lev_max, pos_lev_min = (
        ser_pres_level[ser_pres_level > p_max].idxmin(),
        ser_pres_level[ser_pres_level < p_min].idxmax(),
    )
    list_pres_sel = ser_pres_level.loc[pos_lev_min:pos_lev_max] / 100
    list_pres_sel = list_pres_sel.map(int).map(str).to_list()
    return list_pres_sel


# for each sfc data file, determine the necessary vertical levels to model level data download
def gen_req_ml(fn_sfc, grid=[0.125, 0.125], scale=0):
    import xarray as xr

    ds_sfc_x = xr.load_dataset(fn_sfc)
    list_pres_sel = sel_list_pres(ds_sfc_x)
    size = grid[0] * scale
    lat_x, lon_x = ds_sfc_x.latitude.values[0], ds_sfc_x.longitude.values[0]
    lat_c, lon_c = (roundPartial(x, grid[0]) for x in [lat_x, lon_x])
    area = [lat_c + size, lon_c - size, lat_c - size, lon_c + size]
    idx_time = ds_sfc_x.time.to_pandas()
    dict_dt = list(gen_dict_dt_sub(idx_time).values())[0]
    # model level requests
    dict_req_ml = {
        "variable": list_var_ml,
        "product_type": "reanalysis",
        "area": area,
        "grid": grid,
        "format": "netcdf",
    }
    dict_req_ml.update({"level": list_pres_sel})
    dict_req_ml.update(dict_dt)
    dict_req_ml = {gen_fn(dict_req_ml): gen_dict_proc(dict_req_ml)}

    # close nc files
    # ds_sfc_x.close()

    return dict_req_ml


def download_cds(fn, dict_req):
    import cdsapi
    import tempfile

    c = cdsapi.Client()
    path_fn = Path(fn)
    if path_fn.exists():
        logger_supy.warning(f"{fn} exists!")
    else:
        logger_supy.info(f"To download: {fn}")

<<<<<<< HEAD
        with tempfile.TemporaryDirectory() as td:
            # this will download the file to a secure temporary directory without requirement for extra permission
            os.chdir(td)
            c.retrieve(**dict_req)
            # move the downloaded file to desired location
            Path(path_fn.name).replace(fn)
            # hold on a bit for the next request
            time.sleep(0.0100)
=======
        # this will download the file to a secure temporary directory without requirement for extra permission
        td=tempfile.gettempdir()
        os.chdir(td)
        c.retrieve(**dict_req)
        # move the downloaded file to desired location
        Path(path_fn.name).replace(fn)
        # hold on a bit for the next request
        time.sleep(0.0100)
>>>>>>> 06a78eba


def download_era5(
    lat_x: float,
    lon_x: float,
    start: str,
    end: str,
    dir_save=Path("."),
    grid=[0.125, 0.125],
    scale=0,
) -> dict:
    """Generate ERA-5 cdsapi-based requests and download data for area of interests.

    Parameters
    ----------
    lat_x : float
        Latitude of centre at the area of interest.
    lon_x : float
        Longitude of centre at the area of interest.
    start : str
        Any datetime-like string that can be parsed by `pandas.daterange()`.
    end : str
        Any datetime-like string that can be parsed by `pandas.daterange()`.
    grid : list, optional
        grid size used in CDS request API, by default [0.125, 0.125].
    scale : int, optional
        scaling factor that determines the area of interest (i.e., `area=grid[0]*scale`), by default 0.
    dir_save: Path or path-like string
        path to directory for saving downloaded ERA5 netCDF files.

    Returns
    -------
    dict
        key: name of downloaded file.
        value: CDS API request used for downloading the file named by the corresponding key.

    Note
    ----

        This function uses CDS API to download ERA5 data; follow this for configuration first: https://cds.climate.copernicus.eu/api-how-to
    """

    # generate requests for surface level data
    dict_req_sfc = gen_req_sfc(lat_x, lon_x, start, end, grid=[0.125, 0.125], scale=0,)

    # parse and create (if needed) the saving directory
    path_dir_save = Path(dir_save).expanduser().resolve()

    if not path_dir_save.exists():
        path_dir_save.mkdir(parents=True)

    for fn_sfc, dict_req in dict_req_sfc.items():
        download_cds(path_dir_save / fn_sfc, dict_req)

    dict_req_ml = {}
    for fn_sfc in dict_req_sfc.keys():
        dict_req = gen_req_ml(path_dir_save / fn_sfc, grid, scale)
        dict_req_ml.update(dict_req)

    for fn_ml, dict_req in dict_req_ml.items():
        download_cds(path_dir_save / fn_ml, dict_req)

    dict_req_all = {**dict_req_sfc, **dict_req_ml}
    dict_req_all = {
        str(path_dir_save / fn): dict_req for fn, dict_req in dict_req_all.items()
    }

    return dict_req_all


# generate requests
def gen_req_era5(
    lat_x: float,
    lon_x: float,
    start: str,
    end: str,
    grid=[0.125, 0.125],
    scale=0,
    dir_save=Path("."),
) -> dict:
    """Generate ERA-5 cdsapi-based requests and download data for area of interests.

    Parameters
    ----------
    lat_x : float
        Latitude of centre at the area of interest.
    lon_x : float
        Longitude of centre at the area of interest.
    start : str
        Any datetime-like string that can be parsed by `pandas.daterange()`
    end : str
        Any datetime-like string that can be parsed by `pandas.daterange()`
    grid : list, optional
        grid size used in CDS request API, by default [0.125, 0.125]
    scale : int, optional
        scaling factor that determines the area of interest (i.e., `area=grid[0]*scale`), by default 0

    Returns
    -------
    dict
        key: name of downloaded file
        value: CDS API request used for downloading the file named by the corresponding key

    Note
    ----
        1. This function uses CDS API to download ERA5 data; follow this for configuration first: https://cds.climate.copernicus.eu/api-how-to
    """

    # path to directory for saving results
    path_dir_save = Path(dir_save).expanduser().resolve()

    # generate requests for surface level data
    dict_req_sfc = gen_req_sfc(lat_x, lon_x, start, end, grid=[0.125, 0.125], scale=0,)

    # generate requests for atmospheric level data
    dict_req_ml = {}
    for fn_sfc in dict_req_sfc.keys():
        dict_req = gen_req_ml(path_dir_save / fn_sfc, grid, scale)
        dict_req_ml.update(dict_req)

    # collect all requests
    dict_req_all = {**dict_req_sfc, **dict_req_ml}
    dict_req_all = {
        str(path_dir_save / fn): dict_req for fn, dict_req in dict_req_all.items()
    }

    return dict_req_all


# load downloaded files
def load_filelist_era5(
    lat_x: float,
    lon_x: float,
    start: str,
    end: str,
    grid=[0.125, 0.125],
    scale=0,
    dir_save=Path("."),
):
    # download data: existing files will be excluded from the downloading list
    download_era5(lat_x, lon_x, start, end, dir_save, grid, scale)

    # attempt to generate requests
    dict_req_all = gen_req_era5(lat_x, lon_x, start, end, grid, scale, dir_save)

    # downloaded files
    list_fn_sfc = [fn for fn in dict_req_all.keys() if fn.endswith("sfc.nc")]
    list_fn_ml = [fn for fn in dict_req_all.keys() if fn.endswith("ml.nc")]

    return list_fn_sfc, list_fn_ml


# generate supy forcing using ERA-5 data
def gen_forcing_era5(
    lat_x: float,
    lon_x: float,
    start: str,
    end: str,
    dir_save=Path("."),
    grid=[0.125, 0.125],
    hgt_agl_diag=100.0,
    scale=0,
    simple_mode=True,
) -> list:
    """Generate SUEWS forcing files using ERA-5 data.

    Parameters
    ----------
    lat_x : float
        Latitude of centre at the area of interest.
    lon_x : float
        Longitude of centre at the area of interest.
    start : str
        Any datetime-like string that can be parsed by `pandas.daterange()`.
    end : str
        Any datetime-like string that can be parsed by `pandas.daterange()`.
    dir_save: Path or path-like string
        path to directory for saving downloaded ERA5 netCDF files.
    grid : list, optional
        grid size used in CDS request API, by default [0.125, 0.125].
    hgt_agl_diag: float
        height above ground level to diagnose forcing variables, by default 0; the ground level is taken from ERA5 grid altitude.
    scale : int, optional
        scaling factor that determines the area of interest (i.e., `area=grid[0]*scale`),
        by default 0
    simple_mode: boolean
        if use the *simple* mode for diagnosing the forcing variables, by default `True`.
        In the simple mode, temperature is diagnosed using environmental lapse rate 6.5 K/km and wind speed using MOST under neutral condition.
        If `False`, MOST with consideration of stability conditions will be used to diagnose forcing variables.


    Returns
    -------
    List
        A list of files in SUEWS forcing input format.

    Note
    ----
        1. This function uses CDS API to download ERA5 data; follow this for configuration first: https://cds.climate.copernicus.eu/api-how-to
        2. The generated forcing files can be imported using `supy.util.read_forcing` to get simulation-ready `pandas.DataFrame`s.
        3. See Section 3.10.2 and 3.10.3 in the reference for details of diagnostics calculation.

        Reference
        ---------
            ECMWF, S. P. (2016). In IFS documentation CY41R2 Part IV: Physical Processes. ECMWF: Reading, UK, 111-113. https://www.ecmwf.int/en/elibrary/16648-part-iv-physical-processes

    """
    import xarray as xr

    # download data
    list_fn_sfc, list_fn_ml = load_filelist_era5(
        lat_x, lon_x, start, end, grid, scale, dir_save
    )

    # load data from from `sfc` files
    ds_sfc = xr.open_mfdataset(list_fn_sfc, concat_dim="time").load()
    # close dangling handlers
    ds_sfc.close()

    # generate diagnostics at a higher level
    ds_diag = gen_ds_diag_era5(list_fn_sfc, list_fn_ml, hgt_agl_diag, simple_mode)

    # merge diagnostics above with surface variables
    ds_forcing_era5 = ds_sfc.merge(ds_diag)

    # convert to dataframe for further processing
    df_forcing_raw = ds_forcing_era5[
        [
            "ssrd",
            "strd",
            "sshf",
            "slhf",
            "tp",
            "uv_z",
            "theta_z",
            "q_z",
            "p_z",
            "alt_z",
        ]
    ].to_dataframe()

    # split based on grid coordinates
    grp_grid = df_forcing_raw.groupby(level=["latitude", "longitude"])

    # generate dataframe acceptable by supy
    df_forcing = grp_grid.apply(
        lambda df: format_df_forcing(
            df.reset_index(["latitude", "longitude"], drop=True)
        )
    )

    # save results as SUEWS met input files
    list_fn = save_forcing_era5(df_forcing, dir_save)

    return list_fn


# format dataframe to SUEWS convention
def format_df_forcing(df_forcing_raw):
    from atmosp import calculate as ac

    df_forcing_grid = df_forcing_raw.copy().round(3)

    # convert energy fluxes: [J m-2] to [W m-2]
    df_forcing_grid.loc[:, ["ssrd", "strd", "sshf", "slhf"]] /= 3600

    # reverse the sign of qh and qe
    df_forcing_grid.loc[:, ["sshf", "slhf"]] *= -1

    # convert rainfall: from [m] to [mm]
    df_forcing_grid.loc[:, "tp"] *= 1000

    # get dry bulb temperature and relative humidity
    df_forcing_grid = df_forcing_grid.assign(
        Tair=ac(
            "T",
            qv=df_forcing_grid.q_z,
            theta=df_forcing_grid.theta_z,
            p=df_forcing_grid.p_z,
        )
        - 273.15
    )
    df_forcing_grid = df_forcing_grid.assign(
        RH=ac(
            "RH",
            qv=df_forcing_grid.q_z,
            theta=df_forcing_grid.theta_z,
            p=df_forcing_grid.p_z,
        )
    )

    # convert atmospheric pressure: [Pa] to [kPa]
    df_forcing_grid.loc[:, "p_z"] /= 1000

    # renaming for consistency with SUEWS
    df_forcing_grid = df_forcing_grid.rename(
        {
            "ssrd": "kdown",
            "strd": "ldown",
            "sshf": "qh",
            "slhf": "qe",
            "tp": "rain",
            "uv_z": "U",
            "p_z": "pres",
        },
        axis=1,
    )

    col_suews = [
        "iy",
        "id",
        "it",
        "imin",
        "qn",
        "qh",
        "qe",
        "qs",
        "qf",
        "U",
        "RH",
        "Tair",
        "pres",
        "rain",
        "kdown",
        "snow",
        "ldown",
        "fcld",
        "Wuh",
        "xsmd",
        "lai",
        "kdiff",
        "kdir",
        "wdir",
        "alt_z",
    ]
<<<<<<< HEAD
    df_forcing_grid=df_forcing_grid.reindex(col_suews,axis=1)

=======

    df_forcing_grid=df_forcing_grid.reindex(col_suews,axis=1)


>>>>>>> 06a78eba
    df_forcing_grid = df_forcing_grid.assign(
        iy=df_forcing_grid.index.year,
        id=df_forcing_grid.index.dayofyear,
        it=df_forcing_grid.index.hour,
        imin=df_forcing_grid.index.minute,
    )

    # corrections
    df_forcing_grid.loc[:, "RH"] = df_forcing_grid.loc[:, "RH"].where(
        df_forcing_grid.loc[:, "RH"].between(0.001, 105), 105
    )
    df_forcing_grid.loc[:, "kdown"] = df_forcing_grid.loc[:, "kdown"].where(
        df_forcing_grid.loc[:, "kdown"] > 0, 0
    )

    # trim decimals
    df_forcing_grid.iloc[:, 4:] = df_forcing_grid.iloc[:, 4:].round(2)

    df_forcing_grid = df_forcing_grid.replace(np.nan, -999).asfreq("1h")

    return df_forcing_grid


# generate supy forcing using ERA-5 data
def gen_ds_diag_era5(list_fn_sfc, list_fn_ml, hgt_agl_diag=100, simple_mode=True):
    import xarray as xr
    from atmosp import calculate as ac

    # list_fn_sfc, list_fn_ml = load_download_era5(
    #     lat_x, lon_x, start, end, grid, scale, dir_save)

    # load data from from `sfc` files
    ds_sfc = xr.open_mfdataset(list_fn_sfc, concat_dim="time").load()
    # close dangling handlers
    ds_sfc.close()

    # load data from from `ml` files
    ds_ml = xr.open_mfdataset(list_fn_ml, concat_dim="time").load()
    # close dangling handlers
    ds_ml.close()

    # surface level atmospheric pressure
    pres_z0 = ds_sfc.sp

    # hgt_agl_diag: height where to calculate diagnostics
    # hgt_agl_diag = 100

    # determine a lowest level higher than surface at all times
    level_sel = get_level_diag(ds_sfc, ds_ml, hgt_agl_diag)

    # retrieve variables from the identified lowest level
    ds_ll = ds_ml.sel(
        time=ds_ml.time, level=xr.DataArray(level_sel.values, dims="time")
    )

    # altitude
    alt_z0 = geopotential2geometric(ds_sfc.z, ds_sfc.latitude)
    alt_za = geopotential2geometric(ds_ll.z, ds_ll.latitude)

    # atmospheric pressure [Pa]
    pres_za = pres_z0 * 0 + ds_ll.level * 100

    # u-wind [m s-1]
    u_za = ds_ll.u
    # u-wind [m s-1]
    v_za = ds_ll.v
    # wind speed [m s-1]
    uv_za = np.sqrt(u_za ** 2 + v_za ** 2)

    # potential temperature [K]
    theta_za = ds_ll.t

    # specific humidity [kg kg-1]
    q_za = ds_ll.q

    # ------------------------
    # retrieve surface data

    # wind speed
    u10 = ds_sfc.u10
    v10 = ds_sfc.v10
    uv10 = np.sqrt(u10 ** 2 + v10 ** 2)

    # sensible/latent heat flux [W m-2]
    # conversion from cumulative value to hourly average
    qh = -ds_sfc.sshf / 3600
    qe = -ds_sfc.slhf / 3600

    # surface roughness [m]
    z0m = ds_sfc.fsr

    # friction velocity [m s-1]
    ustar = ds_sfc.zust

    # air temperature
    t2 = ds_sfc.t2m

    # dew point
    d2 = ds_sfc.d2m

    # specific humidity
    q2 = ac("qv", Td=d2, T=t2, p=pres_z0)

    # diagnose wind, temperature and humidity at 100 m agl or `hgt_agl_max` (see below)
    # conform dimensionality using an existing variable
    za = alt_za - alt_z0
    z = za * 0 + hgt_agl_diag
    da_alt_z = (alt_z0 + z).rename("alt_z")
    ds_alt_z = da_alt_z.to_dataset()

    # get dataset of diagnostics
    if simple_mode:
        ds_diag = diag_era5_simple(z0m, ustar, pres_z0, uv10, t2, q2, z)
    else:
        ds_diag = diag_era5(
            za,
            uv_za,
            theta_za,
            q_za,
            pres_za,
            qh,
            qe,
            z0m,
            ustar,
            pres_z0,
            uv10,
            t2,
            q2,
            z,
        )

    # merge altitude
    ds_diag = ds_diag.merge(ds_alt_z).drop("level")

    return ds_diag


# a simple way to diagnose variables at a higher level
def diag_era5_simple(z0m, ustar, pres_z0, uv10, t2, q2, z):
    from atmosp import calculate as ac
    import xarray as xr
    from ._atm import cal_lat_vap, cal_cp, cal_psi_mom, cal_psi_heat

    # constants
    # environmental lapse rate [K m^-1]
    env_lapse = 6.5 / 1000.0
    # gravity [m s^-2]
    grav = 9.80616
    # Gas constant for dry air [J K^-1 kg^-1]
    rd = 287.04

    # correct temperature using lapse rate
    t_z = t2 - (z - 2) * env_lapse

    # barometric equation with varying temperature:
    # (https://en.wikipedia.org/wiki/Barometric_formula)
    # p_z = pres_z0 * np.exp((grav * (0 - z)) / (rd * t2))
    p_z = pres_z0 * (t2 / (t2 + env_lapse * (z - 2))) ** (grav / (rd * env_lapse))

    # correct humidity assuming invariable relative humidity
    RH_z = ac("RH", qv=q2, p=pres_z0, theta=t2) + 0 * t_z
    q_z = ac("qv", RH=RH_z, p=p_z, theta=t_z) + 0 * t_z

    # correct wind speed using log law; assuming neutral condition (without stability correction)
    uv_z = uv10 * (np.log((z + z0m) / z0m) / np.log((10 + z0m) / z0m))

    # generate dataset
    ds_diag = xr.merge(
        [
            uv_z.rename("uv_z"),
            t_z.rename("theta_z"),
            q_z.rename("q_z"),
            RH_z.rename("RH_z"),
            p_z.rename("p_z"),
        ]
    )

    return ds_diag


# diagnose ISL variable using MOST
def diag_era5(
    za, uv_za, theta_za, q_za, pres_za, qh, qe, z0m, ustar, pres_z0, uv10, t2, q2, z
):

    # reference:
    # Section 3.10.2 and 3.10.3 in
    # IFS Documentation CY41R2: Part IV: Physical Processes
    # https://www.ecmwf.int/en/elibrary/16648-part-iv-physical-processes

    from atmosp import calculate as ac
    import xarray as xr
    from ._atm import cal_lat_vap, cal_cp, cal_psi_mom, cal_psi_heat

    # von Karman constant
    kappa = 0.4

    # gravity acceleration
    g = 9.8

    # note the roughness correction: see EC technical report
    z0m = np.where(z0m < 0.03, z0m, 0.03)

    # air density
    avdens = ac("rho", qv=q2, p=pres_z0, theta=t2)

    # vapour pressure
    lv_j_kg = cal_lat_vap(q2, t2, pres_z0)

    # heat capacity
    avcp = cal_cp(q2, t2, pres_z0)

    # temperature/humidity scales
    tstar = -qh / (avcp * avdens) / ustar
    # qstar = -qe / (lv_j_kg * avdens) / ustar

    l_mod = ustar ** 2 / (g / t2 * kappa * tstar)
    zoL = np.where(
        np.abs((z + z0m) / l_mod) < 5,
        (z + z0m) / l_mod,
        np.sign((z + z0m) / l_mod) * 5,
    )
    # l_mod = np.where(np.abs(l_mod) < 5, l_mod, np.sign(l_mod)*5)

    # `stab_psi_mom`, `stab_psi_heat`
    # stability correction for momentum
    psim_z = cal_psi_mom(zoL)
    psim_z0 = cal_psi_mom(z0m / l_mod)
    psim_10 = cal_psi_mom((10 + z0m) / l_mod)

    # wind speed
    # uv_z = uv_za * (
    #     (np.log(z / z0m) - psim_z + psim_z0) / (np.log(za / z0m) - psim_za + psim_z0)
    # )
    uv_z = uv10 * (
        (np.log((z + z0m) / z0m) - psim_z + psim_z0)
        / (np.log((10 + z0m) / z0m) - psim_10 + psim_z0)
    )
    # uv_z = ustar / kappa * (np.log(z / z0m) - psim_z + psim_z0)

    # stability correction for heat
    psih_z = cal_psi_heat(zoL)
    psih_2 = cal_psi_heat(2 / l_mod)
    psih_z0 = cal_psi_heat(z0m / l_mod)
    psih_za = cal_psi_heat(za / l_mod)

    # atmospheric pressure: assuming same air density at `za`
    # using iteration to get `p_z`
    p_z = pres_z0 + (pres_za - pres_z0) * z / za

    # specific humidity
    # q_z = q_za + qstar / kappa * (np.log(z / za) - psih_z + psih_za)
    q_z = q2 + (q_za - q2) * (
        (np.log(z / z0m) - psih_z + psih_z0) / (np.log(za / z0m) - psih_za + psih_z0)
    )

    # potential temperature
    # theta_z = theta_za + tstar / kappa * (np.log(z / za) - psih_z + psih_za)
    # theta_z = t2 + (theta_za - t2) * ((np.log(z / z0m) - psih_z + psih_z0) /
    #                                   (np.log(za / z0m) - psih_za + psih_z0))

    # dry static energy: eq 3.5 in EC tech report;
    # also AMS ref: http://glossary.ametsoc.org/wiki/Dry_static_energy
    # 2 m agl:
    cp2 = cal_cp(q2, t2, pres_z0 / 100)
    cp_za = cal_cp(q_za, theta_za, pres_za / 100)
    s2 = g * 2 + cp2 * t2
    # za:
    t_za = ac("T", qv=q_za, p=pres_za, theta=theta_za)
    s_za = g * za + cp_za * t_za

    # s_z = s2 + (s_za - s2) * (
    #     (np.log(z / z0m) - psih_z + psih_z0) / (np.log(za / z0m) - psih_za + psih_z0)
    # )
    s_z = s2 + (s_za - s2) * (
        (np.log(z / 2) - psih_z + psih_2) / (np.log(za / 2) - psih_za + psih_2)
    )

    # calculate potential temperature at z
    theta_z_x = theta_za
    dif = 10
    while dif > 0.1:
        cp_z = cal_cp(q_z, theta_z_x, p_z / 100)
        t_z = (s_z - g * z) / cp_z
        theta_z = ac("theta", T=t_z, qv=q_z, p=p_z)
        dif = np.mean(np.abs(theta_z_x - theta_z))
        theta_z_x = theta_z

    theta_z = theta_z + theta_za * 0

    RH_z = ac("RH", qv=q_z, p=p_z, theta=theta_z) + 0 * q_z
    RH_z = RH_z.where(RH_z < 105, 105)

    # generate dataset
    ds_diag = xr.merge(
        [
            uv_z.rename("uv_z"),
            theta_z.rename("theta_z"),
            q_z.rename("q_z"),
            RH_z.rename("RH_z"),
            p_z.rename("p_z"),
        ]
    )
    return ds_diag


# save ERA5 forcing dataframe to SUEWS-simulation ready txt files
def save_forcing_era5(df_forcing_era5, dir_save):
    gpb = df_forcing_era5.groupby(["latitude", "longitude"])
    list_grid = list(gpb.groups.keys())
    list_fn = []
    path_dir_save = Path(dir_save)

    # split into grids
    for lat, lon in list_grid:
        df_grid = df_forcing_era5.loc[lat, lon]
        s_lat = f"{lat}N" if lat >= 0 else f"{-lat}S"
        s_lon = f"{lon}E" if lon >= 0 else f"{-lon}W"
        alt_z = df_grid.alt_z[0]
        df_grid = df_grid.drop("alt_z", axis=1)
        s_alt = f"{alt_z:.1f}A"
        idx_grid = df_grid.index

        # split into years
        grp_year = df_grid.groupby(idx_grid.year)
        for year in grp_year.groups:
            df_year = grp_year.get_group(year)
            idx_year = df_year.index
            s_year = idx_year[0].year
            s_freq = idx_year.freq / pd.Timedelta("1T")
            s_fn = f"ERA5_UTC-{s_lat}-{s_lon}-{s_alt}_{s_year}_data_{s_freq:.0f}.txt"
            path_fn = path_dir_save / s_fn
            df_year.to_csv(path_fn, sep=" ", index=False)

            # collect file names
            list_fn.append(str(path_fn))

    return list_fn


def get_level_diag(ds_sfc, ds_ml, hgt_agl_diag):
    # get altitude from `sfc` files
    da_gph_sfc = ds_sfc.z
    da_lat_sfc = da_gph_sfc.latitude
    da_alt_sfc = geopotential2geometric(da_gph_sfc, da_lat_sfc)

    # get altitude from `ml` files
    da_gph_ml = ds_ml.z
    da_lat_ml = da_gph_ml.latitude
    da_alt_ml = geopotential2geometric(da_gph_ml, da_lat_ml)

    # determine a lowest level higher than surface at all times
    #     hgt_agl_diag = 100
    ind_alt = ((da_alt_sfc + hgt_agl_diag) < da_alt_ml).compute()
    level_sel = (ind_alt.sum(dim="level") - 1).values.flatten()
    level_sel = da_alt_ml.level[level_sel]

    return level_sel<|MERGE_RESOLUTION|>--- conflicted
+++ resolved
@@ -440,16 +440,6 @@
     else:
         logger_supy.info(f"To download: {fn}")
 
-<<<<<<< HEAD
-        with tempfile.TemporaryDirectory() as td:
-            # this will download the file to a secure temporary directory without requirement for extra permission
-            os.chdir(td)
-            c.retrieve(**dict_req)
-            # move the downloaded file to desired location
-            Path(path_fn.name).replace(fn)
-            # hold on a bit for the next request
-            time.sleep(0.0100)
-=======
         # this will download the file to a secure temporary directory without requirement for extra permission
         td=tempfile.gettempdir()
         os.chdir(td)
@@ -458,7 +448,6 @@
         Path(path_fn.name).replace(fn)
         # hold on a bit for the next request
         time.sleep(0.0100)
->>>>>>> 06a78eba
 
 
 def download_era5(
@@ -794,15 +783,10 @@
         "wdir",
         "alt_z",
     ]
-<<<<<<< HEAD
+
     df_forcing_grid=df_forcing_grid.reindex(col_suews,axis=1)
 
-=======
-
-    df_forcing_grid=df_forcing_grid.reindex(col_suews,axis=1)
-
-
->>>>>>> 06a78eba
+
     df_forcing_grid = df_forcing_grid.assign(
         iy=df_forcing_grid.index.year,
         id=df_forcing_grid.index.dayofyear,
@@ -1120,7 +1104,8 @@
     for lat, lon in list_grid:
         df_grid = df_forcing_era5.loc[lat, lon]
         s_lat = f"{lat}N" if lat >= 0 else f"{-lat}S"
-        s_lon = f"{lon}E" if lon >= 0 else f"{-lon}W"
+        s_lat = f"{lat}N" if lat >= 0 else f"{lat}S"
+        s_lon = f"{lon}E" if lon >= 0 else f"{lon}W"
         alt_z = df_grid.alt_z[0]
         df_grid = df_grid.drop("alt_z", axis=1)
         s_alt = f"{alt_z:.1f}A"
