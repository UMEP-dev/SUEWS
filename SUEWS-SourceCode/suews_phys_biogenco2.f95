module CO2_module
   implicit none

contains
!========================================================================================
! Created by HCW Aug 2016 to calculate biogenic component of CO2 flux.
! This subroutine is still under development and in the equations there might be bugs and
! the code is not well commented.
!
! Last modified:
! MH 18 Feb 2019  - Added new method to calculate photosynthesis with conductance parameters and added option to model with
!                   2 meter temperature
! MH 20 Jun 2017  - Tidied and renamed from SUEWS_CO2.f95 to SUEWS_CO2Biogen.f95
! HCW 11 Apr 2017 - Tidied and merged with LJ code
! LJ   6 Apr 2017 - Minimum limit for soil respiration with BiogenCO2Choice = 2 was set to 0.6 umol m-2 s-1
!                 - Choice for non-rectancular hyperbola to calculate the biogenic CO2 flux added (BiogenCO2Choice = 2)
!                    (Bellucco et al. 2017, Agric. Forest. Met. 236, 113-122).
!                 - Both the "local Helsinki model" (BiogenCO2Choice = 2)) and "general model" BiogenCO2Choice = 3) are implemented
!                 - Snow fraction added to the calculation of active vegetation fraction and the soil respiration
!
! To Do:
!  - Active vegetation goes to zero with LAI minimum, but this needs to be changed so some minimum value
!    especially in the case of evergreentrees
!  - Move some of the parameters to input files
!  - Now on weekend nighttime population is used throughout the day. Do we need extra column in SiteSelect for daytime weekend population?

! EmissionsMethod:
!  11-16 - Rectangular hyperbola (Ruimy, Schmid, Flanagan)
!  21-26 - Non-rectangular hyperbola, Helsinki (Bellucco et al. 2017)
!  31-36 - Non-rectangular hyperbola, general  (Bellucco et al. 2017)
!  41-46 - Rectangular hyperbola, calculated with conductance parameters (Järvi et al., 2019)
!========================================================================================
   SUBROUTINE CO2_biogen( &
      alpha_bioCO2, alpha_enh_bioCO2, avkdn, beta_bioCO2, beta_enh_bioCO2, BSoilSurf, &! input:
      ConifSurf, DecidSurf, dectime, EmissionsMethod, gfunc, gfunc2, GrassSurf, gsmodel, &
      id, it, ivConif, ivDecid, ivGrass, LAI_id, LAIMin, LAIMax, min_res_bioCO2, nsurf, &
<<<<<<< HEAD
      NVegSurf, resp_a, resp_b, sfr, SnowFrac, t2, Temp_C, theta_bioCO2, &
=======
      NVegSurf, resp_a, resp_b, sfr, snowFrac, t2, Temp_C, theta_bioCO2, &
>>>>>>> 07d0d9e5
      Fc_biogen, Fc_photo, Fc_respi)! output:

      IMPLICIT NONE

      INTEGER, INTENT(in):: &
         EmissionsMethod, id, it, ivConif, ivDecid, ivGrass, ConifSurf, DecidSurf, GrassSurf, BSoilSurf, &
         nsurf, nvegSurf, gsmodel

      REAL(KIND(1d0)), INTENT(in):: &
         avkdn, &
         dectime, &
         gfunc, &
         gfunc2, &
         Temp_C, &
         t2

      REAL(KIND(1d0)), DIMENSION(nsurf), INTENT(in):: &
         sfr, &   !Surface fractions [-]
<<<<<<< HEAD
         SnowFrac
=======
         snowFrac
>>>>>>> 07d0d9e5

      REAL(KIND(1d0)), DIMENSION(nvegsurf), INTENT(in):: &
         LAIMin, LAIMax, &      ! [m2 m-2]
         alpha_bioCO2, &
         beta_bioCO2, &
         theta_bioCO2, &
         alpha_enh_bioCO2, &
         beta_enh_bioCO2, &
         resp_a, &
         resp_b, &
         min_res_bioCO2, &
         LAI_id

      REAL(KIND(1D0)), INTENT(out):: &
         Fc_biogen, &
         Fc_respi, Fc_photo

      INTEGER:: iv ! counter

      REAL(KIND(1d0)):: &
         PAR_umolm2s1, &
         Bellucco2017_Pho, &     ! Photosynthesis (Bellucco et al. 2016)
         Bellucco2017_Res, &     ! Respiration (Bellucco et al. 2016)
         Bellucco2017_Res_surf, &! Respiration for each vegetated surface
         VegFracSum              ! Sum of vegetation fractions without water. Could be moved elsewhere later.

      REAL(KIND(1d0)), DIMENSION(nvegsurf):: &
         active_veg_fr, &        ! Active vegetation fraction
         active_veg_fr0, &       ! Active vegetation fraction without LAI
         Fc_photo_surf, &        ! Photosynthesis for each vegetated surface
         Bellucco2017_Pho_surf, &   ! Photosynthesis for each vegetated surface
         alpha_bioCO2_v2, &
         beta_bioCO2_v2, &
         theta_bioCO2_v2

      REAL(KIND(1d0)), PARAMETER :: &
         JtoumolPAR = 4.6, &
         KdntoPAR = 0.46

      !-----------------------------------------------------------------------
      ! Calculate PAR from Kdown ----------------------------------
      PAR_umolm2s1 = JtoumolPAR*KdntoPAR*avKdn
      VegFracSum = sfr(ConifSurf) + sfr(DecidSurf) + sfr(GrassSurf)

      ! Calculate active vegetation surface -----------------------
      !Now this is zero always when LAI in its minimum values. This needs to vary between the summer time maximum and some minimum value
      !especially in the case of evergreen trees (i.e. in early March LAI can be in its minimum value, but air temperature and radiation
      !such that uptake can take place)
      DO iv = ivConif, ivGrass   !For vegetated surfaces. Snow included although quite often LAI will be in its minimum when snow on ground
<<<<<<< HEAD
         active_veg_fr(iv) = (sfr(iv + 2)*(1 - SnowFrac(iv + 2)))*(LAI_id(iv)/LAIMax(iv))
         active_veg_fr0(iv) = (sfr(iv + 2)*(1 - SnowFrac(iv + 2)))*LAI_id(iv)
=======
         active_veg_fr(iv) = (sfr(iv + 2)*(1 - snowFrac(iv + 2)))*(LAI_id(iv)/LAIMax(iv))
         active_veg_fr0(iv) = (sfr(iv + 2)*(1 - snowFrac(iv + 2)))*LAI_id(iv)
>>>>>>> 07d0d9e5
      ENDDO

      IF (EmissionsMethod >= 11 .AND. EmissionsMethod <= 16) THEN   ! Rectangular hyperbola
         ! Calculate carbon uptake due to photosynthesis -------------
         Fc_photo = 0
         DO iv = ivConif, ivGrass
            Fc_photo_surf(iv) = -beta_bioCO2(iv)*alpha_bioCO2(iv)*PAR_umolm2s1/(alpha_bioCO2(iv)*PAR_umolm2s1 + beta_bioCO2(iv))
            ! For active vegetation fraction only
            Fc_photo = Fc_photo + Fc_photo_surf(iv)*active_veg_fr(iv)  !umol m-2 s-1
         ENDDO

      ELSEIF (EmissionsMethod >= 21 .AND. EmissionsMethod <= 26) THEN  !Local model, Bellucco et al. (2017)
         ! Calculate carbon uptake due to photosynthesis -------------
         Bellucco2017_Pho = 0
         DO iv = ivConif, ivGrass
            Bellucco2017_Pho_surf(iv) = -(1/(2*theta_bioCO2(iv)) &
                                          *(alpha_bioCO2(iv)*PAR_umolm2s1 + beta_bioCO2(iv) &
                                            - SQRT((alpha_bioCO2(iv)*PAR_umolm2s1 + beta_bioCO2(iv))**2 &
                                                   - 4*alpha_bioCO2(iv)*beta_bioCO2(iv)*theta_bioCO2(iv)*PAR_umolm2s1)))

            ! For active vegetation fraction only
            Bellucco2017_Pho = Bellucco2017_Pho + Bellucco2017_Pho_surf(iv)*active_veg_fr(iv)
         ENDDO
         Fc_photo = Bellucco2017_Pho

      ELSEIF (EmissionsMethod >= 31 .AND. EmissionsMethod <= 36) THEN  !General model, Bellucco et al. (2017)
         ! Not currently recommended as includes also some anthropogenic impacts. Should maybe be separate from other biogen choices?
         ! Alpha and beta calculated as a function of vegetation cover fraction

         !Different alpha, beta and theta vegetation cover values should be same in BiogenCO2Method = 3.
         IF (alpha_bioCO2(ivConif) == alpha_bioCO2(ivDecid) .AND. alpha_bioCO2(ivConif) == alpha_bioCO2(ivGrass) .AND. &
             beta_bioCO2(ivConif) == beta_bioCO2(ivDecid) .AND. beta_bioCO2(ivConif) == beta_bioCO2(ivGrass) .AND. &
             theta_bioCO2(ivConif) == theta_bioCO2(ivDecid) .AND. theta_bioCO2(ivConif) == theta_bioCO2(ivGrass)) THEN

            !Because different alpha, beta and theta values are same - only one vegetation type is needed.
            alpha_bioCO2_v2(ivConif) = alpha_bioCO2(ivConif) + alpha_enh_bioCO2(ivConif)* &
                                       (sfr(ConifSurf) + sfr(DecidSurf) + sfr(GrassSurf) + sfr(BSoilSurf))      !umol CO2 umol photons-1
            beta_bioCO2_v2(ivConif) = -beta_bioCO2(ivConif) + beta_enh_bioCO2(ivConif)* &
                                      (sfr(ConifSurf) + sfr(DecidSurf) + sfr(GrassSurf) + sfr(BSoilSurf))     !umol m^-2 s^-1

            !Photosynthesis
            Bellucco2017_Pho = -(1/(2*theta_bioCO2(ivConif)) &
                                 *(alpha_bioCO2_v2(ivConif)*PAR_umolm2s1 &
                                   + beta_bioCO2_v2(ivConif) &
                                   - SQRT((alpha_bioCO2_v2(ivConif)*PAR_umolm2s1 + beta_bioCO2_v2(ivConif))**2 - 4* &
                                          alpha_bioCO2_v2(ivConif)*beta_bioCO2_v2(ivConif)*theta_bioCO2(ivConif)*PAR_umolm2s1)))

         ELSE !If values are not same, then weighted average is calculated.
            ! CALL ErrorHint(74, 'Check values in SUEWS_BiogenCO2.txt: ', notUsed, notUsed, notUsedI)

            ! Weighted averages
            alpha_bioCO2_v2(ivConif) = (alpha_bioCO2(ivConif)*sfr(ConifSurf)/VegFracSum + &
                                        alpha_bioCO2(ivDecid)*sfr(DecidSurf)/VegFracSum &
                                        + alpha_bioCO2(ivGrass)*sfr(GrassSurf)/VegFracSum) &
                                       /(alpha_bioCO2(ivConif) + alpha_bioCO2(ivDecid) + alpha_bioCO2(ivGrass))
            beta_bioCO2_v2(ivConif) = (beta_bioCO2(ivConif)*sfr(ConifSurf)/VegFracSum + &
                                       beta_bioCO2(ivDecid)*sfr(DecidSurf)/VegFracSum &
                                       + beta_bioCO2(ivGrass)*sfr(GrassSurf)/VegFracSum) &
                                      /(beta_bioCO2(ivConif) + beta_bioCO2(ivDecid) + beta_bioCO2(ivGrass))
            theta_bioCO2_v2(ivConif) = (theta_bioCO2(ivConif)*sfr(ConifSurf)/VegFracSum + &
                                        theta_bioCO2(ivDecid)*sfr(DecidSurf)/VegFracSum &
                                        + theta_bioCO2(ivGrass)*sfr(GrassSurf)/VegFracSum) &
                                       /(theta_bioCO2(ivConif) + theta_bioCO2(ivDecid) + theta_bioCO2(ivGrass))

            ! Using weighted average values to calculate alpha and beta as a function of vegetation cover fraction
            alpha_bioCO2_v2(ivConif) = alpha_bioCO2_v2(ivConif) + alpha_enh_bioCO2(ivConif)* &
                                       (sfr(ConifSurf) + sfr(DecidSurf) + sfr(GrassSurf) + sfr(BSoilSurf))     !umol CO2 umol photons-1
            beta_bioCO2_v2(ivConif) = -beta_bioCO2_v2(ivConif) + beta_enh_bioCO2(ivConif)* &
                                      (sfr(ConifSurf) + sfr(DecidSurf) + sfr(GrassSurf) + sfr(BSoilSurf))     !umol m^-2 s^-1

            !Photosynthesis
            Bellucco2017_Pho = -(1/(2*theta_bioCO2_v2(ivConif))*( &
                                 alpha_bioCO2_v2(ivConif)*PAR_umolm2s1 + beta_bioCO2_v2(ivConif) &
                                 - SQRT((alpha_bioCO2_v2(ivConif)*PAR_umolm2s1 + beta_bioCO2_v2(ivConif))**2 &
<<<<<<< HEAD
                                        - 4*alpha_bioCO2_v2(ivConif)*beta_bioCO2_v2(ivConif)*theta_bioCO2_v2(ivConif) &
                                        *PAR_umolm2s1)))
=======
                                       - 4*alpha_bioCO2_v2(ivConif)*beta_bioCO2_v2(ivConif)*theta_bioCO2_v2(ivConif)*PAR_umolm2s1)))
>>>>>>> 07d0d9e5

         ENDIF
         ! Calculate carbon uptake due to photosynthesis -------------
         Fc_photo = Bellucco2017_Pho*active_veg_fr(ConifSurf - 2) + &
                    Bellucco2017_Pho*active_veg_fr(DecidSurf - 2) + &
                    Bellucco2017_Pho*active_veg_fr(GrassSurf - 2)

      ELSEIF (EmissionsMethod >= 41 .AND. EmissionsMethod <= 46) THEN  ! Conductance parameters
         !Dependance to incoming shortwave radiation, specific humidity deficit, air temperature and soil moisture deficit
         Fc_photo = 0
         DO iv = ivConif, ivGrass
            Fc_photo = Fc_photo + active_veg_fr0(iv)*beta_bioCO2(iv)
         ENDDO

         IF (gsmodel == 1 .OR. gsmodel == 2) THEN     !With air temperature
            Fc_photo = -Fc_Photo*gfunc
         ELSEIF (gsmodel == 3 .OR. gsmodel == 4) THEN !With modelled 2 meter temperature
            Fc_photo = -Fc_Photo*gfunc2
         ENDIF

      ENDIF

      ! Calculate carbon emissions due to respiration -------------
      Bellucco2017_Res = 0.0
      Bellucco2017_Res_surf = 0.0
      IF (VegFracSum > 0.01) THEN
         DO iv = ivConif, ivGrass
            IF (sfr(2 + iv) > 0.005) THEN
               IF (gsmodel == 1 .OR. gsmodel == 2) THEN     !With air temperature
                  Bellucco2017_Res_surf = MAX(min_res_bioCO2(iv), resp_a(iv)*EXP(resp_b(iv)*Temp_C))
               ELSEIF (gsmodel == 3 .OR. gsmodel == 4) THEN !With modelled 2 meter temperature
                  Bellucco2017_Res_surf = MAX(min_res_bioCO2(iv), resp_a(iv)*EXP(resp_b(iv)*t2))
               ENDIF
               ! Only for vegetation fraction
               Bellucco2017_Res = Bellucco2017_Res + Bellucco2017_Res_surf*sfr(2 + iv)/VegFracSum
            ENDIF
         ENDDO
      ENDIF
      Fc_respi = Bellucco2017_Res*(sfr(ConifSurf) + sfr(DecidSurf) + sfr(GrassSurf) + sfr(BSoilSurf))
      ! Combine to find biogenic CO2 flux
      Fc_biogen = Fc_photo + Fc_respi

      RETURN

   END SUBROUTINE CO2_biogen
!========================================================================================

end module CO2_module<|MERGE_RESOLUTION|>--- conflicted
+++ resolved
@@ -34,11 +34,7 @@
       alpha_bioCO2, alpha_enh_bioCO2, avkdn, beta_bioCO2, beta_enh_bioCO2, BSoilSurf, &! input:
       ConifSurf, DecidSurf, dectime, EmissionsMethod, gfunc, gfunc2, GrassSurf, gsmodel, &
       id, it, ivConif, ivDecid, ivGrass, LAI_id, LAIMin, LAIMax, min_res_bioCO2, nsurf, &
-<<<<<<< HEAD
       NVegSurf, resp_a, resp_b, sfr, SnowFrac, t2, Temp_C, theta_bioCO2, &
-=======
-      NVegSurf, resp_a, resp_b, sfr, snowFrac, t2, Temp_C, theta_bioCO2, &
->>>>>>> 07d0d9e5
       Fc_biogen, Fc_photo, Fc_respi)! output:
 
       IMPLICIT NONE
@@ -57,11 +53,7 @@
 
       REAL(KIND(1d0)), DIMENSION(nsurf), INTENT(in):: &
          sfr, &   !Surface fractions [-]
-<<<<<<< HEAD
          SnowFrac
-=======
-         snowFrac
->>>>>>> 07d0d9e5
 
       REAL(KIND(1d0)), DIMENSION(nvegsurf), INTENT(in):: &
          LAIMin, LAIMax, &      ! [m2 m-2]
@@ -111,13 +103,10 @@
       !especially in the case of evergreen trees (i.e. in early March LAI can be in its minimum value, but air temperature and radiation
       !such that uptake can take place)
       DO iv = ivConif, ivGrass   !For vegetated surfaces. Snow included although quite often LAI will be in its minimum when snow on ground
-<<<<<<< HEAD
+
          active_veg_fr(iv) = (sfr(iv + 2)*(1 - SnowFrac(iv + 2)))*(LAI_id(iv)/LAIMax(iv))
          active_veg_fr0(iv) = (sfr(iv + 2)*(1 - SnowFrac(iv + 2)))*LAI_id(iv)
-=======
-         active_veg_fr(iv) = (sfr(iv + 2)*(1 - snowFrac(iv + 2)))*(LAI_id(iv)/LAIMax(iv))
-         active_veg_fr0(iv) = (sfr(iv + 2)*(1 - snowFrac(iv + 2)))*LAI_id(iv)
->>>>>>> 07d0d9e5
+
       ENDDO
 
       IF (EmissionsMethod >= 11 .AND. EmissionsMethod <= 16) THEN   ! Rectangular hyperbola
@@ -192,12 +181,8 @@
             Bellucco2017_Pho = -(1/(2*theta_bioCO2_v2(ivConif))*( &
                                  alpha_bioCO2_v2(ivConif)*PAR_umolm2s1 + beta_bioCO2_v2(ivConif) &
                                  - SQRT((alpha_bioCO2_v2(ivConif)*PAR_umolm2s1 + beta_bioCO2_v2(ivConif))**2 &
-<<<<<<< HEAD
                                         - 4*alpha_bioCO2_v2(ivConif)*beta_bioCO2_v2(ivConif)*theta_bioCO2_v2(ivConif) &
                                         *PAR_umolm2s1)))
-=======
-                                       - 4*alpha_bioCO2_v2(ivConif)*beta_bioCO2_v2(ivConif)*theta_bioCO2_v2(ivConif)*PAR_umolm2s1)))
->>>>>>> 07d0d9e5
 
          ENDIF
          ! Calculate carbon uptake due to photosynthesis -------------
