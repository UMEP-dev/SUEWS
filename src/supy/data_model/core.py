--- conflicted
+++ resolved
@@ -9,13 +9,8 @@
 )
 import pandas as pd
 import yaml
-<<<<<<< HEAD
 import datetime
 
-=======
-import ast
-import supy as sp
->>>>>>> 9d7530dd
 
 from .model import Model
 from .site import Site, SiteProperties, InitialStates
@@ -225,7 +220,7 @@
 
         # # Reindex the DataFrame using the final column order
         # df = df.reindex(columns=pd.MultiIndex.from_tuples(final_columns))
-        
+
         # # set index name
         # df.index.set_names("grid", inplace=True)
 
