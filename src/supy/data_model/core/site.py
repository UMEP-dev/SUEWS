from typing import Optional
from pydantic import ConfigDict, BaseModel, Field, model_validator
from .type import RefValue, Reference, FlexibleRefValue
from .profile import HourlyProfile
from .type import init_df_state
from .timezone_enum import TimezoneOffset
from ..validation.core.utils import (
    warn_missing_params,
    check_missing_params,
    validate_only_when_complete,
)
from .surface import (
    SurfaceType,
    SurfaceProperties,
    PavedProperties,
    BldgsProperties,
    BsoilProperties,
    WaterProperties,
    VerticalLayers,
)
from .human_activity import AnthropogenicEmissions, IrrigationParams
from .hydro import (
    WaterDistribution,
)
from .state import InitialStates

import pandas as pd
from typing import List, Literal, Union, Dict, Tuple

from datetime import datetime
from pytz import timezone
from pytz.exceptions import AmbiguousTimeError, NonExistentTimeError
import pytz
import warnings


class VegetationParams(BaseModel):
    """Vegetation phenology parameters."""

    model_config = ConfigDict(title="Vegetation Parameters")

    porosity_id: FlexibleRefValue(int) = Field(
        description="Initial porosity for deciduous trees",
        json_schema_extra={"unit": "dimensionless", "display_name": "Porosity Id"},
    )
    gdd_id: FlexibleRefValue(int) = Field(
        description="Growing degree days ID",
        json_schema_extra={"unit": "degC d", "display_name": "Gdd Id"},
    )
    sdd_id: FlexibleRefValue(int) = Field(
        description="Senescence degree days ID",
        json_schema_extra={"unit": "degC d", "display_name": "Sdd Id"},
    )
    lai: Dict[str, Union[FlexibleRefValue(float), List[FlexibleRefValue(float)]]] = (
        Field(
            description="Leaf area index parameters",
            json_schema_extra={"unit": "m^2 m^-2"},
        )
    )
    ie_a: FlexibleRefValue(float) = Field(
        description="Irrigation efficiency coefficient a",
        json_schema_extra={"unit": "dimensionless", "display_name": "Ie A"},
    )
    ie_m: FlexibleRefValue(float) = Field(
        description="Irrigation efficiency coefficient m",
        json_schema_extra={"unit": "dimensionless", "display_name": "Ie M"},
    )

    ref: Optional[Reference] = None


class Conductance(BaseModel):
    """Surface conductance parameters for water vapour and heat exchange.

    These parameters control the resistance to water vapour transfer from surfaces,
    which is critical for calculating evapotranspiration rates.
    """

    model_config = ConfigDict(title="Conductance")

    g_max: Optional[FlexibleRefValue(float)] = Field(
        default=None,
        description="Maximum surface conductance for photosynthesis",
        json_schema_extra={"unit": "mm s^-1", "display_name": "G Max"},
    )
    g_k: Optional[FlexibleRefValue(float)] = Field(
        default=None,
        description="Conductance parameter related to incoming solar radiation",
        json_schema_extra={"unit": "dimensionless", "display_name": "G K"},
    )
    g_q_base: Optional[FlexibleRefValue(float)] = Field(
        default=None,
        description="Base value for conductance parameter related to vapour pressure deficit",
        json_schema_extra={"unit": "kPa^-1", "display_name": "G Q Base"},
    )
    g_q_shape: Optional[FlexibleRefValue(float)] = Field(
        default=None,
        description="Shape parameter for conductance related to vapour pressure deficit",
        json_schema_extra={"unit": "dimensionless", "display_name": "G Q Shape"},
    )
    g_t: Optional[FlexibleRefValue(float)] = Field(
        default=None,
        description="Conductance parameter related to air temperature",
        json_schema_extra={"unit": "degC", "display_name": "G T"},
    )
    g_sm: Optional[FlexibleRefValue(float)] = Field(
        default=None,
        description="Conductance parameter related to soil moisture",
        json_schema_extra={"unit": "dimensionless", "display_name": "G Sm"},
    )
    kmax: Optional[FlexibleRefValue(float)] = Field(
        default=None,
        description="Maximum incoming shortwave radiation",
        json_schema_extra={"unit": "W m^-2", "display_name": "Kmax"},
    )
    s1: Optional[FlexibleRefValue(float)] = Field(
        default=None,
        description="Lower soil moisture threshold for conductance response",
        json_schema_extra={"unit": "dimensionless", "display_name": "S1"},
    )
    s2: Optional[FlexibleRefValue(float)] = Field(
        default=None,
        description="Parameter related to soil moisture dependence",
        json_schema_extra={"unit": "mm", "display_name": "S2"},
    )
    tl: Optional[FlexibleRefValue(float)] = Field(
        default=None,
        description="Lower air temperature threshold for conductance response",
        json_schema_extra={"unit": "degC", "display_name": "Tl"},
    )
    th: Optional[FlexibleRefValue(float)] = Field(
        default=None,
        description="Upper air temperature threshold for conductance response",
        json_schema_extra={"unit": "degC", "display_name": "Th"},
    )

    ref: Optional[Reference] = Reference(ref="Test ref", DOI="test doi", ID="test id")

    def to_df_state(self, grid_id: int) -> pd.DataFrame:
        """
        Convert conductance parameters to DataFrame state format.

        Args:
            grid_id (int): Grid ID for the DataFrame index.

        Returns:
            pd.DataFrame: DataFrame containing conductance parameters.
        """

        df_state = init_df_state(grid_id)

        scalar_params = {
            "g_max": self.g_max,
            "g_k": self.g_k,
            "g_q_base": self.g_q_base,
            "g_q_shape": self.g_q_shape,
            "g_t": self.g_t,
            "g_sm": self.g_sm,
            "kmax": self.kmax,
            "s1": self.s1,
            "s2": self.s2,
            "tl": self.tl,
            "th": self.th,
        }

        for param_name, value in scalar_params.items():
            if value is not None:
                val = value.value if isinstance(value, RefValue) else value
            else:
                val = 0.0  # Default to 0.0 for DataFrame compatibility
            df_state.loc[grid_id, (param_name, "0")] = val

        return df_state

    @classmethod
    def from_df_state(cls, df: pd.DataFrame, grid_id: int) -> "Conductance":
        """
        Reconstruct Conductance from a DataFrame state format.

        Args:
            df: DataFrame containing conductance parameters
            grid_id: Grid ID for the DataFrame index

        Returns:
            Conductance: Instance of Conductance
        """
        scalar_params = {
            "g_max": df.loc[grid_id, ("g_max", "0")],
            "g_k": df.loc[grid_id, ("g_k", "0")],
            "g_q_base": df.loc[grid_id, ("g_q_base", "0")],
            "g_q_shape": df.loc[grid_id, ("g_q_shape", "0")],
            "g_t": df.loc[grid_id, ("g_t", "0")],
            "g_sm": df.loc[grid_id, ("g_sm", "0")],
            "kmax": df.loc[grid_id, ("kmax", "0")],
            "s1": df.loc[grid_id, ("s1", "0")],
            "s2": df.loc[grid_id, ("s2", "0")],
            "tl": df.loc[grid_id, ("tl", "0")],
            "th": df.loc[grid_id, ("th", "0")],
        }

        # Convert scalar parameters to RefValue
        scalar_params = {key: RefValue(value) for key, value in scalar_params.items()}

        return cls(**scalar_params)


class LAIPowerCoefficients(BaseModel):
    """Power law coefficients for LAI calculation."""

    model_config = ConfigDict(title="LAI Power Coefficients")

    growth_lai: Optional[FlexibleRefValue(float)] = Field(
        default=None,
        description="Power coefficient for LAI in growth equation (LAIPower[1])",
        json_schema_extra={"unit": "dimensionless", "display_name": "Growth Lai"},
    )
    growth_gdd: Optional[FlexibleRefValue(float)] = Field(
        default=None,
        description="Power coefficient for GDD in growth equation (LAIPower[2])",
        json_schema_extra={"unit": "dimensionless", "display_name": "Growth Gdd"},
    )
    senescence_lai: Optional[FlexibleRefValue(float)] = Field(
        default=None,
        description="Power coefficient for LAI in senescence equation (LAIPower[3])",
        json_schema_extra={"unit": "dimensionless", "display_name": "Senescence Lai"},
    )
    senescence_sdd: Optional[FlexibleRefValue(float)] = Field(
        default=None,
        description="Power coefficient for SDD in senescence equation (LAIPower[4])",
        json_schema_extra={"unit": "dimensionless", "display_name": "Senescence Sdd"},
    )

    ref: Optional[Reference] = None

    def to_list(self) -> List[float]:
        """Convert to list format for Fortran interface"""
        return [
            self.growth_lai if self.growth_lai is not None else 0.1,
            self.growth_gdd if self.growth_gdd is not None else 0.1,
            self.senescence_lai if self.senescence_lai is not None else 0.1,
            self.senescence_sdd if self.senescence_sdd is not None else 0.1,
        ]

    def to_df_state(self, grid_id: int, veg_idx: int) -> pd.DataFrame:
        """Convert LAI power coefficients to DataFrame state format.

        Args:
            grid_id: Grid ID for the DataFrame index
            veg_idx: Vegetation index (0: EVETR, 1: DECTR, 2: GRASS)

        Returns:
            pd.DataFrame: DataFrame containing LAI power coefficients
        """
        df_state = init_df_state(grid_id)

        # Helper function to set values in DataFrame
        def set_df_value(col_name: str, indices: Tuple, value: float):
            idx_str = str(indices)
            if (col_name, idx_str) not in df_state.columns:
                # df_state[(col_name, idx_str)] = np.nan
                df_state[(col_name, idx_str)] = None
            df_state.at[grid_id, (col_name, idx_str)] = value

        # Set power coefficients in order
        for i, value in enumerate(self.to_list()):
            val = value.value if isinstance(value, RefValue) else value
            set_df_value("laipower", (i, veg_idx), val)

        return df_state

    @classmethod
    def from_df_state(
        cls, df: pd.DataFrame, grid_id: int, veg_idx: int
    ) -> "LAIPowerCoefficients":
        """
        Reconstruct LAIPowerCoefficients from DataFrame state format.

        Args:
            df: DataFrame containing LAI power coefficients
            grid_id: Grid ID for the DataFrame index
            veg_idx: Vegetation index (0: EVETR, 1: DECTR, 2: GRASS)

        Returns:
            LAIPowerCoefficients: Instance of LAIPowerCoefficients
        """
        # Map each coefficient to its corresponding index
        coefficients = [
            RefValue(df.loc[grid_id, ("laipower", f"(0, {veg_idx})")]),
            RefValue(df.loc[grid_id, ("laipower", f"(1, {veg_idx})")]),
            RefValue(df.loc[grid_id, ("laipower", f"(2, {veg_idx})")]),
            RefValue(df.loc[grid_id, ("laipower", f"(3, {veg_idx})")]),
        ]

        # Return the instance with coefficients
        return cls(
            growth_lai=coefficients[0],
            growth_gdd=coefficients[1],
            senescence_lai=coefficients[2],
            senescence_sdd=coefficients[3],
        )


class LAIParams(BaseModel):
    model_config = ConfigDict(title="LAI")

    baset: Optional[FlexibleRefValue(float)] = Field(
        default=None,
        description="Base temperature for initiating growing degree days (GDD) for leaf growth",
        json_schema_extra={"unit": "degC", "display_name": "Baset"},
    )
    gddfull: Optional[FlexibleRefValue(float)] = Field(
        default=None,
        description="Growing degree days (GDD) needed for full capacity of LAI",
        json_schema_extra={"unit": "degC*day", "display_name": "Gddfull"},
    )
    basete: Optional[FlexibleRefValue(float)] = Field(
        default=None,
        description="Base temperature for initiating senescence degree days (SDD) for leaf off",
        json_schema_extra={"unit": "degC", "display_name": "Basete"},
    )
    sddfull: Optional[FlexibleRefValue(float)] = Field(
        default=None,
        description="Senescence degree days (SDD) needed to initiate leaf off",
        json_schema_extra={"unit": "degC*day", "display_name": "Sddfull"},
    )
    laimin: FlexibleRefValue(float) = Field(
        default=0.1,
        description="Leaf-off wintertime LAI value",
        json_schema_extra={"unit": "m^2 m^-2", "display_name": "Laimin"},
    )
    laimax: Optional[FlexibleRefValue(float)] = Field(
        default=None,
        description="Full leaf-on summertime LAI value",
        json_schema_extra={"unit": "m^2 m^-2", "display_name": "Laimax"},
    )
    laipower: LAIPowerCoefficients = Field(
        default_factory=LAIPowerCoefficients,
        description="LAI calculation power parameters for growth and senescence",
    )
    laitype: FlexibleRefValue(int) = Field(
        default=0,
        description="LAI calculation choice (0: original, 1: new high latitude)",
        json_schema_extra={"unit": "dimensionless", "display_name": "Laitype"},
    )

    ref: Optional[Reference] = None

    def to_df_state(self, grid_id: int, surf_idx: int) -> pd.DataFrame:
        """Convert LAI parameters to DataFrame state format.

        Args:
            grid_id: Grid ID for the DataFrame index
            surf_idx: Surface index for vegetation (2: EVETR, 3: DECTR, 4: GRASS)

        Returns:
            pd.DataFrame: DataFrame containing LAI parameters
        """
        df_state = init_df_state(grid_id)

        # Adjust index for vegetation surfaces (surface index - 2)
        veg_idx = surf_idx - 2

        # Helper function to set values in DataFrame
        def set_df_value(col_name: str, indices: Union[Tuple, int], value: float):
            idx_str = str(indices) if isinstance(indices, int) else str(indices)
            if (col_name, idx_str) not in df_state.columns:
                # df_state[(col_name, idx_str)] = np.nan
                df_state[(col_name, idx_str)] = None
            df_state.at[grid_id, (col_name, idx_str)] = value

        # Set basic LAI parameters
        lai_params = {
            "baset": self.baset,
            "gddfull": self.gddfull,
            "basete": self.basete,
            "sddfull": self.sddfull,
            "laimin": self.laimin,
            "laimax": self.laimax,
            "laitype": self.laitype,
        }

        for param, value in lai_params.items():
            if value is not None:
                val = value.value if isinstance(value, RefValue) else value
            else:
                # Default values for None
                defaults = {
                    "baset": 10.0,
                    "gddfull": 100.0,
                    "basete": 10.0,
                    "sddfull": 100.0,
                    "laimax": 10.0,
                    "laitype": 0,
                }
                val = defaults.get(param, 0.0)
            set_df_value(param, (veg_idx,), val)

        # Add LAI power coefficients using the LAIPowerCoefficients to_df_state method
        if self.laipower:
            df_power = self.laipower.to_df_state(grid_id, veg_idx)
            # Merge power coefficients into main DataFrame
            for col in df_power.columns:
                if col[0] != "grid_iv":  # Skip the grid_iv column
                    df_state[col] = df_power[col]

        return df_state

    @classmethod
    def from_df_state(
        cls, df: pd.DataFrame, grid_id: int, surf_idx: int
    ) -> "LAIParams":
        """
        Reconstruct LAIParams from DataFrame state format.

        Args:
            df (pd.DataFrame): DataFrame containing LAI parameters.
            grid_id (int): Grid ID for the DataFrame index.
            surf_idx (int): Surface index for vegetation (2: EVETR, 3: DECTR, 4: GRASS).

        Returns:
            LAIParams: Instance of LAIParams.
        """
        # Adjust index for vegetation surfaces (surface index - 2)
        veg_idx = surf_idx - 2

        # Helper function to extract values from DataFrame
        def get_df_value(col_name: str, indices: Union[Tuple, int]) -> float:
            idx_str = str(indices) if isinstance(indices, int) else str(indices)
            return df.loc[grid_id, (col_name, idx_str)]

        # Extract basic LAI parameters
        lai_params = {
            "baset": get_df_value("baset", (veg_idx,)),
            "gddfull": get_df_value("gddfull", (veg_idx,)),
            "basete": get_df_value("basete", (veg_idx,)),
            "sddfull": get_df_value("sddfull", (veg_idx,)),
            "laimin": get_df_value("laimin", (veg_idx,)),
            "laimax": get_df_value("laimax", (veg_idx,)),
            "laitype": int(get_df_value("laitype", (veg_idx,))),
        }

        # Convert scalar parameters to RefValue
        lai_params = {key: RefValue(value) for key, value in lai_params.items()}

        # Extract LAI power coefficients
        laipower = LAIPowerCoefficients.from_df_state(df, grid_id, veg_idx)

        return cls(**lai_params, laipower=laipower)


class VegetatedSurfaceProperties(SurfaceProperties):
    alb: FlexibleRefValue(float) = Field(
        ge=0,
        le=1,
        description="Albedo",
        json_schema_extra={"unit": "dimensionless", "display_name": "Albedo"},
        default=0.2,
    )
    alb_min: FlexibleRefValue(float) = Field(
        ge=0,
        le=1,
        description="Minimum albedo",
        json_schema_extra={"unit": "dimensionless", "display_name": "Alb Min"},
        default=0.2,
    )
    alb_max: FlexibleRefValue(float) = Field(
        ge=0,
        le=1,
        description="Maximum albedo",
        json_schema_extra={"unit": "dimensionless", "display_name": "Alb Max"},
        default=0.3,
    )
    beta_bioco2: Optional[FlexibleRefValue(float)] = Field(
        default=None,
        description="Biogenic CO2 exchange coefficient",
        json_schema_extra={"unit": "dimensionless", "display_name": "Beta Bioco2"},
    )
    beta_enh_bioco2: FlexibleRefValue(float) = Field(
        default=0.7,
        description="Enhanced biogenic CO2 exchange coefficient",
        json_schema_extra={"unit": "dimensionless", "display_name": "Beta Enh Bioco2"},
    )
    alpha_bioco2: Optional[FlexibleRefValue(float)] = Field(
        default=None,
        description="Biogenic CO2 exchange coefficient",
        json_schema_extra={"unit": "dimensionless", "display_name": "Alpha Bioco2"},
    )
    alpha_enh_bioco2: FlexibleRefValue(float) = Field(
        default=0.9,
        description="Enhanced biogenic CO2 exchange coefficient",
        json_schema_extra={"unit": "dimensionless", "display_name": "Alpha Enh Bioco2"},
    )
    resp_a: Optional[FlexibleRefValue(float)] = Field(
        default=None,
        description="Respiration coefficient",
        json_schema_extra={"unit": "umol m^-2 s^-1", "display_name": "Resp A"},
    )
    resp_b: Optional[FlexibleRefValue(float)] = Field(
        default=None,
        description="Respiration coefficient",
        json_schema_extra={"unit": "dimensionless", "display_name": "Resp B"},
    )
    theta_bioco2: Optional[FlexibleRefValue(float)] = Field(
        default=None,
        description="Biogenic CO2 exchange coefficient",
        json_schema_extra={"unit": "dimensionless", "display_name": "Theta Bioco2"},
    )
    maxconductance: FlexibleRefValue(float) = Field(
        default=0.5,
        description="Maximum surface conductance",
        json_schema_extra={"unit": "mm s^-1", "display_name": "Maxconductance"},
    )
    min_res_bioco2: FlexibleRefValue(float) = Field(
        default=0.1,
        description="Minimum respiratory biogenic CO2",
        json_schema_extra={"unit": "umol m^-2 s^-1", "display_name": "Min Res Bioco2"},
    )
    lai: LAIParams = Field(
        default_factory=LAIParams, description="Leaf area index parameters"
    )
    ie_a: FlexibleRefValue(float) = Field(
        default=0.5,
        description="Irrigation efficiency coefficient-automatic",
        json_schema_extra={"unit": "dimensionless", "display_name": "Ie A"},
    )
    ie_m: FlexibleRefValue(float) = Field(
        default=0.6,
        description="Irrigation efficiency coefficient-manual",
        json_schema_extra={"unit": "dimensionless", "display_name": "Ie M"},
    )

    ref: Optional[Reference] = None

    def to_df_state(self, grid_id: int) -> pd.DataFrame:
        """Convert vegetated surface properties to DataFrame state format."""
        # Get base properties
        df_state = super().to_df_state(grid_id)

        # Add vegetation-specific properties
        surf_idx = self.get_surface_index()

        # Helper function to set values in DataFrame
        def set_df_value(col_name: str, idx_str: str, value: float):
            if (col_name, idx_str) not in df_state.columns:
                # df_state[(col_name, idx_str)] = np.nan
                df_state[(col_name, idx_str)] = None
            df_state.loc[grid_id, (col_name, idx_str)] = value

        # add ordinary float properties
        for attr in [
            "alb",
            # "alb_min",
            # "alb_max",
            "beta_bioco2",
            "beta_enh_bioco2",
            "alpha_bioco2",
            "alpha_enh_bioco2",
            "resp_a",
            "resp_b",
            "theta_bioco2",
            "maxconductance",
            "min_res_bioco2",
            "ie_a",
            "ie_m",
        ]:
            field_val = getattr(self, attr)
            if field_val is not None:
                val = field_val.value if isinstance(field_val, RefValue) else field_val
            else:
                # Default values for None vegetation parameters
                defaults = {
                    "beta_bioco2": 0.6,
                    "alpha_bioco2": 0.8,
                    "resp_a": 1.0,
                    "resp_b": 1.1,
                    "theta_bioco2": 1.2,
                }
                val = defaults.get(attr, 0.0)
            set_df_value(attr, f"({surf_idx - 2},)", val)

        df_lai = self.lai.to_df_state(grid_id, surf_idx)
        df_state = pd.concat([df_state, df_lai], axis=1).sort_index(axis=1)

        return df_state

    @classmethod
    def from_df_state(
        cls, df: pd.DataFrame, grid_id: int, surf_idx: int
    ) -> "VegetatedSurfaceProperties":
        """Reconstruct vegetated surface properties from DataFrame state format."""
        instance = super().from_df_state(df, grid_id, surf_idx)
        # add ordinary float properties
        for attr in [
            "alb",
            # "alb_min",
            # "alb_max",
            "beta_bioco2",
            "beta_enh_bioco2",
            "alpha_bioco2",
            "alpha_enh_bioco2",
            "resp_a",
            "resp_b",
            "theta_bioco2",
            "maxconductance",
            "min_res_bioco2",
            "ie_a",
            "ie_m",
        ]:
            setattr(
                instance, attr, RefValue(df.loc[grid_id, (attr, f"({surf_idx - 2},)")])
            )

        instance.lai = LAIParams.from_df_state(df, grid_id, surf_idx)

        return instance


class EvetrProperties(VegetatedSurfaceProperties):  # TODO: Move waterdist VWD here?
    """Properties for evergreen trees and shrubs.

    Evergreen vegetation maintains foliage year-round, providing consistent
    evapotranspiration and shading. Common in urban parks and residential areas,
    these surfaces have relatively low albedo and high roughness lengths.
    """

    model_config = ConfigDict(title="Evergreen Trees")
    alb: FlexibleRefValue(float) = Field(
        ge=0,
        le=1,
        default=0.2,
        description="Albedo",
        json_schema_extra={"unit": "dimensionless", "display_name": "Albedo"},
    )
    faievetree: Optional[FlexibleRefValue(float)] = Field(
        default=None,
        description="Frontal area index of evergreen trees",
        json_schema_extra={"unit": "dimensionless", "display_name": "Faievetree"},
    )
    evetreeh: Optional[FlexibleRefValue(float)] = Field(
        default=None,
        description="Evergreen tree height",
        json_schema_extra={"unit": "m", "display_name": "Evetreeh"},
    )
    _surface_type: Literal[SurfaceType.EVETR] = SurfaceType.EVETR
    waterdist: WaterDistribution = Field(
        default_factory=lambda: WaterDistribution(SurfaceType.EVETR),
        description="Water distribution for evergreen trees",
        json_schema_extra={"display_name": "Water Distribution"},
    )

    ref: Optional[Reference] = None

    def to_df_state(self, grid_id: int) -> pd.DataFrame:
        """Convert evergreen tree properties to DataFrame state format."""
        # Get base properties from parent
        df_state = super().to_df_state(grid_id)
        surf_idx = self.get_surface_index()

        # Helper function to set values in DataFrame
        def set_df_value(col_name: str, value: float):
            idx_str = f"({surf_idx},)"
            if (col_name, idx_str) not in df_state.columns:
                # df_state[(col_name, idx_str)] = np.nan
                df_state[(col_name, idx_str)] = None
            df_state.loc[grid_id, (col_name, idx_str)] = value

        # Add all non-inherited properties
        list_properties = ["faievetree", "evetreeh"]
        for attr in list_properties:
            field_val = getattr(self, attr)
            if field_val is not None:
                val = field_val.value if isinstance(field_val, RefValue) else field_val
            else:
                # Default values for None parameters
                defaults = {
                    "faievetree": 0.1,
                    "evetreeh": 15.0,
                }
                val = defaults.get(attr, 0.0)
            df_state.loc[grid_id, (attr, "0")] = val

        # specific properties
        df_state.loc[grid_id, ("alb", "(2,)")] = (
            self.alb.value if isinstance(self.alb, RefValue) else self.alb
        )
        df_state.loc[grid_id, ("albmin_evetr", "0")] = (
            self.alb_min.value if isinstance(self.alb_min, RefValue) else self.alb_min
        )
        df_state.loc[grid_id, ("albmax_evetr", "0")] = (
            self.alb_max.value if isinstance(self.alb_max, RefValue) else self.alb_max
        )

        return df_state

    @classmethod
    def from_df_state(cls, df: pd.DataFrame, grid_id: int) -> "EvetrProperties":
        """Reconstruct evergreen tree properties from DataFrame state format."""
        surf_idx = 2
        instance = super().from_df_state(df, grid_id, surf_idx)

        instance.alb = RefValue(df.loc[grid_id, ("alb", "(2,)")])
        instance.faievetree = RefValue(df.loc[grid_id, ("faievetree", "0")])
        instance.evetreeh = RefValue(df.loc[grid_id, ("evetreeh", "0")])

        instance.alb_min = RefValue(df.loc[grid_id, ("albmin_evetr", "0")])
        instance.alb_max = RefValue(df.loc[grid_id, ("albmax_evetr", "0")])

        return instance


class DectrProperties(VegetatedSurfaceProperties):
    """Properties for deciduous trees and shrubs.

    Deciduous vegetation undergoes seasonal changes with leaf growth and fall,
    significantly affecting surface energy balance throughout the year. These
    surfaces provide seasonal shading and have variable evapotranspiration rates.
    """

    model_config = ConfigDict(title="Deciduous Trees")
    alb: FlexibleRefValue(float) = Field(
        ge=0,
        le=1,
        default=0.2,
        description="Albedo",
        json_schema_extra={"unit": "dimensionless", "display_name": "Albedo"},
    )
    faidectree: Optional[FlexibleRefValue(float)] = Field(
        default=None,
        description="Frontal area index of deciduous trees",
        json_schema_extra={"unit": "dimensionless", "display_name": "Faidectree"},
    )
    dectreeh: Optional[FlexibleRefValue(float)] = Field(
        default=None,
        description="Deciduous tree height",
        json_schema_extra={"unit": "m", "display_name": "Dectreeh"},
    )
    pormin_dec: FlexibleRefValue(float) = Field(
        ge=0.1,
        le=0.9,
        default=0.2,
        description="Minimum porosity",
        json_schema_extra={"unit": "dimensionless", "display_name": "Pormin Dec"},
    )  # pormin_dec cannot be less than 0.1 and greater than 0.9
    pormax_dec: FlexibleRefValue(float) = Field(
        ge=0.1,
        le=0.9,
        default=0.6,
        description="Maximum porosity",
        json_schema_extra={"unit": "dimensionless", "display_name": "Pormax Dec"},
    )  # pormax_dec cannot be less than 0.1 and greater than 0.9
    capmax_dec: FlexibleRefValue(float) = Field(
        default=100.0,
        description="Maximum water capacity",
        json_schema_extra={"unit": "mm", "display_name": "Capmax Dec"},
    )
    capmin_dec: FlexibleRefValue(float) = Field(
        default=10.0,
        description="Minimum water capacity",
        json_schema_extra={"unit": "mm", "display_name": "Capmin Dec"},
    )
    _surface_type: Literal[SurfaceType.DECTR] = SurfaceType.DECTR
    waterdist: WaterDistribution = Field(
        default_factory=lambda: WaterDistribution(SurfaceType.DECTR),
        description="Water distribution for deciduous trees",
        json_schema_extra={"display_name": "Water Distribution"},
    )

    ref: Optional[Reference] = None

    def to_df_state(self, grid_id: int) -> pd.DataFrame:
        """Convert deciduous tree properties to DataFrame state format."""
        # Get base properties from parent
        df_state = super().to_df_state(grid_id)

        list_properties = [
            "faidectree",
            "dectreeh",
            "pormin_dec",
            "pormax_dec",
            "capmax_dec",
            "capmin_dec",
        ]
        # Add all non-inherited properties
        for attr in list_properties:
            field_val = getattr(self, attr)
            if field_val is not None:
                val = field_val.value if isinstance(field_val, RefValue) else field_val
            else:
                # Default values for None parameters
                defaults = {
                    "faidectree": 0.1,
                    "dectreeh": 15.0,
                }
                val = defaults.get(attr, field_val)  # Keep existing defaults for others
            df_state.loc[grid_id, (attr, "0")] = val

        # specific properties
        df_state.loc[grid_id, ("alb", "(3,)")] = (
            self.alb.value if isinstance(self.alb, RefValue) else self.alb
        )
        df_state.loc[grid_id, ("albmin_dectr", "0")] = (
            self.alb_min.value if isinstance(self.alb_min, RefValue) else self.alb_min
        )
        df_state.loc[grid_id, ("albmax_dectr", "0")] = (
            self.alb_max.value if isinstance(self.alb_max, RefValue) else self.alb_max
        )

        return df_state

    @classmethod
    def from_df_state(cls, df: pd.DataFrame, grid_id: int) -> "DectrProperties":
        """Reconstruct deciduous tree properties from DataFrame state format."""
        surf_idx = 3
        instance = super().from_df_state(df, grid_id, surf_idx)

        instance.alb = RefValue(df.loc[grid_id, ("alb", "(3,)")])
        instance.faidectree = RefValue(df.loc[grid_id, ("faidectree", "0")])
        instance.dectreeh = RefValue(df.loc[grid_id, ("dectreeh", "0")])
        instance.pormin_dec = RefValue(df.loc[grid_id, ("pormin_dec", "0")])
        instance.pormax_dec = RefValue(df.loc[grid_id, ("pormax_dec", "0")])
        instance.capmax_dec = RefValue(df.loc[grid_id, ("capmax_dec", "0")])
        instance.capmin_dec = RefValue(df.loc[grid_id, ("capmin_dec", "0")])

        instance.alb_min = RefValue(df.loc[grid_id, ("albmin_dectr", "0")])
        instance.alb_max = RefValue(df.loc[grid_id, ("albmax_dectr", "0")])

        return instance


class GrassProperties(VegetatedSurfaceProperties):
    """Properties for grass and lawn surfaces.

    Grass surfaces include managed lawns, parks, and playing fields. They provide
    cooling through evapotranspiration and have moderate albedo values. Irrigation
    and maintenance significantly affect their water use and energy balance.
    """

    model_config = ConfigDict(title="Grass")
    alb: FlexibleRefValue(float) = Field(
        ge=0,
        le=1,
        default=0.2,
        description="Minimum albedo",
        json_schema_extra={"unit": "dimensionless", "display_name": "Albedo"},
    )
    _surface_type: Literal[SurfaceType.GRASS] = SurfaceType.GRASS
    waterdist: WaterDistribution = Field(
        default_factory=lambda: WaterDistribution(SurfaceType.GRASS),
        description="Water distribution for grass",
        json_schema_extra={"display_name": "Water Distribution"},
    )

    def to_df_state(self, grid_id: int) -> pd.DataFrame:
        """Convert grass properties to DataFrame state format."""
        # Get base properties from parent
        df_state = super().to_df_state(grid_id)

        # add specific properties
        df_state.loc[grid_id, ("alb", "(4,)")] = (
            self.alb.value if isinstance(self.alb, RefValue) else self.alb
        )
        df_state[("albmin_grass", "0")] = (
            self.alb_min.value if isinstance(self.alb_min, RefValue) else self.alb_min
        )
        df_state[("albmax_grass", "0")] = (
            self.alb_max.value if isinstance(self.alb_max, RefValue) else self.alb_max
        )

        # Sort the MultiIndex columns to avoid performance warnings
        df_state = df_state.sort_index(axis=1)

        return df_state

    @classmethod
    def from_df_state(cls, df: pd.DataFrame, grid_id: int) -> "GrassProperties":
        """Reconstruct grass properties from DataFrame state format."""
        surf_idx = 4
        instance = super().from_df_state(df, grid_id, surf_idx)

        instance.alb = RefValue(df.loc[grid_id, ("alb", "(4,)")])
        instance.alb_min = RefValue(df.loc[grid_id, ("albmin_grass", "0")])
        instance.alb_max = RefValue(df.loc[grid_id, ("albmax_grass", "0")])

        return instance


class SnowParams(BaseModel):
    model_config = ConfigDict(title="Snow")

    crwmax: FlexibleRefValue(float) = Field(
        default=0.1,
        description="Maximum water holding capacity of snow",
        json_schema_extra={"unit": "mm", "display_name": "Crwmax"},
    )
    crwmin: FlexibleRefValue(float) = Field(
        default=0.05,
        description="Minimum water holding capacity of snow",
        json_schema_extra={"unit": "mm", "display_name": "Crwmin"},
    )
    narp_emis_snow: FlexibleRefValue(float) = Field(
        default=0.99,
        description="Snow surface emissivity",
        json_schema_extra={"unit": "dimensionless", "display_name": "Narp Emis Snow"},
    )
    preciplimit: Optional[FlexibleRefValue(float)] = Field(
        default=None,
        description="Temperature threshold for snow vs rain precipitation",
        json_schema_extra={"unit": "degC", "display_name": "Preciplimit"},
    )
    preciplimitalb: FlexibleRefValue(float) = Field(
        default=0.1,
        description="Precipitation threshold for snow albedo aging",
        json_schema_extra={"unit": "mm", "display_name": "Preciplimitalb"},
    )
    snowalbmax: FlexibleRefValue(float) = Field(
        default=0.85,
        description="Maximum snow albedo",
        json_schema_extra={"unit": "dimensionless", "display_name": "Snowalbmax"},
    )
    snowalbmin: FlexibleRefValue(float) = Field(
        default=0.4,
        description="Minimum snow albedo",
        json_schema_extra={"unit": "dimensionless", "display_name": "Snowalbmin"},
    )
    snowdensmin: Optional[FlexibleRefValue(float)] = Field(
        default=None,
        description="Minimum snow density",
        json_schema_extra={"unit": "kg m^-3", "display_name": "Snowdensmin"},
    )
    snowdensmax: Optional[FlexibleRefValue(float)] = Field(
        default=None,
        description="Maximum snow density",
        json_schema_extra={"unit": "kg m^-3", "display_name": "Snowdensmax"},
    )
    snowlimbldg: FlexibleRefValue(float) = Field(
        default=0.1,
        description="Maximum snow depth limit on buildings",
        json_schema_extra={"unit": "m", "display_name": "Snowlimbldg"},
    )
    snowlimpaved: FlexibleRefValue(float) = Field(
        default=0.1,
        description="Maximum snow depth limit on paved surfaces",
        json_schema_extra={"unit": "m", "display_name": "Snowlimpaved"},
    )
    snowprof_24hr: HourlyProfile = Field(
        default_factory=HourlyProfile, description="24-hour snow profile"
    )
    tau_a: FlexibleRefValue(float) = Field(
        default=0.018,
        description="Time constant for snow albedo aging in cold snow",
        json_schema_extra={"unit": "dimensionless", "display_name": "Tau A"},
    )
    tau_f: FlexibleRefValue(float) = Field(
        default=0.11,
        description="Time constant for snow albedo aging in melting snow",
        json_schema_extra={"unit": "dimensionless", "display_name": "Tau F"},
    )
    tau_r: FlexibleRefValue(float) = Field(
        default=0.05,
        description="Time constant for snow albedo aging in refreezing snow",
        json_schema_extra={"unit": "dimensionless", "display_name": "Tau R"},
    )
    tempmeltfact: FlexibleRefValue(float) = Field(
        default=0.12,
        description="Hourly temperature melt factor of snow",
        json_schema_extra={"unit": "mm K^-1 h^-1", "display_name": "Tempmeltfact"},
    )
    radmeltfact: FlexibleRefValue(float) = Field(
        default=0.0016,
        description="Hourly radiation melt factor of snow",
        json_schema_extra={"unit": "mm W^-1 m^2 h^-1", "display_name": "Radmeltfact"},
    )

    ref: Optional[Reference] = None

    def to_df_state(self, grid_id: int) -> pd.DataFrame:
        """
        Convert snow parameters to DataFrame state format.

        Args:
            grid_id (int): Grid ID for the DataFrame index.

        Returns:
            pd.DataFrame: DataFrame containing snow parameters.
        """

        df_state = init_df_state(grid_id)

        scalar_params = {
            "crwmax": self.crwmax,
            "crwmin": self.crwmin,
            "narp_emis_snow": self.narp_emis_snow,
            "preciplimit": self.preciplimit,
            "preciplimitalb": self.preciplimitalb,
            "snowalbmax": self.snowalbmax,
            "snowalbmin": self.snowalbmin,
            "snowdensmin": self.snowdensmin,
            "snowdensmax": self.snowdensmax,
            "snowlimbldg": self.snowlimbldg,
            "snowlimpaved": self.snowlimpaved,
            "tau_a": self.tau_a,
            "tau_f": self.tau_f,
            "tau_r": self.tau_r,
            "tempmeltfact": self.tempmeltfact,
            "radmeltfact": self.radmeltfact,
        }
        for param_name, value in scalar_params.items():
            if value is not None:
                val = value.value if isinstance(value, RefValue) else value
            else:
                # Default values for None snow parameters
                defaults = {
                    "preciplimit": 2.2,
                    "snowdensmin": 100.0,
                    "snowdensmax": 400.0,
                }
                val = defaults.get(param_name, 0.0)
            df_state.loc[grid_id, (param_name, "0")] = val

        df_hourly_profile = self.snowprof_24hr.to_df_state(grid_id, "snowprof_24hr")
        df_state = df_state.combine_first(df_hourly_profile)

        return df_state

    @classmethod
    def from_df_state(cls, df: pd.DataFrame, grid_id: int) -> "SnowParams":
        """
        Reconstruct SnowParams from a DataFrame state format.

        Args:
            df: DataFrame containing snow parameters.
            grid_id: Grid ID for the DataFrame index.

        Returns:
            SnowParams: Instance of SnowParams.
        """
        # Extract scalar attributes
        scalar_params = {
            "crwmax": df.loc[grid_id, ("crwmax", "0")],
            "crwmin": df.loc[grid_id, ("crwmin", "0")],
            "narp_emis_snow": df.loc[grid_id, ("narp_emis_snow", "0")],
            "preciplimit": df.loc[grid_id, ("preciplimit", "0")],
            "preciplimitalb": df.loc[grid_id, ("preciplimitalb", "0")],
            "snowalbmax": df.loc[grid_id, ("snowalbmax", "0")],
            "snowalbmin": df.loc[grid_id, ("snowalbmin", "0")],
            "snowdensmin": df.loc[grid_id, ("snowdensmin", "0")],
            "snowdensmax": df.loc[grid_id, ("snowdensmax", "0")],
            "snowlimbldg": df.loc[grid_id, ("snowlimbldg", "0")],
            "snowlimpaved": df.loc[grid_id, ("snowlimpaved", "0")],
            "tau_a": df.loc[grid_id, ("tau_a", "0")],
            "tau_f": df.loc[grid_id, ("tau_f", "0")],
            "tau_r": df.loc[grid_id, ("tau_r", "0")],
            "tempmeltfact": df.loc[grid_id, ("tempmeltfact", "0")],
            "radmeltfact": df.loc[grid_id, ("radmeltfact", "0")],
        }

        # Convert scalar parameters to RefValue
        scalar_params = {key: RefValue(value) for key, value in scalar_params.items()}

        # Extract HourlyProfile
        snowprof_24hr = HourlyProfile.from_df_state(df, grid_id, "snowprof_24hr")

        # Construct and return the SnowParams instance
        return cls(snowprof_24hr=snowprof_24hr, **scalar_params)


class LandCover(BaseModel):
    """Surface properties for the seven SUEWS land cover types.

    SUEWS divides the urban surface into seven distinct surface types, each with
    unique thermal, radiative, and hydrological properties. The surface fractions
    (sfr) for all seven types must sum to 1.0 for each site.
    """

    model_config = ConfigDict(title="Land Cover")

    paved: PavedProperties = Field(
        default_factory=PavedProperties,
        description="Properties for paved surfaces like roads and pavements",
    )
    bldgs: BldgsProperties = Field(
        default_factory=BldgsProperties,
        description="Properties for building surfaces including roofs and walls",
    )
    evetr: EvetrProperties = Field(
        default_factory=EvetrProperties,
        description="Properties for evergreen trees and vegetation",
    )
    dectr: DectrProperties = Field(
        default_factory=DectrProperties,
        description="Properties for deciduous trees and vegetation",
    )
    grass: GrassProperties = Field(
        default_factory=GrassProperties, description="Properties for grass surfaces"
    )
    bsoil: BsoilProperties = Field(
        default_factory=BsoilProperties, description="Properties for bare soil surfaces"
    )
    water: WaterProperties = Field(
        default_factory=WaterProperties,
        description="Properties for water surfaces like lakes and ponds",
    )

    ref: Optional[Reference] = None

    # @model_validator(mode="after")
    # def validate_land_cover_fractions(self) -> "LandCover":
    #     # Handle both RefValue and direct value types
    #     def get_value(field):
    #         return field.value if hasattr(field, 'value') else field

    #     fractions = {
    #         "paved": get_value(self.paved.sfr),
    #         "bldgs": get_value(self.bldgs.sfr),
    #         "evetr": get_value(self.evetr.sfr),
    #         "dectr": get_value(self.dectr.sfr),
    #         "grass": get_value(self.grass.sfr),
    #         "bsoil": get_value(self.bsoil.sfr),
    #         "water": get_value(self.water.sfr),
    #     }

    #     total = sum(fractions.values())
    #     if abs(total - 1.0) > 1e-6:
    #         details = ", ".join(f"{k}={v:.3f}" for k, v in fractions.items())
    #         raise ValueError(f"Land cover fractions must sum to 1.0 (got {total:.6f}): {details}")
    #     return self

    def to_df_state(self, grid_id: int) -> pd.DataFrame:
        """Convert land cover to DataFrame state format"""
        # df_state = init_df_state(grid_id)

        list_df_state = []
        for lc in ["paved", "bldgs", "dectr", "evetr", "grass", "bsoil", "water"]:
            df_state = getattr(self, lc).to_df_state(grid_id)
            list_df_state.append(df_state)
        df_state = pd.concat(list_df_state, axis=1)
        return df_state

    @classmethod
    def from_df_state(cls, df: pd.DataFrame, grid_id: int) -> "LandCover":
        """Reconstruct LandCover instance from DataFrame state.

        Args:
            df: DataFrame containing land cover parameters
            grid_id: Grid ID for the DataFrame index

        Returns:
            LandCover: Reconstructed LandCover instance
        """
        # Reconstruct each surface type from the DataFrame
        params = {
            "paved": PavedProperties.from_df_state(df, grid_id),
            "bldgs": BldgsProperties.from_df_state(df, grid_id),
            "evetr": EvetrProperties.from_df_state(df, grid_id),
            "dectr": DectrProperties.from_df_state(df, grid_id),
            "grass": GrassProperties.from_df_state(df, grid_id),
            "bsoil": BsoilProperties.from_df_state(df, grid_id),
            "water": WaterProperties.from_df_state(df, grid_id),
        }

        # Return reconstructed instance
        return cls(**params)


class ArchetypeProperties(BaseModel):
    """Urban morphology and archetype properties."""

    model_config = ConfigDict(title="Archetype Properties")

    # Not used in STEBBS - DAVE only
    # BuildingCode='1'
    # BuildingClass='SampleClass'

    BuildingType: str = "SampleType"
    BuildingName: str = "SampleBuilding"
    BuildingCount: FlexibleRefValue(int) = Field(
        default=1,
        description="Number of buildings of this archetype [-]",
        json_schema_extra={"unit": "dimensionless", "display_name": "Buildingcount"},
    )
    Occupants: FlexibleRefValue(int) = Field(
        default=1,
        description="Number of occupants present in building [-]",
        json_schema_extra={"unit": "dimensionless", "display_name": "Occupants"},
    )

    # Not used in STEBBS - DAVE only
    # hhs0: int = Field(default=0, description="")
    # hhs1: int = Field(default=0, description="")
    # hhs2: int = Field(default=0, description="")
    # hhs3: int = Field(default=0, description="")
    # hhs4: int = Field(default=0, description="")
    # hhs5: int = Field(default=0, description="")
    # hhs6: int = Field(default=0, description="")
    # hhs7: int = Field(default=0, description="")
    # hhs8: int = Field(default=0, description="")
    # age_0_4: int = Field(default=0, description="")
    # age_5_11: int = Field(default=0, description="")
    # age_12_18: int = Field(default=0, description="")
    # age_19_64: int = Field(default=0, description="")
    # age_65plus: int = Field(default=0, description="")

    stebbs_Height: FlexibleRefValue(float) = Field(
        default=10.0,
        description="Building height [m]",
        json_schema_extra={"unit": "m", "display_name": "Stebbs Height"},
        gt=0.0,
    )
    FootprintArea: FlexibleRefValue(float) = Field(
        default=64.0,
        description="Building footprint area [m2]",
        json_schema_extra={"unit": "m^2", "display_name": "Footprintarea"},
        gt=0.0,
    )
    WallExternalArea: FlexibleRefValue(float) = Field(
        default=80.0,
        description="External wall area (including window area) [m2]",
        json_schema_extra={"unit": "m^2", "display_name": "Wallexternalarea"},
        gt=0.0,
    )
    RatioInternalVolume: FlexibleRefValue(float) = Field(
        default=0.01,
        description="Ratio of internal mass volume to total building volume [-]",
        json_schema_extra={
            "unit": "dimensionless",
            "display_name": "Ratiointernalvolume",
        },
        ge=0.0,
        le=1.0,
    )
    WWR: FlexibleRefValue(float) = Field(
        default=0.20,
        description="window to wall ratio [-]",
        json_schema_extra={"unit": "dimensionless", "display_name": "Wwr"},
        ge=0.0,
        le=1.0,
    )
    WallThickness: FlexibleRefValue(float) = Field(
        default=0.2,
        description="Thickness of external wall and roof (weighted) [m]",
        json_schema_extra={"unit": "m", "display_name": "Wallthickness"},
        gt=0.0,
    )
    WallEffectiveConductivity: FlexibleRefValue(float) = Field(
        default=0.6,
        description="Effective thermal conductivity of walls and roofs (weighted) [W m-1 K-1]",
        json_schema_extra={
            "unit": "W m^-1 K^-1",
            "display_name": "Walleffectiveconductivity",
        },
        gt=0.0,
    )
    WallDensity: FlexibleRefValue(float) = Field(
        default=1600.0,
        description="Effective density of the walls and roof (weighted) [kg m-3]",
        json_schema_extra={"unit": "kg m^-3", "display_name": "Walldensity"},
        gt=0.0,
    )
    WallCp: FlexibleRefValue(float) = Field(
        default=850.0,
        description="Effective specific heat capacity of walls and roof (weighted) [J kg-1 K-1]",
        json_schema_extra={"unit": "J kg^-1 K^-1", "display_name": "Wallcp"},
        gt=0.0,
    )
    Wallx1: FlexibleRefValue(float) = Field(
        default=1.0,
        description="Weighting factor for heat capacity of walls and roof [-]",
        json_schema_extra={"unit": "dimensionless", "display_name": "Wallx1"},
        ge=0.0,
        le=1.0,
    )
    WallExternalEmissivity: FlexibleRefValue(float) = Field(
        default=0.9,
        description="Emissivity of the external surface of walls and roof [-]",
        json_schema_extra={
            "unit": "dimensionless",
            "display_name": "Wallexternalemissivity",
        },
        ge=0.0,
        le=1.0,
    )
    WallInternalEmissivity: FlexibleRefValue(float) = Field(
        default=0.9,
        description="Emissivity of the internal surface of walls and roof [-]",
        json_schema_extra={
            "unit": "dimensionless",
            "display_name": "Wallinternalemissivity",
        },
        ge=0.0,
        le=1.0,
    )
    WallTransmissivity: FlexibleRefValue(float) = Field(
        default=0.0,
        description="Transmissivity of walls and roof [-]",
        json_schema_extra={
            "unit": "dimensionless",
            "display_name": "Walltransmissivity",
        },
        ge=0.0,
        le=1.0,
    )
    WallAbsorbtivity: FlexibleRefValue(float) = Field(
        default=0.8,
        description="Absorbtivity of walls and roof [-]",
        json_schema_extra={"unit": "dimensionless", "display_name": "Wallabsorbtivity"},
        ge=0.0,
        le=1.0,
    )
    WallReflectivity: FlexibleRefValue(float) = Field(
        default=0.2,
        description="Reflectivity of the external surface of walls and roof [-]",
        json_schema_extra={"unit": "dimensionless", "display_name": "Wallreflectivity"},
        ge=0.0,
        le=1.0,
    )
    FloorThickness: FlexibleRefValue(float) = Field(
        default=0.2,
        description="Thickness of ground floor [m]",
        json_schema_extra={"unit": "m", "display_name": "Floorthickness"},
        gt=0.0,
    )
    GroundFloorEffectiveConductivity: FlexibleRefValue(float) = Field(
        default=0.15,
        description="Effective thermal conductivity of ground floor [W m-1 K-1]",
        json_schema_extra={
            "unit": "W m^-1 K^-1",
            "display_name": "Groundflooreffectiveconductivity",
        },
        gt=0.0,
    )
    GroundFloorDensity: FlexibleRefValue(float) = Field(
        default=500.0,
        description="Density of the ground floor [kg m-3]",
        json_schema_extra={"unit": "kg m^-3", "display_name": "Groundfloordensity"},
        gt=0.0,
    )
    GroundFloorCp: FlexibleRefValue(float) = Field(
        default=1500.0,
        description="Effective specific heat capacity of the ground floor [J kg-1 K-1]",
        json_schema_extra={"unit": "J kg^-1 K^-1", "display_name": "Groundfloorcp"},
        gt=0.0,
    )
    WindowThickness: FlexibleRefValue(float) = Field(
        default=0.015,
        description="Window thickness [m]",
        json_schema_extra={"unit": "m", "display_name": "Windowthickness"},
        gt=0.0,
    )
    WindowEffectiveConductivity: FlexibleRefValue(float) = Field(
        default=1.0,
        description="Effective thermal conductivity of windows [W m-1 K-1]",
        json_schema_extra={
            "unit": "W m^-1 K^-1",
            "display_name": "Windoweffectiveconductivity",
        },
        gt=0.0,
    )
    WindowDensity: FlexibleRefValue(float) = Field(
        default=2500.0,
        description="Effective density of the windows [kg m-3]",
        json_schema_extra={"unit": "kg m^-3", "display_name": "Windowdensity"},
        gt=0.0,
    )
    WindowCp: FlexibleRefValue(float) = Field(
        default=840.0,
        description="Effective specific heat capacity of windows [J kg-1 K-1]",
        json_schema_extra={"unit": "J kg^-1 K^-1", "display_name": "Windowcp"},
        gt=0.0,
    )
    WindowExternalEmissivity: FlexibleRefValue(float) = Field(
        default=0.90,
        description="Emissivity of the external surface of windows [-]",
        json_schema_extra={
            "unit": "dimensionless",
            "display_name": "Windowexternalemissivity",
        },
        ge=0.0,
        le=1.0,
    )
    WindowInternalEmissivity: FlexibleRefValue(float) = Field(
        default=0.90,
        description="Emissivity of the internal surface of windows [-]",
        json_schema_extra={
            "unit": "dimensionless",
            "display_name": "Windowinternalemissivity",
        },
        ge=0.0,
        le=1.0,
    )
    WindowTransmissivity: FlexibleRefValue(float) = Field(
        default=0.90,
        description="Transmissivity of windows [-]",
        json_schema_extra={
            "unit": "dimensionless",
            "display_name": "Windowtransmissivity",
        },
        ge=0.0,
        le=1.0,
    )
    WindowAbsorbtivity: FlexibleRefValue(float) = Field(
        default=0.01,
        description="Absorbtivity of windows [-]",
        json_schema_extra={
            "unit": "dimensionless",
            "display_name": "Windowabsorbtivity",
        },
        ge=0.0,
        le=1.0,
    )
    WindowReflectivity: FlexibleRefValue(float) = Field(
        default=0.09,
        description="Reflectivity of the external surface of windows [-]",
        json_schema_extra={
            "unit": "dimensionless",
            "display_name": "Windowreflectivity",
        },
        ge=0.0,
        le=1.0,
    )
    # TODO: Add defaults below here
    InternalMassDensity: FlexibleRefValue(float) = Field(
        default=0.0,
        description="Effective density of the internal mass [kg m-3]",
        json_schema_extra={"unit": "kg m^-3", "display_name": "Internalmassdensity"},
    )
    InternalMassCp: FlexibleRefValue(float) = Field(
        default=0.0,
        description="Specific heat capacity of internal mass [J kg-1 K-1]",
        json_schema_extra={"unit": "J kg^-1 K^-1", "display_name": "Internalmasscp"},
    )
    InternalMassEmissivity: FlexibleRefValue(float) = Field(
        default=0.0,
        description="Emissivity of internal mass [-]",
        json_schema_extra={
            "unit": "dimensionless",
            "display_name": "Internalmassemissivity",
        },
    )
    MaxHeatingPower: FlexibleRefValue(float) = Field(
        default=0.0,
        description="Maximum power demand of heating system [W]",
        json_schema_extra={"unit": "W", "display_name": "Maxheatingpower"},
        ge=0.0,
    )
    WaterTankWaterVolume: FlexibleRefValue(float) = Field(
        default=0.15,  # Placeholder, needs to be changed into something reasonable
        description="Volume of water in hot water tank [m3]",
        json_schema_extra={"unit": "m^3", "display_name": "Watertankwatervolume"},
        gt=0.0,
    )
    MaximumHotWaterHeatingPower: FlexibleRefValue(float) = Field(
        default=3000.0,  # Placeholder, needs to be changed into something reasonable
        description="Maximum power demand of water heating system [W]",
        json_schema_extra={"unit": "W", "display_name": "Maximumhotwaterheatingpower"},
        gt=0.0,
    )
    HeatingSetpointTemperature: FlexibleRefValue(float) = Field(
        default=0.0,
        description="Heating setpoint temperature [degC]",
        json_schema_extra={
            "unit": "degC",
            "display_name": "Heatingsetpointtemperature",
        },
    )
    CoolingSetpointTemperature: FlexibleRefValue(float) = Field(
        default=0.0,
        description="Cooling setpoint temperature [degC]",
        json_schema_extra={
            "unit": "degC",
            "display_name": "Coolingsetpointtemperature",
        },
    )

    ref: Optional[Reference] = None

    def to_df_state(self, grid_id: int) -> pd.DataFrame:
        """Convert ArchetypeProperties to DataFrame state format."""

        df_state = init_df_state(grid_id)

        # Create an empty DataFrame with MultiIndex columns
        columns = [
            (field.lower(), "0")
            for field in self.__class__.model_fields.keys()
            if field != "ref"
        ]
        df_state = pd.DataFrame(
            index=[grid_id], columns=pd.MultiIndex.from_tuples(columns)
        )

        # Set the values in the DataFrame
        for field_name, field_info in self.__class__.model_fields.items():
            if field_name == "ref":
                continue
            attribute = getattr(self, field_name)
            if isinstance(attribute, RefValue):
                value = attribute.value
            else:
                value = attribute
            df_state.loc[grid_id, (field_name.lower(), "0")] = value

        return df_state

    @classmethod
    def from_df_state(cls, df: pd.DataFrame, grid_id: int) -> "ArchetypeProperties":
        """Reconstruct ArchetypeProperties from DataFrame state format."""
        # Extract the values from the DataFrame, using defaults for missing columns
        params = {}
        for field_name in cls.model_fields.keys():
            if field_name == "ref":
                continue

            col = (field_name.lower(), "0")
            if col in df.columns:
                params[field_name] = df.loc[grid_id, col]
            else:
                # Use default value from field definition for missing columns
                field_info = cls.model_fields[field_name]
                if field_info.default is not None:
                    params[field_name] = field_info.default
                elif field_info.default_factory is not None:
                    params[field_name] = field_info.default_factory()

        # Convert params to RefValue
        non_value_with_doi = ["BuildingType", "BuildingName"]
        params = {
            key: (RefValue(value) if key not in non_value_with_doi else value)
            for key, value in params.items()
        }

        # Create an instance using the extracted parameters
        return cls(**params)


class StebbsProperties(BaseModel):
    """STEBBS (Surface Temperature Energy Balance for Building Surfaces) model parameters.

    Controls the building energy balance calculations including internal heating/cooling,
    building materials properties, and thermal behaviour.
    """

    model_config = ConfigDict(title="STEBBS")

    WallInternalConvectionCoefficient: Optional[FlexibleRefValue(float)] = Field(
        default=7.69,  # Default value calculated from the CIBSE GUIDE A, Table 3.47, Page 176
        description="Internal convection coefficient of walls and roof [W m-2 K-1]",
        json_schema_extra={
            "unit": "W m^-2 K^-1",
            "display_name": "Wallinternalconvectioncoefficient",
            "default_description": "Default value calculated from the CIBSE GUIDE A, Table 3.47, Page 176",
            "range_description": "Value must be greater than zero.",
        },
        gt=0.0,
    )
    InternalMassConvectionCoefficient: Optional[FlexibleRefValue(float)] = Field(
        default=7.69,  # Default value calculated from the CIBSE GUIDE A, Table 3.47, Page 176
        description="Convection coefficient of internal mass [W m-2 K-1]",
        json_schema_extra={
            "unit": "W m^-2 K^-1",
            "display_name": "Internalmassconvectioncoefficient",
        },
        gt=0.0,
    )
    FloorInternalConvectionCoefficient: Optional[FlexibleRefValue(float)] = Field(
        default=5.88,  # Default value calculated from the CIBSE GUIDE A, Table 3.47, Page 176
        description="Internal convection coefficient of ground floor [W m-2 K-1]",
        json_schema_extra={
            "unit": "W m^-2 K^-1",
            "display_name": "Floorinternalconvectioncoefficient",
        },
        gt=0.0,
    )
    WindowInternalConvectionCoefficient: Optional[FlexibleRefValue(float)] = Field(
        default=7.69,  # Default value calculated from the CIBSE GUIDE A, Table 3.47, Page 176
        description="Internal convection coefficient of windows [W m-2 K-1]",
        json_schema_extra={
            "unit": "W m^-2 K^-1",
            "display_name": "Windowinternalconvectioncoefficient",
        },
        gt=0.0,
    )
    WallExternalConvectionCoefficient: Optional[FlexibleRefValue(float)] = Field(
        default=25.0,  # Default value calculated from the CIBSE GUIDE A, Table 3.47, Page 176
        description="Initial external convection coefficient of walls and roof [W m-2 K-1]",
        json_schema_extra={
            "unit": "W m^-2 K^-1",
            "display_name": "Wallexternalconvectioncoefficient",
        },
        gt=0.0,
    )
    WindowExternalConvectionCoefficient: Optional[FlexibleRefValue(float)] = Field(
        default=25.0,  # Default value calculated from the CIBSE GUIDE A, Table 3.47, Page 176
        description="Initial external convection coefficient of windows [W m-2 K-1]",
        json_schema_extra={
            "unit": "W m^-2 K^-1",
            "display_name": "Windowexternalconvectioncoefficient",
        },
        gt=0.0,
    )
    GroundDepth: Optional[FlexibleRefValue(float)] = Field(
        default=0.0,
        description="Depth of external ground (deep soil) [m]",
        json_schema_extra={"unit": "m", "display_name": "Grounddepth"},
    )
    ExternalGroundConductivity: Optional[FlexibleRefValue(float)] = Field(
        default=0.0,
        description="External ground thermal conductivity",
        json_schema_extra={
            "unit": "W m^-1 K^-1",
            "display_name": "Externalgroundconductivity",
        },
    )
    IndoorAirDensity: Optional[FlexibleRefValue(float)] = Field(
        default=1.2,  # Placeholder, needs to be changed into something reasonable
        description="Density of indoor air [kg m-3]",
        json_schema_extra={"unit": "kg m^-3", "display_name": "Indoorairdensity"},
        gt=0.0,
    )
    IndoorAirCp: Optional[FlexibleRefValue(float)] = Field(
        default=1005.0,  # Placeholder, needs to be changed into something reasonable
        description="Specific heat capacity of indoor air [J kg-1 K-1]",
        json_schema_extra={"unit": "J kg^-1 K^-1", "display_name": "Indooraircp"},
        gt=0.0,
    )
    WallBuildingViewFactor: Optional[FlexibleRefValue(float)] = Field(
        default=0.0,
        description="Building view factor of external walls [-]",
        json_schema_extra={
            "unit": "dimensionless",
            "display_name": "Wallbuildingviewfactor",
        },
        ge=0.0,
        le=1.0,
    )
    WallGroundViewFactor: Optional[FlexibleRefValue(float)] = Field(
        default=0.0,
        description="Ground view factor of external walls [-]",
        json_schema_extra={
            "unit": "dimensionless",
            "display_name": "Wallgroundviewfactor",
        },
        ge=0.0,
        le=1.0,
    )
    WallSkyViewFactor: Optional[FlexibleRefValue(float)] = Field(
        default=0.0,
        description="Sky view factor of external walls [-]",
        json_schema_extra={
            "unit": "dimensionless",
            "display_name": "Wallskyviewfactor",
        },
        ge=0.0,
        le=1.0,
    )
    MetabolicRate: Optional[FlexibleRefValue(float)] = Field(
        default=0.0,
        description="Metabolic rate of building occupants [W]",
        json_schema_extra={"unit": "W", "display_name": "Metabolicrate"},
        ge=0.0,
    )
    LatentSensibleRatio: Optional[FlexibleRefValue(float)] = Field(
        default=0.0,
        description="Latent-to-sensible ratio of metabolic energy release of occupants [-]",
        json_schema_extra={
            "unit": "dimensionless",
            "display_name": "Latentsensibleratio",
        },
        ge=0.0,
    )
    ApplianceRating: Optional[FlexibleRefValue(float)] = Field(
        default=0.0,
        description="Power demand of single appliance [W]",
        json_schema_extra={"unit": "W", "display_name": "Appliancerating"},
        ge=0.0,
    )
    TotalNumberofAppliances: Optional[FlexibleRefValue(float)] = Field(
        default=0.0,
        description="Number of appliances present in building [-]",
        json_schema_extra={
            "unit": "dimensionless",
            "display_name": "Totalnumberofappliances",
        },
        ge=0.0,
    )
    ApplianceUsageFactor: Optional[FlexibleRefValue(float)] = Field(
        default=0.0,
        description="Number of appliances in use [-]",
        json_schema_extra={
            "unit": "dimensionless",
            "display_name": "Applianceusagefactor",
        },
        ge=0.0,
        le=1.0,
    )
    HeatingSystemEfficiency: Optional[FlexibleRefValue(float)] = Field(
        default=0.0,
        description="Efficiency of space heating system [-]",
        json_schema_extra={
            "unit": "dimensionless",
            "display_name": "Heatingsystemefficiency",
        },
        ge=0.0,
        le=1.0,
    )
    MaxCoolingPower: Optional[FlexibleRefValue(float)] = Field(
        default=0.0,
        description="Maximum power demand of cooling system [W]",
        json_schema_extra={"unit": "W", "display_name": "Maxcoolingpower"},
        ge=0.0,
    )
    CoolingSystemCOP: Optional[FlexibleRefValue(float)] = Field(
        default=0.0,
        description="Coefficient of performance of cooling system [-]",
        json_schema_extra={"unit": "dimensionless", "display_name": "Coolingsystemcop"},
        ge=0.0,
    )
    VentilationRate: Optional[FlexibleRefValue(float)] = Field(
        default=0.0,
        description="Ventilation rate (air changes per hour, ACH) [h-1]",
        json_schema_extra={"unit": "h^-1", "display_name": "Ventilationrate"},
        ge=0.0,
    )
    IndoorAirStartTemperature: Optional[FlexibleRefValue(float)] = Field(
        default=0.0,
        description="Initial indoor air temperature [degC]",
        json_schema_extra={"unit": "degC", "display_name": "Indoorairstarttemperature"},
    )
    IndoorMassStartTemperature: Optional[FlexibleRefValue(float)] = Field(
        default=0.0,
        description="Initial indoor mass temperature [degC]",
        json_schema_extra={
            "unit": "degC",
            "display_name": "Indoormassstarttemperature",
        },
    )
    WallIndoorSurfaceTemperature: Optional[FlexibleRefValue(float)] = Field(
        default=0.0,
        description="Initial wall/roof indoor surface temperature [degC]",
        json_schema_extra={
            "unit": "degC",
            "display_name": "Wallindoorsurfacetemperature",
        },
    )
    WallOutdoorSurfaceTemperature: Optional[FlexibleRefValue(float)] = Field(
        default=0.0,
        description="Initial wall/roof outdoor surface temperature [degC]",
        json_schema_extra={
            "unit": "degC",
            "display_name": "Walloutdoorsurfacetemperature",
        },
    )
    WindowIndoorSurfaceTemperature: Optional[FlexibleRefValue(float)] = Field(
        default=0.0,
        description="Initial window indoor surface temperature [degC]",
        json_schema_extra={
            "unit": "degC",
            "display_name": "Windowindoorsurfacetemperature",
        },
    )
    WindowOutdoorSurfaceTemperature: Optional[FlexibleRefValue(float)] = Field(
        default=0.0,
        description="Initial window outdoor surface temperature [degC]",
        json_schema_extra={
            "unit": "degC",
            "display_name": "Windowoutdoorsurfacetemperature",
        },
    )
    GroundFloorIndoorSurfaceTemperature: Optional[FlexibleRefValue(float)] = Field(
        default=0.0,
        description="Initial ground floor indoor surface temperature [degC]",
        json_schema_extra={
            "unit": "degC",
            "display_name": "Groundfloorindoorsurfacetemperature",
        },
    )
    GroundFloorOutdoorSurfaceTemperature: Optional[FlexibleRefValue(float)] = Field(
        default=0.0,
        description="Initial ground floor outdoor surface temperature [degC]",
        json_schema_extra={
            "unit": "degC",
            "display_name": "Groundflooroutdoorsurfacetemperature",
        },
    )
    WaterTankTemperature: Optional[FlexibleRefValue(float)] = Field(
        default=50.0,  # Placeholder, needs to be changed into something reasonable
        description="Initial water temperature in hot water tank [degC]",
        json_schema_extra={"unit": "degC", "display_name": "Watertanktemperature"},
        gt=0.0,
    )
    InternalWallWaterTankTemperature: Optional[FlexibleRefValue(float)] = Field(
        default=0.0,
        description="Initial hot water tank internal wall temperature [degC]",
        json_schema_extra={
            "unit": "degC",
            "display_name": "Internalwallwatertanktemperature",
        },
    )
    ExternalWallWaterTankTemperature: Optional[FlexibleRefValue(float)] = Field(
        default=0.0,
        description="Initial hot water tank external wall temperature [degC]",
        json_schema_extra={
            "unit": "degC",
            "display_name": "Externalwallwatertanktemperature",
        },
    )
    WaterTankWallThickness: Optional[FlexibleRefValue(float)] = Field(
        default=0.01,  # Placeholder, needs to be changed into something reasonable
        description="Hot water tank wall thickness [m]",
        json_schema_extra={"unit": "m", "display_name": "Watertankwallthickness"},
        gt=0.0,
    )
    MainsWaterTemperature: Optional[FlexibleRefValue(float)] = Field(
        default=0.0,
        description="Temperature of water coming into the water tank [degC]",
        json_schema_extra={"unit": "degC", "display_name": "Mainswatertemperature"},
    )
    WaterTankSurfaceArea: Optional[FlexibleRefValue(float)] = Field(
        default=0.0,
        description="Surface area of hot water tank cylinder [m2]",
        json_schema_extra={"unit": "m^2", "display_name": "Watertanksurfacearea"},
    )
    HotWaterHeatingSetpointTemperature: Optional[FlexibleRefValue(float)] = Field(
        default=60.0,  # Placeholder, needs to be changed into something reasonable
        description="Water tank setpoint temperature [degC]",
        json_schema_extra={
            "unit": "degC",
            "display_name": "Hotwaterheatingsetpointtemperature",
        },
        gt=0.0,
    )
    HotWaterTankWallEmissivity: Optional[FlexibleRefValue(float)] = Field(
        default=0.0,
        description="Effective external wall emissivity of the hot water tank [-]",
        json_schema_extra={
            "unit": "dimensionless",
            "display_name": "Hotwatertankwallemissivity",
        },
        ge=0.0,
        le=1.0,
    )
    DomesticHotWaterTemperatureInUseInBuilding: Optional[FlexibleRefValue(float)] = (
        Field(
            default=40.0,  # Placeholder, needs to be changed into something reasonable
            description="Initial water temperature of water held in use in building [degC]",
            json_schema_extra={
                "unit": "degC",
                "display_name": "Domestichotwatertemperatureinuseinbuilding",
            },
            gt=0.0,
        )
    )
    InternalWallDHWVesselTemperature: Optional[FlexibleRefValue(float)] = Field(
        default=0.0,
        description="Initial hot water vessel internal wall temperature [degC]",
        json_schema_extra={
            "unit": "degC",
            "display_name": "Internalwalldhwvesseltemperature",
        },
    )
    ExternalWallDHWVesselTemperature: Optional[FlexibleRefValue(float)] = Field(
        default=0.0,
        description="Initial hot water vessel external wall temperature [degC]",
        json_schema_extra={
            "unit": "degC",
            "display_name": "Externalwalldhwvesseltemperature",
        },
    )
    DHWVesselWallThickness: Optional[FlexibleRefValue(float)] = Field(
        default=0.005,  # Placeholder, needs to be changed into something reasonable
        description="Hot water vessel wall thickness [m]",
        json_schema_extra={"unit": "m", "display_name": "Dhwvesselwallthickness"},
        gt=0.0,
    )
    DHWWaterVolume: Optional[FlexibleRefValue(float)] = Field(
        default=0.05,  # Placeholder, needs to be changed into something reasonable
        description="Volume of water held in use in building [m3]",
<<<<<<< HEAD
        json_schema_extra={"unit": "m^3", "display_name": "Dhwwatervolume"},
        gt=0.0,
=======
        json_schema_extra={
            "unit": "m^3",
            "display_name": "Dhwwatervolume",
            "default_description": "Missing default explanation.",
            "range_description": "Missing range explanation.",
        },
>>>>>>> 3fca0bbd
    )
    DHWSurfaceArea: Optional[FlexibleRefValue(float)] = Field(
        default=0.5,  # Placeholder, needs to be changed into something reasonable
        description="Surface area of hot water in vessels in building [m2]",
        json_schema_extra={"unit": "m^2", "display_name": "Dhwsurfacearea"},
        gt=0.0,
    )
    DHWVesselEmissivity: Optional[FlexibleRefValue(float)] = Field(
        default=0.0,
        description="NEEDS CHECKED! NOT USED (assumed same as DHWVesselWallEmissivity) [-]",
        json_schema_extra={
            "unit": "dimensionless",
            "display_name": "Dhwvesselemissivity",
        },
        ge=0.0,
        le=1.0,
    )
    HotWaterFlowRate: Optional[FlexibleRefValue(float)] = Field(
        default=0.0,
        description="Hot water flow rate from tank to vessel [m3 s-1]",
        json_schema_extra={"unit": "m^3 s^-1", "display_name": "Hotwaterflowrate"},
        ge=0.0,
    )
    DHWDrainFlowRate: Optional[FlexibleRefValue(float)] = Field(
        default=0.0,
        description="Flow rate of hot water held in building to drain [m3 s-1]",
        json_schema_extra={"unit": "m^3 s^-1", "display_name": "Dhwdrainflowrate"},
        ge=0.0,
    )
    DHWSpecificHeatCapacity: Optional[FlexibleRefValue(float)] = Field(
        default=4186.0,  # Placeholder, needs to be changed into something reasonable
        description="Specific heat capacity of hot water [J kg-1 K-1]",
        json_schema_extra={
            "unit": "J kg^-1 K^-1",
            "display_name": "Dhwspecificheatcapacity",
        },
        gt=0.0,
    )
    HotWaterTankSpecificHeatCapacity: Optional[FlexibleRefValue(float)] = Field(
        default=500.0,  # Placeholder, needs to be changed into something reasonable
        description="Specific heat capacity of hot water tank wal [J kg-1 K-1]",
        json_schema_extra={
            "unit": "J kg^-1 K^-1",
            "display_name": "Hotwatertankspecificheatcapacity",
        },
        gt=0.0,
    )
    DHWVesselSpecificHeatCapacity: Optional[FlexibleRefValue(float)] = Field(
        default=500.0,  # Placeholder, needs to be changed into something reasonable
        description="Specific heat capacity of vessels containing hot water in use in buildings [J kg-1 K-1]",
        json_schema_extra={
            "unit": "J kg^-1 K^-1",
            "display_name": "Dhwvesselspecificheatcapacity",
        },
        gt=0.0,
    )
    DHWDensity: Optional[FlexibleRefValue(float)] = Field(
        default=1000.0,  # Placeholder, needs to be changed into something reasonable
        description="Density of hot water in use [kg m-3]",
        json_schema_extra={"unit": "kg m^-3", "display_name": "Dhwdensity"},
        gt=0.0,
    )
    HotWaterTankWallDensity: Optional[FlexibleRefValue(float)] = Field(
        default=2500.0,  # Placeholder, needs to be changed into something reasonable
        description="Density of hot water tank wall [kg m-3]",
        json_schema_extra={
            "unit": "kg m^-3",
            "display_name": "Hotwatertankwalldensity",
        },
        gt=0.0,
    )
    DHWVesselDensity: Optional[FlexibleRefValue(float)] = Field(
        default=2500.0,  # Placeholder, needs to be changed into something reasonable
        description="Density of vessels containing hot water in use [kg m-3]",
        json_schema_extra={"unit": "kg m^-3", "display_name": "Dhwvesseldensity"},
        gt=0.0,
    )
    HotWaterTankBuildingWallViewFactor: Optional[FlexibleRefValue(float)] = Field(
        default=0.0,
        description="Water tank/vessel internal building wall/roof view factor [-]",
        json_schema_extra={
            "unit": "dimensionless",
            "display_name": "Hotwatertankbuildingwallviewfactor",
        },
        ge=0.0,
        le=1.0,
    )
    HotWaterTankInternalMassViewFactor: Optional[FlexibleRefValue(float)] = Field(
        default=0.0,
        description="Water tank/vessel building internal mass view factor [-]",
        json_schema_extra={
            "unit": "dimensionless",
            "display_name": "Hotwatertankinternalmassviewfactor",
        },
        ge=0.0,
        le=1.0,
    )
    HotWaterTankWallConductivity: Optional[FlexibleRefValue(float)] = Field(
        default=0.5,  # Placeholder, needs to be changed into something reasonable
        description="Effective wall conductivity of the hot water tank [W m-1 K-1]",
        json_schema_extra={
            "unit": "W m^-1 K^-1",
            "display_name": "Hotwatertankwallconductivity",
        },
        gt=0.0,
    )
    HotWaterTankInternalWallConvectionCoefficient: Optional[FlexibleRefValue(float)] = (
        Field(
            default=0.0,
            description="Effective internal wall convection coefficient of the hot water tank [W m-2 K-1]",
            json_schema_extra={
                "unit": "W m^-2 K^-1",
                "display_name": "Hotwatertankinternalwallconvectioncoefficient",
            },
        )
    )
    HotWaterTankExternalWallConvectionCoefficient: Optional[FlexibleRefValue(float)] = (
        Field(
            default=0.0,
            description="Effective external wall convection coefficient of the hot water tank [W m-2 K-1]",
            json_schema_extra={
                "unit": "W m^-2 K^-1",
                "display_name": "Hotwatertankexternalwallconvectioncoefficient",
            },
        )
    )
    DHWVesselWallConductivity: Optional[FlexibleRefValue(float)] = Field(
        default=0.5,  # Placeholder, needs to be changed into something reasonable
        description="Effective wall conductivity of the hot water tank [W m-1 K-1]",
        json_schema_extra={
            "unit": "W m^-1 K^-1",
            "display_name": "Dhwvesselwallconductivity",
        },
        gt=0.0,
    )
    DHWVesselInternalWallConvectionCoefficient: Optional[FlexibleRefValue(float)] = (
        Field(
            default=0.0,
            description="Effective internal wall convection coefficient of the vessels holding hot water in use in building [W m-2 K-1]",
            json_schema_extra={
                "unit": "W m^-2 K^-1",
                "display_name": "Dhwvesselinternalwallconvectioncoefficient",
            },
        )
    )
    DHWVesselExternalWallConvectionCoefficient: Optional[FlexibleRefValue(float)] = (
        Field(
            default=0.0,
            description="Effective external wall convection coefficient of the vessels holding hot water in use in building [W m-2 K-1]",
            json_schema_extra={
                "unit": "W m^-2 K^-1",
                "display_name": "Dhwvesselexternalwallconvectioncoefficient",
            },
        )
    )
    DHWVesselWallEmissivity: Optional[FlexibleRefValue(float)] = Field(
        default=0.9,  # Placeholder, needs to be changed into something reasonable
        description="Effective external wall emissivity of hot water being used within building [-]",
        json_schema_extra={
            "unit": "dimensionless",
            "display_name": "Dhwvesselwallemissivity",
        },
        gt=0.0,
    )
    HotWaterHeatingEfficiency: Optional[FlexibleRefValue(float)] = Field(
        default=0.0,
        description="Efficiency of hot water system [-]",
        json_schema_extra={
            "unit": "dimensionless",
            "display_name": "Hotwaterheatingefficiency",
        },
        ge=0.0,
        le=1.0,
    )
    MinimumVolumeOfDHWinUse: Optional[FlexibleRefValue(float)] = Field(
        default=0.0,
        description="Minimum volume of hot water in use [m3]",
        json_schema_extra={"unit": "m^3", "display_name": "Minimumvolumeofdhwinuse"},
        ge=0.0,
    )

    ref: Optional[Reference] = None

    def to_df_state(self, grid_id: int) -> pd.DataFrame:
        """Convert StebbsProperties to DataFrame state format."""
        df_state = init_df_state(grid_id)

        # Create an empty DataFrame with MultiIndex columns
        columns = [
            (field.lower(), "0")
            for field in self.__class__.model_fields.keys()
            if field != "ref"
        ]
        df_state = pd.DataFrame(
            index=[grid_id], columns=pd.MultiIndex.from_tuples(columns)
        )

        # Set the values in the DataFrame
        for field_name, field_info in self.__class__.model_fields.items():
            if field_name == "ref":
                continue
            field_val = getattr(self, field_name)
            val = field_val.value if isinstance(field_val, RefValue) else field_val
            df_state.loc[grid_id, (field_name.lower(), "0")] = val

        return df_state

    @classmethod
    def from_df_state(cls, df: pd.DataFrame, grid_id: int) -> "StebbsProperties":
        """Reconstruct StebbsProperties from DataFrame state format."""
        # Extract the values from the DataFrame, using defaults for missing columns
        params = {}
        for field_name in cls.model_fields.keys():
            if field_name == "ref":
                continue

            col = (field_name.lower(), "0")
            if col in df.columns:
                params[field_name] = df.loc[grid_id, col]
            else:
                # Use default value from field definition for missing columns
                field_info = cls.model_fields[field_name]
                if field_info.default is not None:
                    params[field_name] = field_info.default
                elif field_info.default_factory is not None:
                    params[field_name] = field_info.default_factory()

        # Convert params to RefValue
        params = {key: RefValue(value) for key, value in params.items()}

        # Create an instance using the extracted parameters
        return cls(**params)


class SPARTACUSParams(BaseModel):
    """SPARTACUS radiation model parameters.

    Controls the SPARTACUS-Surface radiation scheme for detailed
    3D radiation interactions in urban environments.
    """

    model_config = ConfigDict(title="SPARTACUS")

    air_ext_lw: FlexibleRefValue(float) = Field(
        default=0.0,
        description="Air extinction coefficient for longwave radiation",
        json_schema_extra={"unit": "m^-1", "display_name": "Air Ext Lw"},
    )
    air_ext_sw: FlexibleRefValue(float) = Field(
        default=0.0,
        description="Air extinction coefficient for shortwave radiation",
        json_schema_extra={"unit": "m^-1", "display_name": "Air Ext Sw"},
    )
    air_ssa_lw: FlexibleRefValue(float) = Field(
        default=0.5,
        description="Air single scattering albedo for longwave radiation",
        json_schema_extra={"unit": "dimensionless", "display_name": "Air Ssa Lw"},
    )
    air_ssa_sw: FlexibleRefValue(float) = Field(
        default=0.5,
        description="Air single scattering albedo for shortwave radiation",
        json_schema_extra={"unit": "dimensionless", "display_name": "Air Ssa Sw"},
    )
    ground_albedo_dir_mult_fact: FlexibleRefValue(float) = Field(
        default=1.0,
        description="Multiplication factor for direct ground albedo",
        json_schema_extra={
            "unit": "dimensionless",
            "display_name": "Ground Albedo Dir Mult Fact",
        },
    )
    n_stream_lw_urban: FlexibleRefValue(int) = Field(
        default=2,
        description="Number of streams for longwave radiation in urban areas",
        json_schema_extra={
            "unit": "dimensionless",
            "display_name": "N Stream Lw Urban",
        },
    )
    n_stream_sw_urban: FlexibleRefValue(int) = Field(
        default=2,
        description="Number of streams for shortwave radiation in urban areas",
        json_schema_extra={
            "unit": "dimensionless",
            "display_name": "N Stream Sw Urban",
        },
    )
    n_vegetation_region_urban: FlexibleRefValue(int) = Field(
        default=1,
        description="Number of vegetation regions in urban areas",
        json_schema_extra={
            "unit": "dimensionless",
            "display_name": "N Vegetation Region Urban",
        },
    )
    sw_dn_direct_frac: FlexibleRefValue(float) = Field(
        default=0.5,
        description="Fraction of downward shortwave radiation that is direct",
        json_schema_extra={
            "unit": "dimensionless",
            "display_name": "Sw Dn Direct Frac",
        },
    )
    use_sw_direct_albedo: FlexibleRefValue(float) = Field(
        default=1.0,
        description="Flag to use direct albedo for shortwave radiation",
        json_schema_extra={
            "unit": "dimensionless",
            "display_name": "Use Sw Direct Albedo",
        },
    )
    veg_contact_fraction_const: FlexibleRefValue(float) = Field(
        default=0.5,
        description="Constant vegetation contact fraction",
        json_schema_extra={
            "unit": "dimensionless",
            "display_name": "Veg Contact Fraction Const",
        },
    )
    veg_fsd_const: FlexibleRefValue(float) = Field(
        default=0.5,
        description="Constant vegetation fractional standard deviation",
        json_schema_extra={"unit": "dimensionless", "display_name": "Veg Fsd Const"},
    )
    veg_ssa_lw: FlexibleRefValue(float) = Field(
        default=0.5,
        description="Vegetation single scattering albedo for longwave radiation",
        json_schema_extra={"unit": "dimensionless", "display_name": "Veg Ssa Lw"},
    )
    veg_ssa_sw: FlexibleRefValue(float) = Field(
        default=0.5,
        description="Vegetation single scattering albedo for shortwave radiation",
        json_schema_extra={"unit": "dimensionless", "display_name": "Veg Ssa Sw"},
    )

    ref: Optional[Reference] = None

    def to_df_state(self, grid_id: int) -> pd.DataFrame:
        """
        Convert SPARTACUS parameters to DataFrame state format.

        Args:
            grid_id: Grid ID for the DataFrame index

        Returns:
            pd.DataFrame: DataFrame containing SPARTACUS parameters
        """
        # Initialize DataFrame with grid index
        df_state = init_df_state(grid_id)

        # Map SPARTACUS parameters to DataFrame columns
        spartacus_params = {
            "air_ext_lw": self.air_ext_lw,
            "air_ext_sw": self.air_ext_sw,
            "air_ssa_lw": self.air_ssa_lw,
            "air_ssa_sw": self.air_ssa_sw,
            "ground_albedo_dir_mult_fact": self.ground_albedo_dir_mult_fact,
            "n_stream_lw_urban": self.n_stream_lw_urban,
            "n_stream_sw_urban": self.n_stream_sw_urban,
            "n_vegetation_region_urban": self.n_vegetation_region_urban,
            "sw_dn_direct_frac": self.sw_dn_direct_frac,
            "use_sw_direct_albedo": self.use_sw_direct_albedo,
            "veg_contact_fraction_const": self.veg_contact_fraction_const,
            "veg_fsd_const": self.veg_fsd_const,
            "veg_ssa_lw": self.veg_ssa_lw,
            "veg_ssa_sw": self.veg_ssa_sw,
        }

        # Assign each parameter to its corresponding column in the DataFrame
        for param_name, value in spartacus_params.items():
            val = value.value if isinstance(value, RefValue) else value
            df_state[(param_name, "0")] = val

        return df_state

    @classmethod
    def from_df_state(cls, df: pd.DataFrame, grid_id: int) -> "SPARTACUSParams":
        """
        Reconstruct SPARTACUSParams from DataFrame state format.

        Args:
            df: DataFrame containing SPARTACUS parameters
            grid_id: Grid ID for the DataFrame index

        Returns:
            SPARTACUSParams: An instance of SPARTACUSParams
        """

        spartacus_params = {
            "air_ext_lw",
            "air_ext_sw",
            "air_ssa_lw",
            "air_ssa_sw",
            "ground_albedo_dir_mult_fact",
            "n_stream_lw_urban",
            "n_stream_sw_urban",
            "n_vegetation_region_urban",
            "sw_dn_direct_frac",
            "use_sw_direct_albedo",
            "veg_contact_fraction_const",
            "veg_fsd_const",
            "veg_ssa_lw",
            "veg_ssa_sw",
        }

        params = {
            param: RefValue(df.loc[grid_id, (param, "0")]) for param in spartacus_params
        }

        return cls(**params)


class LUMPSParams(BaseModel):
    """LUMPS model parameters for surface moisture."""

    model_config = ConfigDict(title="LUMPS Parameters")

    raincover: FlexibleRefValue(float) = Field(
        ge=0,
        le=1,
        default=0.25,
        description="Rain water coverage fraction",
        json_schema_extra={"unit": "dimensionless", "display_name": "Raincover"},
    )
    rainmaxres: FlexibleRefValue(float) = Field(
        ge=0,
        le=20,
        default=0.25,
        description="Maximum rain water storage",
        json_schema_extra={"unit": "mm", "display_name": "Rainmaxres"},
    )
    drainrt: FlexibleRefValue(float) = Field(
        ge=0,
        le=1,
        default=0.25,
        description="Drainage rate coefficient",
        json_schema_extra={"unit": "dimensionless", "display_name": "Drainrt"},
    )
    veg_type: FlexibleRefValue(int) = Field(
        default=1,
        description="Vegetation type selection",
        json_schema_extra={"unit": "dimensionless", "display_name": "Veg Type"},
    )

    ref: Optional[Reference] = None

    def to_df_state(self, grid_id: int) -> pd.DataFrame:
        """Convert LUMPS parameters to DataFrame state format.

        Args:
            grid_id: Grid ID for the DataFrame index

        Returns:
            pd.DataFrame: DataFrame containing LUMPS parameters
        """
        df_state = init_df_state(grid_id)

        # Add all attributes
        for attr in ["raincover", "rainmaxres", "drainrt", "veg_type"]:
            field_val = getattr(self, attr)
            val = field_val.value if isinstance(field_val, RefValue) else field_val
            df_state[(attr, "0")] = val

        return df_state

    @classmethod
    def from_df_state(cls, df: pd.DataFrame, grid_id: int) -> "LUMPSParams":
        """Create LUMPSParams from DataFrame state format.

        Args:
            df: DataFrame containing LUMPS parameters
            grid_id: Grid ID for the DataFrame index

        Returns:
            LUMPSParams: Instance of LUMPSParams
        """
        # Extract attributes from DataFrame
        params = {}
        for attr in ["raincover", "rainmaxres", "drainrt", "veg_type"]:
            params[attr] = df.loc[grid_id, (attr, "0")]

        # Convert attributes to RefValue
        params = {key: RefValue(value) for key, value in params.items()}

        return cls(**params)


class SiteProperties(BaseModel):
    """Physical and geographical characteristics of the simulation site.

    Defines the location, dimensions, surface characteristics, and environmental
    parameters for a specific urban site being modelled in SUEWS.
    """

    model_config = ConfigDict(
        title="Site Properties",
        extra="forbid",  # This will prevent extra fields from being accepted
        validate_assignment=True,  # This will validate fields on assignment
        validate_default=True,  # This will validate default values
    )

    lat: FlexibleRefValue(float) = Field(
        ge=-90,
        le=90,
        description="Latitude of the site in degrees",
        json_schema_extra={"unit": "degrees", "display_name": "Latitude"},
        default=51.5,
    )
    lng: FlexibleRefValue(float) = Field(
        ge=-180,
        le=180,
        description="Longitude of the site in degrees",
        json_schema_extra={"unit": "degrees", "display_name": "Longitude"},
        default=-0.13,
    )
    alt: FlexibleRefValue(float) = Field(
        gt=0,
        description="Altitude of the site above sea level",
        json_schema_extra={"unit": "m", "display_name": "Altitude"},
        default=40.0,
    )
    timezone: FlexibleRefValue(Union[TimezoneOffset, float]) = Field(
        description="Time zone offset from UTC",
        json_schema_extra={"unit": "hours", "display_name": "Time zone (UTC offset)"},
        default=TimezoneOffset.UTC,
    )
    surfacearea: FlexibleRefValue(float) = Field(
        gt=0,
        description="Total surface area of the site",
        json_schema_extra={"unit": "m²", "display_name": "Surface area"},
        default=10000.0,  # 1 hectare in m²
    )
    z: FlexibleRefValue(float) = Field(
        gt=0,
        description="Measurement height",
        json_schema_extra={"unit": "m", "display_name": "Measurement height"},
        default=10.0,
    )
    z0m_in: FlexibleRefValue(float) = Field(
        gt=0,
        description="Momentum roughness length",
        json_schema_extra={
            "unit": "m",
            "display_name": "Z0M In - Momentum roughness length",
        },
        default=1.0,
    )
    zdm_in: FlexibleRefValue(float) = Field(
        gt=0,
        description="Zero-plane displacement height",
        json_schema_extra={
            "unit": "m",
            "display_name": "Zdm In - Zero-plane displacement height",
        },
        default=5.0,
    )
    pipecapacity: FlexibleRefValue(float) = Field(
        gt=0,
        description="Maximum capacity of drainage pipes",
        json_schema_extra={
            "unit": "mm h^-1",
            "display_name": "Pipe capacity - Maximum drainage rate",
        },
        default=100.0,
    )
    runofftowater: FlexibleRefValue(float) = Field(
        ge=0,
        le=1,
        description="Fraction of excess water going to water bodies",
        json_schema_extra={"unit": "dimensionless", "display_name": "Runofftowater"},
        default=0.0,
    )
    narp_trans_site: FlexibleRefValue(float) = Field(
        description="Site-specific NARP transmission coefficient",
        json_schema_extra={"unit": "dimensionless", "display_name": "Narp Trans Site"},
        default=0.2,
    )
    lumps: LUMPSParams = Field(
        default_factory=LUMPSParams,
        description="Parameters for Local-scale Urban Meteorological Parameterization Scheme",
    )
    spartacus: SPARTACUSParams = Field(
        default_factory=SPARTACUSParams,
        description="Parameters for Solar Parametrizations for Radiative Transfer through Urban Canopy Scheme",
    )
    stebbs: StebbsProperties = Field(
        default_factory=StebbsProperties,
        description="Parameters for the STEBBS building energy model",
    )
    building_archetype: ArchetypeProperties = Field(
        default_factory=ArchetypeProperties,
        description="Parameters for building archetypes",
    )
    conductance: Conductance = Field(
        default_factory=Conductance,
        description="Parameters for surface conductance calculations",
    )
    irrigation: IrrigationParams = Field(
        default_factory=IrrigationParams,
        description="Parameters for irrigation modelling",
    )
    anthropogenic_emissions: AnthropogenicEmissions = Field(
        default_factory=AnthropogenicEmissions,
        description="Parameters for anthropogenic heat and water emissions",
    )
    snow: SnowParams = Field(
        default_factory=SnowParams, description="Parameters for snow modelling"
    )
    land_cover: LandCover = Field(
        default_factory=LandCover,
        description="Parameters for land cover characteristics",
    )
    vertical_layers: VerticalLayers = Field(
        default_factory=VerticalLayers,
        description="Parameters for vertical layer structure",
    )

    n_buildings: FlexibleRefValue(int) = Field(
        default=1,
        description="Number of buildings in the site",
        json_schema_extra={"unit": "dimensionless", "display_name": "N Buildings"},
    )

    h_std: FlexibleRefValue(float) = Field(
        default=10.0,
        description="Standard deviation of building heights in the site",
        json_schema_extra={"unit": "m", "display_name": "H Std"},
    )

    lambda_c: FlexibleRefValue(float) = Field(
        default=0,
        description="External building surface area to plan area ratio",
        json_schema_extra={"unit": "m^2 m^-2", "display_name": "Lambda C"},
        ge=0,
    )

    ref: Optional[Reference] = None

    @model_validator(mode="before")
    @classmethod
    def validate_timezone(cls, values):
        """Convert numeric timezone values to TimezoneOffset enum."""
        if isinstance(values, dict) and "timezone" in values:
            tz_value = values["timezone"]

            # Handle different input formats
            if isinstance(tz_value, dict) and "value" in tz_value:
                # RefValue format: {"value": 5.5}
                numeric_value = tz_value["value"]
                if isinstance(numeric_value, (int, float)):
                    enum_value = TimezoneOffset._missing_(numeric_value)
                    if enum_value is not None:
                        tz_value["value"] = enum_value
                    else:
                        raise ValueError(
                            f"Invalid timezone offset: {numeric_value}. Must be one of the standard timezone offsets."
                        )
            elif isinstance(tz_value, (int, float)):
                # Direct numeric value
                enum_value = TimezoneOffset._missing_(tz_value)
                if enum_value is not None:
                    values["timezone"] = enum_value
                else:
                    raise ValueError(
                        f"Invalid timezone offset: {tz_value}. Must be one of the standard timezone offsets."
                    )

        return values

    def to_df_state(self, grid_id: int) -> pd.DataFrame:
        """Convert site properties to DataFrame state format"""
        df_state = init_df_state(grid_id)

        # simple attributes
        for var in [
            "lat",
            "lng",
            "alt",
            "timezone",
            "surfacearea",
            "z",
            "z0m_in",
            "zdm_in",
            "pipecapacity",
            "runofftowater",
            "narp_trans_site",
            "n_buildings",
            "h_std",
            "lambda_c",
        ]:
            field_val = getattr(self, var)
            val = field_val.value if isinstance(field_val, RefValue) else field_val

            # Handle TimezoneOffset enum
            if var == "timezone" and isinstance(val, TimezoneOffset):
                val = val.value  # Get the float value from the enum

            df_state.loc[grid_id, (f"{var}", "0")] = val

        # complex attributes
        df_lumps = self.lumps.to_df_state(grid_id)
        df_spartacus = self.spartacus.to_df_state(grid_id)
        df_conductance = self.conductance.to_df_state(grid_id)
        df_irrigation = self.irrigation.to_df_state(grid_id)
        df_anthropogenic_emissions = self.anthropogenic_emissions.to_df_state(grid_id)
        df_snow = self.snow.to_df_state(grid_id)
        df_land_cover = self.land_cover.to_df_state(grid_id)
        df_vertical_layers = self.vertical_layers.to_df_state(grid_id)
        df_stebbs = self.stebbs.to_df_state(grid_id)
        df_building_archetype = self.building_archetype.to_df_state(grid_id)

        df_state = pd.concat(
            [
                df_state,
                df_lumps,
                df_spartacus,
                df_conductance,
                df_irrigation,
                df_anthropogenic_emissions,
                df_snow,
                df_land_cover,
                df_vertical_layers,
                df_stebbs,
                df_building_archetype,
            ],
            axis=1,
        )
        return df_state

    @classmethod
    def from_df_state(cls, df: pd.DataFrame, grid_id: int) -> "SiteProperties":
        """Reconstruct SiteProperties from DataFrame state format.

        Args:
            df: DataFrame containing site properties
            grid_id: Grid ID for the DataFrame index

        Returns:
            SiteProperties: Reconstructed instance
        """
        # Extract simple attributes
        params = {}
        for var in [
            "lat",
            "lng",
            "alt",
            "timezone",
            "surfacearea",
            "z",
            "z0m_in",
            "zdm_in",
            "pipecapacity",
            "runofftowater",
            "narp_trans_site",
            "n_buildings",
            "h_std",
            "lambda_c",
        ]:
            # Check if column exists in dataframe
            if (var, "0") in df.columns:
                params[var] = RefValue(df.loc[grid_id, (var, "0")])
            else:
                # Use default value from the field definition if column is missing
                # This handles backward compatibility with legacy formats
                field_info = cls.model_fields.get(var)
                if field_info and field_info.default is not None:
                    params[var] = field_info.default
                # lambda_c has a default of 0
                elif var == "lambda_c":
                    params[var] = 0

        # Extract complex attributes
        params["lumps"] = LUMPSParams.from_df_state(df, grid_id)
        params["spartacus"] = SPARTACUSParams.from_df_state(df, grid_id)
        params["conductance"] = Conductance.from_df_state(df, grid_id)
        params["irrigation"] = IrrigationParams.from_df_state(df, grid_id)
        params["anthropogenic_emissions"] = AnthropogenicEmissions.from_df_state(
            df, grid_id
        )
        params["snow"] = SnowParams.from_df_state(df, grid_id)
        params["land_cover"] = LandCover.from_df_state(df, grid_id)
        params["vertical_layers"] = VerticalLayers.from_df_state(df, grid_id)

        params["stebbs"] = StebbsProperties.from_df_state(df, grid_id)
        params["building_archetype"] = ArchetypeProperties.from_df_state(df, grid_id)

        return cls(**params)


class Site(BaseModel):
    """Site configuration for SUEWS simulations.

    Represents the complete configuration for a single SUEWS simulation site,
    including all physical properties, initial states, and model parameters.
    """

    model_config = ConfigDict(title="Site Configuration")

    name: str = Field(description="Name of the site", default="test site")
    gridiv: int = Field(
        description="Grid ID for identifying this site in multi-site simulations",
        default=1,
    )
    properties: SiteProperties = Field(
        default_factory=SiteProperties,
        description="Physical and morphological properties of the site",
    )
    initial_states: InitialStates = Field(
        default_factory=InitialStates,
        description="Initial conditions for model state variables",
    )

    def to_df_state(self, grid_id: int) -> pd.DataFrame:
        """Convert site to DataFrame state format"""
        df_state = init_df_state(grid_id)
        df_site_properties = self.properties.to_df_state(grid_id)
        df_initial_states = self.initial_states.to_df_state(grid_id)
        df_state = pd.concat([df_state, df_site_properties, df_initial_states], axis=1)
        return df_state<|MERGE_RESOLUTION|>--- conflicted
+++ resolved
@@ -1874,17 +1874,13 @@
     DHWWaterVolume: Optional[FlexibleRefValue(float)] = Field(
         default=0.05,  # Placeholder, needs to be changed into something reasonable
         description="Volume of water held in use in building [m3]",
-<<<<<<< HEAD
-        json_schema_extra={"unit": "m^3", "display_name": "Dhwwatervolume"},
-        gt=0.0,
-=======
         json_schema_extra={
             "unit": "m^3",
             "display_name": "Dhwwatervolume",
             "default_description": "Missing default explanation.",
             "range_description": "Missing range explanation.",
         },
->>>>>>> 3fca0bbd
+        gt=0.0,
     )
     DHWSurfaceArea: Optional[FlexibleRefValue(float)] = Field(
         default=0.5,  # Placeholder, needs to be changed into something reasonable
