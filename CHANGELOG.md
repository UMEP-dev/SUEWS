--- conflicted
+++ resolved
@@ -34,7 +34,13 @@
 
 ## 2025
 
-<<<<<<< HEAD
+### 13 Aug 2025
+- [maintenance] Marked ANOHM-specific fields as internal to exclude from user documentation ([#598](https://github.com/UMEP-dev/SUEWS/pull/598))
+  - Added `internal_only` flag to ANOHM-specific fields (ch_anohm, rho_cp_anohm, k_anohm)
+  - These fields are only used by the deprecated ANOHM method (StorageHeatMethod=3)
+  - OHM fields remain visible as OHM methods (1, 6) are still valid user options
+  - Documentation generation script excludes internal options when run without --include-internal flag
+
 ### 12 Aug 2025
 - [feature] Enhanced YAML processor Phase C validation error reporting 
   - Converted conditional validation warnings to actionable validation errors
@@ -49,13 +55,6 @@
   - Eliminates maintenance burden - no manual updates needed when data model evolves
   - Added comprehensive test suite covering dynamic introspection, type extraction, and error handling
   - Enhanced technical documentation in `phase_a_detailed.rst` with implementation details
-=======
-### 13 Aug 2025
-- [maintenance] Marked ANOHM-specific fields as internal to exclude from user documentation ([#598](https://github.com/UMEP-dev/SUEWS/pull/598))
-  - Added `internal_only` flag to ANOHM-specific fields (ch_anohm, rho_cp_anohm, k_anohm)
-  - These fields are only used by the deprecated ANOHM method (StorageHeatMethod=3)
-  - OHM fields remain visible as OHM methods (1, 6) are still valid user options
-  - Documentation generation script excludes internal options when run without --include-internal flag
 
 ### 11 Aug 2025
 - [doc] Added comprehensive parameter documentation for YAML configuration ([#577](https://github.com/UMEP-dev/SUEWS/issues/577), [#598](https://github.com/UMEP-dev/SUEWS/pull/598))
@@ -65,7 +64,6 @@
   - Generated searchable parameter reference with 697 documented parameters
   - Added alphabetical parameter index for quick lookup
   - Properly integrated documentation under YAML configuration section
->>>>>>> 0cca09b9
 
 ### 10 Aug 2025
 - [maintenance] Removed web UI configuration builder from documentation
