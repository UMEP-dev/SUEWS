--- conflicted
+++ resolved
@@ -21,11 +21,7 @@
 
 | Year | Features | Bugfixes | Changes | Maintenance | Docs | Total |
 |------|----------|----------|---------|-------------|------|-------|
-<<<<<<< HEAD
-| 2025 | 39 | 27 | 15 | 34 | 19 | 134 |
-=======
-| 2025 | 39 | 27 | 14 | 35 | 18 | 133 |
->>>>>>> 5fcbde09
+| 2025 | 39 | 27 | 15 | 35 | 19 | 135 |
 | 2024 | 12 | 17 | 1 | 12 | 1 | 43 |
 | 2023 | 11 | 14 | 3 | 9 | 1 | 38 |
 | 2022 | 15 | 18 | 0 | 7 | 0 | 40 |
@@ -37,20 +33,18 @@
 
 ## 2025
 
-<<<<<<< HEAD
+### 22 Nov 2025
+- [maintenance] Removed unused WRF coupling file `suews_ctrl_sumin.f95` and related Makefile rules
+  - New WRF-SUEWS coupling framework uses precompiled `libsuews.a` for linking
+  - Cleaner and easier integration without legacy SuMin interface
+  - Removed `WRF` variable and build rules from Makefile
+
 ### 21 Nov 2025
 - [change] Consolidate STEBBS initial temperatures and related params
   - Replaced many per-surface STEBBS start parameters with four consolidated parameters: InitialOutdoorTemperature, InitialIndoorTemperature, HotWaterHeatingSetpointTemperature, DeepSoilTemperature
   - Phase B CRU-based initialisation now reads/writes the consolidated keys.
   - Tests updated: YAML processing tests now expect consolidated keys
 - [doc] Documentation: PHASE_B_DETAILED.md updated to reflect CRU integration and STEBBS consolidation.
-=======
-### 22 Nov 2025
-- [maintenance] Removed unused WRF coupling file `suews_ctrl_sumin.f95` and related Makefile rules
-  - New WRF-SUEWS coupling framework uses precompiled `libsuews.a` for linking
-  - Cleaner and easier integration without legacy SuMin interface
-  - Removed `WRF` variable and build rules from Makefile
->>>>>>> 5fcbde09
 
 ### 20 Nov 2025
 - [doc] Updated tutorials and API documentation to use modern OOP interface (#881)
