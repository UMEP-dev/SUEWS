! sg feb 2012 - added some comments
! sg feb 2012 - changed number of surfaces to allocatable array
! lj jun 2012 - snow part added
! HW, LJ Oct 2014 - fixes to the structure
! HCW 03 Mar 2015 - tidied
! HCW 03 Jul 2015 - added albedo max & min to SUEWS_NonVeg.txt (min not used), SUEWS_Veg.txt, SUEWS_Water.txt (min not used)
! LJ 06 Jul 2015 - changed alb_snow, albsnowmin and albsnowmax to SnowAlb, SnowAlbMin and SnowAlbMax (to be systematic with
!                   other variables). Similarly denssnow changed to SnowDens. cMDS_SnowAlb=29 added.
! HCW 10 Mar 2016 - variable vsmd added for soil moisture of vegetated surfaces
! TS 14 Mar 2016 - multiple addtions for AnOHM
! HCW 14 Jun 2016 - updated columns for ESTM and column names for AnOHM
! HCW 26 Aug 2016 - CO2 flux added
! HCW 16 Jan 2017 - WhereWhen module added to store info relating to grid and datetime
! MH 16 Jun 2017 - Added biogenic CO2 and edited Site_Select
! MH 21 Jun 2017 - Added anthropogenic CO2 and edited Site_Select

!==================================================================================================
MODULE allocateArray

   IMPLICIT NONE

   ! ---- Set parameters for reading in data ------------------------------------------------------
! #ifdef nc
!    INTEGER, PARAMETER:: MaxNumberOfGrids = 90000   !Max no. grids   !TS changed to 90000 for large-scale simulation based on netCDF IO
! #else
   INTEGER, PARAMETER :: MaxNumberOfGrids = 10000 !Max no. grids   !HCW changed to 2000 from 10000 so prog can run on windows (2GB lim)
! #endif
   INTEGER, PARAMETER :: MaxLinesMet = 8640 !Max no. lines to read in one go (for all grids, ie MaxLinesMet/NumberOfGrids each)

   ! ---- Surface types ---------------------------------------------------------------------------
   INTEGER, PARAMETER :: nsurf = 7 !Total number of surfaces
   INTEGER, PARAMETER :: NVegSurf = 3 !Number of surfaces that are vegetated
   INTEGER, PARAMETER :: nsurfIncSnow = nsurf + 1 !Number of surfaces + snow
   ! INTEGER, DIMENSION(MaxNumberOfGrids) :: nsurf_roof_grid !Number of extra roof facets (e.g., green roofs, etc.)
   ! INTEGER, DIMENSION(MaxNumberOfGrids) :: nsurf_wall_grid !Number of extra building facets (e.g., green walls, etc.)
   INTEGER, PARAMETER :: ndepth = 5 !Number of depth levels for facets
   ! INTEGER, PARAMETER :: nlayer_max = 5 !max Number of allowed roof types
   INTEGER, PARAMETER :: nlayer_max = 100 !max Number of allowed roof types

   ! SPARTACUS related
   INTEGER, PARAMETER :: nspec = 1 !Number of spectral bands
   INTEGER, PARAMETER :: nsw = 1 !Number of shortwave bands
   INTEGER, PARAMETER :: nlw = 1 !Number of longwave bands
   INTEGER, PARAMETER :: ncol = 1 !Number of tiles used: SUEWS does not have multiple tiles so ncol=1

   INTEGER, PARAMETER :: PavSurf = 1, & !When all surfaces considered together (1-7)
                         BldgSurf = 2, &
                         ConifSurf = 3, &
                         DecidSurf = 4, &
                         GrassSurf = 5, & !New surface classes: Grass = 5th/7 surfaces
                         BSoilSurf = 6, & !New surface classes: Bare soil = 6th/7 surfaces
                         WaterSurf = 7, &
                         ExcessSurf = 8, & !Runoff or subsurface soil in WGWaterDist
                         NSurfDoNotReceiveDrainage = 0, & !Number of surfaces that do not receive drainage water (green roof)
                         ivConif = 1, & !When only vegetated surfaces considered (1-3)
                         ivDecid = 2, &
                         ivGrass = 3

   REAL(KIND(1D0)), DIMENSION(nsurf) :: sfr_surf !Surface fractions [-]

   ! ---- Set of physics options for different methods -------------------------------------------------
<<<<<<< HEAD
   INTEGER, DIMENSION(6) :: ohm_triggers = [ & ! StorageHeatMethod triggers for OHM
      1, & ! Use OHM
      6, & ! Use dynamic OHM
      21, & ! Use EHC with OHM
      22, & ! Use EHC with dynamic OHM
      31, & ! Use ESTM with OHM
      32 & ! Use ESTM with dynamic OHM
   ]
   INTEGER, DIMENSION(3) :: ehc_triggers = [ & ! StorageHeatMethod triggers for EHC
      5, & ! Use EHC
      21, & ! Use EHC with OHM
      22  & ! Use EHC with dynamic OHM
   ]
=======
   INTEGER, DIMENSION(6) :: ohm_triggers = [ &
                            1, & ! Use OHM
                            6, & ! Use dynamic OHM
                            21, & ! Use EHC with OHM
                            22, & ! Use EHC with dynamic OHM
                            31, & ! Use ESTM with OHM
                            32 & ! Use ESTM with dynamic OHM
                            ]
>>>>>>> a73e184e

   ! ---- Set number of columns in input files ----------------------------------------------------
   INTEGER, PARAMETER :: ncolumnsSiteSelect = 105 !SUEWS_SiteSelect.txt
   INTEGER, PARAMETER :: ncolumnsNonVeg = 24 !SUEWS_NonVeg.txt
   INTEGER, PARAMETER :: ncolumnsVeg = 38 !SUEWS_Veg.txt
   INTEGER, PARAMETER :: ncolumnsWater = 22 !SUEWS_Water.txt
   INTEGER, PARAMETER :: ncolumnsSnow = 25 !SUEWS_Snow.txt
   INTEGER, PARAMETER :: ncolumnsSoil = 9 !SUEWS_Soil.txt
   INTEGER, PARAMETER :: ncolumnsConductance = 13 !SUEWS_Conductance.txt
   INTEGER, PARAMETER :: ncolumnsOHMCoefficients = 4 !SUEWS_OHMCoefficients.txt
   INTEGER, PARAMETER :: ncolumnsESTMCoefficients = 52 !SUEWS_ESTMCoefficients.txt ! S.O. 04 Feb 2016
   INTEGER, PARAMETER :: ncolumnsAnthropogenic = 39 !SUEWS_AnthropogenicEmission.txt
   INTEGER, PARAMETER :: ncolumnsIrrigation = 26 !SUEWS_Irrigation.txt
   INTEGER, PARAMETER :: ncolumnsProfiles = 25 !SUEWS_Profiles.txt
   INTEGER, PARAMETER :: ncolumnsWGWaterDist = 10 !SUEWS_WithinGridWaterDist.txt
   INTEGER, PARAMETER :: ncolumnsBiogen = 9 !SUEWS_BiogenCO2.txt
   INTEGER, PARAMETER :: ncolumnsMetForcingData = 24 !Meteorological forcing file (_data.txt)
   INTEGER, PARAMETER :: ncolsESTMdata = 13 !ESTM input file (_ESTM_Ts_data.txt))

   ! ---- Set number of columns in output files ---------------------------------------------------
   INTEGER, PARAMETER :: ncolumnsDataOutSUEWS = 90, & !Main output file (_5.txt). dataOutSUEWS created in SUEWS_Calculations.f95
                         ncolumnsDataOutSnow = 103, &
                         ncolumnsdataOutSOLWEIG = 31, &
                         ncolumnsDataOutBEERS = 34, &
                         ncolumnsdataOutBL = 22, &
                         ncolumnsDataOutESTM = 5 + 27, &
                         ncolumnsDataOutEHC = 5 + 7*2 + 15*(1 + 4 + 2)*2, &
                         ncolumnsDataOutDailyState = 49, &
                         ncolumnsDataOutRSL = 30*4 + 5 + 13 + 2, &
                         ncolumnsDataOutDebug = 1 + 5 + 103 + 14 + 5 + 4 + 3 + 1, &
                         ncolumnsDataOutSPARTACUS = 5 + 7 + 4*15 + 3 + 6*15 + 2*15 + 4, &
                         ncolumnsDataOutSTEBBS = 5 + 57, &
                         ncolumnsDataOutNHood = 5 + 1

   ! ---- Define input file headers ---------------------------------------------------------------
   CHARACTER(len=20), DIMENSION(ncolumnsSiteSelect) :: HeaderSiteSelect_File !Header for SiteSelect.txt
   CHARACTER(len=20), DIMENSION(ncolumnsNonVeg) :: HeaderNonVeg_File !Header for the nonveg surface
   CHARACTER(len=20), DIMENSION(ncolumnsNonVeg) :: HeaderNonVeg_Reqd !Expected header for the nonveg surface
   CHARACTER(len=20), DIMENSION(ncolumnsVeg) :: HeaderVeg_File !Header for the veg surface
   CHARACTER(len=20), DIMENSION(ncolumnsVeg) :: HeaderVeg_Reqd !Expected header for the veg surface
   CHARACTER(len=20), DIMENSION(ncolumnsWater) :: HeaderWater_File !Header for water surface
   CHARACTER(len=20), DIMENSION(ncolumnsWater) :: HeaderWater_Reqd !Expected header for water surface
   CHARACTER(len=20), DIMENSION(ncolumnsSnow) :: HeaderSnow_File !Header for Snow surface
   CHARACTER(len=20), DIMENSION(ncolumnsSnow) :: HeaderSnow_Reqd !Expected header for Snow surface
   CHARACTER(len=20), DIMENSION(ncolumnsSoil) :: HeaderSoil_File !Header for soils
   CHARACTER(len=20), DIMENSION(ncolumnsSoil) :: HeaderSoil_Reqd !Expected header for soils
   CHARACTER(len=20), DIMENSION(ncolumnsConductance) :: HeaderCond_File !Header for conductances
   CHARACTER(len=20), DIMENSION(ncolumnsConductance) :: HeaderCond_Reqd !Expected header for conductances
   CHARACTER(len=20), DIMENSION(ncolumnsOHMCoefficients) :: HeaderOHMCoefficients_File !Header for soils
   CHARACTER(len=20), DIMENSION(ncolumnsOHMCoefficients) :: HeaderOHMCoefficients_Reqd !Expected header for soils
   CHARACTER(len=20), DIMENSION(ncolumnsESTMCoefficients) :: HeaderESTMCoefficients_File !Header for soils            ! S.O. 04 Feb 2016
   CHARACTER(len=20), DIMENSION(ncolumnsESTMCoefficients) :: HeaderESTMCoefficients_Reqd !Expected header for soils   ! S.O. 04 Feb 2016
   CHARACTER(len=20), DIMENSION(ncolumnsAnthropogenic) :: HeaderAnthropogenic_File !Header for QF
   CHARACTER(len=20), DIMENSION(ncolumnsAnthropogenic) :: HeaderAnthropogenic_Reqd !Expected header for QF
   CHARACTER(len=20), DIMENSION(ncolumnsIrrigation) :: HeaderIrrigation_File !Header for Irrigation
   CHARACTER(len=20), DIMENSION(ncolumnsIrrigation) :: HeaderIrrigation_Reqd !Expected header for Irrigation
   CHARACTER(len=20), DIMENSION(ncolumnsProfiles) :: HeaderProfiles_File !Header for Profiles
   CHARACTER(len=20), DIMENSION(ncolumnsProfiles) :: HeaderProfiles_Reqd !Expected header for Profiles
   CHARACTER(len=20), DIMENSION(ncolumnsWGWaterDist) :: HeaderWGWaterDist_File !Header for Profiles
   CHARACTER(len=20), DIMENSION(ncolumnsWGWaterDist) :: HeaderWGWaterDist_Reqd !Expected header for Profiles
   CHARACTER(len=20), DIMENSION(ncolumnsBiogen) :: HeaderBiogen_File !Header for Biogen
   CHARACTER(len=20), DIMENSION(ncolumnsBiogen) :: HeaderBiogen_Reqd !Expected header for Biogen

   ! ---- Define output file headers --------------------------------------------------------------
   INTEGER, DIMENSION(:), ALLOCATABLE :: UseColumnsDataOut !Column numbers used to select output variables
   ! If change lengths in SUEWS_Output.f95, also need to adjust here
   CHARACTER(len=14*ncolumnsDataOutSUEWS) :: HeaderUse, FormatUse, HeaderUseNoSep, FormatUseNoSep !Header and format in correct form
   CHARACTER(len=52*ncolumnsDataOutSUEWS) :: LongNmUse
   CHARACTER(len=14*ncolumnsDataOutSUEWS) :: UnitsUse
   CHARACTER(len=3*ncolumnsDataOutSUEWS) :: AggregUse
   CHARACTER(len=4*ncolumnsDataOutSUEWS) :: ColNosUse

   ! ---- Define arrays to store input information from SiteInfo spreadsheet ----------------------
   REAL(KIND(1D0)), DIMENSION(:, :), ALLOCATABLE :: SiteSelect !Stores info from SiteSelect.txt
   REAL(KIND(1D0)), DIMENSION(:, :), ALLOCATABLE :: NonVeg_Coeff !Coefficients for the nonveg surfaces
   REAL(KIND(1D0)), DIMENSION(:, :), ALLOCATABLE :: Veg_Coeff !Coefficients for the veg surfaces
   REAL(KIND(1D0)), DIMENSION(:, :), ALLOCATABLE :: Water_Coeff !Coefficients for the water surface
   REAL(KIND(1D0)), DIMENSION(:, :), ALLOCATABLE :: Snow_Coeff !Coefficients for snow
   REAL(KIND(1D0)), DIMENSION(:, :), ALLOCATABLE :: Soil_Coeff !Coefficients for soil
   REAL(KIND(1D0)), DIMENSION(:, :), ALLOCATABLE :: Conductance_Coeff !Coefficients for conductances
   REAL(KIND(1D0)), DIMENSION(:, :), ALLOCATABLE :: OHMCoefficients_Coeff !Coefficients for OHMCoefficients
   REAL(KIND(1D0)), DIMENSION(:, :), ALLOCATABLE :: ESTMCoefficients_Coeff !Coefficients for ESTMCoefficients   ! S.O. 04 Feb 2016
   REAL(KIND(1D0)), DIMENSION(:, :), ALLOCATABLE :: Anthropogenic_Coeff !Coefficients for AnthropogenicEmissions
   REAL(KIND(1D0)), DIMENSION(:, :), ALLOCATABLE :: Irrigation_Coeff !Coefficients for Irrigation
   REAL(KIND(1D0)), DIMENSION(:, :), ALLOCATABLE :: Profiles_Coeff !Coefficients for Profiles
   REAL(KIND(1D0)), DIMENSION(:, :), ALLOCATABLE :: WGWaterDist_Coeff !Coefficients for WithinGridWaterDist
   REAL(KIND(1D0)), DIMENSION(:, :), ALLOCATABLE :: Biogen_Coeff !Coefficients for BiogenCO2

   ! ---- Define arrays for model calculations ----------------------------------------------------
   INTEGER, DIMENSION(:), ALLOCATABLE :: GridIDmatrix !Array containing GridIDs in SiteSelect after sorting
   INTEGER, DIMENSION(:), ALLOCATABLE :: GridIDmatrix0 !Array containing GridIDs in SiteSelect in the original order
   REAL(KIND(1D0)), DIMENSION(:, :), ALLOCATABLE :: SurfaceChar !Array for surface characteristics
   REAL(KIND(1D0)), DIMENSION(:, :, :), ALLOCATABLE :: MetForcingData !Array for meteorological forcing data
   REAL(KIND(1D0)), DIMENSION(:, :), ALLOCATABLE :: MetForcingData_grid !Array for meteorological forcing data of one grid used by AnOHM
   REAL(KIND(1D0)), DIMENSION(:, :, :), ALLOCATABLE :: ESTMForcingData !Array for ESTM forcing data
   REAL(KIND(1D0)), DIMENSION(:, :), ALLOCATABLE :: ModelDailyState !DailyState array
   REAL(KIND(1D0)), DIMENSION(:), ALLOCATABLE :: DailyStateFirstOpen
   REAL(KIND(1D0)), DIMENSION(:, :, :), ALLOCATABLE :: ModelOutputData !Output data matrix
   REAL(KIND(1D0)), DIMENSION(:, :, :), ALLOCATABLE :: dataOutSUEWS !Main data output matrix
   REAL(KIND(1D0)), DIMENSION(:, :, :), ALLOCATABLE :: dataOutRSL !Main data output matrix
   REAL(KIND(1D0)), DIMENSION(:, :, :), ALLOCATABLE :: dataOutBL !CBL output matrix
   REAL(KIND(1D0)), DIMENSION(:, :, :), ALLOCATABLE :: dataOutSOLWEIG !SOLWEIG POI output matrix
   REAL(KIND(1D0)), DIMENSION(:, :, :), ALLOCATABLE :: dataOutBEERS ! BEERS output matrix
   REAL(KIND(1D0)), DIMENSION(:, :, :), ALLOCATABLE :: dataOutDebug !debugging info matrix
   REAL(KIND(1D0)), DIMENSION(:, :, :), ALLOCATABLE :: dataOutSPARTACUS !SPARTACUS output matrix
   REAL(KIND(1D0)), DIMENSION(:, :, :), ALLOCATABLE :: dataOutSnow !Main data output matrix
   REAL(KIND(1D0)), DIMENSION(:, :, :), ALLOCATABLE :: dataOutESTM !ESTM output matrix
   REAL(KIND(1D0)), DIMENSION(:, :, :), ALLOCATABLE :: dataOutEHC !EHC output matrix
   REAL(KIND(1D0)), DIMENSION(:, :, :), ALLOCATABLE :: dataOutDailyState !DailyState output array
   REAL(KIND(1D0)), DIMENSION(:, :, :), ALLOCATABLE :: dataOutSTEBBS !STEBBS output array
   REAL(KIND(1D0)), DIMENSION(:, :, :), ALLOCATABLE :: dataOutNHood !NHood output array

   ! -------- output per each timestep ----------------------------------------------------------------
   REAL(KIND(1D0)), DIMENSION(5) :: datetimeLine ! output of datetime info per each timestep
   REAL(KIND(1D0)), DIMENSION(ncolumnsDataOutSUEWS - 5) :: dataOutLineSUEWS ! output of SUEWS results per each timestep
   REAL(KIND(1D0)), DIMENSION(ncolumnsDataOutSnow - 5) :: dataOutLineSnow ! output of snow results per each timestep
   ! REAL(KIND(1D0)), DIMENSION(ncolumnsDataOutRSL - 5)      ::dataOutLineRSL  ! output of snow results per each timestep
   REAL(KIND(1D0)), DIMENSION(ncolumnsDataOutRSL - 5 + 12) :: dataOutLineRSL ! output of snow results per each timestep
   REAL(KIND(1D0)), DIMENSION(ncolumnsdataOutSOLWEIG - 5) :: dataOutLineSOLWEIG ! output of snow results per each timestep
   REAL(KIND(1D0)), DIMENSION(ncolumnsDataOutBEERS - 5) :: dataOutLineBEERS ! output of snow results per each timestep
   REAL(KIND(1D0)), DIMENSION(ncolumnsDataOutDebug) :: dataOutLineDebug ! output line for debugging info
   REAL(KIND(1D0)), DIMENSION(ncolumnsDataOutSPARTACUS) :: dataOutLineSPARTACUS ! output line for SPARTACUS per each timestep (1hr?)
   REAL(KIND(1D0)), DIMENSION(ncolumnsDataOutSTEBBS - 5) :: dataOutLineSTEBBS ! output of STEBBS results per each timestep
   REAL(KIND(1D0)), DIMENSION(ncolumnsDataOutNHood - 5) :: dataOutLineNHood ! output of NHood results per each timestep
   REAL(KIND(1D0)), DIMENSION(ncolumnsDataOutDailyState - 5) :: DailyStateLine ! output of DailyState results per each timestep

   REAL(KIND(1D0)), DIMENSION(:, :), ALLOCATABLE :: MetForDisagg !Array for original met forcing data (for disaggregation)
   REAL(KIND(1D0)), DIMENSION(:), ALLOCATABLE :: MetForDisaggPrev, MetForDisaggNext !Stores last and next row of met data

   REAL(KIND(1D0)), DIMENSION(:, :), ALLOCATABLE :: ESTMForDisagg !Array for original ESTM forcing data (for disaggregation)
   REAL(KIND(1D0)), DIMENSION(:), ALLOCATABLE :: ESTMForDisaggPrev, ESTMForDisaggNext !Stores last and next row of ESTM data

   ! ---- Define array for hourly profiles interpolated to tstep ----------------------------------
   ! REAL(KIND(1d0)),DIMENSION(:,:,:),ALLOCATABLE:: TstepProfiles
   ! REAL(KIND(1d0)),DIMENSION(:,:),  ALLOCATABLE:: AHProf_tstep
   ! REAL(KIND(1d0)),DIMENSION(:,:),  ALLOCATABLE:: WUProfM_tstep
   ! REAL(KIND(1d0)),DIMENSION(:,:),  ALLOCATABLE:: WUProfA_tstep
   ! REAL(KIND(1d0)),DIMENSION(:,:),  ALLOCATABLE:: HumActivity_tstep
   ! REAL(KIND(1d0)),DIMENSION(:,:),  ALLOCATABLE:: TraffProf_tstep
   ! REAL(KIND(1d0)),DIMENSION(:,:),  ALLOCATABLE:: PopProf_tstep

   REAL(KIND(1D0)), DIMENSION(0:23, 2) :: AHProf_24hr !Anthropogenic heat profiles for (1)weekdays / (2)weekends
   REAL(KIND(1D0)), DIMENSION(0:23, 2) :: HumActivity_24hr !Human actvity profiles for (1)weekdays / (2)weekends
   REAL(KIND(1D0)), DIMENSION(0:23, 2) :: TraffProf_24hr !Traffic profiles for (1)weekdays / (2)weekends
   REAL(KIND(1D0)), DIMENSION(0:23, 2) :: PopProf_24hr !Population profiles for (1)weekdays / (2)weekends
   REAL(KIND(1D0)), DIMENSION(0:23, 2) :: WUProfM_24Hr !Hourly profiles for water use (manual irrigation)
   REAL(KIND(1D0)), DIMENSION(0:23, 2) :: WUProfA_24Hr !Hourly profiles for water use (automatic irrigation)

   ! ---- For ESTM
   REAL(KIND(1D0)), ALLOCATABLE, DIMENSION(:, :) :: Ts5mindata !surface temperature input data
   REAL(KIND(1D0)), ALLOCATABLE, DIMENSION(:) :: ts5mindata_ir !=ts5mindata(ir,:), ts input for the current timestep
   REAL(KIND(1D0)), ALLOCATABLE, DIMENSION(:) :: Tair24HR
   REAL(KIND(1D0)), DIMENSION(ncolumnsDataOutESTM - 5) :: dataOutLineESTM !ESTM output for the current timestep and grid

   ! ---- For ESTM_ext
   REAL(KIND(1D0)), DIMENSION(ncolumnsDataOutEHC - 5) :: dataOutLineEHC !ESTM output for the current timestep and grid

   ! Column numbers for TstepProfiles
   INTEGER :: cTP_EnUseWD = 1, &
              cTP_EnUseWE = 2, &
              cTP_WUManuWD = 3, &
              cTP_WUManuWE = 4, &
              cTP_WUAutoWD = 5, &
              cTP_WUAutoWE = 6, &
              cTP_SnowCWD = 7, &
              cTP_SnowCWE = 8, &
              cTP_HumActivityWD = 9, &
              cTP_HumActivityWE = 10, &
              cTP_TraffProfWD = 11, &
              cTP_TraffProfWE = 12, &
              cTP_PopProfWD = 13, &
              cTP_PopProfWE = 14
   !-----------------------------------------------------------------------------------------------

   ! ---- Water balance for each surface  ---------------------------------------------------------
   !These variables are expressed as depths [mm] over each surface(is); the depth therefore varies with sfr_surf(is)
   REAL(KIND(1D0)), DIMENSION(nsurf) :: AddWater !Water from other surfaces (WGWaterDist in SUEWS_ReDistributeWater.f95) [mm]
   REAL(KIND(1D0)), DIMENSION(nsurf) :: AddWaterRunoff !Fraction of water going to runoff/sub-surface soil (WGWaterDist) [-]
   ! N.B. this is not an amount; drain(is)*AddWaterRunoff(is) is the amount [mm]
   REAL(KIND(1D0)), DIMENSION(nsurf) :: chang !Change in state [mm]
   REAL(KIND(1D0)), DIMENSION(nsurf) :: drain !Drainage of each surface type [mm]
   REAL(KIND(1D0)), DIMENSION(nsurf) :: evap !Evaporation from each surface type [mm]
   REAL(KIND(1D0)), DIMENSION(nsurf) :: runoff !Runoff from each surface type [mm]
   REAL(KIND(1D0)), DIMENSION(nsurf) :: runoffSoil !Soil runoff from each soil sub-surface [mm]
   REAL(KIND(1D0)), DIMENSION(nsurf) :: smd_nsurf !Soil moisture deficit of each sub-surface [mm]
   REAL(KIND(1D0)), DIMENSION(nsurf) :: smd_nsurfOut !Soil moisture deficit of each sub-surface (written out) [mm]
   REAL(KIND(1D0)), DIMENSION(nsurf) :: soilstore_surf !Soil moisture of each surface type [mm]
   REAL(KIND(1D0)), DIMENSION(nsurf) :: soilstoreOld !Soil moisture of each surface type from previous timestep [mm]
   REAL(KIND(1D0)), DIMENSION(nsurf) :: state_surf !Wetness status of each surface type [mm]
   REAL(KIND(1D0)), DIMENSION(nsurf) :: stateOut !Wetness status of each surface type (written out) [mm]
   REAL(KIND(1D0)), DIMENSION(nsurf) :: stateOld !Wetness status of each surface type from previous timestep [mm]
   REAL(KIND(1D0)), DIMENSION(nsurf) :: rss_nsurf !Surface resistance after wet/partially wet adjustment for each surface

   REAL(KIND(1D0)), DIMENSION(nsurf) :: WetThresh_surf !When state_id > WetThresh, RS=0 limit in SUEWS_evap [mm] (specified in input files)
   REAL(KIND(1D0)), DIMENSION(nsurf) :: StateLimit_surf !Limit for state_id of each surface type [mm] (specified in input files)

   REAL(KIND(1D0)), DIMENSION(1) :: WaterDepth !Depth of open water

   ! ---- Soil characteristics specified in input files -------------------------------------------
   REAL(KIND(1D0)), DIMENSION(nsurf) :: SatHydraulicConduct !Saturated hydraulic conductivity for each soil subsurface [mm s-1]
   REAL(KIND(1D0)), DIMENSION(nsurf) :: SoilDepth !Depth of sub-surface soil store for each surface [mm]
   REAL(KIND(1D0)), DIMENSION(nsurf) :: SoilStoreCap_surf !Capacity of soil store for each surface [mm]

   ! ---- Within-grid water distribution matrix ---------------------------------------------------
   REAL(KIND(1D0)), DIMENSION(nsurf + 1, nsurf - 1) :: WaterDist !Within-grid water distribution to other surfaces and runoff/soil store [-]

   ! ---- Drainage characteristics ----------------------------------------------------------------
   REAL(KIND(1D0)), DIMENSION(6, nsurf) :: StoreDrainPrm !Storage capacities and drainage equation info for each surface
   ! 1 - min storage capacity [mm]
   ! 2 - Drainage equation to use
   ! 3 - Drainage coeff 1 [units depend on choice of eqn]
   ! 4 - Drainage coeff 2 [units depend on choice of eqn]
   ! 5 - max storage capacity [mm]
   ! 6 - current storage capacity [mm]
   !-----------------------------------------------------------------------------------------------

   ! ---- Define arrays at daily timestep ---------------------------------------------------------
   INTEGER, PARAMETER :: ndays = 366 !Max no. days in a year used to specify size of daily arrays
   !! Could delete NDays and allocate these elsewhere once no. days is known
   ! REAL(KIND(1d0)),DIMENSION( 0:ndays, 5):: GDD          !Growing Degree Days (see SUEWS_DailyState.f95)
   ! REAL(KIND(1d0)),DIMENSION(-4:ndays, 6):: HDD          !Heating Degree Days (see SUEWS_DailyState.f95)
   ! REAL(KIND(1d0)),DIMENSION( 0:ndays, 9):: WUDay       !Daily water use for EveTr, DecTr, Grass [mm] (see SUEWS_DailyState.f95)
   ! REAL(KIND(1d0)),DIMENSION(-4:ndays, nvegsurf):: LAI   !LAI for each veg surface [m2 m-2]

   REAL(KIND(1D0)), DIMENSION(nvegsurf) :: GDD_id, GDD_id_prev !Growing Degree Days (see SUEWS_DailyState.f95)
   REAL(KIND(1D0)), DIMENSION(nvegsurf) :: SDD_id !Growing Degree Days (see SUEWS_DailyState.f95)
   REAL(KIND(1D0)) :: Tmin_id, Tmax_id, lenDay_id
   REAL(KIND(1D0)), DIMENSION(12) :: HDD_id
   REAL(KIND(1D0)), DIMENSION(9) :: WUDay_id, WUDay_id_prev !Daily water use for EveTr, DecTr, Grass [mm] (see SUEWS_DailyState.f95)
   REAL(KIND(1D0)), DIMENSION(nvegsurf) :: LAI_id, LAI_id_prev !LAI for each veg surface [m2 m-2]

   ! Seasonality of deciduous trees accounted for by the following variables which change with time
   ! REAL(KIND(1d0)),DIMENSION( 0:ndays):: DecidCap   !Storage capacity of deciduous trees [mm]
   ! REAL(KIND(1d0)),DIMENSION( 0:ndays):: porosity   !Porosity of deciduous trees [-]
   ! REAL(KIND(1d0)),DIMENSION( 0:ndays):: albDecTr     !Albedo of deciduous trees [-]
   ! REAL(KIND(1d0)),DIMENSION( 0:ndays):: albEveTr     !Albedo of evergreen trees [-]
   ! REAL(KIND(1d0)),DIMENSION( 0:ndays):: albGrass   !Albedo of grass[-]

   REAL(KIND(1D0)) :: AlbMin_DecTr, & !Min albedo for deciduous trees [-]
                      AlbMax_DecTr, & !Max albedo for deciduous trees [-]
                      CapMin_dec, & !Min storage capacity for deciduous trees [mm] (from input information)
                      CapMax_dec, & !Max storage capacity for deciduous trees [mm] (from input information)
                      PorMin_dec, & !Min porosity for deciduous trees
                      PorMax_dec, & !Max porosity for deciduous trees
                      AlbMin_EveTr, & !Min albedo for evergreen trees [-]
                      AlbMax_EveTr, & !Max albedo for evergreen trees [-]
                      AlbMin_Grass, & !Min albedo for grass [-]
                      AlbMax_Grass !Max albedo for grass [-]

   ! Replicate arrays needed for DailyState, adding dimension to identify the grid, HCW 27 Nov 2014
   !! Could delete MaxNumberOfGrids and allocate these elsewhere once NumberOfGrids is known
   ! REAL(KIND(1d0)),DIMENSION( 0:ndays, 5,MaxNumberOfGrids):: GDD_grids
   ! REAL(KIND(1d0)),DIMENSION(-4:ndays, 6,MaxNumberOfGrids):: HDD_grids
   ! REAL(KIND(1d0)),DIMENSION( 0:ndays, 9,MaxNumberOfGrids):: WUDay_grids
   ! REAL(KIND(1d0)),DIMENSION(-4:ndays, nvegsurf,MaxNumberOfGrids):: LAI_grids

   REAL(KIND(1D0)), DIMENSION(nvegsurf, MaxNumberOfGrids) :: GDD_id_grids
   REAL(KIND(1D0)), DIMENSION(nvegsurf, MaxNumberOfGrids) :: SDD_id_grids
   REAL(KIND(1D0)), DIMENSION(MaxNumberOfGrids) :: Tmin_id_grids
   REAL(KIND(1D0)), DIMENSION(MaxNumberOfGrids) :: Tmax_id_grids
   REAL(KIND(1D0)), DIMENSION(MaxNumberOfGrids) :: lenDay_id_grids
   REAL(KIND(1D0)), DIMENSION(12, MaxNumberOfGrids) :: HDD_id_grids
   REAL(KIND(1D0)), DIMENSION(9, MaxNumberOfGrids) :: WUDay_id_grids
   REAL(KIND(1D0)), DIMENSION(nvegsurf, MaxNumberOfGrids) :: LAI_id_grids

   ! REAL(KIND(1d0)),DIMENSION( 0:ndays,MaxNumberOfGrids):: albDecTr_grids
   ! REAL(KIND(1d0)),DIMENSION( 0:ndays,MaxNumberOfGrids):: DecidCap_grids
   ! REAL(KIND(1d0)),DIMENSION( 0:ndays,MaxNumberOfGrids):: porosity_grids
   !
   ! REAL(KIND(1d0)),DIMENSION( 0:ndays,MaxNumberOfGrids):: albEveTr_grids
   ! REAL(KIND(1d0)),DIMENSION( 0:ndays,MaxNumberOfGrids):: albGrass_grids

   REAL(KIND(1D0)), DIMENSION(MaxNumberOfGrids) :: DecidCap_id_grids
   REAL(KIND(1D0)), DIMENSION(MaxNumberOfGrids) :: albDecTr_id_grids
   REAL(KIND(1D0)), DIMENSION(MaxNumberOfGrids) :: albEveTr_id_grids
   REAL(KIND(1D0)), DIMENSION(MaxNumberOfGrids) :: albGrass_id_grids
   REAL(KIND(1D0)), DIMENSION(MaxNumberOfGrids) :: porosity_id_grids

   REAL(KIND(1D0)) :: DecidCap_id
   REAL(KIND(1D0)) :: albDecTr_id
   REAL(KIND(1D0)) :: albEveTr_id
   REAL(KIND(1D0)) :: albGrass_id
   REAL(KIND(1D0)) :: porosity_id

   ! AnOHM related: added by TS 01 Mar 2016
   ! store AnOHM coef. of all sfc. by TS 09 Apr 2016
   ! REAL(KIND(1d0)),DIMENSION( 0:ndays,MaxNumberOfGrids):: Bo_grids
   ! REAL(KIND(1d0)),DIMENSION( 0:ndays,MaxNumberOfGrids):: mAH_grids
   ! REAL(KIND(1d0)),DIMENSION( 0:ndays,MaxNumberOfGrids):: a1AnOHM_grids
   ! REAL(KIND(1d0)),DIMENSION( 0:ndays,MaxNumberOfGrids):: a2AnOHM_grids
   ! REAL(KIND(1d0)),DIMENSION( 0:ndays,MaxNumberOfGrids):: a3AnOHM_grids
   ! REAL(KIND(1d0)),DIMENSION( 0:ndays,MaxNumberOfGrids,nsurf,3):: a123AnOHM_gs
   REAL(KIND(1D0)) :: xBo ! daily Bowen ratio
   !! store water states for AnOHM iteration, by TS 13 Apr 2016
   !REAL(KIND(1d0)),DIMENSION(0:ndays,MaxNumberOfGrids,nsurf):: soilmoistDay   !Soil moisture of each surface type at the end of a day [mm], 13 Apr 2016 TS
   !REAL(KIND(1d0)),DIMENSION(0:ndays,MaxNumberOfGrids,nsurf):: stateDay       !Wetness status of each existing surface type at the end of a day [mm], 13 Apr 2016 TS

   ! Day of week, month and season (used for water use and energy use calculations, and in OHM)
   ! INTEGER,DIMENSION(0:ndays,3)::DayofWeek   !1 - day of week; 2 - month; 3 - season
   !-----------------------------------------------------------------------------------------------

   ! --- Vegetation phenology ---------------------------------------------------------------------
   ! Parameters provided in input information for each vegetation surface (SUEWS_Veg.txt)
   REAL(KIND(1D0)), DIMENSION(nvegsurf) :: BaseT !Base temperature for growing degree days [degC]
   REAL(KIND(1D0)), DIMENSION(nvegsurf) :: BaseTe !Base temperature for senescence degree days [degC]
   REAL(KIND(1D0)), DIMENSION(nvegsurf) :: GDDFull !Growing degree days needed for full capacity [degC]
   REAL(KIND(1D0)), DIMENSION(nvegsurf) :: SDDFull !Senescence degree days needed to initiate leaf off [degC]
   REAL(KIND(1D0)), DIMENSION(nvegsurf) :: LAIMin !Min LAI [m2 m-2]
   REAL(KIND(1D0)), DIMENSION(nvegsurf) :: LAIMax !Max LAI  [m2 m-2]
   REAL(KIND(1D0)), DIMENSION(nvegsurf) :: MaxConductance !Max conductance [mm s-1]
   REAL(KIND(1D0)), DIMENSION(4, nvegsurf) :: LAIPower !Coeffs for LAI equation: 1,2 - leaf growth; 3,4 - leaf off
   !! N.B. currently DecTr only, although input provided for all veg types
   INTEGER, DIMENSION(nvegsurf) :: LAIType !LAI equation to use: original (0) or new (1)
   !real(kind(1d0))::GDDmax,SDDMax                        ! Max GDD and SDD across all veg types [degC] (removed HCW 03 Mar 2015)

   REAL(KIND(1D0)), DIMENSION(nvegsurf) :: BiogenCO2Code, & !Biogenic CO2 Code for SUEWS_BiogenCO2.txt
                                           alpha_bioCO2, &
                                           beta_bioCO2, &
                                           theta_bioCO2, &
                                           alpha_enh_bioCO2, &
                                           beta_enh_bioCO2, &
                                           resp_a, &
                                           resp_b, &
                                           min_res_bioCO2

   !No longer used (removed HCW 27 Nov 2014)
   !real(kind(1d0)),dimension(0:23)::runT           ! running average T for the day
   !real(kind(1d0)),dimension(0:23)::runP           ! running total Precip for the day
   !real (kind(1d0))::avT_h, totP_h                 ! daily running average Temp, Total precip
   !-----------------------------------------------------------------------------------------------

   ! ---- Variables related to NARP ---------------------------------------------------------------
   REAL(KIND(1D0)), DIMENSION(nsurf) :: alb !Albedo of each surface type [-]
   REAL(KIND(1D0)), DIMENSION(nsurf) :: emis !Emissivity of each surface type [-]

   REAL(KIND(1D0)) :: bulkalbedo !Bulk albedo for whole surface (areally-weighted)

   ! Radiation balance components for different surfaces
   REAL(KIND(1D0)), DIMENSION(nsurf) :: Tsurf_ind, & !Surface temperature for each surface [degC]
                                        Tsurf_ind_snow, & !Snow surface temperature for each surface [degC]
                                        Tsurf_ind_nosnow
   REAL(KIND(1D0)), DIMENSION(nsurf) :: kup_ind, & !Outgoing shortwave radiation for each surface [W m-2]
                                        kup_ind_snow, & !Outgoing shortwave radiation for each snow surface [W m-2]
                                        kup_ind_nosnow
   REAL(KIND(1D0)), DIMENSION(nsurf) :: lup_ind, & !Outgoing longwave radiation for each surface [W m-2]
                                        lup_ind_snow, & !Outgoing longwave radiation for each snow surface [W m-2]
                                        lup_ind_nosnow
   REAL(KIND(1D0)), DIMENSION(nsurf) :: qn1_ind, & !Net all-wave radiation for each surface [W m-2]
                                        qn1_ind_snow, & !Net all-wave radiation for each snow surface [W m-2]
                                        qn1_ind_nosnow

   ! ---- NARP-specific parameters ----------------------------------------------------------------
   REAL(KIND(1D0)) :: NARP_LAT, NARP_LONG, NARP_YEAR, NARP_TZ, &
                      NARP_ALB_SNOW, NARP_EMIS_SNOW, NARP_TRANS_SITE
   REAL(KIND(1D0)) :: NARP_G(365) !!QUESTION: Should this be NDays? - HCW
   INTEGER :: NARP_NPERHOUR
   REAL(KIND(1D0)), ALLOCATABLE :: NARP_KDOWN_HR(:)
   ! Constants required
   REAL(KIND(1D0)), PARAMETER :: DEG2RAD = 0.017453292, &
                                 RAD2DEG = 57.29577951, &
                                 SIGMA_SB = 5.67E-8
   !-----------------------------------------------------------------------------------------------

   ! ---- OHM coefficients ------------------------------------------------------------------------
   REAL(KIND(1D0)), DIMENSION(nsurf + 1, 4, 3) :: OHM_coef !Array for OHM coefficients
   REAL(KIND(1D0)), DIMENSION(nsurf + 1) :: OHM_threshSW, OHM_threshWD !Arrays for OHM thresholds
   REAL(KIND(1D0)) :: a1, a2, a3 !OHM coefficients, a1 [-]; a2 [h]; a3 [W m-2]
   ! REAL(KIND(1d0)),DIMENSION(:,:),ALLOCATABLE:: qn1_store, qn1_S_store   !Q* values for each timestep over previous hr (_S for snow)
   ! REAL(KIND(1d0)),DIMENSION(:,:),ALLOCATABLE:: qn1_av_store, qn1_S_av_store  !Hourly Q* values for each timestep over previous 2 hr
   ! REAL(KIND(1d0)),DIMENSION(:),ALLOCATABLE::qn1_store_grid,qn1_av_store_grid
   ! REAL(KIND(1d0)),DIMENSION(:),ALLOCATABLE::qn1_S_store_grid,qn1_S_av_store_grid

   REAL(KIND(1D0)), DIMENSION(:), ALLOCATABLE :: tair_av_grids
   REAL(KIND(1D0)), DIMENSION(:), ALLOCATABLE :: qn_av_grids, qn_s_av_grids
   REAL(KIND(1D0)), DIMENSION(:), ALLOCATABLE :: dqndt_grids, dqnsdt_grids
   REAL(KIND(1D0)) :: qn_av, dqndt
   REAL(KIND(1D0)) :: tair_av
   REAL(KIND(1D0)) :: qn_s_av, dqnsdt

   !-----------------------------------------------------------------------------------------------

   ! ---- Snow-related variables ------------------------------------------------------------------
   REAL(KIND(1D0)), DIMENSION(nsurf) :: changSnow, & !Change in snowpack in mm
                                        maxSnowVol, & !! Maximum snow volume
                                        SnowWater, & !!Liquid water in the snow pack of ith surface
                                        ev_snow, & !!Evaporation from snowpack in mm
                                        mw_ind, & !Melt water from individual surface in mm
                                        mw_indDay, & !!Melt water per day from each surface type in m3
                                        runoffSnow, & !!Runoff from snowpack in mm and in m3
                                        SnowDens, & !Density of snow
                                        SnowFrac, & !!Surface fraction of snow cover
                                        iceFrac, &
                                        snowInit, &
                                        snowDepth, & !Depth of snow in cm
                                        SnowToSurf, & !Meltwater flowing from snow to surface
                                        volSWE, &
                                        StateFraction, & !Fraction of state that can freeze
                                        freezMelt, & !Amount of freezing meltwater in mm for the ith surface area
                                        Qm_freezState, & !Heat by freezing of surface state
                                        freezState, & !Amount of freezing state in mm for the ith surface area
                                        FreezStateVol, &
                                        Qm_melt, & !Heat consumption by snow melt
                                        Qm_rain, & !Heat by rain falling on snow
                                        rainOnSnow, & !Liquid precipitation falling on snow ()
                                        SnowPackLimit, &
                                        deltaQi

   REAL(KIND(1D0)), DIMENSION(nsurf, MaxNumberOfGrids) :: iceFrac_grids

   REAL(KIND(1D0)), DIMENSION(nsurf) :: snowPack, & !Amount of snow on each surface in mm
                                        snowPackOld
   INTEGER, DIMENSION(nsurf) :: heiG, & !snow layer height
                                snowCoverForms, &
                                snowCalcSwitch = 0 !Defines if snow related balance is made
   !-----------------------------------------------------------------------------------------------

   ! ---- Grid connections ------------------------------------------------------------------------
   !! Grid connections needs coding, currently no water transfer between grids
   ! Added HCW 14 Nov 2014
   INTEGER, PARAMETER :: nconns = 8 !Number of grids for between-grid connections
   REAL(KIND(1D0)), DIMENSION(nconns) :: GridToFrac !Fraction of water moving to the grid specified in GridTo [-]
   REAL(KIND(1D0)), DIMENSION(nconns) :: GridTo !Grid that water moves to
   !!character(len=15),dimension(2,MaxNumberOfGrids)::GridConnections  !List of different grid corrections
   !!real (kind(1d0)),dimension(MaxNumberOfGrids)::   GridConnectionsFrac   !Fraction of water moving between the different grids
   !-----------------------------------------------------------------------------------------------

   ! ---- AnOHM related variable, added by TS, 01 Mar 2016 ---------------------------------------------------------------
   REAL(KIND(1D0)), DIMENSION(MaxNumberOfGrids) :: a1AnOHM, a2AnOHM, a3AnOHM ! OHM coefficients, a1 [-]; a2 [h]; a3 [W m-2]
   REAL(KIND(1D0)), DIMENSION(MaxNumberOfGrids) :: mAHAnOHM ! daily mean AH [W m-2]
   REAL(KIND(1D0)), DIMENSION(MaxNumberOfGrids) :: BoAnOHMStart ! initial Bo for interation [-]
   REAL(KIND(1D0)), DIMENSION(MaxNumberOfGrids) :: BoAnOHMEnd ! final Bo for interation [-]
   REAL(KIND(1D0)), DIMENSION(nsurf) :: cpAnOHM ! heat capacity [J m-3 K-1]
   REAL(KIND(1D0)), DIMENSION(nsurf) :: kkAnOHM ! thermal conductivity [W m-1 K-1]
   REAL(KIND(1D0)), DIMENSION(nsurf) :: chAnOHM ! bulk transfer coef. [-]
   !-----------------------------------------------------------------------------------------------

   !------------------- ESTM variables for SUEWS surfaces---------------------------------------------------------
   INTEGER :: nlayer !Number of vertical layers
   INTEGER, DIMENSION(:), ALLOCATABLE :: nlayer_grids !Number of vertical layers for each grid

   ! roof
   REAL(KIND(1D0)), DIMENSION(:), ALLOCATABLE :: sfr_roof
   REAL(KIND(1D0)), DIMENSION(:), ALLOCATABLE :: tsfc_roof
   REAL(KIND(1D0)), DIMENSION(:, :), ALLOCATABLE :: k_roof
   REAL(KIND(1D0)), DIMENSION(:, :), ALLOCATABLE :: cp_roof
   REAL(KIND(1D0)), DIMENSION(:, :), ALLOCATABLE :: dz_roof
   REAL(KIND(1D0)), DIMENSION(:), ALLOCATABLE :: tin_roof
   REAL(KIND(1D0)), DIMENSION(:), ALLOCATABLE :: alb_roof
   REAL(KIND(1D0)), DIMENSION(:), ALLOCATABLE :: emis_roof
   REAL(KIND(1D0)), DIMENSION(:), ALLOCATABLE :: state_roof
   REAL(KIND(1D0)), DIMENSION(:), ALLOCATABLE :: statelimit_roof
   REAL(KIND(1D0)), DIMENSION(:), ALLOCATABLE :: wetthresh_roof
   REAL(KIND(1D0)), DIMENSION(:), ALLOCATABLE :: soilstore_roof
   REAL(KIND(1D0)), DIMENSION(:), ALLOCATABLE :: soilstorecap_roof
   REAL(KIND(1D0)), DIMENSION(:, :), ALLOCATABLE :: temp_roof
   ! larger container arrays for different grids
   REAL(KIND(1D0)), DIMENSION(:, :), ALLOCATABLE :: tsfc_roof_grids
   REAL(KIND(1D0)), DIMENSION(:, :), ALLOCATABLE :: sfr_roof_grids
   REAL(KIND(1D0)), DIMENSION(:, :, :), ALLOCATABLE :: k_roof_grids
   REAL(KIND(1D0)), DIMENSION(:, :, :), ALLOCATABLE :: cp_roof_grids
   REAL(KIND(1D0)), DIMENSION(:, :, :), ALLOCATABLE :: dz_roof_grids
   REAL(KIND(1D0)), DIMENSION(:, :), ALLOCATABLE :: tin_roof_grids
   REAL(KIND(1D0)), DIMENSION(:, :), ALLOCATABLE :: alb_roof_grids
   REAL(KIND(1D0)), DIMENSION(:, :), ALLOCATABLE :: emis_roof_grids
   REAL(KIND(1D0)), DIMENSION(:, :), ALLOCATABLE :: state_roof_grids
   REAL(KIND(1D0)), DIMENSION(:, :), ALLOCATABLE :: statelimit_roof_grids
   REAL(KIND(1D0)), DIMENSION(:, :), ALLOCATABLE :: wetthresh_roof_grids
   REAL(KIND(1D0)), DIMENSION(:, :), ALLOCATABLE :: soilstore_roof_grids
   REAL(KIND(1D0)), DIMENSION(:, :), ALLOCATABLE :: soilstorecap_roof_grids
   REAL(KIND(1D0)), DIMENSION(:, :, :), ALLOCATABLE :: temp_roof_grids

   ! wall
   REAL(KIND(1D0)), DIMENSION(:), ALLOCATABLE :: sfr_wall
   REAL(KIND(1D0)), DIMENSION(:), ALLOCATABLE :: tsfc_wall
   REAL(KIND(1D0)), DIMENSION(:, :), ALLOCATABLE :: k_wall
   REAL(KIND(1D0)), DIMENSION(:, :), ALLOCATABLE :: cp_wall
   REAL(KIND(1D0)), DIMENSION(:, :), ALLOCATABLE :: dz_wall
   REAL(KIND(1D0)), DIMENSION(:), ALLOCATABLE :: tin_wall
   REAL(KIND(1D0)), DIMENSION(:), ALLOCATABLE :: alb_wall
   REAL(KIND(1D0)), DIMENSION(:), ALLOCATABLE :: emis_wall
   REAL(KIND(1D0)), DIMENSION(:), ALLOCATABLE :: state_wall
   REAL(KIND(1D0)), DIMENSION(:), ALLOCATABLE :: statelimit_wall
   REAL(KIND(1D0)), DIMENSION(:), ALLOCATABLE :: wetthresh_wall
   REAL(KIND(1D0)), DIMENSION(:), ALLOCATABLE :: soilstore_wall
   REAL(KIND(1D0)), DIMENSION(:), ALLOCATABLE :: soilstorecap_wall
   REAL(KIND(1D0)), DIMENSION(:, :), ALLOCATABLE :: temp_wall
   ! larger container arrays for different grids
   REAL(KIND(1D0)), DIMENSION(:, :), ALLOCATABLE :: tsfc_wall_grids
   REAL(KIND(1D0)), DIMENSION(:, :), ALLOCATABLE :: sfr_wall_grids
   REAL(KIND(1D0)), DIMENSION(:, :, :), ALLOCATABLE :: k_wall_grids
   REAL(KIND(1D0)), DIMENSION(:, :, :), ALLOCATABLE :: cp_wall_grids
   REAL(KIND(1D0)), DIMENSION(:, :, :), ALLOCATABLE :: dz_wall_grids
   REAL(KIND(1D0)), DIMENSION(:, :), ALLOCATABLE :: tin_wall_grids
   REAL(KIND(1D0)), DIMENSION(:, :), ALLOCATABLE :: alb_wall_grids
   REAL(KIND(1D0)), DIMENSION(:, :), ALLOCATABLE :: emis_wall_grids
   REAL(KIND(1D0)), DIMENSION(:, :), ALLOCATABLE :: state_wall_grids
   REAL(KIND(1D0)), DIMENSION(:, :), ALLOCATABLE :: statelimit_wall_grids
   REAL(KIND(1D0)), DIMENSION(:, :), ALLOCATABLE :: wetthresh_wall_grids
   REAL(KIND(1D0)), DIMENSION(:, :), ALLOCATABLE :: soilstore_wall_grids
   REAL(KIND(1D0)), DIMENSION(:, :), ALLOCATABLE :: soilstorecap_wall_grids
   REAL(KIND(1D0)), DIMENSION(:, :, :), ALLOCATABLE :: temp_wall_grids

   ! standard suews surfaces
   ! INTEGER :: nsurf !Number of surf facets
   ! REAL(KIND(1D0)), DIMENSION(:), ALLOCATABLE :: sfr_surf
   REAL(KIND(1D0)), DIMENSION(:), ALLOCATABLE :: tsfc_surf
   REAL(KIND(1D0)), DIMENSION(:, :), ALLOCATABLE :: k_surf
   REAL(KIND(1D0)), DIMENSION(:, :), ALLOCATABLE :: cp_surf
   REAL(KIND(1D0)), DIMENSION(:, :), ALLOCATABLE :: dz_surf
   REAL(KIND(1D0)), DIMENSION(:), ALLOCATABLE :: tin_surf
   REAL(KIND(1D0)), DIMENSION(:, :), ALLOCATABLE :: temp_surf
   ! INTEGER :: nsurf_grids !Number of surf_grids facets
   REAL(KIND(1D0)), DIMENSION(:, :), ALLOCATABLE :: tsfc_surf_grids
   REAL(KIND(1D0)), DIMENSION(:, :, :), ALLOCATABLE :: k_surf_grids
   REAL(KIND(1D0)), DIMENSION(:, :, :), ALLOCATABLE :: cp_surf_grids
   REAL(KIND(1D0)), DIMENSION(:, :, :), ALLOCATABLE :: dz_surf_grids
   REAL(KIND(1D0)), DIMENSION(:, :), ALLOCATABLE :: tin_surf_grids
   REAL(KIND(1D0)), DIMENSION(:, :, :), ALLOCATABLE :: temp_surf_grids
   !-----------------------------------------------------------------------------------------------

   !------------------- SPARTACUS variables for SUEWS subsurfaces----------------------------------------------
   ! INTEGER, PARAMETER :: JPRD = SELECTED_REAL_KIND(13,300) ! same as kind(1d0)
   REAL(KIND(1D0)), DIMENSION(:), ALLOCATABLE :: height
   REAL(KIND(1D0)), DIMENSION(:), ALLOCATABLE :: building_frac
   REAL(KIND(1D0)), DIMENSION(:), ALLOCATABLE :: veg_frac
   REAL(KIND(1D0)), DIMENSION(:), ALLOCATABLE :: building_scale
   REAL(KIND(1D0)), DIMENSION(:), ALLOCATABLE :: veg_scale
   REAL(KIND(1D0)), DIMENSION(:), ALLOCATABLE :: veg_ext
   REAL(KIND(1D0)), DIMENSION(:), ALLOCATABLE :: veg_fsd
   REAL(KIND(1D0)), DIMENSION(:), ALLOCATABLE :: veg_contact_fraction
   ! REAL(KIND(1D0)), DIMENSION(:, :), ALLOCATABLE :: alb_roof
   ! REAL(KIND(1D0)), DIMENSION(:, :), ALLOCATABLE :: alb_wall
   REAL(KIND(1D0)), DIMENSION(:, :), ALLOCATABLE :: roof_albedo_dir_mult_fact
   REAL(KIND(1D0)), DIMENSION(:, :), ALLOCATABLE :: wall_specular_frac
   ! REAL(KIND(1D0)), DIMENSION(:, :), ALLOCATABLE :: emis_roof
   ! REAL(KIND(1D0)), DIMENSION(:, :), ALLOCATABLE :: emis_wall

   REAL(KIND(1D0)), DIMENSION(:, :), ALLOCATABLE :: height_grids
   REAL(KIND(1D0)), DIMENSION(:, :), ALLOCATABLE :: building_frac_grids
   REAL(KIND(1D0)), DIMENSION(:, :), ALLOCATABLE :: veg_frac_grids
   REAL(KIND(1D0)), DIMENSION(:, :), ALLOCATABLE :: building_scale_grids
   REAL(KIND(1D0)), DIMENSION(:, :), ALLOCATABLE :: veg_scale_grids
   REAL(KIND(1D0)), DIMENSION(:, :), ALLOCATABLE :: veg_ext_grids
   REAL(KIND(1D0)), DIMENSION(:, :), ALLOCATABLE :: veg_fsd_grids
   REAL(KIND(1D0)), DIMENSION(:, :), ALLOCATABLE :: veg_contact_fraction_grids
   REAL(KIND(1D0)), DIMENSION(:, :, :), ALLOCATABLE :: roof_albedo_dir_mult_fact_grids
   REAL(KIND(1D0)), DIMENSION(:, :, :), ALLOCATABLE :: wall_specular_frac_grids

   ! SPARTACUS input variables
   INTEGER :: n_vegetation_region_urban, &
              n_stream_sw_urban, n_stream_lw_urban
   REAL(KIND(1D0)) :: sw_dn_direct_frac, air_ext_sw, air_ssa_sw, &
                      veg_ssa_sw, air_ext_lw, air_ssa_lw, veg_ssa_lw, &
                      veg_fsd_const, veg_contact_fraction_const, &
                      ground_albedo_dir_mult_fact
   LOGICAL :: use_sw_direct_albedo
   !------------------- ESTM_ext variables for heterogeneous  facets---------------------------------------------------------
   REAL(KIND(1D0)), DIMENSION(5, nsurfIncSnow) :: zSurf_SUEWSsurfs, &
                                                  kSurf_SUEWSsurfs, &
                                                  rSurf_SUEWSsurfs

   !-----------------------------------------------------------------------------------------------

   !---------------------------------- Column numbers ---------------------------------------------

   ! ---- Set column numbering for SurfaceChar ----------------------------------------------------
   ! Columns 1:80 are the same as in SiteSelect.txt and defined below
   INTEGER :: cc !Column counter
   INTEGER, PARAMETER :: ccEndSI = ncolumnsSiteSelect

   ! Applicable to each surface
   INTEGER, DIMENSION(nsurf) :: c_AlbMin = (/(cc, cc=ccEndSI + 0*nsurf + 1, ccEndSI + 0*nsurf + nsurf, 1)/) !Min. albedo
   INTEGER, DIMENSION(nsurf) :: c_AlbMax = (/(cc, cc=ccEndSI + 1*nsurf + 1, ccEndSI + 1*nsurf + nsurf, 1)/) !Max. albedo
   INTEGER, DIMENSION(nsurf) :: c_Emis = (/(cc, cc=ccEndSI + 2*nsurf + 1, ccEndSI + 2*nsurf + nsurf, 1)/) !Emissivity
   INTEGER, DIMENSION(nsurf) :: c_StorMin = (/(cc, cc=ccEndSI + 3*nsurf + 1, ccEndSI + 3*nsurf + nsurf, 1)/) !Min. storage capacity (canopy)
   INTEGER, DIMENSION(nsurf) :: c_StorMax = (/(cc, cc=ccEndSI + 4*nsurf + 1, ccEndSI + 4*nsurf + nsurf, 1)/) !Max. storage capacity (canopy)
   INTEGER, DIMENSION(nsurf) :: c_WetThresh = (/(cc, cc=ccEndSI + 5*nsurf + 1, ccEndSI + 5*nsurf + nsurf, 1)/) !Threshold for wet evaporation [mm]
   INTEGER, DIMENSION(nsurf) :: c_StateLimit = (/(cc, cc=ccEndSI + 6*nsurf + 1, ccEndSI + 6*nsurf + nsurf, 1)/) !Limit for surface state [mm]
   INTEGER, DIMENSION(nsurf) :: c_DrEq = (/(cc, cc=ccEndSI + 7*nsurf + 1, ccEndSI + 7*nsurf + nsurf, 1)/) !Drainage equation
   INTEGER, DIMENSION(nsurf) :: c_DrCoef1 = (/(cc, cc=ccEndSI + 8*nsurf + 1, ccEndSI + 8*nsurf + nsurf, 1)/) !Drainage coef. 1
   INTEGER, DIMENSION(nsurf) :: c_DrCoef2 = (/(cc, cc=ccEndSI + 9*nsurf + 1, ccEndSI + 9*nsurf + nsurf, 1)/) !Drainage coef. 2
   INTEGER, DIMENSION(nsurf) :: c_SoilTCode = (/(cc, cc=ccEndSI + 10*nsurf + 1, ccEndSI + 10*nsurf + nsurf, 1)/) !Soil type code

   ! N.B. not included in SUEWS_Water.txt
   INTEGER, DIMENSION(nsurf) :: c_SnowLimPat = (/(cc, cc=ccEndSI + 11*nsurf + 1, ccEndSI + 11*nsurf + nsurf, 1)/) !Snow limit for patchiness
   ! N.B. currently only in SUEWS_NonVeg.txt
   INTEGER, DIMENSION(nsurf) :: c_SnowLimRem = (/(cc, cc=ccEndSI + 12*nsurf + 1, ccEndSI + 12*nsurf + nsurf, 1)/) !Snow limit for removal
   ! AnOHM TS
   INTEGER, DIMENSION(nsurf) :: c_CpAnOHM = (/(cc, cc=ccEndSI + 13*nsurf + 1, ccEndSI + 13*nsurf + nsurf, 1)/) !heat capacity, AnOHM TS
   INTEGER, DIMENSION(nsurf) :: c_KkAnOHM = (/(cc, cc=ccEndSI + 14*nsurf + 1, ccEndSI + 14*nsurf + nsurf, 1)/) !heat conductivity, AnOHM TS
   INTEGER, DIMENSION(nsurf) :: c_ChAnOHM = (/(cc, cc=ccEndSI + 15*nsurf + 1, ccEndSI + 15*nsurf + nsurf, 1)/) !bulk transfer coef., AnOHM TS

   ! Find current column number
   INTEGER, PARAMETER :: ccEndI = (ccEndSI + 15*nsurf + nsurf) !add columns for AnOHM, AnOHM TS

   ! Applicable to vegetated surfaces only
   INTEGER, DIMENSION(NVegSurf) :: c_BaseT = (/(cc, cc=ccEndI + 0*nvegsurf + 1, ccEndI + 0*nvegsurf + nvegsurf, 1)/) !Base temp. for leaf-on
   INTEGER, DIMENSION(NVegSurf) :: c_BaseTe = (/(cc, cc=ccEndI + 1*nvegsurf + 1, ccEndI + 1*nvegsurf + nvegsurf, 1)/) !Base temp. for leaf-off
   INTEGER, DIMENSION(NVegSurf) :: c_GDDFull = (/(cc, cc=ccEndI + 2*nvegsurf + 1, ccEndI + 2*nvegsurf + nvegsurf, 1)/) !GDD for full LAI
   INTEGER, DIMENSION(NVegSurf) :: c_SDDFull = (/(cc, cc=ccEndI + 3*nvegsurf + 1, ccEndI + 3*nvegsurf + nvegsurf, 1)/) !SDD for start of leaf-fall
   INTEGER, DIMENSION(NVegSurf) :: c_LAIMin = (/(cc, cc=ccEndI + 4*nvegsurf + 1, ccEndI + 4*nvegsurf + nvegsurf, 1)/) !Min. LAI
   INTEGER, DIMENSION(NVegSurf) :: c_LAIMax = (/(cc, cc=ccEndI + 5*nvegsurf + 1, ccEndI + 5*nvegsurf + nvegsurf, 1)/) !Max. LAI
   INTEGER, DIMENSION(NVegSurf) :: c_PorosityMin = (/(cc, cc=ccEndI + 6*nvegsurf + 1, ccEndI + 6*nvegsurf + nvegsurf, 1)/) !Min. Porosity
   INTEGER, DIMENSION(NVegSurf) :: c_PorosityMax = (/(cc, cc=ccEndI + 7*nvegsurf + 1, ccEndI + 7*nvegsurf + nvegsurf, 1)/) !Max. Porosity
   INTEGER, DIMENSION(NVegSurf) :: c_GsMax = (/(cc, cc=ccEndI + 8*nvegsurf + 1, ccEndI + 8*nvegsurf + nvegsurf, 1)/) !Max. conductance
   INTEGER, DIMENSION(NVegSurf) :: c_LAIEq = (/(cc, cc=ccEndI + 9*nvegsurf + 1, ccEndI + 9*nvegsurf + nvegsurf, 1)/) !LAI equation
   INTEGER, DIMENSION(NVegSurf) :: c_LeafGP1 = (/(cc, cc=ccEndI + 10*nvegsurf + 1, ccEndI + 10*nvegsurf + nvegsurf, 1)/) !Leaf growth power 1
   INTEGER, DIMENSION(NVegSurf) :: c_LeafGP2 = (/(cc, cc=ccEndI + 11*nvegsurf + 1, ccEndI + 11*nvegsurf + nvegsurf, 1)/) !Leaf growth power 2
   INTEGER, DIMENSION(NVegSurf) :: c_LeafOP1 = (/(cc, cc=ccEndI + 12*nvegsurf + 1, ccEndI + 12*nvegsurf + nvegsurf, 1)/) !Leaf-off power 1
   INTEGER, DIMENSION(NVegSurf) :: c_LeafOP2 = (/(cc, cc=ccEndI + 13*nvegsurf + 1, ccEndI + 13*nvegsurf + nvegsurf, 1)/) !Leaf-off power 2
   INTEGER, DIMENSION(NVegSurf) :: c_BiogenCO2Code = (/(cc, cc=ccEndI + 14*nvegsurf + 1, ccEndI + 14*nvegsurf + nvegsurf, 1)/) !Biogenic CO2 Code
   ! Find current column number
   INTEGER, PARAMETER :: ccEndP = (ccEndI + 14*nvegsurf + nvegsurf)

   ! Applicable to water surfaces only
   INTEGER :: c_WaterDepth = (ccEndP + 1)

   ! Find current column number
   INTEGER, PARAMETER :: ccEndW = (ccEndP + 1)

   ! Applicable to snow only
   INTEGER :: c_SnowRMFactor = (ccEndW + 1)
   INTEGER :: c_SnowTMFactor = (ccEndW + 2)
   INTEGER :: c_SnowAlbMin = (ccEndW + 3)
   INTEGER :: c_SnowAlbMax = (ccEndW + 4)
   !integer:: c_SnowAlb      = (ccEndW+ 5)
   INTEGER :: c_SnowEmis = (ccEndW + 6)
   INTEGER :: c_Snowtau_a = (ccEndW + 7)
   INTEGER :: c_Snowtau_f = (ccEndW + 8)
   INTEGER :: c_SnowPLimAlb = (ccEndW + 9)
   INTEGER :: c_SnowSDMin = (ccEndW + 10)
   INTEGER :: c_SnowSDMax = (ccEndW + 11)
   INTEGER :: c_Snowtau_r = (ccEndW + 12)
   INTEGER :: c_SnowCRWMin = (ccEndW + 13)
   INTEGER :: c_SnowCRWMax = (ccEndW + 14)
   INTEGER :: c_SnowPLimSnow = (ccEndW + 15)

   ! Find current column number
   INTEGER, PARAMETER :: ccEndSn = (ccEndW + 15)

   ! Soil information
   INTEGER, DIMENSION(nsurf) :: c_SoilDepth = (/(cc, cc=ccEndSn + 0*nsurf + 1, ccEndSn + 0*nsurf + nsurf, 1)/) ! Volumetric SM capacity
   INTEGER, DIMENSION(nsurf) :: c_SoilStCap = (/(cc, cc=ccEndSn + 1*nsurf + 1, ccEndSn + 1*nsurf + nsurf, 1)/) ! Volumetric SM capacity
   INTEGER, DIMENSION(nsurf) :: c_KSat = (/(cc, cc=ccEndSn + 2*nsurf + 1, ccEndSn + 2*nsurf + nsurf, 1)/) ! Saturated hydraulic conductivity
   INTEGER, DIMENSION(nsurf) :: c_SoilDens = (/(cc, cc=ccEndSn + 3*nsurf + 1, ccEndSn + 3*nsurf + nsurf, 1)/) ! Soil Density
   INTEGER, DIMENSION(nsurf) :: c_SoilInfRate = (/(cc, cc=ccEndSn + 4*nsurf + 1, ccEndSn + 4*nsurf + nsurf, 1)/) ! Soil infiltration rate
   INTEGER, DIMENSION(nsurf) :: c_ObsSMDepth = (/(cc, cc=ccEndSn + 5*nsurf + 1, ccEndSn + 5*nsurf + nsurf, 1)/) ! Depth of SM obs
   INTEGER, DIMENSION(nsurf) :: c_ObsSMMax = (/(cc, cc=ccEndSn + 6*nsurf + 1, ccEndSn + 6*nsurf + nsurf, 1)/) ! Obs maximum SM [kg kg-1 OR m3 m-3]
   INTEGER, DIMENSION(nsurf) :: c_ObsSNRFrac = (/(cc, cc=ccEndSn + 7*nsurf + 1, ccEndSn + 7*nsurf + nsurf, 1)/) ! Obs fraction of soil without rocks

   ! Find current column number
   INTEGER, PARAMETER :: ccEndSo = (ccEndSn + 7*nsurf + nsurf)

   ! Surface conductance
   INTEGER :: c_GsG1 = (ccEndSo + 1)
   INTEGER :: c_GsG2 = (ccEndSo + 2)
   INTEGER :: c_GsG3 = (ccEndSo + 3)
   INTEGER :: c_GsG4 = (ccEndSo + 4)
   INTEGER :: c_GsG5 = (ccEndSo + 5)
   INTEGER :: c_GsG6 = (ccEndSo + 6)
   INTEGER :: c_GsTH = (ccEndSo + 7)
   INTEGER :: c_GsTL = (ccEndSo + 8)
   INTEGER :: c_GsS1 = (ccEndSo + 9)
   INTEGER :: c_GsS2 = (ccEndSo + 10)
   INTEGER :: c_GsKmax = (ccEndSo + 11)
   INTEGER :: c_gsModel = (ccEndSo + 12)

   ! Find current column number
   INTEGER, PARAMETER :: ccEndGs = (ccEndSo + 12)

   ! OHM codes
   INTEGER, DIMENSION(nsurfIncSnow) :: c_OHMCode_SWet = (/(cc, cc=ccEndGs + 0*nsurfIncSnow + 1, &
                                                           ccEndGs + 0*nsurfIncSnow + nsurfIncSnow, 1)/) !OHM code (summer wet)
   INTEGER, DIMENSION(nsurfIncSnow) :: c_OHMCode_SDry = (/(cc, cc=ccEndGs + 1*nsurfIncSnow + 1, &
                                                           ccEndGs + 1*nsurfIncSnow + nsurfIncSnow, 1)/) !OHM code (summer dry)
   INTEGER, DIMENSION(nsurfIncSnow) :: c_OHMCode_WWet = (/(cc, cc=ccEndGs + 2*nsurfIncSnow + 1, &
                                                           ccEndGs + 2*nsurfIncSnow + nsurfIncSnow, 1)/) !OHM code (winter wet)
   INTEGER, DIMENSION(nsurfIncSnow) :: c_OHMCode_WDry = (/(cc, cc=ccEndGs + 3*nsurfIncSnow + 1, &
                                                           ccEndGs + 3*nsurfIncSnow + nsurfIncSnow, 1)/) !OHM code (winter dry)
   INTEGER, DIMENSION(nsurfIncSnow) :: c_a1_SWet = (/(cc, cc=ccEndGs + 4*nsurfIncSnow + 1, &
                                                      ccEndGs + 4*nsurfIncSnow + nsurfIncSnow, 1)/) !OHM a1 (summer wet)
   INTEGER, DIMENSION(nsurfIncSnow) :: c_a2_SWet = (/(cc, cc=ccEndGs + 5*nsurfIncSnow + 1, &
                                                      ccEndGs + 5*nsurfIncSnow + nsurfIncSnow, 1)/) !OHM a2 (summer wet)
   INTEGER, DIMENSION(nsurfIncSnow) :: c_a3_SWet = (/(cc, cc=ccEndGs + 6*nsurfIncSnow + 1, &
                                                      ccEndGs + 6*nsurfIncSnow + nsurfIncSnow, 1)/) !OHM a3 (summer wet)
   INTEGER, DIMENSION(nsurfIncSnow) :: c_a1_SDry = (/(cc, cc=ccEndGs + 7*nsurfIncSnow + 1, &
                                                      ccEndGs + 7*nsurfIncSnow + nsurfIncSnow, 1)/) !OHM a1 (summer dry)
   INTEGER, DIMENSION(nsurfIncSnow) :: c_a2_SDry = (/(cc, cc=ccEndGs + 8*nsurfIncSnow + 1, &
                                                      ccEndGs + 8*nsurfIncSnow + nsurfIncSnow, 1)/) !OHM a2 (summer dry)
   INTEGER, DIMENSION(nsurfIncSnow) :: c_a3_SDry = (/(cc, cc=ccEndGs + 9*nsurfIncSnow + 1, &
                                                      ccEndGs + 9*nsurfIncSnow + nsurfIncSnow, 1)/) !OHM a3 (summer dry)
   INTEGER, DIMENSION(nsurfIncSnow) :: c_a1_WWet = (/(cc, cc=ccEndGs + 10*nsurfIncSnow + 1, &
                                                      ccEndGs + 10*nsurfIncSnow + nsurfIncSnow, 1)/) !OHM a1 (winter wet)
   INTEGER, DIMENSION(nsurfIncSnow) :: c_a2_WWet = (/(cc, cc=ccEndGs + 11*nsurfIncSnow + 1, &
                                                      ccEndGs + 11*nsurfIncSnow + nsurfIncSnow, 1)/) !OHM a2 (winter wet)
   INTEGER, DIMENSION(nsurfIncSnow) :: c_a3_WWet = (/(cc, cc=ccEndGs + 12*nsurfIncSnow + 1, &
                                                      ccEndGs + 12*nsurfIncSnow + nsurfIncSnow, 1)/) !OHM a3 (winter wet)
   INTEGER, DIMENSION(nsurfIncSnow) :: c_a1_WDry = (/(cc, cc=ccEndGs + 13*nsurfIncSnow + 1, &
                                                      ccEndGs + 13*nsurfIncSnow + nsurfIncSnow, 1)/) !OHM a1 (winter dry)
   INTEGER, DIMENSION(nsurfIncSnow) :: c_a2_WDry = (/(cc, cc=ccEndGs + 14*nsurfIncSnow + 1, &
                                                      ccEndGs + 14*nsurfIncSnow + nsurfIncSnow, 1)/) !OHM a2 (winter dry)
   INTEGER, DIMENSION(nsurfIncSnow) :: c_a3_WDry = (/(cc, cc=ccEndGs + 15*nsurfIncSnow + 1, &
                                                      ccEndGs + 15*nsurfIncSnow + nsurfIncSnow, 1)/) !OHM a3 (winter dry)

   INTEGER, DIMENSION(nsurfIncSnow) :: c_OHMThresh_SW = (/(cc, cc=ccEndGs + 16*nsurfIncSnow + 1, &
                                                           ccEndGs + 16*nsurfIncSnow + nsurfIncSnow, 1)/) !OHM Threshold (summer/winter)
   INTEGER, DIMENSION(nsurfIncSnow) :: c_OHMThresh_WD = (/(cc, cc=ccEndGs + 17*nsurfIncSnow + 1, &
                                                           ccEndGs + 17*nsurfIncSnow + nsurfIncSnow, 1)/) !OHM Threshold (wet/dry)

   ! ESTM code for each surface inclduing snow
   INTEGER, DIMENSION(nsurfIncSnow) :: c_ESTMCode = (/(cc, cc=ccEndGs + 18*nsurfIncSnow + 1, &
                                                       ccEndGs + 18*nsurfIncSnow + nsurfIncSnow, 1)/) !ESTM code

   ! Find current column number
   INTEGER, PARAMETER :: ccEndO = (ccEndGs + 18*nsurfIncSnow + nsurfIncSnow)

   ! Anthropogenic Emissions
   INTEGER :: c_BaseT_HC = (ccEndO + 1)
   INTEGER :: c_QF_A1 = (ccEndO + 2)
   INTEGER :: c_QF_B1 = (ccEndO + 3)
   INTEGER :: c_QF_C1 = (ccEndO + 4)
   INTEGER :: c_QF_A2 = (ccEndO + 5)
   INTEGER :: c_QF_B2 = (ccEndO + 6)
   INTEGER :: c_QF_C2 = (ccEndO + 7)
   INTEGER :: c_AHMin_WD = (ccEndO + 8)
   INTEGER :: c_AHMin_WE = (ccEndO + 9)
   INTEGER :: c_AHSlopeHeating_WD = (ccEndO + 10)
   INTEGER :: c_AHSlopeHeating_WE = (ccEndO + 11)
   INTEGER :: c_AHSlopeCooling_WD = (ccEndO + 12)
   INTEGER :: c_AHSlopeCooling_WE = (ccEndO + 13)
   INTEGER :: c_TCriticHeating_WE = (ccEndO + 14)
   INTEGER :: c_TCriticHeating_WD = (ccEndO + 15)
   INTEGER :: c_TCriticCooling_WE = (ccEndO + 16)
   INTEGER :: c_TCriticCooling_WD = (ccEndO + 17)
   INTEGER :: c_EnProfWD = (ccEndO + 18)
   INTEGER :: c_EnProfWE = (ccEndO + 19)
   INTEGER :: c_CO2mWD = (ccEndO + 20)
   INTEGER :: c_CO2mWE = (ccEndO + 21)
   INTEGER :: c_TraffProfWD = (ccEndO + 22)
   INTEGER :: c_TraffProfWE = (ccEndO + 23)
   INTEGER :: c_PopProfWD = (ccEndO + 24)
   INTEGER :: c_PopProfWE = (ccEndO + 25)
   INTEGER :: c_MinQFMetab = (ccEndO + 26)
   INTEGER :: c_MaxQFMetab = (ccEndO + 27)
   INTEGER :: c_MinFCMetab = (ccEndO + 28)
   INTEGER :: c_MaxFCMetab = (ccEndO + 29)
   INTEGER :: c_FrPDDwe = (ccEndO + 30)
   INTEGER :: c_FrFossilFuel_Heat = (ccEndO + 31)
   INTEGER :: c_FrFossilFuel_NonHeat = (ccEndO + 32)
   INTEGER :: c_EF_umolCO2perJ = (ccEndO + 33)
   INTEGER :: c_EnEF_v_Jkm = (ccEndO + 34)
   INTEGER :: c_FcEF_v_kgkmWD = (ccEndO + 35)
   INTEGER :: c_FcEF_v_kgkmWE = (ccEndO + 36)
   INTEGER :: c_CO2PointSource = (ccEndO + 37)
   INTEGER :: c_TrafficUnits = (ccEndO + 38)

   ! Find current column number
   INTEGER, PARAMETER :: ccEndA = (ccEndO + 38)

   ! Irrigation
   INTEGER :: c_IeStart = (ccEndA + 1)
   INTEGER :: c_IeEnd = (ccEndA + 2)
   INTEGER :: c_IntWU = (ccEndA + 3)
   INTEGER :: c_Faut = (ccEndA + 4)
   INTEGER :: c_h_maintain = (ccEndA + 5)
   INTEGER, DIMENSION(3) :: c_Ie_a = (/(cc, cc=ccEndA + 5 + 0*3 + 1, ccEndA + 5 + 0*3 + 3, 1)/) ! Automatic irrigation coeffs
   INTEGER, DIMENSION(3) :: c_Ie_m = (/(cc, cc=ccEndA + 5 + 1*3 + 1, ccEndA + 5 + 1*3 + 3, 1)/) ! Manual irrigation coeffs
   INTEGER, DIMENSION(7) :: c_DayWat = (/(cc, cc=ccEndA + 11 + 0*7 + 1, ccEndA + 11 + 0*7 + 7, 1)/) ! Irrigation allowed on each day
   INTEGER, DIMENSION(7) :: c_DayWatPer = (/(cc, cc=ccEndA + 11 + 1*7 + 1, ccEndA + 11 + 1*7 + 7, 1)/) ! Fraction properties using irrigation allowed on each day

   ! Find current column number
   INTEGER, PARAMETER :: ccEndIr = (ccEndA + 11 + 1*7 + 7)

   ! Hourly profiles
   INTEGER, DIMENSION(24) :: c_HrProfEnUseWD = (/(cc, cc=ccEndIr + 0*24 + 1, ccEndIr + 0*24 + 24, 1)/) ! Energy use, weekdays
   INTEGER, DIMENSION(24) :: c_HrProfEnUseWE = (/(cc, cc=ccEndIr + 1*24 + 1, ccEndIr + 1*24 + 24, 1)/) ! Energy use, weekends
   INTEGER, DIMENSION(24) :: c_HrProfWUManuWD = (/(cc, cc=ccEndIr + 2*24 + 1, ccEndIr + 2*24 + 24, 1)/) ! Water use, manual, weekdays
   INTEGER, DIMENSION(24) :: c_HrProfWUManuWE = (/(cc, cc=ccEndIr + 3*24 + 1, ccEndIr + 3*24 + 24, 1)/) ! Water use, manual, weekends
   INTEGER, DIMENSION(24) :: c_HrProfWUAutoWD = (/(cc, cc=ccEndIr + 4*24 + 1, ccEndIr + 4*24 + 24, 1)/) ! Water use, automatic, weekdays
   INTEGER, DIMENSION(24) :: c_HrProfWUAutoWE = (/(cc, cc=ccEndIr + 5*24 + 1, ccEndIr + 5*24 + 24, 1)/) ! Water use, automatic, weekends
   INTEGER, DIMENSION(24) :: c_HrProfSnowCWD = (/(cc, cc=ccEndIr + 6*24 + 1, ccEndIr + 6*24 + 24, 1)/) ! Snow clearing, weekdays
   INTEGER, DIMENSION(24) :: c_HrProfSnowCWE = (/(cc, cc=ccEndIr + 7*24 + 1, ccEndIr + 7*24 + 24, 1)/) ! Snow clearing, weekends
   INTEGER, DIMENSION(24) :: c_HrProfHumActivityWD = (/(cc, cc=ccEndIr + 8*24 + 1, ccEndIr + 8*24 + 24, 1)/) ! Human activity, weekdays
   INTEGER, DIMENSION(24) :: c_HrProfHumActivityWE = (/(cc, cc=ccEndIr + 9*24 + 1, ccEndIr + 9*24 + 24, 1)/) ! Human activity, weekends
   INTEGER, DIMENSION(24) :: c_HrProfTraffWD = (/(cc, cc=ccEndIr + 10*24 + 1, ccEndIr + 10*24 + 24, 1)/) ! Traffic, weekdays
   INTEGER, DIMENSION(24) :: c_HrProfTraffWE = (/(cc, cc=ccEndIr + 11*24 + 1, ccEndIr + 11*24 + 24, 1)/) ! Traffic, weekends
   INTEGER, DIMENSION(24) :: c_HrProfPopWD = (/(cc, cc=ccEndIr + 12*24 + 1, ccEndIr + 12*24 + 24, 1)/) ! Population, weekdays
   INTEGER, DIMENSION(24) :: c_HrProfPopWE = (/(cc, cc=ccEndIr + 13*24 + 1, ccEndIr + 13*24 + 24, 1)/) ! Population, weekends

   ! Find current column number
   INTEGER, PARAMETER :: ccEndPr = (ccEndIr + 13*24 + 24)

   ! Within-grid water distribution (for each surface)
   INTEGER, DIMENSION(nsurf) :: c_WGToPaved = (/(cc, cc=ccEndPr + 0*nsurf + 1, ccEndPr + 0*nsurf + nsurf, 1)/) !Water dist to Paved
   INTEGER, DIMENSION(nsurf) :: c_WGToBldgs = (/(cc, cc=ccEndPr + 1*nsurf + 1, ccEndPr + 1*nsurf + nsurf, 1)/) !Water dist to Bldgs
   INTEGER, DIMENSION(nsurf) :: c_WGToEveTr = (/(cc, cc=ccEndPr + 2*nsurf + 1, ccEndPr + 2*nsurf + nsurf, 1)/) !Water dist to EveTr
   INTEGER, DIMENSION(nsurf) :: c_WGToDecTr = (/(cc, cc=ccEndPr + 3*nsurf + 1, ccEndPr + 3*nsurf + nsurf, 1)/) !Water dist to DecTr
   INTEGER, DIMENSION(nsurf) :: c_WGToGrass = (/(cc, cc=ccEndPr + 4*nsurf + 1, ccEndPr + 4*nsurf + nsurf, 1)/) !Water dist to Grass
   INTEGER, DIMENSION(nsurf) :: c_WGToBSoil = (/(cc, cc=ccEndPr + 5*nsurf + 1, ccEndPr + 5*nsurf + nsurf, 1)/) !Water dist to BSoil
   INTEGER, DIMENSION(nsurf) :: c_WGToWater = (/(cc, cc=ccEndPr + 6*nsurf + 1, ccEndPr + 6*nsurf + nsurf, 1)/) !Water dist to Water
   INTEGER, DIMENSION(nsurf) :: c_WGToRunoff = (/(cc, cc=ccEndPr + 7*nsurf + 1, ccEndPr + 7*nsurf + nsurf, 1)/) !Water dist to runoff
   INTEGER, DIMENSION(nsurf) :: c_WGToSoilStore = (/(cc, cc=ccEndPr + 8*nsurf + 1, ccEndPr + 8*nsurf + nsurf, 1)/) !Water dist to sub-surface soil

   ! Find current column number
   INTEGER, PARAMETER :: cBEndWG = (ccEndPr + 8*nsurf + nsurf)

   ! Biogenic CO2
   INTEGER, DIMENSION(nvegsurf) :: c_alpha_bioCO2 = (/(cc, cc=cBEndWG + 0*nvegsurf + 1, cBEndWG + 0*nvegsurf + nvegsurf, 1)/)
   INTEGER, DIMENSION(nvegsurf) :: c_beta_bioCO2 = (/(cc, cc=cBEndWG + 1*nvegsurf + 1, cBEndWG + 1*nvegsurf + nvegsurf, 1)/)
   INTEGER, DIMENSION(nvegsurf) :: c_theta_bioCO2 = (/(cc, cc=cBEndWG + 2*nvegsurf + 1, cBEndWG + 2*nvegsurf + nvegsurf, 1)/)
   INTEGER, DIMENSION(nvegsurf) :: c_alpha_enh_bioCO2 = (/(cc, cc=cBEndWG + 3*nvegsurf + 1, cBEndWG + 3*nvegsurf + nvegsurf, 1)/)
   INTEGER, DIMENSION(nvegsurf) :: c_beta_enh_bioCO2 = (/(cc, cc=cBEndWG + 4*nvegsurf + 1, cBEndWG + 4*nvegsurf + nvegsurf, 1)/)
   INTEGER, DIMENSION(nvegsurf) :: c_resp_a = (/(cc, cc=cBEndWG + 5*nvegsurf + 1, cBEndWG + 5*nvegsurf + nvegsurf, 1)/)
   INTEGER, DIMENSION(nvegsurf) :: c_resp_b = (/(cc, cc=cBEndWG + 6*nvegsurf + 1, cBEndWG + 6*nvegsurf + nvegsurf, 1)/)
   INTEGER, DIMENSION(nvegsurf) :: c_min_res_bioCO2 = (/(cc, cc=cBEndWG + 7*nvegsurf + 1, cBEndWG + 7*nvegsurf + nvegsurf, 1)/)

   ! Find current column number
   INTEGER, PARAMETER :: ccEndB = (cBEndWG + 7*nvegsurf + nvegsurf)

   !ESTM
   ! Roof/surface characteristics for all surfaces including snow
   INTEGER, DIMENSION(nsurfIncSnow) :: &
      c_Surf_thick1 = [(cc, cc=ccEndB + 0*nsurfIncSnow + 1, ccEndB + 0*nsurfIncSnow + nsurfIncSnow, 1)], &
      c_Surf_k1 = [(cc, cc=ccEndB + 1*nsurfIncSnow + 1, ccEndB + 1*nsurfIncSnow + nsurfIncSnow, 1)], &
      c_Surf_rhoCp1 = [(cc, cc=ccEndB + 2*nsurfIncSnow + 1, ccEndB + 2*nsurfIncSnow + nsurfIncSnow, 1)], &
      c_Surf_thick2 = [(cc, cc=ccEndB + 3*nsurfIncSnow + 1, ccEndB + 3*nsurfIncSnow + nsurfIncSnow, 1)], &
      c_Surf_k2 = [(cc, cc=ccEndB + 4*nsurfIncSnow + 1, ccEndB + 4*nsurfIncSnow + nsurfIncSnow, 1)], &
      c_Surf_rhoCp2 = [(cc, cc=ccEndB + 5*nsurfIncSnow + 1, ccEndB + 5*nsurfIncSnow + nsurfIncSnow, 1)], &
      c_Surf_thick3 = [(cc, cc=ccEndB + 6*nsurfIncSnow + 1, ccEndB + 6*nsurfIncSnow + nsurfIncSnow, 1)], &
      c_Surf_k3 = [(cc, cc=ccEndB + 7*nsurfIncSnow + 1, ccEndB + 7*nsurfIncSnow + nsurfIncSnow, 1)], &
      c_Surf_rhoCp3 = [(cc, cc=ccEndB + 8*nsurfIncSnow + 1, ccEndB + 8*nsurfIncSnow + nsurfIncSnow, 1)], &
      c_Surf_thick4 = [(cc, cc=ccEndB + 9*nsurfIncSnow + 1, ccEndB + 9*nsurfIncSnow + nsurfIncSnow, 1)], &
      c_Surf_k4 = [(cc, cc=ccEndB + 10*nsurfIncSnow + 1, ccEndB + 10*nsurfIncSnow + nsurfIncSnow, 1)], &
      c_Surf_rhoCp4 = [(cc, cc=ccEndB + 11*nsurfIncSnow + 1, ccEndB + 11*nsurfIncSnow + nsurfIncSnow, 1)], &
      c_Surf_thick5 = [(cc, cc=ccEndB + 12*nsurfIncSnow + 1, ccEndB + 12*nsurfIncSnow + nsurfIncSnow, 1)], &
      c_Surf_k5 = [(cc, cc=ccEndB + 13*nsurfIncSnow + 1, ccEndB + 13*nsurfIncSnow + nsurfIncSnow, 1)], &
      c_Surf_rhoCp5 = [(cc, cc=ccEndB + 14*nsurfIncSnow + 1, ccEndB + 14*nsurfIncSnow + nsurfIncSnow, 1)]
   ! Find current column number
   INTEGER, PARAMETER :: ccEndESTMB = (ccEndB + 14*nsurfIncSnow + nsurfIncSnow)
   ! Other ESTM characteristics are for built surfaces only
   INTEGER :: c_Wall_thick1 = (ccEndESTMB + 1)
   INTEGER :: c_Wall_k1 = (ccEndESTMB + 2)
   INTEGER :: c_Wall_rhoCp1 = (ccEndESTMB + 3)
   INTEGER :: c_Wall_thick2 = (ccEndESTMB + 4)
   INTEGER :: c_Wall_k2 = (ccEndESTMB + 5)
   INTEGER :: c_Wall_rhoCp2 = (ccEndESTMB + 6)
   INTEGER :: c_Wall_thick3 = (ccEndESTMB + 7)
   INTEGER :: c_Wall_k3 = (ccEndESTMB + 8)
   INTEGER :: c_Wall_rhoCp3 = (ccEndESTMB + 9)
   INTEGER :: c_Wall_thick4 = (ccEndESTMB + 10)
   INTEGER :: c_Wall_k4 = (ccEndESTMB + 11)
   INTEGER :: c_Wall_rhoCp4 = (ccEndESTMB + 12)
   INTEGER :: c_Wall_thick5 = (ccEndESTMB + 13)
   INTEGER :: c_Wall_k5 = (ccEndESTMB + 14)
   INTEGER :: c_Wall_rhoCp5 = (ccEndESTMB + 15)
   INTEGER :: c_Internal_thick1 = (ccEndESTMB + 16)
   INTEGER :: c_Internal_k1 = (ccEndESTMB + 17)
   INTEGER :: c_Internal_rhoCp1 = (ccEndESTMB + 18)
   INTEGER :: c_Internal_thick2 = (ccEndESTMB + 19)
   INTEGER :: c_Internal_k2 = (ccEndESTMB + 20)
   INTEGER :: c_Internal_rhoCp2 = (ccEndESTMB + 21)
   INTEGER :: c_Internal_thick3 = (ccEndESTMB + 22)
   INTEGER :: c_Internal_k3 = (ccEndESTMB + 23)
   INTEGER :: c_Internal_rhoCp3 = (ccEndESTMB + 24)
   INTEGER :: c_Internal_thick4 = (ccEndESTMB + 25)
   INTEGER :: c_Internal_k4 = (ccEndESTMB + 26)
   INTEGER :: c_Internal_rhoCp4 = (ccEndESTMB + 27)
   INTEGER :: c_Internal_thick5 = (ccEndESTMB + 28)
   INTEGER :: c_Internal_k5 = (ccEndESTMB + 29)
   INTEGER :: c_Internal_rhoCp5 = (ccEndESTMB + 30)
   INTEGER :: c_nroom = (ccEndESTMB + 31)
   INTEGER :: c_alb_ibld = (ccEndESTMB + 32)
   INTEGER :: c_em_ibld = (ccEndESTMB + 33)
   INTEGER :: c_CH_iwall = (ccEndESTMB + 34)
   INTEGER :: c_CH_iroof = (ccEndESTMB + 35)
   INTEGER :: c_CH_ibld = (ccEndESTMB + 36)
   ! Find current column number
   INTEGER, PARAMETER :: ccEndESTMM = (ccEndESTMB + 36)
   ! For Paved surfaces, there are 3 possible ESTM classes (with _Surf characteristics only)
   INTEGER, DIMENSION(3) :: c_Surf_thick1_Paved = (/(cc, cc=ccEndESTMM + 0*3 + 1, ccEndESTMM + 0*3 + 3, 1)/)
   INTEGER, DIMENSION(3) :: c_Surf_k1_Paved = (/(cc, cc=ccEndESTMM + 1*3 + 1, ccEndESTMM + 1*3 + 3, 1)/)
   INTEGER, DIMENSION(3) :: c_Surf_rhoCp1_Paved = (/(cc, cc=ccEndESTMM + 2*3 + 1, ccEndESTMM + 2*3 + 3, 1)/)
   INTEGER, DIMENSION(3) :: c_Surf_thick2_Paved = (/(cc, cc=ccEndESTMM + 3*3 + 1, ccEndESTMM + 3*3 + 3, 1)/)
   INTEGER, DIMENSION(3) :: c_Surf_k2_Paved = (/(cc, cc=ccEndESTMM + 4*3 + 1, ccEndESTMM + 4*3 + 3, 1)/)
   INTEGER, DIMENSION(3) :: c_Surf_rhoCp2_Paved = (/(cc, cc=ccEndESTMM + 5*3 + 1, ccEndESTMM + 5*3 + 3, 1)/)
   INTEGER, DIMENSION(3) :: c_Surf_thick3_Paved = (/(cc, cc=ccEndESTMM + 6*3 + 1, ccEndESTMM + 6*3 + 3, 1)/)
   INTEGER, DIMENSION(3) :: c_Surf_k3_Paved = (/(cc, cc=ccEndESTMM + 7*3 + 1, ccEndESTMM + 7*3 + 3, 1)/)
   INTEGER, DIMENSION(3) :: c_Surf_rhoCp3_Paved = (/(cc, cc=ccEndESTMM + 8*3 + 1, ccEndESTMM + 8*3 + 3, 1)/)
   INTEGER, DIMENSION(3) :: c_Surf_thick4_Paved = (/(cc, cc=ccEndESTMM + 9*3 + 1, ccEndESTMM + 9*3 + 3, 1)/)
   INTEGER, DIMENSION(3) :: c_Surf_k4_Paved = (/(cc, cc=ccEndESTMM + 10*3 + 1, ccEndESTMM + 10*3 + 3, 1)/)
   INTEGER, DIMENSION(3) :: c_Surf_rhoCp4_Paved = (/(cc, cc=ccEndESTMM + 11*3 + 1, ccEndESTMM + 11*3 + 3, 1)/)
   INTEGER, DIMENSION(3) :: c_Surf_thick5_Paved = (/(cc, cc=ccEndESTMM + 12*3 + 1, ccEndESTMM + 12*3 + 3, 1)/)
   INTEGER, DIMENSION(3) :: c_Surf_k5_Paved = (/(cc, cc=ccEndESTMM + 13*3 + 1, ccEndESTMM + 13*3 + 3, 1)/)
   INTEGER, DIMENSION(3) :: c_Surf_rhoCp5_Paved = (/(cc, cc=ccEndESTMM + 14*3 + 1, ccEndESTMM + 14*3 + 3, 1)/)
   ! Find current column number
   INTEGER, PARAMETER :: ccEndESTMMP = (ccEndESTMM + 14*3 + 3)
   ! For Bldgs surfaces, there are 5 possible ESTM classes (all characteristics)
   INTEGER, DIMENSION(5) :: c_Surf_thick1_Bldgs = (/(cc, cc=ccEndESTMMP + 0*5 + 1, ccEndESTMMP + 0*5 + 5, 1)/)
   INTEGER, DIMENSION(5) :: c_Surf_k1_Bldgs = (/(cc, cc=ccEndESTMMP + 1*5 + 1, ccEndESTMMP + 1*5 + 5, 1)/)
   INTEGER, DIMENSION(5) :: c_Surf_rhoCp1_Bldgs = (/(cc, cc=ccEndESTMMP + 2*5 + 1, ccEndESTMMP + 2*5 + 5, 1)/)
   INTEGER, DIMENSION(5) :: c_Surf_thick2_Bldgs = (/(cc, cc=ccEndESTMMP + 3*5 + 1, ccEndESTMMP + 3*5 + 5, 1)/)
   INTEGER, DIMENSION(5) :: c_Surf_k2_Bldgs = (/(cc, cc=ccEndESTMMP + 4*5 + 1, ccEndESTMMP + 4*5 + 5, 1)/)
   INTEGER, DIMENSION(5) :: c_Surf_rhoCp2_Bldgs = (/(cc, cc=ccEndESTMMP + 5*5 + 1, ccEndESTMMP + 5*5 + 5, 1)/)
   INTEGER, DIMENSION(5) :: c_Surf_thick3_Bldgs = (/(cc, cc=ccEndESTMMP + 6*5 + 1, ccEndESTMMP + 6*5 + 5, 1)/)
   INTEGER, DIMENSION(5) :: c_Surf_k3_Bldgs = (/(cc, cc=ccEndESTMMP + 7*5 + 1, ccEndESTMMP + 7*5 + 5, 1)/)
   INTEGER, DIMENSION(5) :: c_Surf_rhoCp3_Bldgs = (/(cc, cc=ccEndESTMMP + 8*5 + 1, ccEndESTMMP + 8*5 + 5, 1)/)
   INTEGER, DIMENSION(5) :: c_Surf_thick4_Bldgs = (/(cc, cc=ccEndESTMMP + 9*5 + 1, ccEndESTMMP + 9*5 + 5, 1)/)
   INTEGER, DIMENSION(5) :: c_Surf_k4_Bldgs = (/(cc, cc=ccEndESTMMP + 10*5 + 1, ccEndESTMMP + 10*5 + 5, 1)/)
   INTEGER, DIMENSION(5) :: c_Surf_rhoCp4_Bldgs = (/(cc, cc=ccEndESTMMP + 11*5 + 1, ccEndESTMMP + 11*5 + 5, 1)/)
   INTEGER, DIMENSION(5) :: c_Surf_thick5_Bldgs = (/(cc, cc=ccEndESTMMP + 12*5 + 1, ccEndESTMMP + 12*5 + 5, 1)/)
   INTEGER, DIMENSION(5) :: c_Surf_k5_Bldgs = (/(cc, cc=ccEndESTMMP + 13*5 + 1, ccEndESTMMP + 13*5 + 5, 1)/)
   INTEGER, DIMENSION(5) :: c_Surf_rhoCp5_Bldgs = (/(cc, cc=ccEndESTMMP + 14*5 + 1, ccEndESTMMP + 14*5 + 5, 1)/)
   INTEGER, DIMENSION(5) :: c_Wall_thick1_Bldgs = (/(cc, cc=ccEndESTMMP + 15*5 + 1, ccEndESTMMP + 15*5 + 5, 1)/)
   INTEGER, DIMENSION(5) :: c_Wall_k1_Bldgs = (/(cc, cc=ccEndESTMMP + 16*5 + 1, ccEndESTMMP + 16*5 + 5, 1)/)
   INTEGER, DIMENSION(5) :: c_Wall_rhoCp1_Bldgs = (/(cc, cc=ccEndESTMMP + 17*5 + 1, ccEndESTMMP + 17*5 + 5, 1)/)
   INTEGER, DIMENSION(5) :: c_Wall_thick2_Bldgs = (/(cc, cc=ccEndESTMMP + 18*5 + 1, ccEndESTMMP + 18*5 + 5, 1)/)
   INTEGER, DIMENSION(5) :: c_Wall_k2_Bldgs = (/(cc, cc=ccEndESTMMP + 19*5 + 1, ccEndESTMMP + 19*5 + 5, 1)/)
   INTEGER, DIMENSION(5) :: c_Wall_rhoCp2_Bldgs = (/(cc, cc=ccEndESTMMP + 20*5 + 1, ccEndESTMMP + 20*5 + 5, 1)/)
   INTEGER, DIMENSION(5) :: c_Wall_thick3_Bldgs = (/(cc, cc=ccEndESTMMP + 21*5 + 1, ccEndESTMMP + 21*5 + 5, 1)/)
   INTEGER, DIMENSION(5) :: c_Wall_k3_Bldgs = (/(cc, cc=ccEndESTMMP + 22*5 + 1, ccEndESTMMP + 22*5 + 5, 1)/)
   INTEGER, DIMENSION(5) :: c_Wall_rhoCp3_Bldgs = (/(cc, cc=ccEndESTMMP + 23*5 + 1, ccEndESTMMP + 23*5 + 5, 1)/)
   INTEGER, DIMENSION(5) :: c_Wall_thick4_Bldgs = (/(cc, cc=ccEndESTMMP + 24*5 + 1, ccEndESTMMP + 24*5 + 5, 1)/)
   INTEGER, DIMENSION(5) :: c_Wall_k4_Bldgs = (/(cc, cc=ccEndESTMMP + 25*5 + 1, ccEndESTMMP + 25*5 + 5, 1)/)
   INTEGER, DIMENSION(5) :: c_Wall_rhoCp4_Bldgs = (/(cc, cc=ccEndESTMMP + 26*5 + 1, ccEndESTMMP + 26*5 + 5, 1)/)
   INTEGER, DIMENSION(5) :: c_Wall_thick5_Bldgs = (/(cc, cc=ccEndESTMMP + 27*5 + 1, ccEndESTMMP + 27*5 + 5, 1)/)
   INTEGER, DIMENSION(5) :: c_Wall_k5_Bldgs = (/(cc, cc=ccEndESTMMP + 28*5 + 1, ccEndESTMMP + 28*5 + 5, 1)/)
   INTEGER, DIMENSION(5) :: c_Wall_rhoCp5_Bldgs = (/(cc, cc=ccEndESTMMP + 29*5 + 1, ccEndESTMMP + 29*5 + 5, 1)/)
   INTEGER, DIMENSION(5) :: c_Internal_thick1_Bldgs = (/(cc, cc=ccEndESTMMP + 30*5 + 1, ccEndESTMMP + 30*5 + 5, 1)/)
   INTEGER, DIMENSION(5) :: c_Internal_k1_Bldgs = (/(cc, cc=ccEndESTMMP + 31*5 + 1, ccEndESTMMP + 31*5 + 5, 1)/)
   INTEGER, DIMENSION(5) :: c_Internal_rhoCp1_Bldgs = (/(cc, cc=ccEndESTMMP + 32*5 + 1, ccEndESTMMP + 32*5 + 5, 1)/)
   INTEGER, DIMENSION(5) :: c_Internal_thick2_Bldgs = (/(cc, cc=ccEndESTMMP + 33*5 + 1, ccEndESTMMP + 33*5 + 5, 1)/)
   INTEGER, DIMENSION(5) :: c_Internal_k2_Bldgs = (/(cc, cc=ccEndESTMMP + 34*5 + 1, ccEndESTMMP + 34*5 + 5, 1)/)
   INTEGER, DIMENSION(5) :: c_Internal_rhoCp2_Bldgs = (/(cc, cc=ccEndESTMMP + 35*5 + 1, ccEndESTMMP + 35*5 + 5, 1)/)
   INTEGER, DIMENSION(5) :: c_Internal_thick3_Bldgs = (/(cc, cc=ccEndESTMMP + 36*5 + 1, ccEndESTMMP + 36*5 + 5, 1)/)
   INTEGER, DIMENSION(5) :: c_Internal_k3_Bldgs = (/(cc, cc=ccEndESTMMP + 37*5 + 1, ccEndESTMMP + 37*5 + 5, 1)/)
   INTEGER, DIMENSION(5) :: c_Internal_rhoCp3_Bldgs = (/(cc, cc=ccEndESTMMP + 38*5 + 1, ccEndESTMMP + 38*5 + 5, 1)/)
   INTEGER, DIMENSION(5) :: c_Internal_thick4_Bldgs = (/(cc, cc=ccEndESTMMP + 39*5 + 1, ccEndESTMMP + 39*5 + 5, 1)/)
   INTEGER, DIMENSION(5) :: c_Internal_k4_Bldgs = (/(cc, cc=ccEndESTMMP + 40*5 + 1, ccEndESTMMP + 40*5 + 5, 1)/)
   INTEGER, DIMENSION(5) :: c_Internal_rhoCp4_Bldgs = (/(cc, cc=ccEndESTMMP + 41*5 + 1, ccEndESTMMP + 41*5 + 5, 1)/)
   INTEGER, DIMENSION(5) :: c_Internal_thick5_Bldgs = (/(cc, cc=ccEndESTMMP + 42*5 + 1, ccEndESTMMP + 42*5 + 5, 1)/)
   INTEGER, DIMENSION(5) :: c_Internal_k5_Bldgs = (/(cc, cc=ccEndESTMMP + 43*5 + 1, ccEndESTMMP + 43*5 + 5, 1)/)
   INTEGER, DIMENSION(5) :: c_Internal_rhoCp5_Bldgs = (/(cc, cc=ccEndESTMMP + 44*5 + 1, ccEndESTMMP + 44*5 + 5, 1)/)
   INTEGER, DIMENSION(5) :: c_nroom_Bldgs = (ccEndESTMMP + 44*5 + 5 + 1)
   INTEGER, DIMENSION(5) :: c_alb_ibld_Bldgs = (ccEndESTMMP + 44*5 + 5 + 2)
   INTEGER, DIMENSION(5) :: c_em_ibld_Bldgs = (ccEndESTMMP + 44*5 + 5 + 3)
   INTEGER, DIMENSION(5) :: c_CH_iwall_Bldgs = (ccEndESTMMP + 44*5 + 5 + 4)
   INTEGER, DIMENSION(5) :: c_CH_iroof_Bldgs = (ccEndESTMMP + 44*5 + 5 + 5)
   INTEGER, DIMENSION(5) :: c_CH_ibld_Bldgs = (ccEndESTMMP + 44*5 + 5 + 6)

   !Last column number for SurfaceChar array
   INTEGER, PARAMETER :: MaxNCols_c = (ccEndESTMMP + 44*5 + 5 + 6)
   !-----------------------------------------------------------------------------------------------

   ! ---- Set column numbering for ModelOutputData ------------------------------------------------
   ! Applicable to each surface
   INTEGER, PARAMETER :: ccMOD = 32
   INTEGER, DIMENSION(nsurf) :: cMOD_State = (/(cc, cc=ccMOD + 0*nsurf + 1, ccMOD + 0*nsurf + nsurf, 1)/) !Above ground state
   INTEGER, DIMENSION(nsurf) :: cMOD_SoilState = (/(cc, cc=ccMOD + 1*nsurf + 1, ccMOD + 1*nsurf + nsurf, 1)/) !Below ground state (soil store)
   INTEGER, DIMENSION(nsurf) :: cMOD_SnowWaterState = (/(cc, cc=ccMOD + 2*nsurf + 1, ccMOD + 2*nsurf + nsurf, 1)/) !Liquid (melted) water
   INTEGER, DIMENSION(nsurf) :: cMOD_SnowPack = (/(cc, cc=ccMOD + 3*nsurf + 1, ccMOD + 3*nsurf + nsurf, 1)/) !SWE
   INTEGER, DIMENSION(nsurf) :: cMOD_SnowFrac = (/(cc, cc=ccMOD + 4*nsurf + 1, ccMOD + 4*nsurf + nsurf, 1)/) !Snow fraction
   INTEGER, DIMENSION(nsurf) :: cMOD_SnowDens = (/(cc, cc=ccMOD + 5*nsurf + 1, ccMOD + 5*nsurf + nsurf, 1)/) !Snow density

   !Last column number for ModelOutputData array
   INTEGER, PARAMETER :: MaxNCols_cMOD = ccMOD + 5*nsurf + nsurf
   !-----------------------------------------------------------------------------------------------

   ! ---- Set column numbering for ModelDailyState ------------------------------------------------
   ! Applicable to each surface
   INTEGER, PARAMETER :: ccMDS = 30
   INTEGER, DIMENSION(nsurf) :: cMDS_SnowDens = (/(cc, cc=ccMDS + 0*nsurf + 1, ccMDS + 0*nsurf + nsurf, 1)/) !Snow density

   !Last column number for ModelDailyState array
   INTEGER, PARAMETER :: MaxNCols_cMDS = ccMDS + 0*nsurf + nsurf
   !-----------------------------------------------------------------------------------------------

   ! ---- Set column numbering for ESTM_Ts_data input file ===-------------------------------------
   ! HCW 15 June 2016
   INTEGER, PARAMETER :: cTs_iy = 1
   INTEGER, PARAMETER :: cTs_id = 2
   INTEGER, PARAMETER :: cTs_it = 3
   INTEGER, PARAMETER :: cTs_imin = 4
   INTEGER, PARAMETER :: cTs_Tiair = 5
   INTEGER, PARAMETER :: cTs_Tsurf = 6
   INTEGER, PARAMETER :: cTs_Troof = 7
   INTEGER, PARAMETER :: cTs_Troad = 8
   INTEGER, PARAMETER :: cTs_Twall = 9
   INTEGER, PARAMETER :: cTs_Twall_n = 10
   INTEGER, PARAMETER :: cTs_Twall_e = 11
   INTEGER, PARAMETER :: cTs_Twall_s = 12
   INTEGER, PARAMETER :: cTs_Twall_w = 13

END MODULE allocateArray
!==================================================================================================

!==================================================================================================
MODULE Initial

   IMPLICIT NONE

   INTEGER :: FirstYear, & !First year to run (specified in SiteSelect.txt)
              LastYear, & !Last year to run  (specified in SiteSelect.txt)
              FirstGrid, & !First grid to run (as in SiteSelect)
              LastGrid, & !Last grid to run  (as in SiteSelect)
              NumberOfGrids, & !Number of grids
              GridCounter, & !Counter for grids (i.e. from 1 to NumberOfGrids)
              ReadBlocksMetData, & !Number of blocks of met data to read (for each grid, for each year)
              ReadBlocksOrigMetData, & !Number of blocks of original met data to read (for each grid, for each year)
              ReadLinesMetData, & !Number of lines of met data in each block (for each grid)
              ReadLinesOrigMetData, & !Number of lines of original met data in each block (before downscaling)
              ReadLinesOrigESTMData, & !Number of lines of original ESTM data in each block (before downscaling)
              ReadLinesOrigMetDataMax, & !No. lines of original met data in each block (adjusts for last block (equivalent of irMax))
              ReadLinesOrigESTMDataMax, & !No. lines of original ESTM data in each block
              nlinesOrigMetData, & !Number of lines in original met data file
              nlinesOrigESTMData, & !Number of lines in original ESTM data file
              nlinesMetData, & !Number of lines in Met Forcing file
              nlinesESTMdata, & !Number of lines in ESTM Forcing file
              nlinesSiteSelect, & !Number of lines in SUEWS_SiteSelect.txt
              nlinesNonVeg, & !Number of lines in SUEWS_NonVeg.txt
              nlinesVeg, & !Number of lines in SUEWS_Veg.txt
              nlinesWater, & !Number of lines in SUEWS_Water.txt
              nlinesSnow, & !Number of lines in SUEWS_Snow.txt
              nlinesSoil, & !Number of lines in SUEWS_Soil.txt
              nlinesConductance, & !Number of lines in SUEWS_Conductance.txt
              nlinesOHMCoefficients, & !Number of lines in SUEWS_OHMCoefficients.txt
              nlinesESTMCoefficients, & !Number of lines in SUEWS_ESTMCoefficients.txt
              nlinesAnthropogenic, & !Number of lines in SUEWS_AnthropogenicEmission.txt
              nlinesIrrigation, & !Number of lines in SUEWS_Irrigation.txt
              nlinesProfiles, & !Number of lines in SUEWS_Profiles.txt
              nlinesWGWaterDist, & !Number of lines in SUEWS_WGWaterDist.txt
              nlinesBiogen, & !Number of lines in SUEWS_BiogenCO2.txt
              nlines, & !Number of lines in different files
              SkippedLines, & !Number of lines to skip over before reading each block of met data
              SkippedLinesOrig, & !Number of lines to skip over before reading each block of data from original met file
              SkippedLinesOrigESTM, & !Number of lines to skip over before reading each block of data from original ESTM file
              iv5 !Counter for code matching.

END MODULE Initial
!==================================================================================================

!==================================================================================================
MODULE data_in

   IMPLICIT NONE

   CHARACTER(len=90) :: progname = 'SUEWS_V2021a'

   ! ---- Run information ------------------------------------------------------------------------
   CHARACTER(len=20) :: FileCode !Set in RunControl
   CHARACTER(len=150) :: FileInputPath, & !Filepath for input files (set in RunControl)
                         FileOutputPath !Filepath for output files (set in RunControl)
   ! ---- File names -----------------------------------------------------------------------------
   CHARACTER(len=150) :: FileOut, & !Output file name
                         FileChoices, & !Run characteristics file name
                         FileStateInit, & !Run characteristics file name
                         FileMet, & !Meteorological forcing file name
                         FileOrigMet, & !Original meteorological forcing file name (i.e. before downscaling)
                         FileOrigESTM, & !Original ESTM forcing file name (i.e. before downscaling)
                         FileDscdMet, & !Downscaled meteorological forcing file name
                         FileDscdESTM, & !Downscaled ESTM forcing file name
                         FileDaily, & !Daily State output file name
                         FileESTMTs, & !ESTM input file name
                         SOLWEIGpoiOut, & !SOLWEIG poi file name
                         BLout, & !CLB output file name
                         FileOut_tt, & !Output file name (for resolution at model time-step)
                         ESTMOut_tt

   INTEGER :: SkipHeaderSiteInfo = 2 !Number of header lines to skip in SiteInfo files
   INTEGER :: SkipHeaderMet = 1 !Number of header lines to skip in met forcing file

   ! ---- Model options set in RunControl --------------------------------------------------------
   INTEGER :: EmissionsMethod, & ! anthropogenic emissions method
              BaseTMethod, & ! base temperature method for HDD/CDD calculations used in QF module
              CBLuse, & !CBL slab model used (1) or not used (0)
              MultipleMetFiles, & !Indicates whether a single met file is used for all grids (0) or one for each grid (1)
              MultipleInitFiles, & !Indicates whether a single initial conditions file is used for all grids (0) or one for each grid (1)
              MultipleESTMFiles, & !Indicates whether a single ESTM input data file is used for all grids (0) or one for each grid (1)
              MultipleLayoutFiles, & !Indicates whether a single grid layout input data file is used for all grids (0) or one for each grid (1)
              KeepTstepFilesIn, & !Delete (0) or keep (1) input met files at resolution of tstep (used by python, not fortran)
              KeepTstepFilesOut, & !Delete (0) or keep (1) output files at resolution of tstep (used by python, not fortran)
              ResolutionFilesIn, & !Specify resolution of input file  [s]
              ResolutionFilesOut, & !Specify resolution of output file [s]
              ResolutionFilesInESTM, & !Specify resolution of ESTM input file  [s]
              WriteOutOption, & !Choose variables to include in main output file
              NetRadiationMethod, & !Options for net all-wave radiation calculation
              OHMIncQF, & !OHM calculation uses Q* only (0) or Q*+QF (1)
              StorageHeatMethod, & !OHM (1); QS in met file (2); AnOHM(3); ESTM(4)
              SnowUse, & !Snow part used (1) or not used (0)
              !  SOLWEIGuse, &           !SOLWEIG part used (calculates Tmrt and other fluxes on a grid, FL)
              SMDMethod, & !Use modelled (0) or observed(1,2) soil moisture
              WaterUseMethod, & !Use modelled (0) or observed (1) water use
              RoughLenMomMethod, & !Defines method for calculating z0 & zd
              DisaggMethod, & ! Sets disaggregation method for original met forcing data
              DisaggMethodESTM, & ! Sets disaggregation method for original met forcing data
              RainDisaggMethod, & ! Sets disaggregation method for original met forcing data for rainfall
              RainAmongN, & ! Number of subintervals over which to disaggregate rainfall
              KdownZen, & ! Controls whether Kdown disaggregation uses zenith angle (1) or not (0)
              SuppressWarnings = 1, & ! Set to 1 to prevent warnings.txt file from being written
              DiagMethod, & !Specify the approach for near surface diagnostic: 0, MOST; 1, RSL; 2, Auto (MOST+RSL)
              Diagnose, & !Set to 1 to get print-out of model progress
              DiagnoseDisagg, & !Set to 1 to get print-out of met forcing disaggregation progress
              !  ncMode, &               !Write output file in netCDF (1) or not (0) , TS, 09 Dec 2016
              !  nRow, &                 !number of rows of checker board layout in the netCDF output, TS, 09 Dec 2016
              !  nCol, &                 !number of columns of checker board layout in the netCDF output, TS, 09 Dec 2016
              DiagnoseDisaggESTM, & !Set to 1 to get print-out of ESTM forcing disaggregation progress
              DiagQN, DiagQS, & !Set to 1 to print values/components
              stebbsmethod !Stebbins

   ! For more complex downscaling allow different RainAmongN for different intensities
   INTEGER, DIMENSION(5) :: MultRainAmongN ! RainAmongN for each intensity bin
   REAL(KIND(1D0)), DIMENSION(5) :: MultRainAmongNUpperI ! Upper bound of intensity bin for which to apply MultRainAmongN

   ! ---- Model options currently set in model, but may be moved to RunControl at a later date
   INTEGER :: AlbedoChoice, & !No additional albedo varaition (0); zenith angle calculation (1)
              !Currently set to 0 in SUEWS_Initial
              InputMetFormat, & !Defines format for met input data: LUMPS format(1) or SUEWS format(10)
              !Currently set to 10 in SUEWS_Initial
              EvapMethod, & !Evaporation calculated according to Rutter (1) or Shuttleworth (2)
              !Currently set to 2 in OverallRunControl
              LAIcalcYes, & !Use observed (0) or modelled (1) LAI
              !Currently set to 1 in OverallRunControl
              WriteDailyState !Daily state file written (1)
   !Currently set to 1 in SUEWS_Initial

   ! ---- Other options used within model --------------------------------------------------------
   INTEGER :: ldown_option !Parameterisation used for downward longwave radiation (1/2/3)

   ! ---- Output file numbers --------------------------------------------------------------------
   INTEGER :: lfnout, & !Error Output write units
              lfnoutC, & !Clean output write units
              lfnOld !!Was used for GridConnections

   INTEGER :: OutputFormats !Used to control writing out of output file format

   ! ---- Other options set in RunControl --------------------------------------------------------
   REAL(KIND(1D0)) :: timezone !Timezone (GMT=0)

   ! ---- Variables in alphabetical order --------------------------------------------------------
   !! Add units
   REAL(KIND(1D0)) :: alpha_qhqe, & !Alpha parameter used in LUMPS QH and QE calculations [-]
                      alt, & !Altitude  [m]
                      ! avdens, &    !Average air density, moved to  by TS, 27 Aug 2019
                      avkdn, & !Average downwelling shortwave radiation
                      avrh, & !Average relative humidity
                      avts, & !Average surface temperature
                      avu1, & !Average wind speed
                      avU10_ms, & !Average wind speed at 10 m
                      azimuth, & !Sun azimuth in degrees
                      BaseT_HC, & !Base temperature for QF
                      BuildEnergyUse, & ! Building energy use
                      CO2mWD, & !Diurnal activity profile (weekday)
                      CO2mWE, & !Diurnal activity profile (weekend)
                      CO2PointSource, & !CO2 point source [kg C day-1]
                      E_mod, & !Modelled latent heat flux with LUMPS  [W m-2]
                      EF_umolCO2perJ, & !CO2 emission factor for fuels used for building heating [umol CO2 J-1]
                      emis_snow, & !Emissivity of snow
                      EnEF_v_Jkm, & !Heat release per vehicle per meter of travel [J km-1 veh-1]
                      EnProfWD, & !Diurnal energy use profile (weekday)
                      EnProfWE, & !Diurnal energy use profile (weekend)
                      Fc, & !CO2 flux [umol m-2 s-1]
                      Fc_anthro, & !CO2 flux (anthropogenic part) [umol m-2 s-1]
                      Fc_biogen, & !CO2 flux (biogenic part) [umol m-2 s-1]
                      Fc_build, & !CO2 flux (building energy use component) [umol m-2 s-1]
                      Fc_metab, & !CO2 flux (human metabolism component) [umol m-2 s-1]
                      Fc_photo, & !CO2 flux (photosynthesis component) [umol m-2 s-1]
                      Fc_point, & !CO2 flux (Point source component) [umol m-2 s-1]
                      Fc_respi, & !CO2 flux (non-human respiration component) [umol m-2 s-1]
                      Fc_traff, & !CO2 flux (traffic component) [umol m-2 s-1]
                      fcld, & !Cloud fraction modelled
                      fcld_obs, & !Cloud fraction observed
                      FrFossilFuel_Heat, & !Fraction of fossil fuels used for building heating relative to district heating
                      FrFossilFuel_NonHeat, & !Fraction of fossil fuels used for energy consumption relative to district heating
                      FrPDDwe, & !Fraction of weekend population to weekday population
                      h_mod, & !Modelled sensible heat flux with LUMPS [W m-2]
                      kclear, & !Theoretical downward shortwave radiation
                      kdiff, & !Diffuse shortwave radiation
                      kdir, & !Direct shortwave radiation
                      kup, & !Upward shortwave radiation
                      LAI_obs, & !LAI for study area provided in met forcing file
                      lat, & !Latitude
                      ldown, & !Downward longwave radiation
                      ldown_obs, & !Downwelling longwave radiation
                      lng, & !Longitude
                      lup, & !Upward longwave radiation
                      MaxFCMetab, & !Maximum (day) CO2 from human metabolism
                      MaxQFMetab, & !Maximum (day) anthropogenic heat from human metabolism
                      MinFCMetab, & !Minimum (night) CO2 from human metabolism
                      MinQFMetab, & !Minimum (night) anthropogenic heat from human metabolism
                      PopDensNighttime, & ! Nighttime population density [ha-1] (i.e. residents)
                      PopProfWD, & !Diurnal profile for population density (weekday)
                      PopProfWE, & !Diurnal profile for population density (weekend)
                      Precip, & !Precipitation per timestep [mm]
                      Precip_hr, & !Precipitation [mm hr-1]
                      Press_hPa, & !Station air pressure in hPa
                      Pres_kPa, & !Station air pressure in kPa
                      q2_gkg, & ! Specific humidity at 2 m
                      qe, & !Observed latent heat flux
                      qe_obs, &
                      QF_build, & !Anthropogenic heat flux from building [W m-2]
                      QF_metab, & !Anthropogenic heat flux from human metabolism [W m-2]
                      QF_traff, & !Anthropogenic heat flux from traffic [W m-2]
                      qf_obs, & !Observed anthropogenic heat flux
                      QF_SAHP, & !Anthropogenic heat flux calculated by SAHP
                      QF_SAHP_base, & !Anthropogenic heat flux calculated by SAHP (temp independent part)
                      QF_SAHP_heat, & !Anthropogenic heat flux calculated by SAHP (heating part only)
                      QF_SAHP_ac, & !AC contribution
                      qh, & !Observed sensible heat flux
                      qh_obs, &
                      QH_r, & !Sensible heat flux calculated using resistance method
                      qn1, & !Net all-wave radiation for the study area
                      qn1_bup, &
                      qn1_obs, & !Observed new all-wave radiation
                      qn1_S, & !Total net all-wave radiation for the SnowPack
                      qn1_snowfree, & !Total net all-wave radiation for the snowfree surface
                      qs_obs, & !Observed storage heat flux
                      QSanOHM, & !Simulated storage heat flux by AnOHM, TS 30 May 2016
                      QSestm, & !Simulated storage heat flux by ESTM, TS 30 May 2016
                      snow, & !snow cover
                      snowFrac_obs, & !Observed snow cover
                      Temp_C, & !Air temperature
                      t2_C, & !Air temperature at 2 m, TS 20 May 2017
                      TrafficUnits, & !Option for traffic units (1=[veh km m-2 day-1] 2=[veh km cap-1 day-1])
                      TraffProfWD, & !Diurnal traffic profile (weekday)
                      TraffProfWE, & !Diurnal traffic profile (weekend)
                      trans_site, & !Atmospheric transmissivity
                      tsurf, & !Surface temperature
                      wdir, & ! Wind direction
                      wu_m3, & !Water use provided in met forcing file [m3]
                      xsmd, & !Measured soil moisture deficit
                      year, & !Year of the measurements
                      zenith_deg !Sun zenith angle in degrees

   REAL(KIND(1D0)), DIMENSION(2) :: Qf_A, Qf_B, Qf_C, & !Qf coefficients
                                    AH_MIN, & !Minimum anthropogenic heat flux (AnthropHeatMethod = 1)
                                    AH_SLOPE_Heating, & !Slope of the antrhropogenic heat flux calculation (AnthropHeatMethod = 1)
                                    AH_SLOPE_Cooling, &
                                    FcEF_v_kgkm, &
                                    !   NumCapita, &
                                    PopDensDaytime, &
                                    BaseT_Heating, & !Critical temperature
                                    BaseT_Cooling, & !Critical cooling temperature
                                    TrafficRate, & !Traffic rate
                                    QF0_BEU

   ! INTEGER,DIMENSION(2)::DayLightSavingDay   !DOY when daylight saving changes
   INTEGER :: startDLS !DOY when daylight saving starts
   INTEGER :: endDLS !DOY when daylight saving ends

   INTEGER :: nCBLstep !number of time steps of Runge-kutta methods in one hour

   !---------Water bucket (see B. Offerle's PhD)----------------------------------
   REAL(KIND(1D0)) :: DRAINRT, & !Drainage rate of the water bucket [mm hr-1]
                      RAINBUCKET, & !RAINFALL RESERVOIR [mm]
                      RAINCOVER, &
                      RAINMAXRES, & !Maximum water bucket reservoir [mm]
                      RAINRES, & ! [mm]
                      TEMPVEG !TEMPORARY VEGETATIVE SURFACE FRACTION ADJUSTED BY RAINFALL

   !---------SOLWEIG variables---------------------------------------------------
   REAL(KIND(1D0)) :: absL, & ! Absorption coefficient of longwave radiation of a person
                      absK, & ! Absorption coefficient of shortwave radiation of a person
                      heightgravity, & ! Centre of gravity for a standing person
                      TransMin, & ! Tranmissivity of K through decidious vegetation (leaf on)
                      TransMax ! Tranmissivity of K through decidious vegetation (leaf off)

   INTEGER :: Posture, & ! 1.Standing, 2.Sitting
              usevegdem, & ! With vegetation (1)
              row, & ! Y coordinate for point of interest
              col, & ! X coordinate for point of interest
              onlyglobal, & ! if no diffuse and direct SW, then =1
              SOLWEIGpoi_out, & ! write output variables at point of interest
              Tmrt_out, & ! write output Tmrt grid
              Lup2d_out, & ! write output Lup grid
              Ldown2d_out, & ! write output Ldown grid
              Kup2d_out, & ! write output Kup grid
              Kdown2d_out, & ! write output Kdown grid
              GVF_out, & ! write output GroundViewFActor grid
              SOLWEIG_ldown, & ! 1= use SOLWEIG code to estimate Ldown, 0=use SEUWS
              OutInterval, & ! Output interval in minutes
              RunForGrid ! If only one grid should be run. All grids -999

   CHARACTER(len=150) :: DSMPath, & ! Path to DSMs
                         DSMname, & ! Ground and building DSM
                         CDSMname, & ! Canopy DSM
                         TDSMname, & ! Trunk zone DSM
                         SVFPath, & ! Path to SVFs
                         SVFsuffix, & !
                         buildingsname ! Boolean matrix for locations of building pixels

   !--------- AnOHM related variables----------------------------------
   ! to be added here

END MODULE data_in
!==================================================================================================

MODULE snowMod
   IMPLICIT NONE

   REAL(KIND(1D0)) :: AdjMeltFact, & !Factor between melt and freezing factors
                      SnowfallCum, & !Cumulative snowfall
                      fwh, & !Weighted freezing water
                      lvS_J_kg, & !Latent heat of sublimation in J/kg
                      mwh, & !Weighted hourly water melt
                      MwStore, & !Meltwater storage
                      PrecipLimit, & !Temperature limit when precipitation occurs as snow
                      PrecipLimitAlb, & !Precipitation limit for albedo change (in mm)
                      Qm, & !Snow melt associated heat flux
                      QmFreez, & !Energy released in freezing of meltwater or surface state
                      QmRain, &
                      qn1_snow, & !Net all-wave radiation of SnowPack
                      qn1_nosnow, & !Same for the snow free surface
                      RadMeltFact, & !Radiation melt factor
                      SnowAlb, & !Snow albedo
                      SnowAlbMin, & !Minimum snow albedo
                      SnowAlbMax, & !Maximum snow albedo
                      SnowDensMin, & !Minimum density of snow
                      SnowDensMax, & !Maximum density of snow
                      SnowLimBldg, & !Snow removal limits for roofs in mm)
                      SnowLimPaved, & !Snow removal limits for paved surfaces in mm)
                      swe, & !Weighted snow water equivalent (in mm)
                      tau_a, & !Time constans related to albedo change
                      tau_f, &
                      tau_r, & !Time constant for density increase.
                      TempMeltFact, & !Temperature melt factor
                      volDay, & !Volume of the melted water per day
                      zf, &
                      WaterHoldCapFrac, & !Water holding capacity factor
                      CRWmin, & !Free water holding capacity of deep SnowPack
                      CRWmax !Free water holding capacity of shallow SnowPack

   REAL(KIND(1D0)), DIMENSION(2) :: SnowRemoval = 0. ! Removal of snow in mm
   REAL(KIND(1D0)), DIMENSION(0:23, 2) :: SnowProf_24hr ! Timing of snow removal (0 or 1) Hourly, WD/WE

   INTEGER :: SnowFractionChoice = 2 !Choice how fraction of snow is calculated

END MODULE snowMod
!===================================================================================

!==================================================================================================
MODULE defaultNotUsed
   IMPLICIT NONE
   REAL(KIND(1D0)) :: notUsed = -55.55, reall, NAN = -999, pNAN = 999
   INTEGER :: notUsedI = -55, ios_out
   INTEGER :: errorChoice, warningChoice !errorChoice/warningChoice defines if problems.txt/warnings.txt is opened for the first time
END MODULE defaultNotUsed
!==================================================================================================

!==================================================================================================
MODULE time
   INTEGER :: iy, & !Year
              id, & !Day of year
              it, & !Hour
              imin, & !Minutes
              isec, & !Seconds
              DLS !day lightsavings =1 + 1h) =0

   REAL(KIND(1D0)) :: dectime !Decimal time
   REAL(KIND(1D0)) :: tstepcount !Count number of timesteps in this day
   INTEGER :: nofDaysThisYear !Based on whether leap year or not
   INTEGER :: dt_since_start ! time since simulation starts [s]

   INTEGER :: iy_prev_t, id_prev_t !Value of iy and id at previous timestep

END MODULE time
!==================================================================================================

!===================================================================================
MODULE mod_grav
   REAL(KIND(1D0)) :: grav = 9.80665 !g - gravity - physics today august 1987
END MODULE mod_grav

!===================================================================================

!===================================================================================
MODULE Thresh
   REAL(KIND(1D0)) :: IPThreshold_mmhr = 10 !Threshold for intense precipitation [mm hr-1]

END MODULE Thresh

!===================================================================================
MODULE gas
   !   press (mb) ea (mb)
   IMPLICIT NONE
   REAL(KIND(1D0)) :: comp = 0.9995
   REAL(KIND(1D0)) :: epsil = 0.62197 !ratio molecular weight of water vapor/dry air (kg/mol/kg/mol)
   REAL(KIND(1D0)) :: epsil_gkg = 621.97 !ratio molecular weight of water vapor/dry air in g/kg
   REAL(KIND(1D0)) :: dry_gas = 8.31451 !Dry gas constant (J/k/mol)
   REAL(KIND(1D0)) :: gas_ct_wat = 461.05 !Gas constant for water (J/kg/K)
   REAL(KIND(1D0)) :: molar = 0.028965 !Dry air molar fraction in kg/mol
   REAL(KIND(1D0)) :: molar_wat_vap = 0.0180153 !Molar fraction of water vapor in kg/mol
   REAL(KIND(1D0)) :: gas_ct_dry = 8.31451/0.028965 !j/kg/k=dry_gas/molar
   REAL(KIND(1D0)) :: gas_ct_wv = 8.31451/0.0180153 !j/kg/kdry_gas/molar_wat_vap
END MODULE gas

!**********************************************
MODULE mod_z
   REAL(KIND(1D0)) :: zzd, & !Active measurement height (meas. height-displac. height)
                      z0m, & !Aerodynamic roughness length
                      zdm, & !Displacement height
                      z0m_in, & !Aerodynamic roughness length set in SiteSelect
                      zdm_in, & !Displacement height set in SiteSelect
                      z !Windspeed height
   REAL(KIND(1E10)) :: z0V !Roughness length for vapour
END MODULE mod_z

!**********************************************
MODULE resist !Variables related surface resistance calculations (P. 1744 in G&O1991)
   IMPLICIT NONE
   REAL(KIND(1D0)) :: th, & !Maximum temperature limit
                      tl, & !Minimum temperature limit
                      Kmax, & !Annual maximum hourly solar radiation
                      g1, g2, g3, g4, & !Fitted parameters related to
                      g5, g6, s1, s2, & !surface res. calculations
                      tc, & !Temperature parameter 1
                      tc2 !Temperature parameter 2
   INTEGER :: gsModel !Choice of gs parameterisation (1 = Ja11, 2 = Wa16)
END MODULE resist

!**********************************************
MODULE moist
   IMPLICIT NONE

   REAL(KIND(1D0)) :: avcp, & !Specific heat capacity
                      dens_dry, & !Dry air density kg m-3
                      avdens, & !Average air density
                      dq, & !Specific humidity deficit
                      Ea_hPa, & !Water vapour pressure in hPa
                      Es_hPa, & !Saturation vapour pressure in hPa
                      lv_J_kg, & !Latent heat of vaporization in [J kg-1]
                      tlv, & !Latent heat of vaporization per timestep [J kg-1 s-1] (tlv=lv_J_kg/tstep_real)
                      psyc_hPa, & !Psychometric constant in hPa
                      psycIce_hPa, & !Psychometric constant in hPa for snow
                      s_Pa, & !Vapour pressure versus temperature slope in Pa
                      s_hpa, & !Vapour pressure versus temperature slope in hPa
                      sIce_hpa, & !Vapour pressure versus temperature slope in hPa above ice/snow
                      vpd_hPa, & !Vapour pressure deficit in hPa
                      vpd_pa, & !Vapour pressure deficit in Pa
                      waterDens = 999.8395 !Density of water in 0 cel deg

END MODULE moist
!**********************************************

MODULE gis_data
   IMPLICIT NONE

   REAL(KIND(1D0)) :: areaunir, & !Unirrigated area
                      areair, & !Irrigated area
                      bldgH, & !Mean building height
                      FAIbldg, & !Frontal area fraction of buildings
                      FAItree, & !Frontal area fraction of trees
                      FAIEveTree, & !Frontal area fraction of evergreen trees
                      FAIDecTree, & !Frontal area fraction of deciduous trees
                      grassfractionirrigated, & !Irrigated grass fraction for LUMPS
                      pavedfractionirrigated, & !Irrigated paved area fraction for LUMPS
                      TreeH, & !Mean tree height
                      EveTreeH, & !Height of evergreen trees
                      DecTreeH, & !Height of deciduous trees
                      treefractionirrigated, & !Irrigated tree fraction for LUMPS
                      veg_fr, & !Vegetation fraction from land area
                      !- For LUMPS - dependent on user choice    & water
                      VegFraction, & ! sum of vegetation -not including water
                      ImpervFraction, & ! sum of surface cover fractions for impervious surfaces
                      PervFraction, & ! sum of surface cover fractions for pervious surfaces
                      NonWaterFraction, & ! sum of surface cover fractions for all except water surfaces
                      areaZh !=(sfr_surf(BldgSurf)+sfr_surf(ConifSurf)+sfr_surf(DecidSurf)) !Total area of buildings and trees

   INTEGER :: idgis, & !Time integers used in the code
              itgis, & !
              Veg_type = 1 !Defines how vegetation is calculated for LUMPS

END MODULE gis_data

!************************************************************
MODULE sues_data
   IMPLICIT NONE

   INTEGER :: tstep, & !Timestep [s] at which the model is run (set in RunControl)
              tstep_prev, & !Timestep [s] of previous timestamp !NB: not used by SUEWS, but by WRF-SUEWS for adaptive time step
              nsh, & !Number of timesteps per hour
              nsd, & !Number of timesteps per day
              nsdorig, & !Number of timesteps per day for original met forcing file
              t_interval, & !Number of seconds in an hour [s] (now set in OverallRunControl)
              NperTstepIn, NperESTM ! Number of model time-steps per input resolution (ResolutionFilesIn/Tstep)

   REAL(KIND(1D0)) :: nsh_real, & !nsh cast as a real for use in calculations
                      tstep_real, & !tstep cast as a real for use in calculations
                      NperTstepIn_real, NperESTM_real !Nper as real

   REAL(KIND(1D0)) :: halftimestep !In decimal time based on interval

   !Options for model setup (switches, etc) mainly set in RunControl
   INTEGER :: StabilityMethod, & !Defines stability functions used (set in RunControl)
              RoughLenHeatMethod !Defines method for calculating roughness length for heat (set in RunControl)

   INTEGER :: in
   INTEGER :: is !Integer to count over surface types

   !These are variables which currently have been removed from SuesInput.nml
   INTEGER :: AerodynamicResistanceMethod = 2 !The method used to calculate aerodynamic resistance

   INTEGER :: Ie_start, & !Starting time of water use (DOY)
              Ie_end !Ending time of water use (DOY)

   REAL(KIND(1D0)), DIMENSION(2) :: SurplusEvap !Surplus for evaporation in 5 min timestep
   ! sg -- need to determine size

   !Variables listed in SuesInput.nml
   REAL(KIND(1D0)) :: FlowChange, & !Difference between the input and output flow in the water body
                      PipeCapacity, & !Capacity of pipes to transfer water
                      RunoffToWater, & !Fraction of surface runoff going to water body
                      SmCap, & !Volumetric/gravimetric soil moisture capacity
                      SoilDensity, & !Bulk density of soil
                      SoilDepthMeas, & !Soil depth of the measured soil moisture
                      SoilRocks, & !Fraction of rocks in soil
                      SurfaceArea, & !Surface area of the study area [m2]
                      SurfaceArea_ha, & !Surface area of the study area [ha]
                      WaterBodyType, & !If water body type is pond/lake (=1) or river (=2)
                      WaterStorCap, & !Capacity of water body when surface is wet
                      WUAreaEveTr_m2, & !Water use area (evergreen trees) [m2]
                      WUAreaDecTr_m2, & !Water use area (deciduous trees) [m2]
                      WUAreaGrass_m2, & !Water use area (grass) [m2]
                      WUAreaTotal_m2, & !Water use area (total) [m2]
                      wu_EveTr, & !Water use for evergreen trees/shrubs [mm]
                      wu_DecTr, & !Water use for deciduous trees/shrubs [mm]
                      wu_Grass !Water use for grass [mm]

   !Other related to SUES
   REAL(KIND(1D0)) :: AdditionalWater, & !Water flow from other grids
                      ch_per_interval, & !Change in state per interval
                      chSnow_per_interval, & !Change in snow state per interval
                      dI_dt, & !Water flow between two stores
                      dr_per_interval, & !Drainage per interval
                      ev_per_interval, & !Evaporation per interval
                      surf_chang_per_tstep, & !Change in surface state per timestep [mm] (for whole surface)
                      tot_chang_per_tstep, & !Change in surface and SoilState per timestep [mm] (for whole surface)
                      NWstate_per_tstep, & !State per timestep [mm] (for whole surface, excluding water body)
                      state_per_tstep, & !State per timestep [mm] (for whole surface)
                      drain_per_tstep, & !Drainage per timestep [mm] (for whole surface, excluding water body)
                      runoff_per_tstep, & !Runoff per timestep [mm] (for whole surface)
                      runoffSoil_per_tstep, & !Runoff to deep soil per timestep [mm] (for whole surface, excluding water body)
                      ev_per_tstep, & !Evaporation per timestep [mm] (for whole surface)
                      qe_per_tstep, & !QE [W m-2] (for whole surface)
                      p_mm, & !Inputs to surface water balance
                      pin, & !Rain per time interval
                      FAI, & !Areally weighted frontal area fraction
                      PAI, & !Areally weighted plan area fraction
                      rb, & !Boundary layer resistance
                      ! Water leaving each grid for grid-to-grid connectivity
                      runoffAGimpervious, & !Above ground runoff from impervious surface [mm] for whole surface area
                      runoffAGveg, & !Above ground runoff from vegetated surfaces [mm] for whole surface area
                      runoffWaterBody, & !Above ground runoff from water surface [mm] for whole surface area
                      runoffPipes, & !Runoff in pipes [mm] for whole surface area
                      runoffAGimpervious_m3, & !Volume of above ground runoff from impervious surface [m3]
                      runoffAGveg_m3, & !Volume of above ground runoff from vegetated surfaces [m3]
                      runoffWaterBody_m3, & !Volume of above ground runoff from water surface [m3]
                      runoffPipes_m3, & !Volume of runoff in pipes [m3]
                      runoff_per_interval, & ! Total water transported to each grid for grid-to-grid connectivity
                      addImpervious, & !Water from impervious surfaces of other grids [mm] for whole surface area
                      addVeg, & !Water from vegetated surfaces of other grids [mm] for whole surface area
                      addWaterbody, & !Water from water surface of other grids [mm] for whole surface area
                      addPipes, & !Water in pipes from other grids [mm] for whole surface area
                      runoffSoil_per_interval, &
                      qe_per_interval, & !latent heat per interval
                      SoilMoistCap, &
                      SoilState, & !Area-averaged soil moisture [mm] for whole surface
                      st_per_interval, & !Surface state per interval
                      surplusWaterBody, & !Extra runoff that goes to water body [mm] as specified by RunoffToWater
                      tlv_sub, &
                      overuse = 0, &
                      Zh !Areally weighted roughness element height

   !Calculation of u*,stability and aerodynamic resistance
   REAL(KIND(1D0)) :: H, & !Kinematic sensible heat flux [K m s-1] used to calculate friction velocity
                      l_mod, & !Monin-Obukhov length (either measured or modelled)
                      psim, & !Stability function of momentum
                      psih, & !Stability function of heat
                      RA, & !Aerodynamic resistance
                      RAsnow, & !Aerodynamic resistance over snow
                      TStar, & !T*
                      UStar, & !Friction velocity
                      z0_gis !Roughness length for momentum from gis input file

   !Surface resistance related variables
   REAL(KIND(1D0)) :: resistsurf, & !Surface resistance
                      gdq, & !G(dq)
                      qnm, & !QMAX/(QMAX+G2)
                      gq, & !G(Q*)
                      gtemp, & !G(T)
                      gl, & !G(LAI)
                      sdp, & !S1/G6+S2
                      smd, & !Soil moisture deficit of the soil surface layer
                      vsmd, & !Soil moisture deficit for vegetated surfaces only (QUESTION: what about BSoil?)
                      gs, & !G(Soil moisture deficit)
                      gsc, & !Surface Layer Conductance
                      rss !Surface resistance after wet/partially wet adjustment

   !SUES latent heat flux related variables
   REAL(KIND(1D0)) :: vdrc, & !Second term up in calculation of E
                      numPM, & !Numerator of PM equation
                      sp, & !Term in calculation of E
                      sae, & !Same
                      ev, & !Evaporation
                      rst, & !Flag in SUEWS_Evap (gets set to 1 if surface dry; 0 if surface wet)
                      qeph, & !Latent heat flux (W m^-2)
                      qeOut !Latent heat flux [W m-2]

   REAL(KIND(1D0)), DIMENSION(:), ALLOCATABLE :: qhforCBL, qeforCBL ! Stores previous timestep qh and qe for CBL model. Added by HCW 21 Mar 2017
   INTEGER :: qh_choice ! selection of qh use to drive CBL growth 1=Suews 2=lumps 3=obs

   !Water use related variables
   REAL(KIND(1D0)) :: ext_wu, & !External water use for the model timestep [mm] (over whole study area)
                      Faut, & !Fraction of irrigated area using automatic irrigation
                      H_maintain, & ! ponding water depth to maintain [mm] (over whole study area)
                      int_wu, & !Internal water use for the model timestep [mm] (over whole study area)
                      IrrFracPaved, & !Fraction of paved which are irrigated
                      IrrFracBldgs, & !Fraction of buildings which are irrigated
                      IrrFracEveTr, & !Fraction of evergreen trees which are irrigated
                      IrrFracDecTr, & !Fraction of deciduous trees which are irrigated
                      IrrFracGrass, & !Fraction of grass which is irrigated
                      IrrFracBSoil, & !Fraction of bare soil which is irrigated
                      IrrFracWater, & !Fraction of water which is irrigated
                      InternalWaterUse_h !Internal water use [mm h-1]

   ! 7 - number of days in week
   REAL(KIND(1D0)), DIMENSION(7) :: DayWatPer, & !% of houses following daily water
                                    DayWat !Days of watering allowed
   ! REAL(KIND(1d0)), DIMENSION(0:23, 2):: WUProfM_24hr, &   !Hourly profiles for water use (manual irrigation)
   !                                       WUProfA_24hr   !Hourly profiles for water use (automatic irrigation)

   REAL(KIND(1D0)), DIMENSION(3) :: Ie_a, Ie_m !Coefficients for automatic and manual irrigation models

END MODULE sues_data

!**********************************************
!===================================================================================
MODULE VegPhenogy
   IMPLICIT NONE
   REAL(KIND(1D0)) :: VegPhenLumps, deltaLAI
END MODULE VegPhenogy

MODULE filename
   CHARACTER(len=90) :: smithfile !file for NARP
END MODULE filename

MODULE InitialCond

   REAL(KIND(1D0)) :: LAIinitialEveTr, &
                      LAIinitialDecTr, &
                      LAIinitialGrass, &
                      porosity0, &
                      DecidCap0, &
                      albDecTr0, &
                      albEveTr0, &
                      albGrass0, &
                      Temp_C0, &
                      GDD_1_0, &
                      GDD_2_0, &
                      SoilStorePavedState, &
                      SoilStoreBldgsState, &
                      SoilStoreEveTrState, &
                      SoilStoreDecTrstate, &
                      SoilStoreGrassState, &
                      SoilStoreBSoilState, &
                      SnowWaterPavedState, &
                      SnowWaterBldgsState, &
                      SnowWaterEveTrState, &
                      SnowWaterDecTrState, &
                      SnowWaterGrassState, &
                      SnowWaterBSoilState, &
                      SnowWaterWaterstate, &
                      SnowPackPaved, &
                      SnowPackBldgs, &
                      SnowPackEveTr, &
                      SnowPackDecTr, &
                      SnowPackGrass, &
                      SnowPackBSoil, &
                      SnowPackWater, &
                      SnowAlb0 !,&
   ! BoInit !initial Bo for AnOHM, TS 13 Jul 2016 ! removed, TS 30 Jan 2018

   INTEGER :: ID_Prev

END MODULE InitialCond

!-------------------------------------------------
!New modules for the column numbers

!-------------------------------------------------------------------------
MODULE ColNamesModelDailyState

   IMPLICIT NONE

   !========== Columns for ModelDailyState array =========================

   INTEGER :: cMDS_id_prev = 3, &
              cMDS_HDD1 = 4, &
              cMDS_HDD2 = 5, &
              cMDS_TempC = 6, &
              cMDS_TempCRM = 7, &
              cMDS_Precip = 8, &
              cMDS_DaysSinceRain = 9, &
              cMDS_TempCOld1 = 10, &
              cMDS_TempCOld2 = 11, &
              cMDS_TempCOld3 = 12, &
              cMDS_GDDMin = 13, &
              cMDS_GDDMax = 14, &
              cMDS_GDD1_0 = 15, &
              cMDS_GDD2_0 = 16, &
              cMDS_LAIInitialEveTr = 17, &
              cMDS_LAIInitialDecTr = 18, &
              cMDS_LAIInitialGrass = 19, &
              cMDS_porosity = 20, &
              cMDS_albEveTr = 21, &
              cMDS_albDecTr = 22, &
              cMDS_albGrass = 23, &
              cMDS_DecidCap = 24, &
              cMDS_SnowfallCum = 25, &
              cMDS_LAIEveTr = 26, &
              cMDS_LAIDecTr = 27, &
              cMDS_LAIGrass = 28, &
              cMDS_SnowAlb = 29, &
              cMDS_BoRatio = 30, & ! noontime Bowen ratio, added by TS
              cMDS_a1AnOHM = 31, & ! a1 of AnOHM, added by TS
              cMDS_a2AnOHM = 32, & ! a2 of AnOHM, added by TS
              cMDS_a3AnOHM = 33 ! a3 of AnOHM, added by TS

END MODULE ColNamesModelDailyState

!-------------------------------------------------------------------------
MODULE ColNamesInputFiles

   IMPLICIT NONE

   INTEGER :: ccc !Column counter

   ! Column names and numbers must match the input files

   !========== Columns for SUEWS_SiteSelect.txt ==========================
   ! Columns 1:97 are the same for SurfaceChar
   INTEGER :: c_Grid = 1, &
              c_Year = 2, &
              c_StartDLS = 3, &
              c_EndDLS = 4, &
              ! Site info
              c_lat = 5, &
              c_lng = 6, &
              c_tz = 7, &
              c_Area = 8, &
              c_Alt = 9, &
              c_z = 10, &
              ! Time info
              c_id = 11, &
              c_it = 12, &
              c_imin = 13, &
              ! Surface fractions
              c_FrPaved = 14, &
              c_FrBldgs = 15, &
              c_FrEveTr = 16, &
              c_FrDecTr = 17, &
              c_FrGrass = 18, &
              c_FrBSoil = 19, &
              c_FrWater = 20, &
              ! Irrigated fractions
              c_IrrPavedFrac = 21, &
              c_IrrBldgsFrac = 22, &
              c_IrrEveTrFrac = 23, &
              c_IrrDecTrFrac = 24, &
              c_IrrGrassFrac = 25, &
              c_IrrBSoilFrac = 26, &
              c_IrrWaterFrac = 27, &
              ! Height information
              c_HBldgs = 28, &
              c_HEveTr = 29, &
              c_HDecTr = 30, &
              c_z0m = 31, &
              c_zdm = 32, &
              c_FAIBldgs = 33, &
              c_FAIEveTr = 34, &
              c_FAIDecTr = 35, &
              ! Population
              c_PopDensDay = 36, &
              c_PopDensNight = 37, &
              c_TrafficRate_WD = 38, & ! Mean traffic rate in modelled area [veh km m-2 s-1] Weekday
              c_TrafficRate_WE = 39, & ! Mean traffic rate in modelled area [veh km m-2 s-1] Weekend
              c_QF0_BEU_WD = 40, & ! Building energy use for modelled area [W m-2] - QUESTION: could change units?
              c_QF0_BEU_WE = 41, &
              ! Codes for different surfaces
              c_PavedCode = 42, & ! Links characteristics in SUEWS_NonVeg.txt
              c_BldgsCode = 43, & ! Links characteristics in SUEWS_NonVeg.txt
              c_EveTrCode = 44, & ! Links characteristics in SUEWS_Veg.txt
              c_DecTrCode = 45, & ! Links characteristics in SUEWS_Veg.txt
              c_GrassCode = 46, & ! Links characteristics in SUEWS_Veg.txt
              c_BSoilCode = 47, & ! Links characteristics in SUEWS_Veg.txt
              c_WaterCode = 48, & ! Links characteristics in SUEWS_Water.txt
              ! LUMPS info
              c_LUMPSDr = 49, &
              c_LUMPSCover = 50, &
              c_LUMPSMaxRes = 51, &
              ! NARP info
              c_NARPTrans = 52, &
              ! Code for conductances
              c_CondCode = 53, & ! Links characteristics in SUEWS_Conductance.txt
              ! Code for snow
              c_SnowCode = 54, & ! Links characteristics in SUEWS_Snow.txt
              ! Codes for human impacts on energy, water and snow
              c_SnowProfWD = 55, & ! Snow-clearing profile in SUEWS_Profile.txt (weekdays)
              c_SnowProfWE = 56, & ! Snow-clearing profile in SUEWS_Profile.txt (weekends)
              c_QFCode = 57, & ! Links anthropogenic heat info in SUEWS_AnthropogenicEmission.txt
              c_IrrCode = 58, & ! Links irrigation info in SUEWS_Irrigation.txt
              c_WProfManuWD = 59, & ! Links to water-use profile in SUEWS_Profile.txt (manual irrigation, weekdays)
              c_WProfManuWE = 60, & ! Links to water-use profile in SUEWS_Profile.txt (manual irrigation, weekends)
              c_WProfAutoWD = 61, & ! Links to water-use profile in SUEWS_Profile.txt (automatic irrigation, weekdays)
              c_WProfAutoWE = 62, & ! Links to water-use profile in SUEWS_Profile.txt (automatic irrigation, weekends)
              ! Flow information
              c_FlowChange = 63, & ! Difference in input & output flows for water surface
              c_RunoffToWater = 64, & ! Fraction of above-ground runoff flowing to water surface
              c_PipeCapacity = 65, & ! Pipe capacity [mm]
              ! Runoff (to 8 adjacent grids)
              c_GridConnection1of8 = 66, &
              c_Fraction1of8 = 67, &
              c_GridConnection2of8 = 68, &
              c_Fraction2of8 = 69, &
              c_GridConnection3of8 = 70, &
              c_Fraction3of8 = 71, &
              c_GridConnection4of8 = 72, &
              c_Fraction4of8 = 73, &
              c_GridConnection5of8 = 74, &
              c_Fraction5of8 = 75, &
              c_GridConnection6of8 = 76, &
              c_Fraction6of8 = 77, &
              c_GridConnection7of8 = 78, &
              c_Fraction7of8 = 79, &
              c_GridConnection8of8 = 80, &
              c_Fraction8of8 = 81, &
              ! Runoff within grid (for each surface type)
              c_WGPavedCode = 82, & ! Links to SUEWS_WaterDistibuteWithinGrid.txt
              c_WGBldgsCode = 83, & ! Links to SUEWS_WaterDistibuteWithinGrid.txt
              c_WGEveTrCode = 84, & ! Links to SUEWS_WaterDistibuteWithinGrid.txt
              c_WGDecTrCode = 85, & ! Links to SUEWS_WaterDistibuteWithinGrid.txt
              c_WGGrassCode = 86, & ! Links to SUEWS_WaterDistibuteWithinGrid.txt
              c_WGBSoilCode = 87, & ! Links to SUEWS_WaterDistibuteWithinGrid.txt
              c_WGWaterCode = 88, & ! Links to SUEWS_WaterDistibuteWithinGrid.txt
              ! Additional info for ESTM
              c_AreaWall = 89 ! Wall surface fraction (Awall/Agridcell)

   INTEGER, DIMENSION(3) :: c_Fr_ESTMClass_Paved = (/(ccc, ccc=90, 92, 1)/) ! Fraction of Paved surface with ESTM Class 1-3
   INTEGER, DIMENSION(3) :: c_Code_ESTMClass_Paved = (/(ccc, ccc=93, 95, 1)/) ! Code for Paved surface ESTM Class 1-3
   INTEGER, DIMENSION(5) :: c_Fr_ESTMClass_Bldgs = (/(ccc, ccc=96, 100, 1)/) ! Fraction of Bldgs surface with ESTM Class 1-5
   INTEGER, DIMENSION(5) :: c_Code_ESTMClass_Bldgs = (/(ccc, ccc=101, 105, 1)/) ! Code for Bldgs surface ESTM Class 1-5

   !========== Columns for SUEWS_NonVeg.txt ==========================
   INTEGER :: ci_Code = 1, &
              ci_AlbMin = 2, &
              ci_AlbMax = 3, &
              ci_Emis = 4, &
              ci_StorMin = 5, &
              ci_StorMax = 6, &
              ci_WetThresh = 7, &
              ci_StateLimit = 8, &
              ci_DrEq = 9, &
              ci_DrCoef1 = 10, &
              ci_DrCoef2 = 11, &
              ci_SoilTCode = 12, &
              ci_SnowLimPat = 13, &
              ci_SnowLimRem = 14, &
              ci_OHMCode_SWet = 15, &
              ci_OHMCode_SDry = 16, &
              ci_OHMCode_WWet = 17, &
              ci_OHMCode_WDry = 18, &
              ci_OHMThresh_SW = 19, &
              ci_OHMThresh_WD = 20, &
              ci_ESTMCode = 21, & ! ESTM code for each surface (if 0 use codes in SiteSelect instead)
              ci_CpAnOHM = 22, & ! heat capacity, added by TS AnOHM
              ci_KkAnOHM = 23, & ! heat conductivity, added by TS AnOHM
              ci_ChAnOHM = 24 ! bulk transfer coef., added by TS AnOHM

   !========== Columns for SUEWS_Veg.txt ============================
   INTEGER :: cp_Code = 1, &
              cp_AlbMin = 2, &
              cp_AlbMax = 3, &
              cp_Emis = 4, &
              cp_StorMin = 5, &
              cp_StorMax = 6, &
              cp_WetThresh = 7, &
              cp_StateLimit = 8, &
              cp_DrEq = 9, &
              cp_DrCoef1 = 10, &
              cp_DrCoef2 = 11, &
              cp_SoilTCode = 12, &
              cp_SnowLimPat = 13, &
              cp_BaseT = 14, &
              cp_BaseTe = 15, &
              cp_GDDFull = 16, &
              cp_SDDFull = 17, &
              cp_LAIMin = 18, &
              cp_LAIMax = 19, &
              cp_PorosityMin = 20, &
              cp_PorosityMax = 21, &
              cp_GsMax = 22, &
              cp_LAIEq = 23, &
              cp_LeafGP1 = 24, &
              cp_LeafGP2 = 25, &
              cp_LeafOP1 = 26, &
              cp_LeafOP2 = 27, &
              cp_OHMCode_SWet = 28, &
              cp_OHMCode_SDry = 29, &
              cp_OHMCode_WWet = 30, &
              cp_OHMCode_WDry = 31, &
              cp_OHMThresh_SW = 32, &
              cp_OHMThresh_WD = 33, &
              cp_ESTMCode = 34, &
              cp_CpAnOHM = 35, & ! heat capacity, added by TS AnOHM
              cp_KkAnOHM = 36, & ! heat conductivity, added by TS AnOHM
              cp_ChAnOHM = 37, & ! bulk transfer coef., added by TS AnOHM
              cp_BiogenCO2Code = 38

   !========== Columns for SUEWS_Water.txt ===============================
   INTEGER :: cw_Code = 1, &
              cw_AlbMin = 2, &
              cw_AlbMax = 3, &
              cw_Emis = 4, &
              cw_StorMin = 5, &
              cw_StorMax = 6, &
              cw_WetThresh = 7, &
              cw_StateLimit = 8, &
              cw_WaterDepth = 9, &
              cw_DrEq = 10, &
              cw_DrCoef1 = 11, &
              cw_DrCoef2 = 12, &
              cw_OHMCode_SWet = 13, &
              cw_OHMCode_SDry = 14, &
              cw_OHMCode_WWet = 15, &
              cw_OHMCode_WDry = 16, &
              cw_OHMThresh_SW = 17, &
              cw_OHMThresh_WD = 18, &
              cw_ESTMCode = 19, &
              cw_CpAnOHM = 20, & ! heat capacity, added by TS AnOHM
              cw_KkAnOHM = 21, & ! heat conductivity, added by TS AnOHM
              cw_ChAnOHM = 22 ! bulk transfer coef., added by TS AnOHM

   !========== Columns for SUEWS_Snow.txt ================================
   INTEGER :: cs_Code = 1, &
              cs_SnowRMFactor = 2, &
              cs_SnowTMFactor = 3, &
              cs_SnowAlbMin = 4, &
              cs_SnowAlbMax = 5, &
              cs_SnowEmis = 6, &
              cs_Snowtau_a = 7, &
              cs_Snowtau_f = 8, &
              cs_SnowPLimAlb = 9, &
              cs_SnowSDMin = 10, &
              cs_SnowSDMax = 11, &
              cs_Snowtau_r = 12, &
              cs_SnowCRWMin = 13, &
              cs_SnowCRWMax = 14, &
              cs_SnowPLimSnow = 15, &
              cs_OHMCode_SWet = 16, &
              cs_OHMCode_SDry = 17, &
              cs_OHMCode_WWet = 18, &
              cs_OHMCode_WDry = 19, &
              cs_OHMThresh_SW = 20, &
              cs_OHMThresh_WD = 21, &
              cs_ESTMCode = 22, &
              cs_CpAnOHM = 23, & ! heat capacity, added by TS
              cs_KkAnOHM = 24, & ! heat conductivity, added by TS
              cs_ChAnOHM = 25 ! bulk transfer coef., added by TS

   !========== Columns for SUEWS_Soil.txt ================================
   INTEGER :: cSo_Code = 1, &
              cSo_SoilDepth = 2, &
              cSo_SoilStCap = 3, &
              cSo_KSat = 4, &
              cSo_SoilDens = 5, &
              cSo_SoilInfRate = 6, &
              cSo_ObsSMDepth = 7, &
              cSo_ObsSMMax = 8, &
              cSo_ObsSNRFrac = 9

   !========== Columns for SUEWS_Conductance.txt =========================
   INTEGER :: cc_Code = 1, &
              cc_GsG1 = 2, &
              cc_GsG2 = 3, &
              cc_GsG3 = 4, &
              cc_GsG4 = 5, &
              cc_GsG5 = 6, &
              cc_GsG6 = 7, &
              cc_GsTH = 8, &
              cc_GsTL = 9, &
              cc_GsS1 = 10, &
              cc_GsS2 = 11, &
              cc_GsKmax = 12, &
              cc_gsModel = 13 !Options for surface conductance calculation (1 - Ja11, 2 - Wa16)

   !========== Columns for SUEWS_OHMCoefficients.txt =====================
   INTEGER :: cO_Code = 1, &
              cO_a1 = 2, &
              cO_a2 = 3, &
              cO_a3 = 4

   !========== Columns for SUEWS_ESTMCoefficients.txt =====================!   ! S.O. 04 Feb 2016
   INTEGER :: cE_Code = 1, &
              cE_Surf_thick1 = 2, & !Characteristics for 5x roof/surface layers
              cE_Surf_k1 = 3, &
              cE_Surf_rhoCp1 = 4, &
              cE_Surf_thick2 = 5, &
              cE_Surf_k2 = 6, &
              cE_Surf_rhoCp2 = 7, &
              cE_Surf_thick3 = 8, &
              cE_Surf_k3 = 9, &
              cE_Surf_rhoCp3 = 10, &
              cE_Surf_thick4 = 11, &
              cE_Surf_k4 = 12, &
              cE_Surf_rhoCp4 = 13, &
              cE_Surf_thick5 = 14, &
              cE_Surf_k5 = 15, &
              cE_Surf_rhoCp5 = 16, &
              cE_Wall_thick1 = 17, & ! Characteristics for 5x external wall layers (used for Bldgs surfaces only)
              cE_Wall_k1 = 18, &
              cE_Wall_rhoCp1 = 19, &
              cE_Wall_thick2 = 20, &
              cE_Wall_k2 = 21, &
              cE_Wall_rhoCp2 = 22, &
              cE_Wall_thick3 = 23, &
              cE_Wall_k3 = 24, &
              cE_Wall_rhoCp3 = 25, &
              cE_Wall_thick4 = 26, &
              cE_Wall_k4 = 27, &
              cE_Wall_rhoCp4 = 28, &
              cE_Wall_thick5 = 29, &
              cE_Wall_k5 = 30, &
              cE_Wall_rhoCp5 = 31, &
              cE_Internal_thick1 = 32, & ! Characteristics for 5x internal wall layers (used for Bldgs surfaces only)
              cE_Internal_k1 = 33, &
              cE_Internal_rhoCp1 = 34, &
              cE_Internal_thick2 = 35, &
              cE_Internal_k2 = 36, &
              cE_Internal_rhoCp2 = 37, &
              cE_Internal_thick3 = 38, &
              cE_Internal_k3 = 39, &
              cE_Internal_rhoCp3 = 40, &
              cE_Internal_thick4 = 41, &
              cE_Internal_k4 = 42, &
              cE_Internal_rhoCp4 = 43, &
              cE_Internal_thick5 = 44, &
              cE_Internal_k5 = 45, &
              cE_Internal_rhoCp5 = 46, &
              cE_nroom = 47, &
              cE_alb_ibld = 48, &
              cE_em_ibld = 49, &
              cE_CH_iwall = 50, &
              cE_CH_iroof = 51, &
              cE_CH_ibld = 52

   !========== Columns for SUEWS_AnthropogenicEmission.txt ===================
   INTEGER :: cA_Code = 1, &
              cA_BaseT_HC = 2, &
              cA_QF_A1 = 3, & !Weekday
              cA_QF_B1 = 4, & !Weekday
              cA_QF_C1 = 5, & !Weekday
              cA_QF_A2 = 6, & !Weekend
              cA_QF_B2 = 7, & !Weekend
              cA_QF_C2 = 8, & !Weekend
              cA_AHMin_WD = 9, & !Weekday
              cA_AHMin_WE = 10, & !Weekend
              cA_AHSlopeHeating_WD = 11, & !Weekday
              cA_AHSlopeHeating_WE = 12, & !Weekend
              cA_AHSlopeCooling_WD = 13, & !Weekday
              cA_AHSlopeCooling_WE = 14, & !Weekend
              cA_TCriticHeating_WD = 15, & !Weekday
              cA_TCriticHeating_WE = 16, & !Weekend
              cA_TCriticCooling_WD = 17, & !Weekday
              cA_TCriticCooling_WE = 18, & !Weekend
              cA_EnProfWD = 19, & !Weekday
              cA_EnProfWE = 20, & !Weekday
              cA_CO2mWD = 21, & !Weekday
              cA_CO2mWE = 22, & !Weekend
              cA_TraffProfWD = 23, & !Weekday
              cA_TraffProfWE = 24, & !Weekend
              cA_PopProfWD = 25, & !Weekday
              cA_PopProfWE = 26, & !Weekend
              cA_MinQFMetab = 27, &
              cA_MaxQFMetab = 28, &
              cA_MinFCMetab = 29, &
              cA_MaxFCMetab = 30, &
              cA_FrPDDwe = 31, &
              cA_FrFossilFuel_Heat = 32, &
              cA_FrFossilFuel_NonHeat = 33, &
              cA_EF_umolCO2perJ = 34, &
              cA_EnEF_v_Jkm = 35, &
              cA_FcEF_v_kgkmWD = 36, &
              cA_FcEF_v_kgkmWE = 37, &
              cA_CO2PointSource = 38, &
              cA_TrafficUnits = 39

   !========== Columns for SUEWS_Irrigation.txt ==========================

   INTEGER :: cIr_Code = 1, &
              cIr_IeStart = 2, &
              cIr_IeEnd = 3, &
              cIr_IntWU = 4, &
              cIr_Faut = 5, &
              cIr_H_maintain = 6, &
              cIr_Ie_a1 = 7, &
              cIr_Ie_a2 = 8, &
              cIr_Ie_a3 = 9, &
              cIr_Ie_m1 = 10, &
              cIr_Ie_m2 = 11, &
              cIr_Ie_m3 = 12, &
              cIr_DayWat1 = 13, &
              cIr_DayWat2 = 14, &
              cIr_DayWat3 = 15, &
              cIr_DayWat4 = 16, &
              cIr_DayWat5 = 17, &
              cIr_DayWat6 = 18, &
              cIr_DayWat7 = 19, &
              cIr_DayWatPer1 = 20, &
              cIr_DayWatPer2 = 21, &
              cIr_DayWatPer3 = 22, &
              cIr_DayWatPer4 = 23, &
              cIr_DayWatPer5 = 24, &
              cIr_DayWatPer6 = 25, &
              cIr_DayWatPer7 = 26
   !========== Columns for SUEWS_Profile.txt =============================

   INTEGER :: cc !Column counter

   INTEGER :: cPr_Code = 1
   INTEGER, DIMENSION(24) :: cPr_Hours = (/(cc, cc=2, 25, 1)/) ! Hourly profile data

   !========== Columns for SUEWS_WithinGridWaterDist.txt =================

   INTEGER :: cWG_Code = 1, &
              cWG_ToPaved = 2, &
              cWG_ToBldgs = 3, &
              cWG_ToEveTr = 4, &
              cWG_ToDecTr = 5, &
              cWG_ToGrass = 6, &
              cWG_ToBSoil = 7, &
              cWG_ToWater = 8, &
              cWG_ToRunoff = 9, &
              cWG_ToSoilStore = 10

   !========== Columns for SUEWS_BiogenCO2.txt ===================
   INTEGER :: cB_Code = 1, &
              cB_alpha = 2, &
              cB_beta = 3, &
              cB_theta = 4, &
              cB_alpha_enh = 5, &
              cB_beta_enh = 6, &
              cB_resp_a = 7, &
              cB_resp_b = 8, &
              cB_min_r = 9

END MODULE ColNamesInputFiles

!----------------------------------------------------------------------------------------

!----------------------------------------------------------------------------------
MODULE WhereWhen
   ! Stores grid and datetime info

   INTEGER :: GridID !Grid number (as specified in SUEWS_SiteSelect.txt)
   CHARACTER(LEN=10) :: GridID_text !Grid number as a text string
   CHARACTER(LEN=15) :: datetime ! YYYY DOY HH MM

END MODULE WhereWhen

!----------------------------------------------------------------------------------
MODULE MathConstants

   REAL(KIND(1D0)), PARAMETER :: pi = 3.14159265359
   REAL(KIND(1D0)), PARAMETER :: dtr = 0.0174532925, rtd = 57.2957795

END MODULE MathConstants

!----------------------------------------------------------------------------------
MODULE PhysConstants

   REAL(KIND(1D0)), PARAMETER :: C2K = 273.15 !Celsius to Kelvin
   REAL(KIND(1D0)), PARAMETER :: SBConst = 5.67051E-8 !Stefan Boltzmann constant [W m-2 K-4]
   REAL(KIND(1D0)), PARAMETER :: JtoumolPAR = 4.6 ! Convert PAR from W m-2 to umol m-2 s-1
   REAL(KIND(1D0)), PARAMETER :: KdntoPAR = 0.46 ! Conversion from Kdn to PAR, originally from Tsubo and Walker (2005), used in Bellucco et al. (2017)

END MODULE PhysConstants<|MERGE_RESOLUTION|>--- conflicted
+++ resolved
@@ -59,22 +59,7 @@
    REAL(KIND(1D0)), DIMENSION(nsurf) :: sfr_surf !Surface fractions [-]
 
    ! ---- Set of physics options for different methods -------------------------------------------------
-<<<<<<< HEAD
    INTEGER, DIMENSION(6) :: ohm_triggers = [ & ! StorageHeatMethod triggers for OHM
-      1, & ! Use OHM
-      6, & ! Use dynamic OHM
-      21, & ! Use EHC with OHM
-      22, & ! Use EHC with dynamic OHM
-      31, & ! Use ESTM with OHM
-      32 & ! Use ESTM with dynamic OHM
-   ]
-   INTEGER, DIMENSION(3) :: ehc_triggers = [ & ! StorageHeatMethod triggers for EHC
-      5, & ! Use EHC
-      21, & ! Use EHC with OHM
-      22  & ! Use EHC with dynamic OHM
-   ]
-=======
-   INTEGER, DIMENSION(6) :: ohm_triggers = [ &
                             1, & ! Use OHM
                             6, & ! Use dynamic OHM
                             21, & ! Use EHC with OHM
@@ -82,7 +67,11 @@
                             31, & ! Use ESTM with OHM
                             32 & ! Use ESTM with dynamic OHM
                             ]
->>>>>>> a73e184e
+   INTEGER, DIMENSION(3) :: ehc_triggers = [ & ! StorageHeatMethod triggers for EHC
+      5, & ! Use EHC
+      21, & ! Use EHC with OHM
+      22  & ! Use EHC with dynamic OHM
+   ]
 
    ! ---- Set number of columns in input files ----------------------------------------------------
    INTEGER, PARAMETER :: ncolumnsSiteSelect = 105 !SUEWS_SiteSelect.txt
