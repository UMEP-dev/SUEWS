--- conflicted
+++ resolved
@@ -21,11 +21,7 @@
 
 | Year | Features | Bugfixes | Changes | Maintenance | Docs | Total |
 |------|----------|----------|---------|-------------|------|-------|
-<<<<<<< HEAD
-| 2025 | 56 | 66 | 20 | 68 | 36 | 246 |
-=======
 | 2025 | 57 | 66 | 22 | 71 | 36 | 252 |
->>>>>>> c63426e8
 | 2024 | 12 | 17 | 1 | 12 | 1 | 43 |
 | 2023 | 11 | 14 | 3 | 9 | 1 | 38 |
 | 2022 | 15 | 18 | 0 | 7 | 0 | 40 |
@@ -68,7 +64,7 @@
   - Enhanced documentation for build process and developer workflows
 - [doc] Reorganised output documentation for clarity (#944)
   - Improved structure and navigation of output variable documentation
-- [bugfix] Fix nullification logic in phase_b.py for stebbs parameters to include building_archetype block when stebbsmethod == 0.
+- [bugfix] Fix nullification logic in phase_b.py for stebbs parameters to include building_archetype block when stebbsmethod == 0. (PR #958)
 
 ### 29 Nov 2025
 - [feature] Integrated Python output registry with SuPy post-processing (#937)
