--- conflicted
+++ resolved
@@ -1236,24 +1236,14 @@
         le=1.0,
     )
     WallThickness: FlexibleRefValue(float) = Field(
-<<<<<<< HEAD
-        default=20.0,
+        default=0.2,
         description="Thickness of external wall [m]",
-=======
-        default=0.2,
-        description="Thickness of external wall and roof (weighted) [m]",
->>>>>>> cd2f0ec0
         json_schema_extra={"unit": "m", "display_name": "Wallthickness"},
         gt=0.0,
     )
     WallEffectiveConductivity: FlexibleRefValue(float) = Field(
-<<<<<<< HEAD
-        default=60.0,
+        default=0.6,
         description="Effective thermal conductivity of walls [W m-1 K-1]",
-=======
-        default=0.6,
-        description="Effective thermal conductivity of walls and roofs (weighted) [W m-1 K-1]",
->>>>>>> cd2f0ec0
         json_schema_extra={
             "unit": "W m^-1 K^-1",
             "display_name": "Walleffectiveconductivity",
@@ -1768,19 +1758,12 @@
         json_schema_extra={"unit": "kg m^-3", "display_name": "Indoorairdensity"},
         gt=0.0,
     )
-<<<<<<< HEAD
-    IndoorAirCp: Optional[FlexibleRefValue(float)] = Field( 
-        default=0.0,
-=======
     IndoorAirCp: Optional[FlexibleRefValue(float)] = Field(
         default=1005.0,
->>>>>>> cd2f0ec0
         description="Specific heat capacity of indoor air [J kg-1 K-1]",
         json_schema_extra={"unit": "J kg^-1 K^-1", "display_name": "Indooraircp"},
         gt=0.0,
     )
-<<<<<<< HEAD
-=======
     WallBuildingViewFactor: Optional[FlexibleRefValue(float)] = Field(
         default=0.0,
         description="Building view factor of external walls [-]",
@@ -1811,7 +1794,6 @@
         ge=0.0,
         le=1.0,
     )
->>>>>>> cd2f0ec0
     MetabolicRate: Optional[FlexibleRefValue(float)] = Field(
         default=0.0,
         description="Metabolic rate of building occupants [W]",
