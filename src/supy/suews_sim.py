"""
SUEWS Simulation Class

Modern, object-oriented interface for SUEWS urban climate model simulations.
Provides a user-friendly wrapper around the existing SuPy infrastructure.
"""

from pathlib import Path
from typing import Union, Optional, Dict, Any, List
import warnings
import pandas as pd
import numpy as np

# Import SuPy components directly
from ._supy_module import save_supy
from .util._io import read_forcing
from ._run import run_supy_ser


class SUEWSSimulation:
    """
    Simplified SUEWS simulation class for urban climate modelling.

    This class provides a clean interface for:
    - Loading and updating configuration
    - Managing forcing data
    - Running simulations
    - Saving results

    Examples
    --------
    Basic usage:
    >>> sim = SUEWSSimulation("config.yaml")
    >>> sim.update_forcing("forcing.txt")
    >>> sim.run()
    >>> sim.save("output_dir/")

    Updating configuration:
    >>> sim.update_config({"model": {"control": {"tstep": 600}}})
    >>> sim.reset()
    >>> sim.run()
    """

    def __init__(self, config: Union[str, Path, Dict, Any] = None):
        """
        Initialize SUEWS simulation.

        Parameters
        ----------
        config : str, Path, dict, or SUEWSConfig, optional
            Initial configuration source:
            - Path to YAML configuration file
            - Dictionary with configuration parameters
            - SUEWSConfig object
            - None to create empty simulation
        """
        self._config = None
        self._config_path = None
        self._df_state_init = None
        self._df_forcing = None
        self._df_output = None
        self._df_state_final = None
        self._run_completed = False

        if config is not None:
            self.update_config(config)

    def update_config(self, config: Union[str, Path, Dict, Any]):
        """
        Update simulation configuration.

        Can accept full or partial configuration updates.

        Parameters
        ----------
        config : str, Path, dict, or SUEWSConfig
            Configuration source:
            - Path to YAML file
            - Dictionary with parameters (can be partial)
            - SUEWSConfig object

        Examples
        --------
        >>> sim.update_config("new_config.yaml")
        >>> sim.update_config({"model": {"control": {"tstep": 300}}})
        """
        if isinstance(config, (str, Path)):
            # Load from YAML file
            config_path = Path(config).expanduser().resolve()
            if not config_path.exists():
                raise FileNotFoundError(f"Configuration file not found: {config_path}")
            
            # Load YAML
            from .data_model.core import SUEWSConfig
            self._config = SUEWSConfig.from_yaml(str(config_path))
            self._config_path = config_path
            
            # Convert to initial state DataFrame
            self._df_state_init = self._config.to_df_state()
            
            # Try to load forcing from config
            self._try_load_forcing_from_config()
            
        elif isinstance(config, dict):
            # Update existing config with dictionary
            if self._config is None:
                from .data_model.core import SUEWSConfig
                self._config = SUEWSConfig()
            
            # Deep update the configuration
            self._update_config_from_dict(config)
            
            # Regenerate state DataFrame
            self._df_state_init = self._config.to_df_state()
            
        else:
            # Assume it's a SUEWSConfig object
            self._config = config
            self._df_state_init = self._config.to_df_state()

    def _update_config_from_dict(self, updates: Dict):
        """Apply dictionary updates to configuration."""
        # This is a simplified version - in practice would need deep merging
        for key, value in updates.items():
            if hasattr(self._config, key):
                if isinstance(value, dict) and hasattr(getattr(self._config, key), '__dict__'):
                    # Recursive update for nested objects
                    for subkey, subvalue in value.items():
                        if hasattr(getattr(self._config, key), subkey):
                            setattr(getattr(self._config, key), subkey, subvalue)
                else:
                    setattr(self._config, key, value)

    def update_forcing(self, forcing_data: Union[str, Path, List[Union[str, Path]], pd.DataFrame]):
        """
        Update meteorological forcing data.

        Parameters
        ----------
        forcing_data : str, Path, list of paths, or DataFrame
            Forcing data source:
            - Path to a single forcing file
            - List of paths to forcing files (concatenated in order)
            - Path to directory containing forcing files (deprecated)
            - DataFrame with forcing data

        Examples
        --------
        >>> sim.update_forcing("forcing_2023.txt")
        >>> sim.update_forcing(["forcing_2023.txt", "forcing_2024.txt"])
        >>> sim.update_forcing(df_forcing)
        """
        if isinstance(forcing_data, pd.DataFrame):
            self._df_forcing = forcing_data.copy()
        elif isinstance(forcing_data, list):
            # Handle list of files
            self._df_forcing = self._load_forcing_from_list(forcing_data)
        elif isinstance(forcing_data, (str, Path)):
            forcing_path = Path(forcing_data).expanduser().resolve()
            if not forcing_path.exists():
                raise FileNotFoundError(f"Forcing path not found: {forcing_path}")
            self._df_forcing = self._load_forcing_file(forcing_path)
        else:
            raise ValueError(f"Unsupported forcing data type: {type(forcing_data)}")

    def _try_load_forcing_from_config(self):
        """Try to load forcing data from configuration if not explicitly provided."""
        if self._config is None:
            return
        
        try:
            if hasattr(self._config, 'model') and hasattr(self._config.model, 'control'):
                forcing_file_obj = getattr(self._config.model.control, 'forcing_file', None)
                
                if forcing_file_obj is not None:
                    # Handle RefValue wrapper
                    if hasattr(forcing_file_obj, 'value'):
                        forcing_value = forcing_file_obj.value
                    else:
                        forcing_value = forcing_file_obj
                    
                    # Skip default placeholder value
                    if forcing_value and forcing_value != "forcing.txt":
                        # Resolve relative paths
                        if self._config_path and not Path(forcing_value).is_absolute():
                            if isinstance(forcing_value, list):
                                forcing_value = [str(self._config_path.parent / f) for f in forcing_value]
                            else:
                                forcing_value = str(self._config_path.parent / forcing_value)
                        
                        self.update_forcing(forcing_value)
                        
        except Exception as e:
            warnings.warn(f"Could not load forcing from config: {e}")

    def _load_forcing_from_list(self, forcing_list: List[Union[str, Path]]) -> pd.DataFrame:
        """Load and concatenate forcing data from a list of files."""
        if not forcing_list:
            raise ValueError("Empty forcing file list provided")
        
        dfs = []
        for item in forcing_list:
            path = Path(item).expanduser().resolve()
            
            if not path.exists():
                raise FileNotFoundError(f"Forcing file not found: {path}")
            
            if path.is_dir():
                raise ValueError(
                    f"Directory '{path}' found in forcing file list. "
                    "Directories are not allowed in lists."
                )
            
            df = read_forcing(str(path))
            dfs.append(df)
        
        return pd.concat(dfs, axis=0).sort_index()

    def _load_forcing_file(self, forcing_path: Path) -> pd.DataFrame:
        """Load forcing data from file or directory."""
        if forcing_path.is_dir():
            # Issue deprecation warning for directory usage
            warnings.warn(
                f"Loading forcing data from directory '{forcing_path}' is deprecated. "
                "Please specify individual files or use a list of files instead.",
                DeprecationWarning,
                stacklevel=3
            )
            
            # Find forcing files in directory
            patterns = ['*.txt', '*.csv', '*.met']
            forcing_files = []
            for pattern in patterns:
                forcing_files.extend(sorted(forcing_path.glob(pattern)))
            
            if not forcing_files:
                raise FileNotFoundError(f"No forcing files found in directory: {forcing_path}")
            
            # Concatenate all files
            dfs = []
            for file in forcing_files:
                dfs.append(read_forcing(str(file)))
            
            return pd.concat(dfs, axis=0).sort_index()
        else:
            return read_forcing(str(forcing_path))

    def run(self, start_date=None, end_date=None, **run_kwargs) -> pd.DataFrame:
        """
        Run SUEWS simulation.

        Parameters
        ----------
        **run_kwargs
            Additional keyword arguments passed to run_supy.
            Common options:
            - save_state: Save state at each timestep (default False)
            - chunk_day: Days per chunk for memory efficiency (default 3660)

        Returns
        -------
        pd.DataFrame
            Simulation results with MultiIndex columns (group, variable).

        Raises
        ------
        RuntimeError
            If configuration or forcing data is missing.
        """
        # Validate inputs
        if self._df_state_init is None:
            raise RuntimeError("No configuration loaded. Use update_config() first.")
        if self._df_forcing is None:
            raise RuntimeError("No forcing data loaded. Use update_forcing() first.")

<<<<<<< HEAD
        # Run simulation (run_supy_ser returns 4 values)
        self._df_output, self._df_state_final, _, _ = run_supy_ser(
            self._df_forcing,
=======
        # Run simulation
        result = run_supy_ser(
            self._df_forcing.loc[start_date:end_date],
>>>>>>> e976c009
            self._df_state_init,
            # **run_kwargs # Causes problems - requires explicit arguments
        )
        self._df_output = result[0]
        self._df_state_final = result[1]
        
        self._run_completed = True
        return self._df_output

    def save(self, output_path: Union[str, Path] = None, **save_kwargs) -> List[Path]:
        """
        Save simulation results according to OutputConfig settings.

        Parameters
        ----------
        output_path : str or Path, optional
            Output directory path. If None, uses current directory.
        **save_kwargs
            Additional arguments passed to save_supy.

        Returns
        -------
        List[Path]
            List of paths to saved files.

        Raises
        ------
        RuntimeError
            If no simulation results are available.
        """
        if not self._run_completed:
            raise RuntimeError("No simulation results available. Run simulation first.")

        # Set default path
        if output_path is None:
            output_path = Path(".")
        else:
            output_path = Path(output_path)

        # Extract parameters from config
        output_format = None
        freq_s = 3600  # default hourly
        site = ""
        
        if self._config:
            # Get output frequency from OutputConfig if available
            if (hasattr(self._config, 'model') and 
                hasattr(self._config.model, 'control') and
                hasattr(self._config.model.control, 'output_file') and 
                not isinstance(self._config.model.control.output_file, str)):
                
                output_config = self._config.model.control.output_file
                if hasattr(output_config, 'freq') and output_config.freq is not None:
                    freq_s = output_config.freq
                # Removed for now - can't update from YAML (TODO)
                # if hasattr(output_config, 'format') and output_config.format is not None:
                #     output_format = output_config.format
            
            # Get site name from first site
            if hasattr(self._config, 'sites') and len(self._config.sites) > 0:
                site = self._config.sites[0].name
        if "format" in save_kwargs: # TODO: When yaml format working, make elif
            output_format = save_kwargs["format"]

        # Use save_supy for all formats
        list_path_save = save_supy(
            df_output=self._df_output,
            df_state_final=self._df_state_final,
            freq_s=int(freq_s),
            site=site,
            path_dir_save=str(output_path),
            # **save_kwargs # Problematic, save_supy expects explicit arguments
            output_format = output_format
        )
        return list_path_save

    def reset(self):
        """Reset simulation to initial state, clearing results."""
        self._df_output = None
        self._df_state_final = None
        self._run_completed = False

    @property
    def config(self) -> Optional[Any]:
        """Access to simulation configuration."""
        return self._config

    @property
    def forcing(self) -> Optional[pd.DataFrame]:
        """Access to forcing data DataFrame."""
        return self._df_forcing

    @property
    def results(self) -> Optional[pd.DataFrame]:
        """Access to simulation results DataFrame."""
        return self._df_output<|MERGE_RESOLUTION|>--- conflicted
+++ resolved
@@ -273,17 +273,16 @@
         if self._df_forcing is None:
             raise RuntimeError("No forcing data loaded. Use update_forcing() first.")
 
-<<<<<<< HEAD
+        # Run simulation with date slicing if provided
+        forcing_to_use = self._df_forcing
+        if start_date is not None or end_date is not None:
+            forcing_to_use = self._df_forcing.loc[start_date:end_date]
+            
         # Run simulation (run_supy_ser returns 4 values)
-        self._df_output, self._df_state_final, _, _ = run_supy_ser(
-            self._df_forcing,
-=======
-        # Run simulation
         result = run_supy_ser(
-            self._df_forcing.loc[start_date:end_date],
->>>>>>> e976c009
+            forcing_to_use,
             self._df_state_init,
-            # **run_kwargs # Causes problems - requires explicit arguments
+            **run_kwargs
         )
         self._df_output = result[0]
         self._df_state_final = result[1]
