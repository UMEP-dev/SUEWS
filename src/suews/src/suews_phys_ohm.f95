MODULE OHM_module
   ! USE allocateArray
   ! USE data_in
   ! USE defaultNotUsed
   ! USE gis_data
   ! USE sues_data
   ! USE time

   IMPLICIT NONE
CONTAINS
!========================================================================================
   SUBROUTINE OHM(qn1, qn_av_prev, dqndt_prev, qn_av_next, dqndt_next, &
                  qn1_S, qn_s_av_prev, dqnsdt_prev, qn_s_av_next, dqnsdt_next, &
                  tstep, dt_since_start, &
                  sfr_surf, nsurf, &
                  Tair_mav_5d, &
                  OHM_coef, &
                  OHM_threshSW, OHM_threshWD, &
                  soilstore_id, SoilStoreCap, state_id, &
                  BldgSurf, WaterSurf, &
                  SnowUse, SnowFrac, &
                  ws, T_hbh_C, T_prev, &
                  ws_rav, qn_rav, nlayer, &
                  dz_roof, cp_roof, k_roof, &
                  dz_wall, cp_wall, k_wall, &
                  lambda_c, &
                  StorageHeatMethod, DiagQS, timer, &
                  a1_bldg, a2_bldg, a3_bldg, &
                  a1, a2, a3, qs, deltaQi)
      ! Made by HCW Jan 2015 to replace OHMnew (no longer needed).
      ! Calculates net storage heat flux (QS) from Eq 4, Grimmond et al. 1991, Atm Env.
      ! Accounts for variable timesteps in dQ*/dt term.
      ! BareSoilSurfFraction removed so bare soil is now handled like other surfaces.
      ! Snow part changed from summer wet to winter wet coefficients.
      ! Changed -333 checks to -999 checks and added error handling
      ! Gradient now calculated for t-1 (was previously calculated for t-2).
      ! TS 28 Jun 2018:
      !  improved and tested the phase-in method for calculating dqndt
      ! TS & SG 30 Apr 2018:
      !  a new calculation scheme of dqndt by using a phase-in approach that releases
      !  the requirement for storeing multiple qn values for adapting SUEWS into WRF
      ! TS 07 Aug 2017:
      !  1. interface changed to account for explict passing
      !  2. calculation refactorization.
      ! HCW 25 Feb 2015:
      !  Adapted q1,q2,q3 & r1,r2,r3 for multiple grids
      ! HCW 14 Dec 2016:
      !  Thresholds for Summer/Winter and Wet/Dry now provided in input files
      !  Calculation of dqndt now uses hourly running mean rather than instantaneous values
      ! To Do:
      !   - No canyons implemented at the moment [OHM_coef(nsurf+1,,)]
      !========================================================================================

      USE allocateArray, ONLY: ndepth
      USE datetime_module, ONLY: datetime, timedelta
      USE SUEWS_DEF_DTS, ONLY: SUEWS_TIMER

      IMPLICIT NONE
      TYPE(SUEWS_TIMER) :: timer
      INTEGER, INTENT(in) :: StorageHeatMethod !
      INTEGER, INTENT(in) :: tstep ! time step [s]
      INTEGER, INTENT(in) :: dt_since_start ! time since simulation starts [s]

      INTEGER, INTENT(in) :: nlayer ! number of vertical levels in urban canopy

      !INTEGER :: iy, id, it, imin, isec
      !new_day
      TYPE(datetime) :: time_now, time_prev, time_next
      LOGICAL :: first_tstep_Q, last_tstep_Q
      !INTEGER :: tstep_prev

      REAL(KIND(1D0)), INTENT(in) :: qn1 ! net all-wave radiation
      REAL(KIND(1D0)), INTENT(in) :: qn1_S ! net all-wave radiation over snow
      REAL(KIND(1D0)), INTENT(in) :: sfr_surf(nsurf) ! surface fractions
      REAL(KIND(1D0)), INTENT(in) :: SnowFrac(nsurf) ! snow fractions of each surface
      REAL(KIND(1D0)), INTENT(in) :: Tair_mav_5d ! Tair_mav_5d=HDD(id-1,4) HDD at the begining of today (id-1)
      REAL(KIND(1D0)), INTENT(inout) :: OHM_coef(nsurf + 1, 4, 3) ! OHM coefficients
      REAL(KIND(1D0)), INTENT(in) :: OHM_threshSW(nsurf + 1), OHM_threshWD(nsurf + 1) ! OHM thresholds
      REAL(KIND(1D0)), INTENT(in) :: soilstore_id(nsurf) ! soil moisture
      REAL(KIND(1D0)), INTENT(in) :: SoilStoreCap(nsurf) ! capacity of soil store
      REAL(KIND(1D0)), INTENT(in) :: state_id(nsurf) ! wetness status

      INTEGER, INTENT(in) :: nsurf ! number of surfaces
      ! INTEGER,INTENT(in)::nsh       ! number of timesteps in one hour
      ! integer,intent(in) :: dt      ! current timestep [second]
      ! integer,intent(INOUT) :: dt0  ! period length for qn1 memory
      INTEGER, INTENT(in) :: BldgSurf ! code for specific surfaces
      INTEGER, INTENT(in) :: WaterSurf ! code for specific surfaces
      INTEGER, INTENT(in) :: SnowUse ! option for snow related calculations
      INTEGER, INTENT(in) :: DiagQS ! diagnostic option

      REAL(KIND(1D0)), INTENT(in) :: qn_av_prev
      REAL(KIND(1D0)), INTENT(out) :: qn_av_next
      REAL(KIND(1D0)), INTENT(in) :: dqndt_prev ! Rate of change of net radiation [W m-2 h-1] at t-1
      REAL(KIND(1D0)), INTENT(out) :: dqndt_next ! Rate of change of net radiation [W m-2 h-1] at t-1
      REAL(KIND(1D0)), INTENT(in) :: qn_s_av_prev
      REAL(KIND(1D0)), INTENT(out) :: qn_s_av_next
      REAL(KIND(1D0)), INTENT(in) :: dqnsdt_prev ! Rate of change of net radiation [W m-2 h-1] at t-1
      REAL(KIND(1D0)), INTENT(out) :: dqnsdt_next ! Rate of change of net radiation [W m-2 h-1] at t-1

      REAL(KIND(1D0)), INTENT(out) :: qs ! storage heat flux
      ! REAL(KIND(1d0)),INTENT(out)::deltaQi(nsurf+1) ! storage heat flux of snow surfaces
      REAL(KIND(1D0)), INTENT(out) :: deltaQi(nsurf) ! storage heat flux of snow surfaces

      REAL(KIND(1D0)), INTENT(in) :: ws ! wind speed at half building height [m/s]
      REAL(KIND(1D0)), INTENT(in) :: T_hbh_C ! current half building height temperature [°C]
      REAL(KIND(1D0)), INTENT(inout) :: T_prev ! previous midnight air temperature [°C]
      REAL(KIND(1D0)), INTENT(inout) :: ws_rav ! running average of wind speed [m/s]
      REAL(KIND(1D0)), INTENT(inout) :: qn_rav ! running average of net all-wave radiation [W m-2]

      ! Building material properties
      REAL(KIND(1D0)), DIMENSION(nlayer, ndepth), INTENT(in) :: k_roof
      REAL(KIND(1D0)), DIMENSION(nlayer, ndepth), INTENT(in) :: cp_roof
      REAL(KIND(1D0)), DIMENSION(nlayer, ndepth), INTENT(in) :: dz_roof

      REAL(KIND(1D0)), DIMENSION(nlayer, ndepth), INTENT(in) :: k_wall
      REAL(KIND(1D0)), DIMENSION(nlayer, ndepth), INTENT(in) :: cp_wall
      REAL(KIND(1D0)), DIMENSION(nlayer, ndepth), INTENT(in) :: dz_wall

      REAL(KIND(1D0)), INTENT(IN) :: lambda_c ! Building surface to plan area ratio [-]

      REAL(KIND(1D0)), INTENT(INOUT) :: a1_bldg, a2_bldg, a3_bldg ! Dynamic OHM coefficients of buildings
      REAL(KIND(1D0)), INTENT(out) :: a1, a2, a3 ! OHM coefficients of grid

      ! REAL(KIND(1d0)):: nsh_nna ! number of timesteps per hour with non -999 values (used for spinup)

      ! REAL(KIND(1d0)):: dqndt    !Rate of change of net radiation [W m-2 h-1] at t-1
      ! REAL(KIND(1d0)):: surfrac  !Surface fraction accounting for SnowFrac if appropriate

      REAL(KIND(1D0)) :: deltaQi0 ! temporarily store

      ! REAL(KIND(1d0)):: qn1_store_grid0(nsh), qn1_av_store_grid0(2*nsh+1) ! temporarily store

      !These are now provided in SiteInfo (OHMthresh for Summer/Winter and Wet/Dry)
   !!real(kind(1d0)):: OHM_TForSummer = 5  !Use summer coefficients if 5-day Tair >= 5 degC
      !real(kind(1d0)):: OHM_TForSummer = 10  !Use summer coefficients if 5-day Tair >= 10 degC - modified for UK HCW 14 Dec 2015
      !real(kind(1d0)):: OHM_SMForWet = 0.9  !Use wet coefficients if SM close to soil capacity

      IF (StorageHeatMethod == 6) THEN
         ! MP 14/04/2025
         ! get timestamps
         ASSOCIATE ( &
            iy => timer%iy, &
            id => timer%id, &
            it => timer%it, &
            imin => timer%imin, &
            isec => timer%isec, &
            tstep_prev => timer%tstep_prev, &
            new_day => timer%new_day, &
            dt_since_start_prev => timer%dt_since_start_prev &
            )
            time_now = datetime(year=iy) + timedelta(days=id - 1, hours=it, minutes=imin, seconds=isec)
            time_prev = time_now - timedelta(seconds=tstep_prev)
            time_next = time_now + timedelta(seconds=tstep)

            ! test if time at now is the first/last tstep of today
            first_tstep_Q = time_now%getDay() /= time_prev%getDay()
            last_tstep_Q = time_now%getDay() /= time_next%getDay()

            IF (dt_since_start /= dt_since_start_prev) THEN
               IF (dt_since_start < 86400) THEN
                  ws_rav = ws_rav + (ws - ws_rav)/(dt_since_start/tstep)
                  qn_rav = qn_rav + (qn1 - qn_rav)/(dt_since_start/tstep)
               ELSE
                  ws_rav = ws_rav + (ws - ws_rav)/(86400/tstep)
                  qn_rav = qn_rav + (qn1 - qn_rav)/(86400/tstep)
               END IF
            END IF

            IF (first_tstep_Q .AND. new_day == 1) THEN
               CALL OHM_yl_cal(dt_since_start, &
                               ws_rav, T_hbh_C, T_prev, qn_rav, & ! Input
                               dz_wall(1, 1), cp_wall(1, 1), k_wall(1, 1), lambda_c, &
                               a1_bldg, a2_bldg, a3_bldg & ! Output
                               )
               new_day = 0
               T_prev = T_hbh_C
            ELSE IF (last_tstep_Q) THEN
               new_day = 1
            END IF

            dt_since_start_prev = dt_since_start
         END ASSOCIATE

         OHM_coef(2, 1, 1) = a1_bldg
         OHM_coef(2, 2, 1) = a1_bldg
         OHM_coef(2, 3, 1) = a1_bldg
         OHM_coef(2, 4, 1) = a1_bldg

         OHM_coef(2, 1, 2) = a2_bldg
         OHM_coef(2, 2, 2) = a2_bldg
         OHM_coef(2, 3, 2) = a2_bldg
         OHM_coef(2, 4, 2) = a2_bldg

         OHM_coef(2, 1, 3) = a3_bldg
         OHM_coef(2, 2, 3) = a3_bldg
         OHM_coef(2, 3, 3) = a3_bldg
         OHM_coef(2, 4, 3) = a3_bldg

      END IF

      CALL OHM_coef_cal(sfr_surf, nsurf, &
                        Tair_mav_5d, OHM_coef, OHM_threshSW, OHM_threshWD, &
                        soilstore_id, SoilStoreCap, state_id, &
                        BldgSurf, WaterSurf, &
                        SnowUse, SnowFrac, &
                        a1, a2, a3)

      ! WRITE(*,*) '----- OHM coeffs new-----'
      ! WRITE(*,*) a1,a2,a3

      ! Old OHM calculations (up to v2016a)
   !! Calculate radiation part ------------------------------------------------------------
      !qs=NAN              !qs  = Net storage heat flux  [W m-2]
      !if(qn1>-999) then   !qn1 = Net all-wave radiation [W m-2]
      !   !if(q1>-999.and.q3>-999) then
      !      !dqndt = 0.5*(q3-q1)*nsh_real                !gradient at t-2
      !      dqndt = 0.5*(qn1-q2_grids(Gridiv))*nsh_real   !gradient at t-1
      !
      !      !Calculate net storage heat flux
      !      qs = qn1*a1 + dqndt*a2 + a3   !Eq 4, Grimmond et al. 1991
      !   !endif
      !   !q1=q2  !q1 = net radiation at t-2 (at t-3 when q1 used in next timestep)
      !   !q2=q3  !q2 = net radiation at t-1
      !   !q3=qn1  !q3 = net radiation at t   (at t-1 when q3 used in next timestep)
      !   q1_grids(Gridiv) = q2_grids(Gridiv) !q1 = net radiation at t-2 (at t-3 when q1 used in next timestep)
      !   q2_grids(Gridiv) = q3_grids(Gridiv) !q2 = net radiation at t-1
      !   q3_grids(Gridiv) = qn1              !q3 = net radiation at t (at t-1 when q3 used in next timestep)
      !else
      !   call ErrorHint(21,'Bad value for qn1 found during OHM calculation',qn1,NotUsed,notUsedI)
      !endif

      ! New OHM calculations (v2017a onwards) using running mean (HCW Dec 2016)
      ! Calculate radiation part ------------------------------------------------------------
      qs = -999 !qs  = Net storage heat flux  [W m-2]
      IF (qn1 > -999) THEN !qn1 = Net all-wave radiation [W m-2]
         ! Store instantaneous qn1 values for previous hour (qn1_store_grid) and average (qn1_av)
         ! print*,''
         ! CALL OHM_dqndt_cal(nsh,qn1,qn1_store_grid,qn1_av_store_grid,dqndt)
         ! print*, 'old dqndt',dqndt
         CALL OHM_dqndt_cal_X(tstep, dt_since_start, qn_av_prev, qn1, dqndt_prev, &
                              qn_av_next, dqndt_next)
         ! print*, 'new dqndt',dqndt

         ! Calculate net storage heat flux
         CALL OHM_QS_cal(qn1, dqndt_next, a1, a2, a3, qs)
         IF (DiagQS == 1) WRITE (*, *) 'qs: ', qs, 'qn1:', qn1, 'dqndt: ', dqndt_next

      ELSE
         CALL ErrorHint(21, 'In SUEWS_OHM.f95: bad value for qn1 found during qs calculation.', qn1, -55.55D0, -55)
      END IF

      !write(*,*) qs
      !write(*,*) '--------------------'

      ! Do snow calculations separately -----
      ! Added by LJ in August 2013
      IF (SnowUse == 1) THEN
         deltaQi = -999
         IF (qn1_S > -999) THEN
            ! Old OHM calculations (commented out HCW Dec 2016)
         !!if(r1>-999.and.r3>-999) then
            !   !dqndt = 0.5*(r3-r1)*nsh_real    !gradient at t-2
            !   dqndt = 0.5*(qn1_S-r2_grids(Gridiv))*nsh_real     !gradient at t-1
            !   ! Calculate net storage heat flux for snow surface (winter wet conditions HCW 15/01/2015)
            !   deltaQi = qn1_S*OHM_coef(nsurf+1,3,1) + dqndt*OHM_coef(nsurf+1,3,2) + OHM_coef(nsurf+1,3,3)
         !!endif
            !r1_grids(Gridiv)=r2_grids(Gridiv)
            !r2_grids(Gridiv)=r3_grids(Gridiv)
            !r3_grids(Gridiv)=qn1_S
            ! New OHM calculations
            ! Store instantaneous qn1 values for previous hour (qn1_store_grid) and average (qn1_av)
            ! CALL OHM_dqndt_cal(nsh,qn1_S,qn1_S_store_grid,qn1_S_av_store_grid,dqndt)

            CALL OHM_dqndt_cal_X(tstep, dt_since_start, qn_s_av_prev, qn1_S, dqnsdt_prev, &
                                 qn_s_av_next, dqnsdt_next)

            ! Calculate net storage heat flux for snow surface (winter wet conditions)
            CALL OHM_QS_cal(qn1_S, dqnsdt_next, &
                            OHM_coef(nsurf + 1, 3, 1), OHM_coef(nsurf + 1, 3, 2), OHM_coef(nsurf + 1, 3, 3), &
                            deltaQi0)
            deltaQi = deltaQi0

         ELSE
            CALL ErrorHint(21, 'In SUEWS_OHM.f95: bad value for qn1(snow) found during qs calculation.', qn1_S, -55.55D0, -55)
         END IF

      END IF

      RETURN
   END SUBROUTINE OHM
!========================================================================================

   SUBROUTINE OHM_coef_cal(sfr_surf, nsurf, &
                           Tair_mav_5d, OHM_coef, OHM_threshSW, OHM_threshWD, &
                           soilstore_id, SoilStoreCap, state_id, &
                           BldgSurf, WaterSurf, &
                           SnowUse, SnowFrac, &
                           a1, a2, a3)
      IMPLICIT NONE
      INTEGER, INTENT(in) :: &
         nsurf, & ! number of surfaces
         SnowUse, & ! option for snow related calculations
         BldgSurf, WaterSurf ! code for specific surfaces
      REAL(KIND(1D0)), INTENT(in) :: &
         sfr_surf(nsurf), & ! surface cover fractions
         SnowFrac(nsurf), & ! snow fractions of each surface
         Tair_mav_5d, & ! Tair_mav_5d=HDD(id-1,4) HDD at the begining of today (id-1)
         OHM_coef(nsurf + 1, 4, 3), &
         OHM_threshSW(nsurf + 1), OHM_threshWD(nsurf + 1), & ! OHM thresholds
         soilstore_id(nsurf), & ! soil moisture
         SoilStoreCap(nsurf), & ! capacity of soil store
         state_id(nsurf) ! wetness status
      REAL(KIND(1D0)), INTENT(out) :: a1, a2, a3

      REAL(KIND(1D0)) :: surfrac, soil_moisture_ratio
      INTEGER :: i, ii, is
      ! Tolerance parameters for numerical comparisons
<<<<<<< HEAD
      ! Increased tolerances to handle Windows Python 3.13 floating-point behavior
      REAL(KIND(1D0)), PARAMETER :: eps_temp = 1.0D-5      ! Temperature tolerance (0.00001°C)
      REAL(KIND(1D0)), PARAMETER :: eps_moisture = 1.0D-8  ! Moisture ratio tolerance
      REAL(KIND(1D0)), PARAMETER :: eps_state = 1.0D-11    ! State comparison tolerance
=======
      REAL(KIND(1D0)), PARAMETER :: eps_temp = 1.0D-6 ! Temperature tolerance (0.000001°C)
      REAL(KIND(1D0)), PARAMETER :: eps_moisture = 1.0D-9 ! Moisture ratio tolerance
      REAL(KIND(1D0)), PARAMETER :: eps_state = 1.0D-12 ! State comparison tolerance
>>>>>>> 27511fb7

      ! OHM coefficients --------
      ! Set to zero initially
      a1 = 0 ![-]
      a2 = 0 ![h]
      a3 = 0 ![W m-2]
      ! -------------------------

      ! Loop through surface types ----------------------------------------------------------
      DO is = 1, nsurf
         surfrac = sfr_surf(is)

         ! Use 5-day running mean Tair to decide whether it is summer or winter ----------------
         ! Apply tolerance to handle floating-point precision near threshold
         IF (Tair_mav_5d >= OHM_threshSW(is) - eps_temp) THEN !Summer
            ii = 0
         ELSE !Winter
            ii = 2
         END IF

         ! Check wetness state with tolerance for near-zero values
         IF (state_id(is) > eps_state) THEN !Wet surface
            i = ii + 1
         ELSE !Dry surface
            i = ii + 2
            ! If the surface is dry but SM is close to capacity, use coefficients for wet surfaces
            IF (is > BldgSurf .AND. is /= WaterSurf) THEN !Wet soil (i.e. EveTr, DecTr, Grass, BSoil surfaces)
               ! Calculate soil moisture ratio with guard against division by zero
               IF (SoilStoreCap(is) > 0.0D0) THEN
                  soil_moisture_ratio = soilstore_id(is)/SoilStoreCap(is)
                  ! Apply tolerance for comparison near threshold
                  IF (soil_moisture_ratio > OHM_threshWD(is) - eps_moisture) THEN
                     i = ii + 1
                  END IF
               END IF
            END IF
         END IF

         ! If snow, adjust surface fractions accordingly
         IF (SnowUse == 1 .AND. is /= BldgSurf .AND. is /= WaterSurf) THEN ! QUESTION: Why is BldgSurf excluded here?
            surfrac = surfrac*(1 - SnowFrac(is))
         END IF

         ! Calculate the areally-weighted OHM coefficients
         a1 = a1 + surfrac*OHM_coef(is, i, 1)
         a2 = a2 + surfrac*OHM_coef(is, i, 2)
         a3 = a3 + surfrac*OHM_coef(is, i, 3)

      END DO !end of loop over surface types ------------------------------------------------
   END SUBROUTINE OHM_coef_cal

! Updated OHM calculations for WRF-SUEWS coupling (v2018b onwards) weighted mean (TS Apr 2018)
   SUBROUTINE OHM_dqndt_cal_X(dt, dt_since_start, qn1_av_prev, qn1, dqndt_prev, qn1_av_next, dqndt_next)
      IMPLICIT NONE
      INTEGER, INTENT(in) :: dt ! time step [s]
      INTEGER, INTENT(in) :: dt_since_start ! time since simulation starts [s]
      REAL(KIND(1D0)), INTENT(in) :: qn1 ! new qn1 value [W m-2]
      REAL(KIND(1D0)), INTENT(in) :: qn1_av_prev ! weighted average of qn1 [W m-2]
      REAL(KIND(1D0)), INTENT(in) :: dqndt_prev ! dQ* per dt for 60 min [W m-2 h-1]
      REAL(KIND(1D0)), INTENT(out) :: qn1_av_next ! weighted average of qn1 [W m-2]
      REAL(KIND(1D0)), INTENT(out) :: dqndt_next ! dQ* per dt for 60 min [W m-2 h-1]
      REAL(KIND(1D0)), PARAMETER :: dt0_thresh = 3600 ! threshold for period of dqndt0 [s]
      REAL(KIND(1D0)), PARAMETER :: window_hr = 2 ! window size for Difference calculation [hr]

      INTEGER :: dt0 ! period of dqndt0 [s]

      REAL(KIND(1D0)) :: qn1_av_0 !, qn1_av_start,qn1_av_end

      ! if previous period shorter than dt0_thresh, expand the storage/memory period
      IF (dt_since_start < dt0_thresh) THEN ! spinup period
         dt0 = dt_since_start + dt

      ELSE ! effective period
         dt0 = dt0_thresh
      END IF

      ! get weighted average at a previous time specified by `window_hr`
      qn1_av_0 = qn1_av_prev - dqndt_prev*(window_hr - dt/3600.)

      ! averaged qn1 for previous period = dt0_thresh
      qn1_av_next = (qn1_av_prev*(dt0 - dt) + qn1*dt)/(dt0)

      ! do weighted average to calculate the difference by using the memory value and new forcing value
      ! NB: keep the output dqndt in [W m-2 h-1]
      dqndt_next = (qn1_av_next - qn1_av_0)/window_hr

   END SUBROUTINE OHM_dqndt_cal_X

! New OHM calculations (v2017a-v2018a) using running mean (HCW Dec 2016)
   SUBROUTINE OHM_dqndt_cal(nsh, qn, qn_store_grid, qn_av_store_grid, dqndt)
      IMPLICIT NONE
      INTEGER, INTENT(in) :: nsh ! number of timesteps in one hour
      REAL(KIND(1D0)), INTENT(in) :: qn
      REAL(KIND(1D0)), INTENT(inout) :: qn_store_grid(nsh) ! instantaneous qn1 values for previous hour
      REAL(KIND(1D0)), INTENT(inout) :: qn_av_store_grid(2*nsh + 1) ! average qn1 values for previous hour
      REAL(KIND(1D0)), INTENT(out) :: dqndt !dQ* per dt for 60 min

      REAL(KIND(1D0)) :: qn_av
      INTEGER :: nsh_nna

      dqndt = -999 ! initialise as -999

      ! Store instantaneous qn1 values for previous hour (qn1_store_grid) and average (qn1_av)
      IF (nsh > 1) THEN
         qn_store_grid = CSHIFT(qn_store_grid, 1) ! shift to left with one place
         qn_store_grid(nsh) = qn
         nsh_nna = COUNT(qn_store_grid /= -999, dim=1) !Find how many are not -999s  !bug fixed HCW 08 Feb 2017
         qn_av = SUM(qn_store_grid, mask=qn_store_grid /= -999)/nsh_nna
      ELSEIF (nsh == 1) THEN
         qn_store_grid(:) = qn
         qn_av = qn
      END IF
      ! Store hourly average values (calculated every timestep) for previous 2 hours
      IF (nsh > 1) THEN
         qn_av_store_grid = CSHIFT(qn_av_store_grid, 1)
         qn_av_store_grid(2*nsh + 1) = qn_av
      ELSEIF (nsh == 1) THEN
         qn_av_store_grid(:) = qn_av
      END IF
      ! Calculate dQ* per dt for 60 min (using running mean Q* at t hours and (t-2) hours)
      IF (ANY(qn_av_store_grid == -999)) THEN
         dqndt = 0 ! Set dqndt term to zero for spinup
      ELSE
         dqndt = 0.5*(qn_av_store_grid((2*nsh + 1)) - qn_av_store_grid(1))
      END IF

   END SUBROUTINE OHM_dqndt_cal

   SUBROUTINE OHM_QS_cal(qn1, dqndt, a1, a2, a3, qs)
      IMPLICIT NONE
      REAL(KIND(1D0)), INTENT(in) :: qn1, dqndt, a1, a2, a3
      REAL(KIND(1D0)), INTENT(out) :: qs
      qs = -999 ! initialise as -999
      qs = qn1*a1 + dqndt*a2 + a3 !Eq 4, Grimmond et al. 1991

   END SUBROUTINE OHM_QS_cal

   SUBROUTINE OHM_yl_cal(dt_since_start, &
                         ws, t_now, t_prev, qstar, & ! Input
                         d, C, k, lambda_c, &
                         a1, a2, a3 & ! Output
                         )
      ! Liu (2025) parameterisation of objective hysteresis model coefficients to improve building storage heat flux accuracy

      IMPLICIT NONE
      ! Input parameters
      INTEGER, INTENT(in) :: dt_since_start ! Time since simulation starts [s]

      ! Building material properties
      REAL(KIND(1D0)) :: d ! Thickness [m]
      REAL(KIND(1D0)) :: C ! Volumetric heat capacity (specific heat * density) [J K-1 m-3]
      REAL(KIND(1D0)) :: k ! Thermal conductivity [W m-1 K-1]
      REAL(KIND(1D0)) :: lambda_c ! Building surface to plan area ratio [-]

      ! Meteorology
      REAL(KIND(1D0)) :: ws ! Wind speed [ms-1]
      REAL(KIND(1D0)) :: t_now ! Current 2m-air temperature [°C]
      REAL(KIND(1D0)) :: t_prev ! Previous midnight 2m-air temperature [°C]
      REAL(KIND(1D0)) :: dtair ! Mid-night (00:00) 2m-air temperature difference compared to the previous day (°C)
      REAL(KIND(1D0)) :: qstar ! Daily mean net all-wave radiation (normalized by building footprint area) [W m-2]

      ! Local variables for file I/O
      INTEGER :: iunit, ios
      CHARACTER(LEN=100) :: filename

      ! Output parameters
      REAL(KIND(1D0)) :: a1, a2, a3 ! OHM coefficients

      ! Local variables for reading CSV file
      INTEGER :: id_prev = 0
      INTEGER :: iunit_csv, ios_csv
      CHARACTER(LEN=100) :: csv_filename
      CHARACTER(LEN=100) :: csv_date
      CHARACTER(LEN=256) :: csv_line
      REAL(KIND(1D0)) :: csv_WS, csv_QStar, csv_dTair
      REAL(KIND(1D0)) :: csv_a1_cal, csv_a2_cal, csv_a3_cal
      INTEGER :: csv_tstep
      CHARACTER(LEN=256) :: iomsg
      INTEGER :: row_num
      INTEGER :: csv_year, csv_month, csv_day
      INTEGER :: pos1, pos2, pos3, pos4, pos5, pos6

      ! Ensure wind speed is positive
      IF (ws <= 0) THEN
         ws = 0.1
      END IF

      dtair = t_now - t_prev

      CALL calculate_a1(d, C, k, lambda_c, ws, qstar, a1)
      CALL calculate_a2(d, C, k, ws, qstar, lambda_c, a2)
      CALL calculate_a3(qstar, dtair, a1, lambda_c, a3)

      !! Create a filename for the coefficients file
      !filename = 'OHM_coefficients.csv'
      !
      ! Open the file for appending
      !OPEN (NEWUNIT=iunit, FILE=filename, STATUS='OLD', ACTION='WRITE', POSITION='APPEND', IOSTAT=ios)
      !IF (ios /= 0) THEN
      !   ! If the file does not exist, create it and write the header
      !   OPEN (NEWUNIT=iunit, FILE=filename, STATUS='NEW', ACTION='WRITE', IOSTAT=ios)
      !   IF (ios /= 0) THEN
      !      PRINT *, 'Error opening file: ', filename
      !      STOP
      !   END IF
      !   WRITE (iunit, '(A)') 'ts,ws,dtair,qstar,a1,a2,a3,d,C,k'
      !END IF
      !
      !! Write the coefficients to the file
      !WRITE (iunit, '(I10, ",", F20.10, ",", F20.10, ",", F20.10, ",", F20.10, ",", F20.10, ",", F20.10, ",", F20.10, ",", F20.10, ",", F20.10)') dt_since_start, ws, dtair, qstar, a1, a2, a3, d, C, k
      !
      !! Close the file
      !CLOSE (iunit)

   END SUBROUTINE OHM_yl_cal

   SUBROUTINE calculate_a1(d, C, k, lambda_c, WS, QStar, a1)
      IMPLICIT NONE
      ! Input parameters
      REAL(KIND(1D0)), INTENT(in) :: d ! Thickness [m]
      REAL(KIND(1D0)), INTENT(in) :: C ! Volumetric heat capacity (specific heat * density) [J K-1 m-3]
      REAL(KIND(1D0)), INTENT(in) :: k ! Thermal conductivity [W m-1 K-1]
      REAL(KIND(1D0)), INTENT(in) :: lambda_c ! Building surface to plan area ratio [-]
      REAL(KIND(1D0)), INTENT(in) :: WS ! Wind speed [ms-1]
      REAL(KIND(1D0)), INTENT(in) :: QStar ! Daily mean net all-wave radiation (normalized by building footprint area) [W m-2]

      ! Output parameter
      REAL(KIND(1D0)), INTENT(out) :: a1 ! OHM coefficient a1

      ! Local variables
      REAL(KIND(1D0)) :: TA ! Thermal admittance
      REAL(KIND(1D0)) :: S_a1
      REAL(KIND(1D0)) :: omega_a1
      REAL(KIND(1D0)) :: theta_a1
      REAL(KIND(1D0)) :: y0_a1

      ! Validate inputs
      IF (d <= 0 .OR. C <= 0 .OR. k <= 0 .OR. lambda_c <= 0) THEN
         PRINT *, "Thickness (d), heat capacity (C), conductivity (k), and lambda_c must be positive."
         STOP
      END IF
      IF (WS < 0) THEN
         PRINT *, "Wind speed (WS) cannot be negative."
         STOP
      END IF

      ! Compute thermal admittance
      TA = SQRT(C*k)

      ! Compute required coefficients
      S_a1 = 0.296*LOG(TA) - 0.00027*(QStar/lambda_c)*LOG(TA) - 0.1185*WS - 1.194
      omega_a1 = -14.8*LOG(SQRT(k)/C) + 2.25*WS*LOG(SQRT(k)/C) + 29.69*WS - 190.01
      theta_a1 = 0.0000161*C - 4.481E-06*C*WS - 3.32*k - 0.1056*(QStar/lambda_c) + 10.673
      y0_a1 = 0.01

      ! Compute final a1 value
      a1 = S_a1 + (y0_a1 - S_a1)*EXP(-theta_a1*d)*COS(omega_a1*d)

   END SUBROUTINE calculate_a1

   SUBROUTINE calculate_a2(d, C, k, WS, QStar, lambda_c, a2)
      IMPLICIT NONE
      ! Input parameters
      REAL(KIND(1D0)), INTENT(in) :: d ! Thickness [m]
      REAL(KIND(1D0)), INTENT(in) :: C ! Volumetric heat capacity (specific heat * density) [J K-1 m-3]
      REAL(KIND(1D0)), INTENT(in) :: k ! Thermal conductivity [W m-1 K-1]
      REAL(KIND(1D0)), INTENT(in) :: WS ! Wind speed [ms-1]
      REAL(KIND(1D0)), INTENT(in) :: QStar ! Daily mean net all-wave radiation (normalized by building footprint area) [W m-2]
      REAL(KIND(1D0)), INTENT(in) :: lambda_c ! Building surface to plan area ratio [-]

      ! Output parameter
      REAL(KIND(1D0)), INTENT(out) :: a2 ! OHM coefficient a2

      ! Local variables
      REAL(KIND(1D0)) :: TA ! Thermal admittance
      REAL(KIND(1D0)) :: TD ! Thermal diffusivity
      REAL(KIND(1D0)) :: S_a2
      REAL(KIND(1D0)) :: omega_a2
      REAL(KIND(1D0)) :: theta_a2
      REAL(KIND(1D0)) :: y0_a2
      REAL(KIND(1D0)) :: n

      ! Validate inputs
      IF (d <= 0 .OR. C <= 0 .OR. k <= 0 .OR. lambda_c <= 0) THEN
         PRINT *, "Thickness (d), heat capacity (C), conductivity (k), and lambda_c must be positive."
         STOP
      END IF
      IF (WS <= 0) THEN
         PRINT *, "Wind speed (WS) must be positive."
         STOP
      END IF

      ! Compute thermal admittance and diffusivity
      TA = SQRT(C*k)
      TD = k/C

      ! Compute required coefficients
      S_a2 = -7.81E-05*TA + 0.00348*(QStar/lambda_c) + 0.013*WS + 0.123
      omega_a2 = -9.44*LOG(TD) + 1.68*WS - 126
      theta_a2 = 1.05E-05*C - 6.67*k - 0.1203*(QStar/lambda_c) - 3.48*WS + 28
      y0_a2 = 1.29E-07*C + 0.0603*k - 0.000796*(QStar/lambda_c) - 0.146*WS + 0.091
      n = 3.33E+04*TD + 507.28*QStar*TD/lambda_c - 1.54E+04*(TD/WS) + 0.0161

      ! Compute final a2 value
      a2 = S_a2 + ((y0_a2 - S_a2) + n*((theta_a2**2 + omega_a2**2)/omega_a2)*SIN(omega_a2*d))*EXP(-theta_a2*d)

   END SUBROUTINE calculate_a2

   SUBROUTINE calculate_a3(QStar, dTair, a1, lambda_c, a3)
      IMPLICIT NONE
      ! Input parameters
      REAL(KIND(1D0)), INTENT(in) :: QStar ! Daily mean net all-wave radiation normalized by building footprint area (W m-2)
      REAL(KIND(1D0)), INTENT(in) :: dTair ! Mid-night (00:00) 2m-air temperature difference compared to the previous day (°C)
      REAL(KIND(1D0)), INTENT(in) :: a1 ! Coefficient a1 derived from building material and meteorological condition
      REAL(KIND(1D0)), INTENT(in) :: lambda_c ! Building surface to plan area ratio (dimensionless)

      ! Output parameter
      REAL(KIND(1D0)), INTENT(out) :: a3 ! OHM coefficient a3

      ! Local variables
      REAL(KIND(1D0)) :: slope

      ! Compute the slope factor; note: the factor 5.2 is based on the default for a one-building, five-surface model.
      slope = -1 + 5.2*lambda_c*dTair/QStar

      ! Compute final a3 value
      a3 = a1*slope*QStar

   END SUBROUTINE calculate_a3

END MODULE OHM_module<|MERGE_RESOLUTION|>--- conflicted
+++ resolved
@@ -316,16 +316,10 @@
       REAL(KIND(1D0)) :: surfrac, soil_moisture_ratio
       INTEGER :: i, ii, is
       ! Tolerance parameters for numerical comparisons
-<<<<<<< HEAD
       ! Increased tolerances to handle Windows Python 3.13 floating-point behavior
-      REAL(KIND(1D0)), PARAMETER :: eps_temp = 1.0D-5      ! Temperature tolerance (0.00001°C)
-      REAL(KIND(1D0)), PARAMETER :: eps_moisture = 1.0D-8  ! Moisture ratio tolerance
-      REAL(KIND(1D0)), PARAMETER :: eps_state = 1.0D-11    ! State comparison tolerance
-=======
-      REAL(KIND(1D0)), PARAMETER :: eps_temp = 1.0D-6 ! Temperature tolerance (0.000001°C)
-      REAL(KIND(1D0)), PARAMETER :: eps_moisture = 1.0D-9 ! Moisture ratio tolerance
-      REAL(KIND(1D0)), PARAMETER :: eps_state = 1.0D-12 ! State comparison tolerance
->>>>>>> 27511fb7
+      REAL(KIND(1D0)), PARAMETER :: eps_temp = 1.0D-5 ! Temperature tolerance (0.00001°C)
+      REAL(KIND(1D0)), PARAMETER :: eps_moisture = 1.0D-8 ! Moisture ratio tolerance
+      REAL(KIND(1D0)), PARAMETER :: eps_state = 1.0D-11 ! State comparison tolerance
 
       ! OHM coefficients --------
       ! Set to zero initially
