--- conflicted
+++ resolved
@@ -462,11 +462,7 @@
             CALL RSLProfile_DTS( &
                timer, config, forcing, siteInfo, & ! input
                modState, & ! input/output:
-<<<<<<< HEAD
                dataoutLineURSL, dataoutLineTRSL, dataoutLineqRSL, &
-=======
-               !dataoutLineURSL, dataoutLineTRSL, dataoutLineqRSL,
->>>>>>> 8631eade
                dataoutLineRSL) ! output
             IF (config%flag_test .AND. PRESENT(debugState)) THEN
                debugState%state_13_rsl = modState
