import numpy as np
import pandas as pd
import copy
from .supy_driver import suews_driver as sd
from .supy_driver import suews_def_dts as sd_dts
from ._env import logger_supy


##############################################################################
# post-processing part
# get variable information from Fortran
def get_output_info_df():
    from packaging.version import parse as LooseVersion

    size_var_list = sd.output_size()
    list_var_x = [np.array(sd.output_name_n(i)) for i in np.arange(size_var_list) + 1]

    df_var_list = pd.DataFrame(list_var_x, columns=["var", "group", "aggm", "outlevel"])

    # strip leading and trailing spaces
    fun_strip = lambda x: x.decode().strip()
    if LooseVersion(pd.__version__) >= LooseVersion("2.1.0"):
        # if pandas version is 2.1.0 or above, we can use `df.map`
        df_var_list = df_var_list.map(fun_strip)
    else:
        # otherwise, we need to use `df.applymap`
        df_var_list = df_var_list.applymap(fun_strip)

    df_var_list_x = df_var_list.replace(r"^\s*$", np.nan, regex=True).dropna()
    df_var_dfm = df_var_list_x.set_index(["group", "var"])
    return df_var_dfm


# get variable info as a DataFrame
# save `df_var` for later use
df_var = get_output_info_df()

# dict as df_var but keys in lowercase
dict_var_lower = {group.lower(): group for group in df_var.index.levels[0].str.strip()}

#  generate dict of functions to apply for each variable
# Use lambda for 'last' to avoid pandas compatibility issues
dict_func_aggm = {
    "T": lambda x: x.iloc[-1] if len(x) > 0 else np.nan,  # last value
    "A": "mean",
    "S": "sum",
    "L": lambda x: x.iloc[-1] if len(x) > 0 else np.nan,  # last value
}
df_var["func"] = df_var.aggm.apply(lambda x: dict_func_aggm[x])

# dict of resampling ruls:
#  {group: {var: agg_method}}
dict_var_aggm = {
    group: df_var.loc[group, "func"].to_dict() for group in df_var.index.levels[0]
}


# generate index for variables in different model groups
def gen_group_cols(group_x):
    # get correct group name by cleaning and swapping case
    group = group_x.replace("dataoutline", "").replace("line", "")
    # print group
    group = dict_var_lower[group]
    list_header_group = np.apply_along_axis(
        list, 0, df_var.loc[["datetime", group]].index.values
    )[:, 1]

    # generate MultiIndex if not `datetimeline`
    if not group_x == "datetimeline":
        idx_group = pd.MultiIndex.from_product(
            [[group], list_header_group], names=["group", "var"], sortorder=None
        )
    else:
        idx_group = list_header_group

    return idx_group


# merge_grid: useful for both `dict_output` and `dict_state`
def pack_df_grid(dict_output):
    # pack all grid and times into index/columns
    df_xx = pd.DataFrame.from_dict(dict_output, orient="index")
    # pack
    df_xx0 = df_xx.map(pd.Series)
    df_xx1 = df_xx0.map(pd.DataFrame.from_dict)
    df_xx2 = pd.concat({
        grid: pd.concat(df_xx1[grid].to_dict()).unstack().dropna(axis=1)
        for grid in df_xx1.columns
    })
    # drop redundant levels
    df_xx2.columns = df_xx2.columns.droplevel(0)
    # regroup by `grid`
    df_xx2.index.names = ["grid", "time"]
    gb_xx2 = df_xx2.groupby(level="grid")
    # merge results of each grid
    ar_xx3 = gb_xx2.agg(lambda x: tuple(x.values)).map(np.array)

    return ar_xx3


# generate MultiIndex for variable groups
def gen_index(varline_x):
    var_x = varline_x.replace("dataout", "").replace("block", "").replace("line", "")
    group = dict_var_lower[var_x]
    list_var = df_var.loc[group].index.tolist()
    idx_multi = pd.MultiIndex.from_product([[group], list_var], names=["group", "var"])
    return idx_multi


# generate one MultiIndex from a whole dict
def gen_MultiIndex(dict_x):
    list_keys = dict_x.keys()
    idx_multi = pd.concat([gen_index(k).to_frame() for k in list_keys]).index
    return idx_multi


# generate one Series from a dict entry
def gen_Series(dict_x, varline_x):
    idx_multi = gen_index(varline_x)
    ser_result = pd.Series(dict_x[varline_x], index=idx_multi)
    return ser_result


# merge a whole dict into one Series
def comb_gen_Series(dict_x):
    list_keys = dict_x.keys()
    ser_result = pd.concat([gen_Series(dict_x, k) for k in list_keys])
    return ser_result


# pack up output of `run_suews`
def pack_df_output_line(dict_output):
    import pickle

    pickle.dump(dict_output, open("dict_output.pkl", "wb"))
    print("dict_output saved to dict_output.pkl")
    # TODO: add output levels as in the Fortran version
    df_output = pd.DataFrame(dict_output).T
    # df_output = pd.concat(dict_output).to_frame().unstack()
    # set index level names
    idx_output = df_output.index.set_names(["datetime", "grid"])
    # clean columns
    cols_output = gen_MultiIndex(df_output.iloc[0])
    ar_values = np.apply_along_axis(np.hstack, 1, df_output.values)
    df_output = pd.DataFrame(ar_values, index=idx_output, columns=cols_output)
    return df_output


def pack_df_state(dict_state):
    df_state = pd.DataFrame(dict_state).T
    # df_state = pd.concat(dict_state).to_frame().unstack()
    # set index level names
    df_state.index = df_state.index.set_names(["datetime", "grid"])

    return df_state


def pack_df_output_array(dict_output_array, df_forcing):
    list_grid = list(dict_output_array.keys())
    grid_start = list_grid[0]
    cols_df = gen_MultiIndex(dict_output_array[grid_start])
    dict_df = {}
    for grid in list_grid:
        ar_grid = np.hstack([v[:, 5:] for v in dict_output_array[grid].values()])
        df_grid = pd.DataFrame(ar_grid, columns=cols_df, index=df_forcing.index)

        dict_df.update({grid: df_grid})

    # join results of all grids
    df_grid_res = pd.concat(dict_df, keys=dict_df.keys())

    # set index level names
    df_grid_res.index.set_names(["grid", "datetime"], inplace=True)

    return df_grid_res


def pack_df_output_block(dict_output_block, df_forcing_block):
    cols_df = gen_MultiIndex(dict_output_block)
    ar_val_df = np.hstack([ar[:, 5:] for ar in dict_output_block.values()])
    idx_df = df_forcing_block.index.rename("datetime")
    df_out = pd.DataFrame(ar_val_df, columns=cols_df, index=idx_df)

    return df_out


# resample supy output
def resample_output(df_output, freq="60T", dict_aggm=dict_var_aggm):
    # Helper function to resample a group with specified parameters
    def _resample_group(df_group, freq, label, dict_aggm_group):
        """Resample a dataframe group with specified aggregation rules.

        Args:
            df_group: DataFrame group to resample
            freq: Resampling frequency
            label: Label parameter for resample ('left' or 'right')
            dict_aggm_group: Aggregation dictionary for this group

        Returns:
            Resampled DataFrame
        """
<<<<<<< HEAD
        # DailyState is handled separately and excluded from list_group
        # Other groups may have NaN values in some variables (e.g., Fcld) so don't dropna
        return df_group.resample(
            freq,
            closed="right",
=======
        # Only apply dropna to DailyState group
        # Other groups may have NaN values in some variables (e.g., Fcld)
        if group_name == 'DailyState':
            # DailyState contains sparse data (values only at end of each day)
            # Use dropna(how='all') to preserve rows with partial data
            df_with_data = df_group.dropna(how='all')

            if df_with_data.empty:
                # No data at all - return empty DataFrame with proper structure
                return pd.DataFrame(index=pd.DatetimeIndex([]), columns=df_group.columns)

            # Resample the non-empty data
            df_resampled = df_with_data.resample(
                freq, 
                closed="right", 
                label=label
            ).agg(dict_aggm_group)

            # Reindex to match the expected output timerange
            # This ensures we have the full time range even if data is sparse
            full_index = df_group.resample(freq, closed="right", label=label).asfreq().index
            df_resampled = df_resampled.reindex(full_index)
            return df_resampled
        else:
            df_to_resample = df_group
            
        return df_to_resample.resample(
            freq, 
            closed="right", 
>>>>>>> e976c009
            label=label
        ).agg(dict_aggm_group)

    # get grid and group names
    list_grid = df_output.index.get_level_values("grid").unique()
    list_group = df_output.columns.get_level_values("group").unique()

    # resampling output according to different rules defined in dict_aggm
    # note the setting in .resample: (closed='right',label='right')
    # which is to conform to SUEWS convention
    # that timestamp refer to the ending of previous period
    df_rsmp = pd.concat(
        {
            grid: pd.concat(
                {
                    group: _resample_group(
                        df_output.xs(grid, level='grid')[group],
                        freq,
<<<<<<< HEAD
                        "right",  # Regular variables use 'right' label
                        dict_aggm[group]
=======
                        "right" if group != "DailyState" else "left",  # DailyState uses 'left' label
                        dict_aggm[group],
                        group_name=group
>>>>>>> e976c009
                    )
                    for group in list_group
                    if group in dict_aggm  # Only process groups that are in dict_aggm
                },
                axis=1,
                names=["group", "var"],
            )
            for grid in list_grid
        },
        names=["grid"],
    )

<<<<<<< HEAD
    # Handle DailyState separately if present
    if "DailyState" in df_output:
        # DailyState is inherently daily data - no resampling needed
        # Just clean NaN rows and include in output
        df_dailystate_list = []
        for grid in list_grid:
            df_daily = df_output.xs(grid, level='grid')["DailyState"]
            # Remove rows where all values are NaN
            df_daily_clean = df_daily.dropna(how='all')
            
            df_dailystate_list.append(pd.concat(
                {"DailyState": df_daily_clean},
                axis=1,
                names=["group", "var"]
            ))
        
        df_dailystate_rsmp = pd.concat(
            {grid: df for grid, df in zip(list_grid, df_dailystate_list)},
            names=["grid"]
        )

        df_rsmp = pd.concat([df_rsmp, df_dailystate_rsmp], axis=1)

=======
>>>>>>> e976c009
    # clean results
    df_rsmp = df_rsmp.dropna(how="all", axis=0)
    return df_rsmp


# Debug-related processing functions
# ---------------------------------
# Typical debug workflow:
# 1. Run simulation with debug_mode=True:
#    df_output, df_state_final, df_debug, res_state = run_supy(
#        df_forcing, df_state_init, debug_mode=True)
#
# 2. Basic analysis of debug data:
#    # View main debug data structure
#    df_debug.columns.levels  # Check available variable groups
#    df_debug[('energy_balance', 'qh')].plot()  # Plot heat flux from debug data
#
# 3. Advanced analysis with RSL data (if present):
#    # Process RSL-specific outputs
#    df_rsl_proc = proc_df_rsl(df_output, debug=True)
#
# 4. Direct inspection of raw state objects (for advanced users):
#    # Convert state block to dict using selective extraction
#    dict_energy_vars = pack_dts_selective(res_state, {'energy_balance': ['qn', 'qh', 'qe']})


def proc_df_rsl(df_output, debug=False):
    """
    Process Roughness Sublayer (RSL) model output data.

    This function extracts and reshapes RSL data from the model output
    for easier analysis and visualization of vertical profile data.

    Parameters
    ----------
    df_output : pandas.DataFrame
        Either the complete model output containing RSL data or
        a DataFrame with just the RSL data.
    debug : bool, optional
        If True, additional debug variables are extracted.
        Default is False.

    Returns
    -------
    pandas.DataFrame or tuple
        If debug=False, returns a DataFrame with RSL variables stacked by level.
        If debug=True, returns a tuple (DataFrame, DataFrame) with the first containing
        the stacked RSL variables and the second containing debug variables.

    Notes
    -----
    The returned DataFrame has a MultiIndex with levels for variables and vertical levels,
    making it easier to plot vertical profiles of RSL variables.

    Examples
    --------
    >>> # Basic processing
    >>> df_rsl = proc_df_rsl(df_output)
    >>> # Plot vertical profiles
    >>> df_rsl.xs("u", level="var").T.plot(legend=True)
    >>>
    >>> # With debug information
    >>> df_rsl, df_debug_vars = proc_df_rsl(df_output, debug=True)
    """
    try:
        # If we work on the whole output with multi-index columns
        df_rsl_raw = df_output["RSL"].copy()
    except:
        # If we directly work on the RSL output
        df_rsl_raw = df_output.copy()

    try:
        # Drop unnecessary timestamp columns if existing
        df_rsl_data = df_rsl_raw.drop(["Year", "DOY", "Hour", "Min", "Dectime"], axis=1)
    except:
        df_rsl_data = df_rsl_raw

    # Extract the first 120 columns (30 levels × 4 variables)
    # These contain the main RSL profile data (u, tke, theta, q)
    df_rsl = df_rsl_data.iloc[:, : 30 * 4]

    # Convert column names from format "var_level" to MultiIndex (var, level)
    df_rsl.columns = (
        df_rsl.columns.str.split("_")
        .map(lambda l: tuple([l[0], int(l[1])]))
        .rename(["var", "level"])
    )

    # Stack the data to get a hierarchical representation by variable and level
    df_rsl_proc = df_rsl.stack()

    if debug:
        # Extract debug variables (columns after the 120th column)
        df_rsl_debug = df_rsl_data.iloc[:, 120:]
        return df_rsl_proc, df_rsl_debug
    else:
        return df_rsl_proc


def is_numeric(obj):
    """
    Check if an object is numeric (integer, float, complex, or numeric numpy array).

    Parameters
    ----------
    obj : object
        The object to be checked.

    Returns
    -------
    bool
        True if the object is numeric, False otherwise.

    Notes
    -----
    Used by the debug data processing functions to determine how to handle values.
    """
    if isinstance(obj, (int, float, complex)):
        return True
    if isinstance(obj, np.ndarray):
        return np.issubdtype(obj.dtype, np.number)
    return False


def inspect_dts_structure(dts_obj):
    """
    Inspect derived type structure (DTS) object and extract its property hierarchy.

    This function maps the structure of Fortran-derived type objects for efficient access
    later without repeatedly traversing the object hierarchy.

    Parameters
    ----------
    dts_obj : object
        A Fortran derived type object, typically from SUEWS kernel debug output.

    Returns
    -------
    dict
        Dictionary mapping attribute names to their sub-properties.
        None values indicate leaf attributes (no nested structure).

    Notes
    -----
    This is a preprocessing step for `fast_pack_dts()` to improve performance
    when processing multiple debug objects with the same structure.
    """
    dict_props = {}
    for attr in dir(dts_obj):
        if not attr.startswith("_") and not callable(getattr(dts_obj, attr)):
            val = getattr(dts_obj, attr)
            # If it's a nested object, get its properties too
            if hasattr(val, "__dict__"):
                list_sub_props = [
                    sub_attr
                    for sub_attr in dir(val)
                    if not sub_attr.startswith("_")
                    and not callable(getattr(val, sub_attr))
                ]
                dict_props[attr] = list_sub_props
            else:
                dict_props[attr] = None
    return dict_props


def fast_pack_dts(dts_obj, dict_structure=None):
    """
    Convert a derived type object to a Python dictionary efficiently.

    Uses a pre-computed structure map (if provided) to avoid repeated inspection
    of the object hierarchy, making it faster for batch processing.

    Parameters
    ----------
    dts_obj : object
        A Fortran derived type object from SUEWS kernel debug output.
    dict_structure : dict, optional
        Pre-computed structure map from `inspect_dts_structure()`.
        If None, the structure will be inspected on the fly.

    Returns
    -------
    dict
        Nested dictionary representation of the derived type object.

    Examples
    --------
    >>> # For a single object
    >>> dict_debug = fast_pack_dts(state_debug)
    >>>
    >>> # For efficient processing of multiple objects
    >>> dict_structure = inspect_dts_structure(state_debug)
    >>> list_debug_dicts = [
    ...     fast_pack_dts(obj, dict_structure) for obj in debug_objects
    ... ]
    """
    if dict_structure is None:
        dict_structure = inspect_dts_structure(dts_obj)

    dict_result = {}
    for attr, list_sub_props in dict_structure.items():
        val = getattr(dts_obj, attr)
        if list_sub_props:
            # Nested object
            dict_result[attr] = {
                sub_prop: getattr(val, sub_prop) for sub_prop in list_sub_props
            }
        else:
            # Direct value
            dict_result[attr] = val

    return dict_result


def pack_dts_batch(list_dts_objs, dict_structure):
    """
    Process multiple derived type objects at once using a shared structure map.

    This is more efficient than calling fast_pack_dts() on each object separately
    when processing a large number of similar debug objects.

    Parameters
    ----------
    list_dts_objs : list
        List of Fortran derived type objects to process.
    dict_structure : dict
        Pre-computed structure map from `inspect_dts_structure()`.

    Returns
    -------
    list
        List of dictionaries, each representing a derived type object.

    Examples
    --------
    >>> # Efficiently process multiple debug objects
    >>> dict_structure = inspect_dts_structure(debug_objects[0])
    >>> list_debug_data = pack_dts_batch(debug_objects, dict_structure)
    """
    return [fast_pack_dts(obj, dict_structure) for obj in list_dts_objs]


def pack_dts2dict_selective(dts_obj, dict_needed_vars):
    """
    Selectively extract specific variables from a derived type object.

    Useful when only a subset of debug information is needed, reducing
    memory usage and processing time.

    Parameters
    ----------
    dts_obj : object
        Fortran derived type object from SUEWS kernel.
    dict_needed_vars : dict
        Dictionary mapping state names to lists of variable names to extract.
        If a list is empty or None, all variables for that state are extracted.

    Returns
    -------
    dict
        Nested dictionary containing only the requested variables.

    Examples
    --------
    >>> # Extract only specific variables of interest
    >>> dict_needed = {"energy_balance": ["qn", "qh", "qe"], "surface": None}
    >>> dict_subset_data = pack_dts_selective(debug_obj, dict_needed)
    """
    dict_dts = {}
    get = getattr

    for state, list_vars in dict_needed_vars.items():
        try:
            state_obj = get(dts_obj, state)
            if list_vars:  # If specific variables are requested
                dict_dts[state] = {var: get(state_obj, var) for var in list_vars}
            else:  # If None, get all non-private attributes
                dict_dts[state] = {
                    attr: get(state_obj, attr)
                    for attr in dir(state_obj)
                    if not attr.startswith("_") and not callable(get(state_obj, attr))
                }
        except AttributeError:
            # Skip if the state doesn't exist in this object
            continue

    return dict_dts


def pack_dts(dts):
    """
    Fast conversion of a derived type object to a nested dictionary.

    This is the main function used by the SuPy framework to convert debug objects
    returned from the SUEWS kernel into Python dictionaries.

    Parameters
    ----------
    dts : object
        Fortran derived type object from SUEWS kernel (e.g., state_debug).

    Returns
    -------
    dict
        Nested dictionary representation of the object's structure and values.

    Notes
    -----
    This function is used in the debug mode workflow to process state_debug and
    block_mod_state objects in suews_cal_tstep_multi().
    """
    dict_dts = {}
    for attr in dir(dts):
        # Skip magic methods with one check
        if not attr.startswith("_"):
            val = getattr(dts, attr)
            # Most values should be numeric, so check that first
            if isinstance(val, (int, float, bool, np.ndarray)):
                dict_dts[attr] = val
            # Only recurse if not numeric and not callable
            elif not callable(val):
                dict_dts[attr] = pack_dts(val)
    return dict_dts


def has_dict(dict_d):
    """
    Check if a dictionary contains any nested dictionaries.

    Used by pack_df_dts_raw to determine how to handle dictionary values.

    Parameters
    ----------
    dict_d : dict
        Dictionary to check.

    Returns
    -------
    bool
        True if any value in the dictionary is itself a dictionary.
    """
    return any(isinstance(v, dict) for v in dict_d.values())


def pack_dict_dts(dict_dts):
    """
    Convert a nested dictionary of debug information into a pandas DataFrame.

    This is an intermediate step in the process of converting debug data
    to a user-friendly DataFrame format.

    Parameters
    ----------
    dict_dts : dict
        Nested dictionary from pack_dict_dts() containing debug information.

    Returns
    -------
    pandas.DataFrame
        DataFrame with a MultiIndex structure preserving the nested hierarchy.

    Notes
    -----
    This function handles the recursive flattening of potentially deeply nested
    dictionaries into a single DataFrame with a MultiIndex.
    """
    dict_df_dts = {}
    for k, v in dict_dts.items():
        if has_dict(v):
            # Recursively process nested dictionaries
            dict_df_dts[k] = pack_dict_dts(v)
        else:
            # Convert leaf nodes to Series
            dict_df_dts[k] = pd.Series(v)

    # Concatenate all series/dataframes into a single dataframe
    df_dts = pd.concat(dict_df_dts, axis=0)
    return df_dts


sample_dts = sd_dts.SUEWS_STATE_BLOCK()
sample_dts.init(3, 3, 3)
dict_structure = inspect_dts_structure(sample_dts.block[0])


def pack_dict_dts_datetime_grid(dict_dts_datetime_grid):
    """
    Convert dictionary of debug information into a clean, indexed DataFrame.

    This is the final step in processing debug information, producing a DataFrame
    that can be easily analyzed and visualized.

    Parameters
    ----------
    dict_dts_datetime_grid : dict
        Dictionary containing DTS-derived information, typically from dict_debug in
        the SUEWS simulation output.

    Returns
    -------
    pandas.DataFrame
        Clean DataFrame with MultiIndex columns organized by group and variable.

    Notes
    -----
    Usage workflow in debug mode:
    1. Run simulation with debug_mode=True
    2. Receive dict_debug from simulation output
    3. Convert to DataFrame using: df_debug = pack_df_dts(dict_debug)
    4. Analyze specific variables: df_debug.loc[:, ('energy_balance', 'qh')]

    The resulting DataFrame has a datetime index and MultiIndex columns with
    levels for variable groups and specific variables.
    """
    # First convert to raw dataframe with nested index
    df_dts_raw = pack_dict_dts(dict_dts_datetime_grid)

    # Rename index levels for clarity
    df_dts_raw.index = df_dts_raw.index.rename([
        "datetime",
        "grid",
        "step",
        "group",
        "var",
    ])

    # Restructure to have a more user-friendly format
    df_dts = (
        df_dts_raw.unstack(level=["group", "var"])
        .sort_index(level=0, axis=1)
        .dropna(axis=1, how="all")
    )

    return df_dts


def pack_dts_state_selective(
    dict_dts_state,
    df_output,
    dict_vars_sel=dict_structure,
):
    """
    Selectively extract and pack specified variables from a debug state dictionary into a DataFrame.

    Parameters
    ----------
    dict_dts_state : dict
        Dictionary containing debug state information (typically from res_state)
    df_output : pandas.DataFrame
        DataFrame containing simulation output, used to get datetime index
    dict_vars_sel : dict
        Dictionary mapping state categories to lists of specific variables to extract.
        Format: {'state_category': ['var1', 'var2', ...], ...}
        Example: {'heatState': ['qn', 'qh', 'qe'], 'atmState': ['RH2']}
        If a value is None or empty list, all variables in that state will be extracted.

    Returns
    -------
    pandas.DataFrame
        DataFrame containing only the requested variables, with MultiIndex columns organized
        by state category and variable name, and datetime index.
    """
    dict_result = {}

    # retrieve datetime from df_output
    list_datetime = df_output.index.get_level_values("datetime")

    # Process each state block
    for grid_id, state_block in dict_dts_state.items():
        dict_grid_results = {}

        # Process each timestep in the state block
        for time_idx, dts_obj in enumerate(state_block.block):
            dict_timestep_data = {}

            # Extract only the requested variables for each state category
            for state_category, list_var in dict_vars_sel.items():
                if not hasattr(dts_obj, state_category):
                    continue

                state_obj = getattr(dts_obj, state_category)

                # If list_var is None or empty, get all non-private attributes
                if not list_var:
                    list_var = [
                        attr
                        for attr in dir(state_obj)
                        if not attr.startswith("_")
                        and not callable(getattr(state_obj, attr))
                    ]

                # Extract only specified variables from the state category
                for var in list_var:
                    if hasattr(state_obj, var):
                        value = getattr(state_obj, var)
                        # Handle arrays and scalar values
                        if isinstance(value, np.ndarray):
                            dict_timestep_data[(state_category, var)] = value
                        else:
                            dict_timestep_data[(state_category, var)] = value

            dict_grid_results[time_idx] = dict_timestep_data

        dict_result[grid_id] = dict_grid_results

    # Convert the nested dictionary structure to a MultiIndex DataFrame
    list_dfs = []
    for grid_id, dict_grid_data in dict_result.items():
        # Create a list of dictionaries for each timestep
        list_rows = []
        for time_idx, dict_time_data in dict_grid_data.items():
            list_rows.append(dict_time_data)

        if list_rows:
            # Create DataFrame with MultiIndex columns
            df_grid = pd.DataFrame(list_rows)

            # Use datetime index if available
            if list_datetime is not None and len(list_datetime) == len(list_rows):
                df_grid.index = list_datetime
                df_grid.index.name = "datetime"
            else:
                df_grid.index = pd.RangeIndex(len(list_rows), name="timestep")

            if not df_grid.empty:
                df_grid.columns = pd.MultiIndex.from_tuples(
                    df_grid.columns, names=["state", "variable"]
                )
                # Add grid information
                df_grid = df_grid.assign(grid=grid_id)
                df_grid.set_index("grid", append=True, inplace=True)

                # Reorder index levels to put datetime first if present
                if "datetime" in df_grid.index.names:
                    df_grid = df_grid.reorder_levels(["datetime", "grid"])

                list_dfs.append(df_grid)

    if not list_dfs:
        return pd.DataFrame()

    # Combine all grid DataFrames and ensure proper index ordering
    df_combined = pd.concat(list_dfs).sort_index().swaplevel(0, 1, axis=0)

    return df_combined<|MERGE_RESOLUTION|>--- conflicted
+++ resolved
@@ -199,13 +199,6 @@
         Returns:
             Resampled DataFrame
         """
-<<<<<<< HEAD
-        # DailyState is handled separately and excluded from list_group
-        # Other groups may have NaN values in some variables (e.g., Fcld) so don't dropna
-        return df_group.resample(
-            freq,
-            closed="right",
-=======
         # Only apply dropna to DailyState group
         # Other groups may have NaN values in some variables (e.g., Fcld)
         if group_name == 'DailyState':
@@ -235,7 +228,6 @@
         return df_to_resample.resample(
             freq, 
             closed="right", 
->>>>>>> e976c009
             label=label
         ).agg(dict_aggm_group)
 
@@ -254,14 +246,9 @@
                     group: _resample_group(
                         df_output.xs(grid, level='grid')[group],
                         freq,
-<<<<<<< HEAD
-                        "right",  # Regular variables use 'right' label
-                        dict_aggm[group]
-=======
                         "right" if group != "DailyState" else "left",  # DailyState uses 'left' label
                         dict_aggm[group],
                         group_name=group
->>>>>>> e976c009
                     )
                     for group in list_group
                     if group in dict_aggm  # Only process groups that are in dict_aggm
@@ -274,32 +261,6 @@
         names=["grid"],
     )
 
-<<<<<<< HEAD
-    # Handle DailyState separately if present
-    if "DailyState" in df_output:
-        # DailyState is inherently daily data - no resampling needed
-        # Just clean NaN rows and include in output
-        df_dailystate_list = []
-        for grid in list_grid:
-            df_daily = df_output.xs(grid, level='grid')["DailyState"]
-            # Remove rows where all values are NaN
-            df_daily_clean = df_daily.dropna(how='all')
-            
-            df_dailystate_list.append(pd.concat(
-                {"DailyState": df_daily_clean},
-                axis=1,
-                names=["group", "var"]
-            ))
-        
-        df_dailystate_rsmp = pd.concat(
-            {grid: df for grid, df in zip(list_grid, df_dailystate_list)},
-            names=["grid"]
-        )
-
-        df_rsmp = pd.concat([df_rsmp, df_dailystate_rsmp], axis=1)
-
-=======
->>>>>>> e976c009
     # clean results
     df_rsmp = df_rsmp.dropna(how="all", axis=0)
     return df_rsmp
