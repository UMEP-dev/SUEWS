"""
SUEWS Simulation Class

Modern, object-oriented interface for SUEWS urban climate model simulations.
Provides a user-friendly wrapper around the existing SuPy infrastructure.
"""

from pathlib import Path
from typing import Union, Optional, Dict, Any, List
import warnings
import pandas as pd
import numpy as np

# Import SuPy components directly
from ._supy_module import save_supy
from .util._io import read_forcing
from ._run import run_supy_ser


class SUEWSSimulation:
    """
    Simplified SUEWS simulation class for urban climate modelling.

    This class provides a clean interface for:
    - Loading and updating configuration
    - Managing forcing data
    - Running simulations
    - Saving results

    Examples
    --------
    Basic usage:
    >>> sim = SUEWSSimulation("config.yaml")
    >>> sim.update_forcing("forcing.txt")
    >>> sim.run()
    >>> sim.save("output_dir/")

    Updating configuration:
    >>> sim.update_config({"model": {"control": {"tstep": 600}}})
    >>> sim.reset()
    >>> sim.run()
    """

    def __init__(self, config: Union[str, Path, Dict, Any] = None):
        """
        Initialize SUEWS simulation.

        Parameters
        ----------
        config : str, Path, dict, or SUEWSConfig, optional
            Initial configuration source:
            - Path to YAML configuration file
            - Dictionary with configuration parameters
            - SUEWSConfig object
            - None to create empty simulation
        """
        self._config = None
        self._config_path = None
        self._df_state_init = None
        self._df_forcing = None
        self._df_output = None
        self._df_state_final = None
        self._run_completed = False

        if config is not None:
            self.update_config(config)

    def update_config(self, config: Union[str, Path, Dict, Any]):
        """
        Update simulation configuration.

        Can accept full or partial configuration updates.

        Parameters
        ----------
        config : str, Path, dict, or SUEWSConfig
            Configuration source:
            - Path to YAML file
            - Dictionary with parameters (can be partial)
            - SUEWSConfig object

        Examples
        --------
        >>> sim.update_config("new_config.yaml")
        >>> sim.update_config({"model": {"control": {"tstep": 300}}})
        """
        if isinstance(config, (str, Path)):
            # Load from YAML file
            config_path = Path(config).expanduser().resolve()
            if not config_path.exists():
                raise FileNotFoundError(f"Configuration file not found: {config_path}")
            
            # Load YAML
            from .data_model.core import SUEWSConfig
            self._config = SUEWSConfig.from_yaml(str(config_path))
            self._config_path = config_path
            
            # Convert to initial state DataFrame
            self._df_state_init = self._config.to_df_state()
            
            # Try to load forcing from config
            self._try_load_forcing_from_config()
            
        elif isinstance(config, dict):
            # Update existing config with dictionary
            if self._config is None:
                from .data_model.core import SUEWSConfig
                self._config = SUEWSConfig()
            
            # Deep update the configuration
            self._update_config_from_dict(config)
            
            # Regenerate state DataFrame
            self._df_state_init = self._config.to_df_state()
            
        else:
            # Assume it's a SUEWSConfig object
            self._config = config
            self._df_state_init = self._config.to_df_state()

    def _update_config_from_dict(self, updates: Dict):
        """Apply dictionary updates to configuration."""
        # This is a simplified version - in practice would need deep merging
        for key, value in updates.items():
            if hasattr(self._config, key):
                if isinstance(value, dict) and hasattr(getattr(self._config, key), '__dict__'):
                    # Recursive update for nested objects
                    for subkey, subvalue in value.items():
                        if hasattr(getattr(self._config, key), subkey):
                            setattr(getattr(self._config, key), subkey, subvalue)
                else:
                    setattr(self._config, key, value)

    def update_forcing(self, forcing_data: Union[str, Path, List[Union[str, Path]], pd.DataFrame]):
        """
        Update meteorological forcing data.

        Parameters
        ----------
        forcing_data : str, Path, list of paths, or DataFrame
            Forcing data source:
            - Path to a single forcing file
            - List of paths to forcing files (concatenated in order)
            - Path to directory containing forcing files (deprecated)
            - DataFrame with forcing data

        Examples
        --------
        >>> sim.update_forcing("forcing_2023.txt")
        >>> sim.update_forcing(["forcing_2023.txt", "forcing_2024.txt"])
        >>> sim.update_forcing(df_forcing)
        """
        if isinstance(forcing_data, pd.DataFrame):
            self._df_forcing = forcing_data.copy()
        elif isinstance(forcing_data, list):
            # Handle list of files
            self._df_forcing = self._load_forcing_from_list(forcing_data)
        elif isinstance(forcing_data, (str, Path)):
            forcing_path = Path(forcing_data).expanduser().resolve()
            if not forcing_path.exists():
                raise FileNotFoundError(f"Forcing path not found: {forcing_path}")
            self._df_forcing = self._load_forcing_file(forcing_path)
        else:
            raise ValueError(f"Unsupported forcing data type: {type(forcing_data)}")

    def _try_load_forcing_from_config(self):
        """Try to load forcing data from configuration if not explicitly provided."""
        if self._config is None:
            return
        
        try:
            if hasattr(self._config, 'model') and hasattr(self._config.model, 'control'):
                forcing_file_obj = getattr(self._config.model.control, 'forcing_file', None)
                
                if forcing_file_obj is not None:
                    # Handle RefValue wrapper
                    if hasattr(forcing_file_obj, 'value'):
                        forcing_value = forcing_file_obj.value
                    else:
                        forcing_value = forcing_file_obj
                    
                    # Skip default placeholder value
                    if forcing_value and forcing_value != "forcing.txt":
                        # Resolve relative paths
                        if self._config_path and not Path(forcing_value).is_absolute():
                            if isinstance(forcing_value, list):
                                forcing_value = [str(self._config_path.parent / f) for f in forcing_value]
                            else:
                                forcing_value = str(self._config_path.parent / forcing_value)
                        
                        self.update_forcing(forcing_value)
                        
        except Exception as e:
            warnings.warn(f"Could not load forcing from config: {e}")

    def _load_forcing_from_list(self, forcing_list: List[Union[str, Path]]) -> pd.DataFrame:
        """Load and concatenate forcing data from a list of files."""
        if not forcing_list:
            raise ValueError("Empty forcing file list provided")
        
        dfs = []
        for item in forcing_list:
            path = Path(item).expanduser().resolve()
            
            if not path.exists():
                raise FileNotFoundError(f"Forcing file not found: {path}")
            
            if path.is_dir():
                raise ValueError(
                    f"Directory '{path}' found in forcing file list. "
                    "Directories are not allowed in lists."
                )
            
            df = read_forcing(str(path))
            dfs.append(df)
        
        return pd.concat(dfs, axis=0).sort_index()

    def _load_forcing_file(self, forcing_path: Path) -> pd.DataFrame:
        """Load forcing data from file or directory."""
        if forcing_path.is_dir():
            # Issue deprecation warning for directory usage
            warnings.warn(
                f"Loading forcing data from directory '{forcing_path}' is deprecated. "
                "Please specify individual files or use a list of files instead.",
                DeprecationWarning,
                stacklevel=3
            )
            
            # Find forcing files in directory
            patterns = ['*.txt', '*.csv', '*.met']
            forcing_files = []
            for pattern in patterns:
                forcing_files.extend(sorted(forcing_path.glob(pattern)))
            
            if not forcing_files:
                raise FileNotFoundError(f"No forcing files found in directory: {forcing_path}")
            
            # Concatenate all files
            dfs = []
            for file in forcing_files:
                dfs.append(read_forcing(str(file)))
            
            return pd.concat(dfs, axis=0).sort_index()
        else:
            return read_forcing(str(forcing_path))

    def run(self, start_date=None, end_date=None, **run_kwargs) -> pd.DataFrame:
        """
        Run SUEWS simulation.

        Parameters
        ----------
        **run_kwargs
            Additional keyword arguments passed to run_supy.
            Common options:
            - save_state: Save state at each timestep (default False)
            - chunk_day: Days per chunk for memory efficiency (default 3660)

        Returns
        -------
        pd.DataFrame
            Simulation results with MultiIndex columns (group, variable).

        Raises
        ------
        RuntimeError
            If configuration or forcing data is missing.
        """
        # Validate inputs
        if self._df_state_init is None:
            raise RuntimeError("No configuration loaded. Use update_config() first.")
        if self._df_forcing is None:
            raise RuntimeError("No forcing data loaded. Use update_forcing() first.")

<<<<<<< HEAD
        # Run simulation (run_supy_ser returns 4 values)
        self._df_output, self._df_state_final, _, _ = run_supy_ser(
            self._df_forcing,
=======
        # Run simulation
        result = run_supy_ser(
            self._df_forcing.loc[start_date:end_date],
>>>>>>> e976c009
            self._df_state_init,
            # **run_kwargs # Causes problems - requires explicit arguments
        )
        self._df_output = result[0]
        self._df_state_final = result[1]
        
        self._run_completed = True
        return self._df_output

    def save(self, output_path: Union[str, Path] = None, **save_kwargs) -> List[Path]:
        """
        Save simulation results according to OutputConfig settings.

        Parameters
        ----------
        output_path : str or Path, optional
            Output directory path. If None, uses current directory.
        **save_kwargs
            Additional arguments passed to save_supy.

        Returns
        -------
        List[Path]
            List of paths to saved files.

        Raises
        ------
        RuntimeError
            If no simulation results are available.
        """
        if not self._run_completed:
            raise RuntimeError("No simulation results available. Run simulation first.")

        # Set default path
        if output_path is None:
            output_path = Path(".")
        else:
            output_path = Path(output_path)

        # Extract parameters from config
        output_format = None
        freq_s = 3600  # default hourly
        site = ""
        
        if self._config:
            # Get output frequency from OutputConfig if available
            if (hasattr(self._config, 'model') and 
                hasattr(self._config.model, 'control') and
                hasattr(self._config.model.control, 'output_file') and 
                not isinstance(self._config.model.control.output_file, str)):
                
                output_config = self._config.model.control.output_file
                if hasattr(output_config, 'freq') and output_config.freq is not None:
                    freq_s = output_config.freq
                # Removed for now - can't update from YAML (TODO)
                # if hasattr(output_config, 'format') and output_config.format is not None:
                #     output_format = output_config.format
            
            # Get site name from first site
            if hasattr(self._config, 'sites') and len(self._config.sites) > 0:
                site = self._config.sites[0].name
        if "format" in save_kwargs: # TODO: When yaml format working, make elif
            output_format = save_kwargs["format"]

        # Use save_supy for all formats
        list_path_save = save_supy(
            df_output=self._df_output,
            df_state_final=self._df_state_final,
            freq_s=int(freq_s),
            site=site,
            path_dir_save=str(output_path),
            # **save_kwargs # Problematic, save_supy expects explicit arguments
            output_format = output_format
        )
        return list_path_save

    def reset(self):
        """Reset simulation to initial state, clearing results."""
        self._df_output = None
        self._df_state_final = None
        self._run_completed = False

    @property
    def config(self) -> Optional[Any]:
        """Access to simulation configuration."""
        return self._config

    @property
    def forcing(self) -> Optional[pd.DataFrame]:
        """Access to forcing data DataFrame."""
        return self._df_forcing

    @property
    def results(self) -> Optional[pd.DataFrame]:
        """Access to simulation results DataFrame."""
        return self._df_output<|MERGE_RESOLUTION|>--- conflicted
+++ resolved
@@ -273,15 +273,9 @@
         if self._df_forcing is None:
             raise RuntimeError("No forcing data loaded. Use update_forcing() first.")
 
-<<<<<<< HEAD
-        # Run simulation (run_supy_ser returns 4 values)
-        self._df_output, self._df_state_final, _, _ = run_supy_ser(
-            self._df_forcing,
-=======
         # Run simulation
         result = run_supy_ser(
             self._df_forcing.loc[start_date:end_date],
->>>>>>> e976c009
             self._df_state_init,
             # **run_kwargs # Causes problems - requires explicit arguments
         )
