# SUEWS YAML Processor

## Overview

The SUEWS YAML Processor is a three-phase pipeline for validating and updating SUEWS configuration files. It transforms user-provided YAML configurations into validated, up-to-date formats ready for SUEWS model execution.

## Architecture

### Three-Phase Processing Pipeline

```
User YAML → Phase A → Phase B → Phase C → Valid YAML
```

<<<<<<< HEAD
1. **Phase A: YAML structure checks and validation** (`phase_a_parameter_update.py`)
=======
1. **Phase A: Configuration structure check** (`phase_a.py`)
>>>>>>> 736ade9f
   - Detects missing parameters
   - Renames outdated parameters
   - Identifies non-standard parameters
   - Generates updated YAML with null placeholders

<<<<<<< HEAD
2. **Phase B: Physics checks and validation** (`phase_b_science_check.py`)
=======
2. **Phase B: Physics validation check** (`phase_b.py`)
>>>>>>> 736ade9f
   - Validates physics parameters
   - Checks ALL model physics compatibility (rslmethod-stabilitymethod, StorageHeatMethod-OhmIncQf)
   - Validates land cover fractions
   - Updates initial temperatures from CRU data
   - Updates STEBBS outdoor surface temperatures when `stebbsmethod == 1`

<<<<<<< HEAD
3. **Phase C: Pydantic checks and validation** (`phase_c_pydantic_report.py`)
   - Runs Pydantic data model validation
=======
3. **Phase C: Configuration consistency check** (`phase_c.py`)
   - Validates data types and value ranges
   - Checks parameter relationships and conditional rules
>>>>>>> 736ade9f
   - Generates detailed error reports
   - Provides actionable feedback

### Components

- **`orchestrator.py`**: Main entry point that coordinates the pipeline
- **`validation_helpers.py`**: Shared validation utilities (legacy precheck functions)
- **`__init__.py`**: Module exports

## Usage

### Command Line Interface

The SUEWS validation system supports flexible pipeline and mode combinations:

#### Basic Validation

```bash
# Complete validation (default: all checks)
suews-validate config.yml

# Same as above, explicit syntax
suews-validate --pipeline ABC config.yml
```

#### Pipeline Options

```bash
<<<<<<< HEAD
# YAML structure checks only
suews-validate --pipeline A config.yml

# Physics checks only
suews-validate --pipeline B config.yml

# Pydantic checks only
=======
# Configuration structure check only
suews-validate --pipeline A config.yml

# Physics validation check only
suews-validate --pipeline B config.yml

# Configuration consistency check only
>>>>>>> 736ade9f
suews-validate --pipeline C config.yml

# Combined workflows
suews-validate --pipeline AB config.yml   # Structure + Physics
<<<<<<< HEAD
suews-validate --pipeline AC config.yml   # Structure + Pydantic
suews-validate --pipeline BC config.yml   # Physics + Pydantic
=======
suews-validate --pipeline AC config.yml   # Structure + Consistency
suews-validate --pipeline BC config.yml   # Physics + Consistency
>>>>>>> 736ade9f
```

#### Mode Options

```bash
# Public mode (default) - restricted features disabled
suews-validate --mode public config.yml

# Developer mode - all features available including experimental options
suews-validate --mode dev config.yml
suews-validate --mode dev --pipeline ABC config.yml
```

#### Complete Examples

```bash
# Developer doing full validation with experimental features
suews-validate --pipeline ABC --mode dev my_research_config.yml

# Quick YAML structure check during development
suews-validate --pipeline A --mode dev draft_config.yml

# Physics validation for a specific site configuration
suews-validate --pipeline B --mode public site_london.yml

### Python API

```python
from supy.data_model.yaml_processor import orchestrator

# Run complete pipeline
orchestrator.main([
    'user_config.yml',
    '--phase', 'ABC',
    '--mode', 'public'
])

# Direct orchestrator usage (legacy)
python -m supy.data_model.yaml_processor.orchestrator user_config.yml --phase ABC --mode public
```

### Phase and Mode Reference

#### Pipeline Options
<<<<<<< HEAD
- `A`: YAML structure checks only
- `B`: Physics checks only
- `C`: Pydantic checks only
- `AB`: YAML structure + Physics checks
- `AC`: YAML structure + Pydantic checks
- `BC`: Physics + Pydantic checks
=======
- `A`: Configuration structure check only
- `B`: Physics validation check only
- `C`: Configuration consistency check only
- `AB`: Structure + Physics checks
- `AC`: Structure + Consistency checks
- `BC`: Physics + Consistency checks
>>>>>>> 736ade9f
- `ABC`: Complete validation pipeline (default)

#### Modes
- `public`: Standard mode with restricted features disabled (default)
- `dev`: Developer mode with all features including experimental options (STEBBS, snow models)

### Output Files

All validation runs create standardised output files:
- **Final files**: `updated_config.yml`, `report_config.txt`

The validator shows all created files and their purposes in terminal output.

## Development Notes

### Phase A Details

Phase A performs parameter detection and updating:

1. **Missing Parameter Detection**
   - Compares user YAML against standard configuration
   - Classifies as URGENT (physics options) or OPTIONAL
   - Creates null placeholders for missing parameters

2. **Renamed Parameter Handling**
   - Maps outdated names to current names
   - Examples: `cp` → `rho_cp`, `diagmethod` → `rslmethod`

3. **Extra Parameter Detection**
   - Identifies parameters not in standard
   - Categorises based on Pydantic model constraints

### Phase B Details

Phase B performs scientific validation:

1. **Physics Parameter Validation**
   - Ensures all required physics options are present
   - Validates parameter value ranges

2. **Model Dependencies**
   - Checks interdependencies (e.g., rslmethod ↔ stabilitymethod)
   - Validates STEBBS requirements
   - Checks vegetation parameters

3. **CRU Temperature Integration**
   - Updates initial temperatures from climate data
   - Based on location and start date

### Phase C Details

Phase C performs configuration consistency validation:

1. **Validation Execution**
   - Validates data types and ranges
   - Checks parameter relationships
   - Ensures conditional rules are satisfied

2. **Report Generation**
   - Formats errors by category
   - Provides fix suggestions
   - Generates updated YAML

## Testing

Tests are located in `test/data_model/yaml_processor/`:

- `test_uptodate_yaml.py`: Phase A tests
- `test_suews_yaml_processor.py`: Integration tests
- `test_precheck.py`: Validation helper tests

Run tests:
```bash
pytest test/data_model/yaml_processor/ -v
```

## Key Data Structures

### Physics Options
```python
PHYSICS_OPTIONS = {
    'netradiationmethod', 'emissionsmethod', 'storageheatmethod',
    'ohmincqf', 'roughlenmommethod', 'roughlenheatmethod',
    'stabilitymethod', 'smdmethod', 'waterusemethod',
    'rslmethod', 'faimethod', 'rsllevel', 'gsmodel',
    'snowuse', 'stebbsmethod'
}
```

### Renamed Parameters
```python
RENAMED_PARAMS = {
    'cp': 'rho_cp',
    'diagmethod': 'rslmethod',
    'localclimatemethod': 'rsllevel',
    'chanohm': 'ch_anohm',
    'cpanohm': 'rho_cp_anohm',
    'kkanohm': 'k_anohm'
}
```

## Output Files

The processor generates standardised output files:

1. **Updated YAML**: `updated_<input_name>.yml`
   - Represents the last successful validation phase

2. **Consolidated Report**: `report_<input_name>.txt`
   - Single unified report combining all validation phases
   - Action items categorised by priority (ACTION NEEDED / NO ACTION NEEDED)
   - Fix suggestions with parameter locations

## Detailed Documentation

For comprehensive technical details about each component, see:

- **[ORCHESTRATOR.md](ORCHESTRATOR.md)** - Complete orchestrator architecture, workflow coordination, file management, and integration patterns
<<<<<<< HEAD
- **[PHASE_A_DETAILED.md](PHASE_A_DETAILED.md)** - In-depth YAML structure checks and validation: missing parameters, renamed parameters, extra parameters, mode differences
- **[PHASE_B_DETAILED.md](PHASE_B_DETAILED.md)** - Comprehensive physics checks and validation: scientific parameter validation, CRU temperature integration, physics compatibility rules
- **[PHASE_C_DETAILED.md](PHASE_C_DETAILED.md)** - Complete Pydantic checks and validation: data model validation, error reporting, conditional validation rules
=======
- **[PHASE_A_DETAILED.md](PHASE_A_DETAILED.md)** - In-depth configuration structure check: missing parameters, renamed parameters, extra parameters, mode differences
- **[PHASE_B_DETAILED.md](PHASE_B_DETAILED.md)** - Comprehensive physics validation check: scientific parameter validation, CRU temperature integration, physics compatibility rules
- **[PHASE_C_DETAILED.md](PHASE_C_DETAILED.md)** - Complete configuration consistency check: data type validation, parameter relationships, conditional validation rules
>>>>>>> 736ade9f

These files provide exhaustive implementation details, troubleshooting guides, testing patterns, and advanced usage scenarios for developers working on or extending the validation system.

## Future Enhancements

- [ ] Add Phase D for post-processing optimisation
- [ ] Implement parallel site processing
- [ ] Add configuration caching
- [ ] Create GUI interface
- [ ] Add batch processing support<|MERGE_RESOLUTION|>--- conflicted
+++ resolved
@@ -12,35 +12,22 @@
 User YAML → Phase A → Phase B → Phase C → Valid YAML
 ```
 
-<<<<<<< HEAD
-1. **Phase A: YAML structure checks and validation** (`phase_a_parameter_update.py`)
-=======
 1. **Phase A: Configuration structure check** (`phase_a.py`)
->>>>>>> 736ade9f
    - Detects missing parameters
    - Renames outdated parameters
    - Identifies non-standard parameters
    - Generates updated YAML with null placeholders
 
-<<<<<<< HEAD
-2. **Phase B: Physics checks and validation** (`phase_b_science_check.py`)
-=======
 2. **Phase B: Physics validation check** (`phase_b.py`)
->>>>>>> 736ade9f
    - Validates physics parameters
    - Checks ALL model physics compatibility (rslmethod-stabilitymethod, StorageHeatMethod-OhmIncQf)
    - Validates land cover fractions
    - Updates initial temperatures from CRU data
    - Updates STEBBS outdoor surface temperatures when `stebbsmethod == 1`
 
-<<<<<<< HEAD
-3. **Phase C: Pydantic checks and validation** (`phase_c_pydantic_report.py`)
-   - Runs Pydantic data model validation
-=======
 3. **Phase C: Configuration consistency check** (`phase_c.py`)
    - Validates data types and value ranges
    - Checks parameter relationships and conditional rules
->>>>>>> 736ade9f
    - Generates detailed error reports
    - Provides actionable feedback
 
@@ -69,15 +56,6 @@
 #### Pipeline Options
 
 ```bash
-<<<<<<< HEAD
-# YAML structure checks only
-suews-validate --pipeline A config.yml
-
-# Physics checks only
-suews-validate --pipeline B config.yml
-
-# Pydantic checks only
-=======
 # Configuration structure check only
 suews-validate --pipeline A config.yml
 
@@ -85,18 +63,12 @@
 suews-validate --pipeline B config.yml
 
 # Configuration consistency check only
->>>>>>> 736ade9f
 suews-validate --pipeline C config.yml
 
 # Combined workflows
 suews-validate --pipeline AB config.yml   # Structure + Physics
-<<<<<<< HEAD
-suews-validate --pipeline AC config.yml   # Structure + Pydantic
-suews-validate --pipeline BC config.yml   # Physics + Pydantic
-=======
 suews-validate --pipeline AC config.yml   # Structure + Consistency
 suews-validate --pipeline BC config.yml   # Physics + Consistency
->>>>>>> 736ade9f
 ```
 
 #### Mode Options
@@ -141,21 +113,12 @@
 ### Phase and Mode Reference
 
 #### Pipeline Options
-<<<<<<< HEAD
-- `A`: YAML structure checks only
-- `B`: Physics checks only
-- `C`: Pydantic checks only
-- `AB`: YAML structure + Physics checks
-- `AC`: YAML structure + Pydantic checks
-- `BC`: Physics + Pydantic checks
-=======
 - `A`: Configuration structure check only
 - `B`: Physics validation check only
 - `C`: Configuration consistency check only
 - `AB`: Structure + Physics checks
 - `AC`: Structure + Consistency checks
 - `BC`: Physics + Consistency checks
->>>>>>> 736ade9f
 - `ABC`: Complete validation pipeline (default)
 
 #### Modes
@@ -274,15 +237,9 @@
 For comprehensive technical details about each component, see:
 
 - **[ORCHESTRATOR.md](ORCHESTRATOR.md)** - Complete orchestrator architecture, workflow coordination, file management, and integration patterns
-<<<<<<< HEAD
-- **[PHASE_A_DETAILED.md](PHASE_A_DETAILED.md)** - In-depth YAML structure checks and validation: missing parameters, renamed parameters, extra parameters, mode differences
-- **[PHASE_B_DETAILED.md](PHASE_B_DETAILED.md)** - Comprehensive physics checks and validation: scientific parameter validation, CRU temperature integration, physics compatibility rules
-- **[PHASE_C_DETAILED.md](PHASE_C_DETAILED.md)** - Complete Pydantic checks and validation: data model validation, error reporting, conditional validation rules
-=======
 - **[PHASE_A_DETAILED.md](PHASE_A_DETAILED.md)** - In-depth configuration structure check: missing parameters, renamed parameters, extra parameters, mode differences
 - **[PHASE_B_DETAILED.md](PHASE_B_DETAILED.md)** - Comprehensive physics validation check: scientific parameter validation, CRU temperature integration, physics compatibility rules
 - **[PHASE_C_DETAILED.md](PHASE_C_DETAILED.md)** - Complete configuration consistency check: data type validation, parameter relationships, conditional validation rules
->>>>>>> 736ade9f
 
 These files provide exhaustive implementation details, troubleshooting guides, testing patterns, and advanced usage scenarios for developers working on or extending the validation system.
 
