--- conflicted
+++ resolved
@@ -379,18 +379,8 @@
             ! Recalculate change in surface state_id from difference with previous timestep
             chang(is) = state_out(is) - state_in(is)
             ! Check for NaN in variables used to calculate state_out for WaterSurf
-<<<<<<< HEAD
          
-=======
-
-            IF ( &
-               (p_mm /= p_mm) .OR. &
-               (FlowChange /= FlowChange) .OR. &
-               (ev /= ev) .OR. &
-               (state_in(is) /= state_in(is))) THEN
-               WRITE (*, *) 'NaN detected in WaterSurf state_out calculation', p_mm, ev, is
-            END IF
->>>>>>> 742601fa
+            
          END IF
       END SELECT
       !==================================================================
