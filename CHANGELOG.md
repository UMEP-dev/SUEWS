--- conflicted
+++ resolved
@@ -21,11 +21,7 @@
 
 | Year | Features | Bugfixes | Changes | Maintenance | Docs | Total |
 |------|----------|----------|---------|-------------|------|-------|
-<<<<<<< HEAD
-| 2025 | 28 | 18 | 3 | 31 | 12 | 92 |
-=======
-| 2025 | 27 | 13 | 3 | 29 | 12 | 84 |
->>>>>>> 911a052c
+| 2025 | 28 | 18 | 3 | 32 | 12 | 93 |
 | 2024 | 12 | 17 | 1 | 12 | 1 | 43 |
 | 2023 | 11 | 14 | 3 | 9 | 1 | 38 |
 | 2022 | 15 | 18 | 0 | 7 | 0 | 40 |
@@ -39,7 +35,6 @@
 ## 2025
 
 ### 8 Aug 2025
-<<<<<<< HEAD
 - [maintenance] Improved table converter path handling to use RunControl.nml paths consistently (#566)
   - All SUEWS versions now read file paths from RunControl.nml FileInputPath
   - Removed special case handling for 2016a version
@@ -47,7 +42,6 @@
   - Automatic fallback to root/Input directories for backward compatibility
   - Refactored converter functions to reduce complexity and improve maintainability
   - Fixed ruff linting issues in yaml converter module
-=======
 - [maintenance] Upgraded PyPI publishing to use Trusted Publishing (OIDC authentication)
   - Removed dependency on long-lived API tokens for PyPI and TestPyPI
   - Added OIDC permissions (`id-token: write`) to deployment jobs
@@ -62,7 +56,6 @@
   - Added Git pre-commit hook for CLAUDE.md integrity validation
   - Documented best practices for preventing content truncation
   - Ensures complete file preservation during AI-assisted edits
->>>>>>> 911a052c
 
 ### 6 Aug 2025
 - [maintenance] Added 2016a to YAML conversion test to test_cmd_to_yaml.py
