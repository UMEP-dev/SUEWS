MODULE evap_module
   IMPLICIT NONE

CONTAINS
   SUBROUTINE cal_evap( &
      EvapMethod, state_is, WetThresh_is, capStore_is, & !input
      vpd_hPa, avdens, avcp, qn_e, s_hPa, psyc_hPa, RS, RA, RB, tlv, &
      RSS, ev, qe) !output
      ! RSS, ev, qe) !output
      !------------------------------------------------------------------------------
      !-Calculates evaporation for each surface from modified Penman-Monteith eqn
      !-State determines whether each surface type is dry or wet (wet/transition)
      !-Wet surfaces below storage capacity are in transition
      ! and QE depends on the state and storage capacity (i.e. varies with surface);
      ! for wet or dry surfaces QE does not vary between surface types
      !-See Sect 2.4 of Jarvi et al. (2011) Ja11
      !
      !Last modified:
      !  HCW 06 Jul 2016
      !   Moved rss declaration to LUMPS_Module_Constants so it can be written out
      !  HCW 11 Jun 2015
      !   Added WetThresh to distinguish wet/partially wet surfaces from the storage capacities used in SUEWS_drain
      !  HCW 30 Jan 2015
      !   Removed StorCap input because it is provided by module allocateArray
      !   Tidied and commented code
      !  LJ 10/2010
      !------------------------------------------------------------------------------

      IMPLICIT NONE
      INTEGER, INTENT(in) :: EvapMethod !Evaporation calculated according to Rutter (1) or Shuttleworth (2)

      REAL(KIND(1D0)), INTENT(in) :: state_is ! wetness status
      REAL(KIND(1D0)), INTENT(in) :: WetThresh_is !When State > WetThresh, RS=0 limit in SUEWS_evap [mm] (specified in input files)
      REAL(KIND(1D0)), INTENT(in) :: capStore_is ! = StoreDrainPrm(6,is), current storage capacity [mm]

      REAL(KIND(1D0)), INTENT(in) :: vpd_hPa ! vapour pressure deficit [hPa]
      REAL(KIND(1D0)), INTENT(in) :: avdens ! air density
      REAL(KIND(1D0)), INTENT(in) :: avcp ! air heat capacity
      REAL(KIND(1D0)), INTENT(in) :: qn_e !net available energy for evaporation
      REAL(KIND(1D0)), INTENT(in) :: s_hPa !Vapour pressure versus temperature slope in hPa
      REAL(KIND(1D0)), INTENT(in) :: psyc_hPa !Psychometric constant in hPa
      REAL(KIND(1D0)), INTENT(in) :: RS !Surface resistance
      ! REAL(KIND(1d0)),INTENT(in)::sp!Term in calculation of E
      REAL(KIND(1D0)), INTENT(in) :: RA !Aerodynamic resistance
      REAL(KIND(1D0)), INTENT(in) :: RB !Boundary layer resistance
      REAL(KIND(1D0)), INTENT(in) :: tlv !Latent heat of vaporization per timestep [J kg-1 s-1], (tlv=lv_J_kg/tstep_real)

      REAL(KIND(1D0)), INTENT(out) :: RSS !Redefined surface resistance for wet
      REAL(KIND(1D0)), INTENT(out) :: ev ! evapotranspiration [mm]
      REAL(KIND(1D0)), INTENT(out) :: qe ! latent heat flux [W m-2]

      REAL(KIND(1D0)) :: numPM !numerator of P-M eqn
      REAL(KIND(1D0)) :: RB_SG !Boundary-layer resistance x (slope/psychrometric const + 1) [s m-1]
      REAL(KIND(1D0)) :: rsrbsg !RS + rbsg [s m-1]
      REAL(KIND(1D0)) :: flag_dry
      REAL(KIND(1D0)) :: W !Depends on the amount of water on the canopy [-]
      REAL(KIND(1D0)) :: x
      REAL(KIND(1D0)) :: r

      REAL(KIND(1D0)), PARAMETER :: NAN = -999

      ! Use Penman-Monteith eqn modified for urban areas (Eq6, Jarvi et al. 2011)
      ! Calculation independent of surface characteristics
      ! Uses value of RS for whole area (calculated based on LAI of veg surfaces in SUEWS_SurfaceResistance.f95)

      !numerator of P-M eqn, refer to Eq6, Jarvi et al. 2011
      numPM = s_hPa*qn_e + vpd_hPa*avdens*avcp/RA !s_haPa - slope of svp vs t curve.

      IF (state_is <= 0.001) THEN
         ! Dry surface ---------------------------------------------------------------
         qe = numPM/(s_hPa + psyc_hPa*(1 + RS/RA)) !QE [W m-2] (numPM = numerator of P-M eqn)
         ev = qe/tlv !Ev [mm] (qe[W m-2]/tlv[J kg-1 s-1]*1/density_water[1000 kg m-3])
         W = NAN !W not needed for dry surfaces (set to -999)
         flag_dry = 1 !Set flag indicating dry surface(1)
         RSS = RS

      ELSE
         ! Wet surface ---------------------------------------------------------------
         flag_dry = 0 !Set flag=0 indicating wet surface(0)

         ! Evaporation calculated according to Rutter(EvapMethod=1) or Shuttleworth(EvapMethod=2).
         !Set in SUEWS_initial (so not an input to the model)
         IF (EvapMethod == 2) THEN !-- Shuttleworth (1978): https://doi.org/10.1007/bf00123986 --
            RB_SG = RB*(s_hPa/psyc_hPa + 1) !Boundary-layer resistance x (slope/psychro + 1)
            rsrbsg = RS + RB_SG !RS + rsbg

            ! If surface is completely wet, set RS to zero -------------------
            !if(state(is)>=StoreDrainPrm(6,is).or.ResistSurf<25) then   !If at storage capacity or RS is small
            IF (state_is >= WetThresh_is .OR. RS < 25) THEN !If at storage capacity or RS is small
               W = 1 !So that RS=0 (Eq7, Jarvi et al. 2011)
               ! If surface is in transition, use rss ---------------------------
            ELSE !if((state(is)<StorCap).and.(state(is)>0.001).or.(ResistSurf<50)) then
               r = (RS/RA)*(RA - RB)/rsrbsg
               W = (r - 1)/(r - (WetThresh_is/state_is))
            END IF

            ! PRINT*, 'r',r
            ! PRINT*, 'W',W

            RSS = (1/((W/RB_SG) + ((1 - W)/rsrbsg))) - RB_SG !Redefined surface resistance for wet
            ! PRINT*, 'resistances:',rbsg,rsrbsg,rss
            !surfaces (zero if W=1). Eq7, Jarvi et al. (2011)
            qe = numPM/(s_hPa + psyc_hPa*(1 + RSS/RA)) !QE [W m-2]
<<<<<<< HEAD
            ! Check for NaN in qe calculation inputs and print if found
            IF (ANY([s_hPa, psyc_hPa, RSS, RA] == NAN)) THEN
               PRINT *, 'NaN detected in qe calculation:'
               PRINT *, 's_hPa=', s_hPa, ' psyc_hPa=', psyc_hPa, ' RSS=', RSS, ' RA=', RA
=======
            IF (qe /= qe) THEN
               PRINT *, 'qe', qe
>>>>>>> 72ea2f13
            END IF
            ev = qe/tlv !Ev [mm]
            ! PRINT*, 'numPM',numPM
            ! PRINT*, 'qe',qe

         ELSEIF (EvapMethod == 1) THEN !-- Rutter --
            qe = numPM/(s_hPa + psyc_hPa)
            ev = qe/tlv

            x = MERGE(1D0, state_is/capStore_is, state_is > capStore_is)
            ev = ev*x !QE [W m-2]
            qe = ev*tlv !Ev [mm]
         END IF !Rutter/Shuttleworth calculation
      END IF !Wet/dry surface

   END SUBROUTINE cal_evap

   SUBROUTINE cal_evap_multi( &
      EvapMethod, & !input
      sfr_multi, state_multi, WetThresh_multi, capStore_multi, & !input
      vpd_hPa, avdens, avcp, qn_e_multi, s_hPa, psyc_hPa, RS, RA, RB, tlv, &
      RSS_multi, ev_multi, qe_multi) !output
      IMPLICIT NONE
      INTEGER, INTENT(in) :: EvapMethod !Evaporation calculated according to Rutter (1) or Shuttleworth (2)

      REAL(KIND(1D0)), DIMENSION(:), INTENT(in) :: sfr_multi ! facet fraction of surface
      REAL(KIND(1D0)), DIMENSION(:), INTENT(in) :: state_multi ! wetness status
      REAL(KIND(1D0)), DIMENSION(:), INTENT(in) :: WetThresh_multi !When State > WetThresh, RS=0 limit in SUEWS_evap [mm] (specified in input files)
      REAL(KIND(1D0)), DIMENSION(:), INTENT(in) :: capStore_multi ! = StoreDrainPrm(6,is), current storage capacity [mm]
      REAL(KIND(1D0)), DIMENSION(:), INTENT(in) :: qn_e_multi !net available energy for evaporation [W m-2]

      REAL(KIND(1D0)), INTENT(in) :: vpd_hPa ! vapour pressure deficit [hPa]
      REAL(KIND(1D0)), INTENT(in) :: avdens ! air density [kg m-3]
      REAL(KIND(1D0)), INTENT(in) :: avcp ! air heat capacity [J kg-1 K-1]
      REAL(KIND(1D0)), INTENT(in) :: s_hPa !Vapour pressure versus temperature slope [hPa K-1]]
      REAL(KIND(1D0)), INTENT(in) :: psyc_hPa !Psychometric constant [hPa]
      REAL(KIND(1D0)), INTENT(in) :: RS !Surface resistance [s m-1]
      REAL(KIND(1D0)), INTENT(in) :: RA !Aerodynamic resistance [s m-1]
      REAL(KIND(1D0)), INTENT(in) :: RB !Boundary layer resistance [s m-1]
      REAL(KIND(1D0)), INTENT(in) :: tlv !Latent heat of vaporization per timestep [J kg-1 s-1], (tlv=lv_J_kg/tstep_real)

      REAL(KIND(1D0)), DIMENSION(:), INTENT(out) :: RSS_multi !Redefined surface resistance for wet surfaces [s m-1]
      REAL(KIND(1D0)), DIMENSION(:), INTENT(out) :: ev_multi ! evapotranspiration [mm]
      REAL(KIND(1D0)), DIMENSION(:), INTENT(out) :: qe_multi ! latent heat flux [W m-2]
      ! REAL(KIND(1D0)), INTENT(out) :: qe_total ! latent heat flux [W m-2]

      ! REAL(KIND(1D0)) :: numPM !numerator of P-M eqn
      ! REAL(KIND(1D0)) :: RB_SG !Boundary-layer resistance x (slope/psychrometric const + 1) [s m-1]
      ! REAL(KIND(1D0)) :: rsrbsg !RS + rbsg [s m-1]
      ! REAL(KIND(1D0)) :: flag_dry
      ! REAL(KIND(1D0)) :: W !Depends on the amount of water on the canopy [-]
      ! REAL(KIND(1D0)) :: x
      INTEGER :: n_facet !number of facets
      INTEGER :: i

      REAL(KIND(1D0)), PARAMETER :: NAN = -999

      n_facet = SIZE(sfr_multi)

      DO i = 1, n_facet
         CALL cal_evap( &
            EvapMethod, state_multi(i), WetThresh_multi(i), capStore_multi(i), &
            vpd_hPa, avdens, avcp, qn_e_multi(i), s_hPa, psyc_hPa, RS, RA, RB, tlv, &
            RSS_multi(i), ev_multi(i), qe_multi(i))
      END DO

      ! Sum latent heat flux from different surfaces to find total latent heat flux
      ! qe_total = DOT_PRODUCT(qe_multi, sfr_multi)

   END SUBROUTINE cal_evap_multi

END MODULE evap_module<|MERGE_RESOLUTION|>--- conflicted
+++ resolved
@@ -101,16 +101,12 @@
             ! PRINT*, 'resistances:',rbsg,rsrbsg,rss
             !surfaces (zero if W=1). Eq7, Jarvi et al. (2011)
             qe = numPM/(s_hPa + psyc_hPa*(1 + RSS/RA)) !QE [W m-2]
-<<<<<<< HEAD
             ! Check for NaN in qe calculation inputs and print if found
             IF (ANY([s_hPa, psyc_hPa, RSS, RA] == NAN)) THEN
                PRINT *, 'NaN detected in qe calculation:'
                PRINT *, 's_hPa=', s_hPa, ' psyc_hPa=', psyc_hPa, ' RSS=', RSS, ' RA=', RA
-=======
-            IF (qe /= qe) THEN
-               PRINT *, 'qe', qe
->>>>>>> 72ea2f13
             END IF
+            
             ev = qe/tlv !Ev [mm]
             ! PRINT*, 'numPM',numPM
             ! PRINT*, 'qe',qe
