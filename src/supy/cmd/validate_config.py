--- conflicted
+++ resolved
@@ -757,21 +757,12 @@
 
 def _execute_pipeline(file, pipeline, mode):
     """Run YAML validation pipeline to validate and generate reports/YAML.
-<<<<<<< HEAD
 
     The validation system uses multiple internal phases:
     - Structure validation: Update YAML structure and detect parameters
     - Scientific validation: Apply scientific checks and adjustments
     - Model validation: Pydantic validation with physics conditionals
 
-=======
-
-    The validation system uses multiple internal phases:
-    - Structure validation: Update YAML structure and detect parameters
-    - Scientific validation: Apply scientific checks and adjustments
-    - Model validation: Pydantic validation with physics conditionals
-
->>>>>>> 736ade9f
     All findings are consolidated into a single report and updated YAML file.
     """
     # Ensure processor is importable
@@ -797,7 +788,6 @@
     if not _check_experimental_features_restriction(user_yaml_file, mode):
         return 1
 
-<<<<<<< HEAD
     # Detect nlayer from user YAML to select appropriate sample config
     try:
         from ..data_model.validation.pipeline.orchestrator import (
@@ -811,8 +801,6 @@
         # Silently fall back to default if detection fails
         sample_config_filename = "sample_config_3.yml"
 
-=======
->>>>>>> 736ade9f
     # Use importlib.resources for robust package resource access
     sample_data_files = importlib.resources.files(supy) / "sample_data"
     with importlib.resources.as_file(
