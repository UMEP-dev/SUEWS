MODULE modulestebbsprecision

   USE ISO_FORTRAN_ENV, ONLY: REAL64

   IMPLICIT NONE

   INTEGER, PARAMETER :: rprc = REAL64

END MODULE

MODULE modulestebbs

   USE modulestebbsprecision

   REAL(rprc), PARAMETER :: sigma = 5.670E-8

   INTEGER, SAVE :: flgtimecheck = 1
   INTEGER :: resolution
   INTEGER :: time_st, time_ed, count_p_sec, count_max ! Time check

   INTEGER :: nbtype
   CHARACTER(len=256), ALLOCATABLE, DIMENSION(:) :: fnmls, cases

END MODULE modulestebbs
MODULE modulestebbsfunc
   USE modulestebbsprecision
   IMPLICIT NONE
CONTAINS
   !-------------------------------------------------------------------
   ! Function: waterUseEnergyLossToDrains
   ! Parameters:
   !   rho - density of water [kg m-3]
   !   Cp - specific heat capacity [J kg-1 K-1]
   !   vFR - volume Flow Rate [m3 s-1]
   !   Tout - temperature of water in vessel lost to drains [K]
   !   timeResolution - time resolution [s]
   ! Returns:
   !   q_wt - energy lost to drains [J]
   !-------------------------------------------------------------------
   FUNCTION waterUseEnergyLossToDrains(rho, Cp, vFRo, Tout, timeResolution) RESULT(q_wt)
      USE modulestebbsprecision
      IMPLICIT NONE
      INTEGER, INTENT(in) :: timeResolution
      REAL(KIND(1D0)), INTENT(in) :: rho, Cp, vFRo, Tout
      REAL(KIND(1D0)) :: q_wt
      q_wt = rho*Cp*Tout*(vFRo*timeResolution)
   END FUNCTION
   !-------------------------------------------------------------------
   ! Function: indoorConvectionHeatTransfer
   ! Description: Indoor Convection on wall surfaces: convective heat transfer between air node and wall node(s)
   ! Parameters:
   !   h - convection coefficient applied for all internal objects [W m-2 K-1]
   !   A - the total internal surface area of internal objects [m2]
   !   Twi - wall surface temperature for surface [K]
   !   Ti - indoor air temperature [K]
   ! Returns:
   !   ind_cht - [W]
   !-------------------------------------------------------------------
   FUNCTION indoorConvectionHeatTransfer(h, A, Twi, Ti) RESULT(ind_cht)
      USE modulestebbsprecision
      IMPLICIT NONE
      REAL(KIND(1D0)), INTENT(in) :: h, A, Twi, Ti
      REAL(KIND(1D0)) :: ind_cht
      ind_cht = h*A*(Ti - Twi)
   END FUNCTION indoorConvectionHeatTransfer
   !-------------------------------------------------------------------
   ! Function: internalConvectionHeatTransfer
   ! Description: Indoor Convection on wall surfaces: convective heat transfer between air node and wall node(s)
   ! Parameters:
   !   h - convection coefficient applied for all internal objects [W m-2 K-1]
   !   A - the total internal surface area of internal objects [m2]
   !   Tio - surface temperature of internal objects [K]
   !   Ti - indoor air temperature [K]
   ! Returns:
   !   int_cht - heat transfer to internal objects [W]
   !-------------------------------------------------------------------
   FUNCTION internalConvectionHeatTransfer(h, A, Tio, Ti) RESULT(int_cht)
      USE modulestebbsprecision
      IMPLICIT NONE
      REAL(KIND(1D0)), INTENT(in) :: h, A, Tio, Ti
      REAL(KIND(1D0)) :: int_cht
      int_cht = h*A*(Ti - Tio)
   END FUNCTION internalConvectionHeatTransfer
   !-------------------------------------------------------------------
   ! Function: indoorRadiativeHeatTransfer (NOT IMPLEMENTED)
   ! Description: Indoor radiative exchange between wall surfaces and mass internal object
   ! Parameters:
   ! Returns:
   !   q -
   !-------------------------------------------------------------------
   FUNCTION indoorRadiativeHeatTransfer() RESULT(q)
      USE modulestebbsprecision
      IMPLICIT NONE
      REAL(KIND(1D0)) :: q
      q = 0.0
      RETURN
   END FUNCTION indoorRadiativeHeatTransfer
   !-------------------------------------------------------------------
   ! Function: outdoorConvectionHeatTransfer
   ! Description: Outdoor Convection on surfaces. Convective heat transfer between outside wall surface and ambient air node
   ! Parameters:
   !   h - convection coefficient for  outside wall surface type (i.e. solid wall, window) [W m-2 K-1]
   !   A - total surface area of  outside wall surface type [m2]
   !   Two - wall surface temperature for surface [K]
   !   Ta - ambient air temperature (should be determined outside this model) [K]
   ! Returns:
   !   out_cht - [W]
   !-------------------------------------------------------------------
   FUNCTION outdoorConvectionHeatTransfer(h, A, Two, Ta) RESULT(out_cht)
      USE modulestebbsprecision
      IMPLICIT NONE
      REAL(KIND(1D0)), INTENT(in) :: h, A, Two, Ta
      REAL(KIND(1D0)) :: out_cht
      out_cht = h*A*(Two - Ta)
      RETURN
   END FUNCTION outdoorConvectionHeatTransfer
   !-------------------------------------------------------------------
   ! Function: outdoorRadiativeHeatTransfer
   ! Description: Outdoor Convection on surfaces. Convective heat transfer between outside wall surface and ambient air node
   ! Parameters:
   !   f - View factor for wall [-]
   !   A - building wall surface area for wall component [m2]
   !   emis - emissivity of surface [-]
   !   Two - outdoor surface temperatures for wall component [K]
   !   Ts - list of surface temperatures for surface [K]
   ! Returns:
   !   out_cht - [W]
   !-------------------------------------------------------------------
   FUNCTION outdoorRadiativeHeatTransfer(f, A, emis, Two, Ts) RESULT(q)
      USE modulestebbsprecision
      USE modulestebbs, ONLY: sigma
      IMPLICIT NONE
      REAL(KIND(1D0)), INTENT(in) :: f, A, emis, Two, Ts
      REAL(KIND(1D0)) :: q
      q = A*f*sigma*emis*(Two**4.0 - Ts**4.0)
      RETURN
   END FUNCTION outdoorRadiativeHeatTransfer
   !-------------------------------------------------------------------
   ! Function: lwoutdoorRadiativeHeatTransfer
   ! Description: Longwave radiative heat transfer between outside surface and ambient air
   ! Parameters:
   !   A - Area of surface [m2]
   !   emis - Emisivity of surface [-]
   !   Two - External temperature of surface [K]
   !   lw - Incoming longwave radiation onto surface [W m-2]
   ! Returns:
   !   q - Longwave radiative heat transfer [W]
   !-------------------------------------------------------------------
   FUNCTION lwoutdoorRadiativeHeatTransfer(A, emis, Two, lw) RESULT(q)
      USE modulestebbsprecision
      USE modulestebbs, ONLY: sigma
      IMPLICIT NONE
      REAL(KIND(1D0)), INTENT(in) :: A, emis, Two, lw
      REAL(KIND(1D0)) :: q
      q = A*sigma*emis*(Two**4.0) - emis*lw*a ! Revised based on Yiqing's discovery
      RETURN
   END FUNCTION lwoutdoorRadiativeHeatTransfer
   !-------------------------------------------------------------------
   ! Function: windowInsolation
   ! Description: Window Solar Insolation. This should be added as heat gain to internal single mass object
   ! Parameters:
   !   Irr - Irradiance incident on vertical window/wall [W m-2]
   !   Tr - Effective Transmissivity [-]
   !   A - Area of surface [m2]
   ! Returns:
   !   wi_in - Window Insolation [W]
   !-------------------------------------------------------------------
   FUNCTION windowInsolation(Irr, Tr, A) RESULT(wi_in)
      USE modulestebbsprecision
      IMPLICIT NONE
      REAL(KIND(1D0)), INTENT(in) :: Irr, Tr, A
      REAL(KIND(1D0)) :: wi_in
      wi_in = Irr*Tr*A
      RETURN
   END FUNCTION windowInsolation
   !-------------------------------------------------------------------
   ! Function: wallInsolation
   ! Description: Solar Insolation on surface. This should be added as heat gain to external surface of wall
   ! Parameters:
   !   Irr - Irradiance incident horiozntal roof or vertical wall [W m-2]
   !   Ab - Effective Absorptance of surface [-]
   !   A - Area of surface [m2]
   ! Returns:
   !   wa_in - [W]
   !-------------------------------------------------------------------
   FUNCTION wallInsolation(Irr, Ab, A) RESULT(wa_in)
      USE modulestebbsprecision
      IMPLICIT NONE
      REAL(KIND(1D0)), INTENT(in) :: Irr, Ab, A
      REAL(KIND(1D0)) :: wa_in
      wa_in = Irr*Ab*A
      RETURN
   END FUNCTION wallInsolation
   !-------------------------------------------------------------------
   ! Function: wallConduction
   ! Description: Wall Component Conduction (can be floor/roof/wall/window)
   ! Parameters:
   !   k_eff - conductivity for lumped wall [W m-1 K-1]
   !   A - total surface area of wall [m2]
   !   Twi - indoor wall surface temperature [K]
   !   Two - outdoor wall surface temperature [K]
   !   L - wall thickness [m]
   ! Returns:
   !   wa_co - [W]
   !-------------------------------------------------------------------
   FUNCTION wallConduction(k_eff, A, Twi, Two, L) RESULT(wa_co)
      USE modulestebbsprecision
      IMPLICIT NONE
      REAL(KIND(1D0)), INTENT(in) :: k_eff, Twi, Two, A, L
      REAL(KIND(1D0)) :: wa_co
      wa_co = k_eff*A*((Twi - Two)/L)
   END FUNCTION wallConduction
   !-------------------------------------------------------------------
   ! Function: windowConduction
   ! Description: Window Component Conduction (same as wall)
   ! Parameters:
   !   k_eff - thermal conductivity for window surface type [W m-1 K-1]
   !   A - total surface area of window type [m2]
   !   Twi - indoor window surface temperature for window type [K]
   !   Two - outdoor window surface temperature for window type [K]
   !   L - window unit thickness [m]
   ! Returns:
   !   wi_co - [W]
   !-------------------------------------------------------------------
   FUNCTION windowConduction(k_eff, A, Twi, Two, L) RESULT(wi_co)
      USE modulestebbsprecision
      IMPLICIT NONE
      REAL(KIND(1D0)), INTENT(in) :: k_eff, Twi, Two, A, L
      REAL(KIND(1D0)) :: wi_co
      wi_co = k_eff*A*((Twi - Two)/L)
   END FUNCTION windowConduction
   !-------------------------------------------------------------------
   ! Function: heating
   ! Description: Heating injected to building
   ! Parameters:
   !   Ts - set point temperature for heating load [K]
   !   Ti - indoor air node temperature [K]
   !   epsilon - rated efficiency of the total heating system [-]
   !   P - maximum power rating of the total heating system [W]
   ! Returns:
   !   q_heating - [W]
   !-------------------------------------------------------------------
   FUNCTION heating(Ts, Ti, epsilon, P) RESULT(q_heating)
      USE modulestebbsprecision
      IMPLICIT NONE
      REAL(KIND(1D0)), INTENT(in) :: Ts, Ti, epsilon, P
      REAL(KIND(1D0)) :: q_heating
      q_heating = 0.0
      IF (Ti < Ts) THEN
         q_heating = (P - (P/EXP(Ts - Ti)))*epsilon
      END IF
   END FUNCTION heating
   !-------------------------------------------------------------------
   ! Function: ventilationHeatTransfer
   ! Description: Building Ventilation rate heat transfer (i.e. not recirculated air)
   ! Parameters:
   !   rho - air density [kg m-3]
   !   Cp - specific heat capacity of air at constant pressure [J kg-1 K-1]
   !   V - volumetric flow rate [m3 s-1]
   !   To - outdoor temperature [K]
   !   Ti - indoor temperature [K]
   ! Returns:
   !   q_in - the heat flux resulting in the building [W]
   !-------------------------------------------------------------------
   FUNCTION ventilationHeatTransfer(rho, Cp, V, To, Ti) RESULT(q_in)
      USE modulestebbsprecision
      IMPLICIT NONE
      REAL(KIND(1D0)), INTENT(in) :: rho, Cp, V, To, Ti
      REAL(KIND(1D0)) :: q_in
      q_in = rho*Cp*V*(To - Ti)
   END FUNCTION ventilationHeatTransfer
   !-------------------------------------------------------------------
   ! Function: additionalSystemHeatingEnergy
   ! Description: Calculates the additional heat from the heating system due to system efficiency
   ! Parameters:
   !   q_heating - heating applied to building [W]
   !   epsilon - rated efficiency of the total heating system [-]
   ! Returns:
   !   qH_additional - additional heating energy [W]
   !-------------------------------------------------------------------
   FUNCTION additionalSystemHeatingEnergy(q_heating, epsilon) RESULT(qH_additional)
      USE modulestebbsprecision
      IMPLICIT NONE
      REAL(KIND(1D0)), INTENT(in) :: q_heating, epsilon
      REAL(KIND(1D0)) :: qH_additional
      qH_additional = 0.0
      qH_additional = (q_heating/epsilon) - q_heating
   END FUNCTION additionalSystemHeatingEnergy
   !-------------------------------------------------------------------
   ! Function: cooling
   ! Description: Cooling of building (heat ejected)
   ! Parameters:
   !   Ts - set point temperature for cooling load [K]
   !   Ti -indoor air node temperature [K]
   !   COP - Rated efficiency of the total heating system [-]
   !   P - maximum power rating of the total heating system [W]
   ! Returns:
   !   q_cooling - [W]
   !-------------------------------------------------------------------
   FUNCTION cooling(Ts, Ti, COP, P) RESULT(q_cooling)
      USE modulestebbsprecision
      IMPLICIT NONE
      REAL(KIND(1D0)), INTENT(in) :: Ts, Ti, COP, P
      REAL(KIND(1D0)) :: q_cooling
      q_cooling = 0.0
      IF (Ti > Ts) THEN
         q_cooling = P - (P/EXP(Ti - Ts))
      END IF
   END FUNCTION cooling
   !-------------------------------------------------------------------
   ! Function: additionalSystemCoolingEnergy
   ! Description:  Calculates the additional heat from the cooling system due to system COP
   ! Parameters:
   !   q_cooling - cooling applied to building [W]
   !   COP - rated efficiency of the total heating system [-]
   ! Returns:
   !   qC_additional - additional cooling energy [W]
   !-------------------------------------------------------------------
   FUNCTION additionalSystemCoolingEnergy(q_cooling, COP) RESULT(qC_additional)
      USE modulestebbsprecision
      IMPLICIT NONE
      REAL(KIND(1D0)), INTENT(in) :: q_cooling, COP
      REAL(KIND(1D0)) :: qC_additional
      qC_additional = q_cooling/COP
   END FUNCTION additionalSystemCoolingEnergy
   !-------------------------------------------------------------------
   ! Function: internalOccupancyGains
   ! Description: Calculates the internal gains from building occupants
   ! Parameters:
   !   Occupants - number of occupants in building [-]
   !   metRate - the metabolic rate of building occupants [W]
   !   LST - latent sensible ratio (LH/SH) [-]
   ! Returns:
   !   qSL - latent heat and sensible heat from all occupants [W]
   !-------------------------------------------------------------------
   FUNCTION internalOccupancyGains(Occupants, metRate, LSR) RESULT(qSL)
      USE modulestebbsprecision
      IMPLICIT NONE
      REAL(KIND(1D0)), INTENT(in) :: Occupants, metRate, LSR
      REAL(KIND(1D0)) :: qSen, qLat
      REAL(KIND(1D0)), DIMENSION(2) :: qSL
      qSL(1) = (metRate*Occupants)/(1.0 + LSR)
      qSL(2) = (metRate*Occupants)*LSR/(1.0 + LSR)
   END FUNCTION internalOccupancyGains
   !-------------------------------------------------------------------
   ! Function: internalApplianceGains
   ! Description:
   ! Parameters:
   !   P - power rating of appliances [W]
   !   f - usage factor of appliance [-]
   !   n - vnumber of appliances [-]
   ! Returns:
   !   qapp - total energy of appliances - assume all goes to heat (sensible) [W]
   !-------------------------------------------------------------------
   FUNCTION internalApplianceGains(P, f, n) RESULT(qapp)
      USE modulestebbsprecision
      IMPLICIT NONE
      INTEGER, INTENT(in) :: n
      REAL(KIND(1D0)), INTENT(in) :: P, f
      REAL(KIND(1D0)) :: qapp
      qapp = P*f*n
   END FUNCTION internalApplianceGains
   !-------------------------------------------------------------------
   ! Function: ext_conv_coeff
   ! Description: Calculates the external convection coefficient using Eq. 11 Cole & Sturrock (1977)
   ! Parameters:
   !   wind_speed - Wind speed [m s-1]
   !   dT - Temperature difference [K]
   ! Returns:
   !   hc - External convection coefficient [W m-2 K-1]
   !-------------------------------------------------------------------
   FUNCTION ext_conv_coeff(wind_speed, dT) RESULT(hc)

      USE modulestebbsprecision
      IMPLICIT NONE
      REAL(KIND(1D0)), INTENT(in) :: wind_speed, dT
      REAL(KIND(1D0)) :: hn, a, b, Rf, hcglass, hc
      hn = 1.31*(ABS(dT)**(1.0/3.0))
      a = 3.26
      b = 0.89
      Rf = 1.67 ! # Rough brick used from E+ Engineering Reference guide, Walton 1981
      hcglass = ((hn**2) + ((a*(wind_speed**b))**2))**(0.5)
      hc = hn + Rf*(hcglass - hn)
   END FUNCTION ext_conv_coeff
END MODULE modulestebbsfunc
MODULE modulesuewsstebbscouple
   USE modulestebbsprecision
   IMPLICIT NONE
   REAL(KIND(1D0)) :: Tair_out, Tsurf, Tground_deep, &
                      density_air_out, cp_air_out, &
                      Qsw_dn_extroof, Qsw_dn_extwall, &
                      Qlw_dn_extwall, Qlw_dn_extroof
   TYPE :: suewsprop
      INTEGER :: ntstep, timestep
      !CHARACTER(len=256), ALLOCATABLE, DIMENSION(:) :: datetime, hourmin
      CHARACTER(len=256) :: datetime
      CHARACTER(len=256) :: hourmin
      ! REAL(KIND(1D0)), ALLOCATABLE, DIMENSION(:) :: Tair, Tsurf, Kwall, Kroof, ws, Lroof, Lwall
      REAL(KIND(1D0)) :: Tair
      REAL(KIND(1D0)) :: Tsurf
      REAL(KIND(1D0)) :: Kwall
      REAL(KIND(1D0)) :: Kroof
      REAL(KIND(1D0)) :: ws
      REAL(KIND(1D0)) :: Lroof
      REAL(KIND(1D0)) :: Lwall
      INTEGER :: ntskip
      !CHARACTER(len=256), ALLOCATABLE, DIMENSION(:) :: datetime_exch, hourmin_exch
      CHARACTER(len=256) :: datetime_exch
      CHARACTER(len=256) :: hourmin_exch
      ! REAL(KIND(1D0)), ALLOCATABLE, DIMENSION(:) :: Tair_exch, Tsurf_exch, Kwall_exch, Kroof_exch, ws_exch, Lroof_exch, Lwall_exch
      REAL(KIND(1D0)) :: Tair_exch
      REAL(KIND(1D0)) :: Tsurf_exch
      REAL(KIND(1D0)) :: Kwall_exch
      REAL(KIND(1D0)) :: Kroof_exch
      REAL(KIND(1D0)) :: ws_exch
      REAL(KIND(1D0)) :: Lroof_exch
      REAL(KIND(1D0)) :: Lwall_exch
   END TYPE
   TYPE(suewsprop) :: sout
END MODULE modulesuewsstebbscouple
SUBROUTINE setdatetime(datetimeLine)
   USE modulestebbsprecision
   USE modulesuewsstebbscouple, ONLY: sout
   IMPLICIT NONE
   REAL(KIND(1D0)), DIMENSION(5), INTENT(in) :: datetimeLine
   INTEGER :: i
   CHARACTER(len=4) :: cyear
   CHARACTER(len=2) :: cmonth, cday, chour, cmin, csec
   INTEGER, DIMENSION(12) :: stmonth
   INTEGER, DIMENSION(12) :: stmonth_nonleap = (/0, 31, 59, 90, 120, 151, 181, 212, 243, 273, 304, 334/)
   INTEGER, DIMENSION(12) :: stmonth_leap = (/0, 31, 60, 91, 121, 152, 182, 213, 244, 274, 305, 335/)
   WRITE (cyear, '(i4)') INT(datetimeLine(1))
   IF (MOD(INT(datetimeLine(1)), 4) == 0) THEN
      stmonth = stmonth_leap
   ELSE
      stmonth = stmonth_nonleap
   END IF
   DO i = 1, 11, 1
      IF (stmonth(i) < datetimeLine(2) .AND. datetimeLine(2) <= stmonth(i + 1)) THEN
         WRITE (cmonth, '(i2.2)') i
         WRITE (cday, '(i2.2)') INT(datetimeLine(2)) - stmonth(i)
      END IF
      IF (stmonth(12) < datetimeLine(2)) THEN
         WRITE (cmonth, '(i2.2)') 12
         WRITE (cday, '(i2.2)') INT(datetimeLine(2)) - stmonth(12)
      END IF
   END DO
   WRITE (chour, '(i2.2)') INT(datetimeLine(3))
   WRITE (cmin, '(i2.2)') INT(datetimeLine(4))
   WRITE (csec, '(i2.2)') 0
   sout%datetime = TRIM(cyear//'-'//cmonth//'-'//cday)
   sout%hourmin = TRIM(chour//':'//cmin//':'//csec)
   RETURN
END SUBROUTINE setdatetime
MODULE stebbs_module

   USE modulestebbsprecision, ONLY: rprc
   ! use modulestebbs, ONLY: blds, cases, resolution

CONTAINS

   SUBROUTINE stebbsonlinecouple( &
      timer, config, forcing, siteInfo, & ! Input
      modState, & ! Input/Output
      datetimeLine, &
      dataOutLineSTEBBS) ! Output
      USE modulestebbs, ONLY: cases, resolution
      USE modulesuewsstebbscouple, ONLY: sout ! Defines sout
      USE modulestebbsprecision, ONLY: rprc ! Defines rprc as REAL64
      USE allocateArray, ONLY: ncolumnsDataOutSTEBBS
      USE SUEWS_DEF_DTS, ONLY: SUEWS_CONFIG, SUEWS_TIMER, SUEWS_FORCING, LC_PAVED_PRM, LC_BLDG_PRM, &
                               LC_EVETR_PRM, LC_DECTR_PRM, LC_GRASS_PRM, &
                               LC_BSOIL_PRM, LC_WATER_PRM, &
                               SUEWS_SITE, atm_state, ROUGHNESS_STATE, &
                               HEAT_STATE, SUEWS_STATE, STEBBS_STATE, BUILDING_ARCHETYPE_PRM, STEBBS_PRM, &
                               STEBBS_BLDG
      IMPLICIT NONE
      TYPE(SUEWS_CONFIG), INTENT(IN) :: config
      TYPE(SUEWS_TIMER), INTENT(IN) :: timer
      TYPE(SUEWS_FORCING), INTENT(IN) :: forcing
      TYPE(SUEWS_SITE), INTENT(IN) :: siteInfo
      TYPE(SUEWS_STATE), INTENT(INOUT) :: modState

      REAL(KIND(1D0)), INTENT(OUT), DIMENSION(ncolumnsDataOutSTEBBS - 5) :: dataOutLineSTEBBS
      REAL(KIND(1D0)), DIMENSION(5), INTENT(in) :: datetimeLine

      ASSOCIATE ( &
         timestep => timer%tstep, &
         flagstate => modState%flagstate, &
         heatState => modState%heatState, &
         atmState => modState%atmState, &
         roughnessState => modState%roughnessState, &
         stebbsState => modState%stebbsState, &
         building_archtype => siteInfo%building_archtype, &
         stebbsPrm => siteInfo%stebbs &
         )

         ASSOCIATE ( &
            stebbs_bldg_init => flagstate%stebbs_bldg_init, &
            buildings => stebbsState%buildings
            )

            IF (stebbs_bldg_init == 0) THEN
               resolution = 1
               CALL gen_building(stebbsState, stebbsPrm, building_archtype, buildings(1))
            END IF

            CALL setdatetime(datetimeLine)

            CALL suewsstebbscouple( &
               buildings(1), modState, datetimeLine, &
               dataOutLineSTEBBS &
               )

            stebbs_bldg_init = 1

            RETURN
         END ASSOCIATE
      END ASSOCIATE

   END SUBROUTINE stebbsonlinecouple
END MODULE stebbs_module

SUBROUTINE suewsstebbscouple(self, modState, datetimeLine, &
                             dataOutLineSTEBBS &
                             ) ! Output
   USE allocateArray, ONLY: ncolumnsDataOutSTEBBS
   USE modulestebbsprecision
   USE modulestebbs, ONLY: resolution
   USE modulestebbsfunc, ONLY: ext_conv_coeff
   USE modulesuewsstebbscouple, ONLY: &
      sout, &
      Tair_out, Tground_deep, Tsurf, density_air_out, &
      cp_air_out, &
      Qsw_dn_extroof, &
      Qsw_dn_extwall, &
      Qlw_dn_extwall, Qlw_dn_extroof
   USE SUEWS_DEF_DTS, ONLY: SUEWS_STATE, STEBBS_BLDG
   IMPLICIT NONE

   TYPE(SUEWS_STATE) :: modState
   TYPE(STEBBS_BLDG) :: self
   INTEGER :: tstep, i
   INTEGER :: ntstep = 1

   REAL(KIND(1D0)), DIMENSION(4) :: wallStatesK, wallStatesL

   ! Met variables
   REAL(KIND(1D0)) :: ws
   REAL(KIND(1D0)) :: Tair_sout
   REAL(KIND(1D0)) :: Tsurf_sout
   REAL(KIND(1D0)) :: Kroof_sout
   REAL(KIND(1D0)) :: Lroof_sout
   REAL(KIND(1D0)) :: Kwall_sout
   REAL(KIND(1D0)) :: Lwall_sout

   ! Internal variables
   REAL(KIND(1D0)) :: Area
   REAL(KIND(1D0)) :: qinternal
   REAL(KIND(1D0)) :: qe_cool
   REAL(KIND(1D0)) :: qe_heat
   REAL(KIND(1D0)) :: q_waste
   REAL(KIND(1D0)) :: q_ventilation

   ! Output variables
   REAL(KIND(1D0)) :: Tair_ind
   REAL(KIND(1D0)) :: Tindoormass
   REAL(KIND(1D0)) :: Tintwallroof
   REAL(KIND(1D0)) :: Textwallroof
   REAL(KIND(1D0)) :: Tintwindow
   REAL(KIND(1D0)) :: Textwindow
   REAL(KIND(1D0)) :: Tintgroundfloor
   REAL(KIND(1D0)) :: Textgroundfloor
   REAL(KIND(1D0)) :: Qtotal_heating
   REAL(KIND(1D0)) :: Qtotal_cooling
   REAL(KIND(1D0)) :: Qsw_transmitted_window_tstepTotal
   REAL(KIND(1D0)) :: Qsw_absorbed_window_tstepTotal
   REAL(KIND(1D0)) :: Qsw_absorbed_wallroof_tstepTotal
   REAL(KIND(1D0)) :: Qconv_indair_to_indoormass_tstepTotal
   REAL(KIND(1D0)) :: Qlw_net_intwallroof_to_allotherindoorsurfaces_tstepTotal
   REAL(KIND(1D0)) :: Qlw_net_intwindow_to_allotherindoorsurfaces_tstepTotal
   REAL(KIND(1D0)) :: Qlw_net_intgroundfloor_to_allotherindoorsurfaces_tstepTotal
   REAL(KIND(1D0)) :: Q_appliance_tstepTotal
   REAL(KIND(1D0)) :: Q_ventilation_tstepTotal
   REAL(KIND(1D0)) :: Qconv_indair_to_intwallroof_tstepTotal
   REAL(KIND(1D0)) :: Qconv_indair_to_intwindow_tstepTotal
   REAL(KIND(1D0)) :: Qconv_indair_to_intgroundfloor_tstepTotal
   REAL(KIND(1D0)) :: Qloss_efficiency_heating_air_tstepTotal
   REAL(KIND(1D0)) :: Qcond_wallroof_tstepTotal
   REAL(KIND(1D0)) :: Qcond_window_tstepTotal
   REAL(KIND(1D0)) :: Qcond_groundfloor_tstepTotal
   REAL(KIND(1D0)) :: Qcond_ground_tstepTotal
   REAL(KIND(1D0)) :: Qlw_net_extwallroof_to_outair_tstepTotal
   REAL(KIND(1D0)) :: Qlw_net_extwindow_to_outair_tstepTotal
   REAL(KIND(1D0)) :: Qconv_extwallroof_to_outair_tstepTotal
   REAL(KIND(1D0)) :: Qconv_extwindow_to_outair_tstepTotal
   REAL(KIND(1D0)) :: q_cooling_timestepTotal
   REAL(KIND(1D0)) :: Qtotal_water_tank
   REAL(KIND(1D0)) :: Qloss_drain
   REAL(KIND(1D0)) :: Twater_tank
   REAL(KIND(1D0)) :: Tintwall_tank
   REAL(KIND(1D0)) :: Textwall_tank
   REAL(KIND(1D0)) :: Twater_vessel
   REAL(KIND(1D0)) :: Tintwall_vessel
   REAL(KIND(1D0)) :: Textwall_vessel
   REAL(KIND(1D0)) :: Vwater_vessel
   REAL(KIND(1D0)) :: Awater_vessel
   REAL(KIND(1D0)) :: Vwall_vessel
   REAL(KIND(1D0)) :: qsensible_timestepTotal
   REAL(KIND(1D0)) :: qlatent_timestepTotal
   REAL(KIND(1D0)) :: QS_tstepTotal
   REAL(KIND(1D0)) :: QS_fabric_tstepTotal
   REAL(KIND(1D0)) :: QS_air_tstepTotal
   REAL(KIND(1D0)) :: Vwall_tank
   REAL(KIND(1D0)) :: Vwater_tank

   ! Other declarations
   REAL(KIND(1D0)), DIMENSION(6) :: bem_qf_1
   REAL(KIND(1D0)), DIMENSION(25) :: energyEx
   CHARACTER(len=256) :: CASE
   CHARACTER(len=256), DIMENSION(4) :: fout
   REAL(KIND(1D0)), DIMENSION(5), INTENT(in) :: datetimeLine
   CHARACTER(len=256) :: debug_array_dir

   REAL(KIND(1D0)), INTENT(OUT), DIMENSION(ncolumnsDataOutSTEBBS - 5) :: dataOutLineSTEBBS

   ! CASE = self%CASE
   Area = self%Afootprint
   ASSOCIATE ( &
      timestep => timer%tstep, &
      flagstate => modState%flagstate, &
      heatState => modState%heatState, &
      atmState => modState%atmState, &
      roughnessState => modState%roughnessState, &
      stebbsState => modState%stebbsState, &
      building_archtype => siteInfo%building_archtype, &
      stebbsPrm => siteInfo%stebbs &
      )

      ASSOCIATE ( &
         stebbs_bldg_init => flagstate%stebbs_bldg_init, &
         buildings => stebbsState%buildings, &
         ws => atmState%U10_ms, &
         Tair_sout => atmState%t2_C, &
         Tsurf_sout => heatState%Tsurf, &
         Kroof_sout => stebbsState%Kdown2d, &
         Lroof_sout => stebbsState%Ldown2d, &
         ! Create an array of the wall states
         Knorth => stebbsState%Knorth, &
         Ksouth => stebbsState%Ksouth, &
         Keast => stebbsState%Keast, &
         Kwest => stebbsState%Kwest, &
         Lnorth => stebbsState%Lnorth, &
         Lsouth => stebbsState%Lsouth, &
         Least => stebbsState%Least, &
         Lwest => stebbsState%Lwest &
         )
         IF (config%NetRadiationMethod < 1000) THEN
            wallStatesK(1) = Knorth
            wallStatesK(2) = Ksouth
            wallStatesK(3) = Keast
            wallStatesK(4) = Kwest
            ! Calculate the mean of the wall states
            Kwall_sout = SUM(wallStatesK)/SIZE(wallStatesK)

            ! Calculate the mean of the wall states
            wallStatesL(1) = Lnorth
            wallStatesL(2) = Lsouth
            wallStatesL(3) = Least
            wallStatesL(4) = Lwest
            Lwall_sout = SUM(wallStatesL)/SIZE(wallStatesL)
         ELSE
            ! If the NetRadiationMethod is 1000 or greater, use the values from SPARTACUS
            ! Here testing with layer 1 for walls and layer 2 for roofs (dimension up to 15)
            ! MP TODO: Need to update for dynamic layer selection based on building type
            Kwall_sout = heatState%wall_in_sw_spc(1)
            Lwall_sout = heatState%wall_in_lw_spc(1)
            Kroof_sout = heatState%roof_in_sw_spc(2)
            Lroof_sout = heatState%roof_in_lw_spc(2)
         END IF
         DO tstep = 1, ntstep, 1
            Tair_out = Tair_sout + 273.15
            Tground_deep = 273.15 + 10.0
            Tsurf = Tsurf_sout + 273.15
            density_air_out = 1.225
            cp_air_out = 1005.0

            ! Calculate facet radiation
            Qsw_dn_extroof = Kroof_sout
            Qsw_dn_extwall = Kwall_sout
            Qlw_dn_extwall = Lwall_sout
            Qlw_dn_extroof = Lroof_sout

            debug_array_dir = './debug_array.csv'

            ! TODO: Find a better approach to not use a new ws variable?
            ws_exch = ws
            IF (ws_exch < 0) THEN
               ws_exch = 0.2
               ! TODO: Flag in supy log
               ! WRITE (*, *) 'Wind speed is negative, set to 0.2'
            END IF

            ! TODO: Why are we doing this twice?
            self%h_o(1) = ext_conv_coeff(ws_exch, Tair_out - Tsurf)
            self%h_o(2) = ext_conv_coeff(ws_exch, Tair_out - Tsurf)

            CALL timeStepCalculation(self, Tair_out, Tground_deep, Tsurf, &
                                    density_air_out, cp_air_out, &
                                    Qsw_dn_extroof, Qsw_dn_extwall, &
                                    Qlw_dn_extwall, Qlw_dn_extroof, timestep, &
                                    resolution, &
                                    datetimeLine &
                                    )

            Tair_ind = self%Tair_ind
            Tindoormass = self%Tindoormass
            Tintwallroof = self%Tintwallroof
            Textwallroof = self%Textwallroof
            Tintwindow = self%Tintwindow
            Textwindow = self%Textwindow
            Tintgroundfloor = self%Tintgroundfloor
            Textgroundfloor = self%Textgroundfloor
            Qtotal_heating = self%Qtotal_heating
            Qtotal_cooling = self%Qtotal_cooling

            Qsw_transmitted_window_tstepTotal = self%EnergyExchanges(1) !Qsw_transmitted_window_tstepTotal
            Qsw_absorbed_window_tstepTotal = self%EnergyExchanges(2) !Qsw_absorbed_window_tstepTotal
            Qsw_absorbed_wallroof_tstepTotal = self%EnergyExchanges(3) !Qsw_absorbed_wallroof_tstepTotal
            Qconv_indair_to_indoormass_tstepTotal = self%EnergyExchanges(4) !Qconv_indair_to_indoormass_tstepTotal
            Qlw_net_intwallroof_to_allotherindoorsurfaces_tstepTotal = self%EnergyExchanges(5) !Qlw_net_intwallroof_to_allotherindoorsurfaces_tstepTotal
            Qlw_net_intwindow_to_allotherindoorsurfaces_tstepTotal = self%EnergyExchanges(6) !Qlw_net_intwindow_to_allotherindoorsurfaces_tstepTotal
            Qlw_net_intgroundfloor_to_allotherindoorsurfaces_tstepTotal = self%EnergyExchanges(7) !Qlw_net_intgroundfloor_to_allotherindoorsurfaces_tstepTotal
            Q_appliance_tstepTotal = self%EnergyExchanges(8) !Q_appliance_tstepTotal
            Q_ventilation_tstepTotal = self%EnergyExchanges(9) !Q_ventilation_tstepTotal
            Qconv_indair_to_intwallroof_tstepTotal = self%EnergyExchanges(10) !Qconv_indair_to_intwallroof_tstepTotal
            Qconv_indair_to_intwindow_tstepTotal = self%EnergyExchanges(11) !Qconv_indair_to_intwindow_tstepTotal
            Qconv_indair_to_intgroundfloor_tstepTotal = self%EnergyExchanges(12) !Qconv_indair_to_intgroundfloor_tstepTotal
            Qloss_efficiency_heating_air_tstepTotal = self%EnergyExchanges(13) !Qloss_efficiency_heating_air_tstepTotal
            Qcond_wallroof_tstepTotal = self%EnergyExchanges(14) !Qcond_wallroof_tstepTotal
            Qcond_window_tstepTotal = self%EnergyExchanges(15) !Qcond_window_tstepTotal
            Qcond_groundfloor_tstepTotal = self%EnergyExchanges(16) !Qcond_groundfloor_tstepTotal
            Qcond_ground_tstepTotal = self%EnergyExchanges(17) !Qcond_ground_tstepTotal
            Qlw_net_extwallroof_to_outair_tstepTotal = self%EnergyExchanges(18) !Qlw_net_extwallroof_to_outair_tstepTotal
            Qlw_net_extwindow_to_outair_tstepTotal = self%EnergyExchanges(19) !Qlw_net_extwindow_to_outair_tstepTotal
            Qconv_extwallroof_to_outair_tstepTotal = self%EnergyExchanges(20) !Qconv_extwallroof_to_outair_tstepTotal
            Qconv_extwindow_to_outair_tstepTotal = self%EnergyExchanges(21) !Qconv_extwindow_to_outair_tstepTotal
            q_cooling_timestepTotal = self%EnergyExchanges(22) !q_cooling_timestepTotal
            QS_tstepTotal = self%EnergyExchanges(23) !QS_tstepTotal
            QS_fabric_tstepTotal = self%EnergyExchanges(24) !QS_fabric_tstepTotal
            QS_air_tstepTotal = self%EnergyExchanges(25) !QS_air_tstepTotal
            Qloss_drain = self%qhwtDrain !Qloss_drain
            qsensible_timestepTotal = self%Qmetabolic_sensible !qsensible_timestepTotal
            qlatent_timestepTotal = self%Qmetabolic_latent !qlatent_timestepTotal

            Qtotal_water_tank = self%Qtotal_water_tank
            Twater_tank = self%Twater_tank
            Tintwall_tank = self%Tintwall_tank
            Textwall_tank = self%Textwall_tank
            Twater_vessel = self%Twater_vessel
            Tintwall_vessel = self%Tintwall_vessel
            Textwall_vessel = self%Textwall_vessel
            Vwater_vessel = self%Vwater_vessel
            Awater_vessel = self%Awater_vessel
            Vwall_vessel = self%Vwall_vessel
            Vwall_tank = self%Vwall_tank
            Vwater_tank = self%Vwater_tank

            !    bem_qf_1 = (/self%Qtotal_heating, self%Qtotal_cooling, self%EnergyExchanges(8), &
            !                 self%Qtotal_water_tank, self%Qmetabolic_sensible, self%Qmetabolic_latent/)
            !    bem_qf_1 = bem_qf_1/float(sout%timestep)
            !    qfm_dom = bem_qf_1(5) + bem_qf_1(6)
            !    qheat_dom = bem_qf_1(1)
            !    qcool_dom = bem_qf_1(2)
            !    qfb_hw_dom = bem_qf_1(4)
            !    qfb_dom_air = 0
            !    dom_temp = self%Tair_ind - 273.15 ! [K] to deg.
            !    energyEx = self%EnergyExchanges(:)/float(sout%timestep)
            !    !
            !    Qsw_transmitted_window = energyEx(1)/Area ! # transmitted solar radiation through windows [W m-2]
            !    Qsw_absorbed_window = energyEx(2)/Area ! # absorbed solar radiation by windows [W m-2]
            !    Qsw_absorbed_wallroof = energyEx(3)/Area ! #absorbed solar heat by walls [W m-2]
            !    Qlw_net_extwallroof_to_outair = energyEx(18)/Area ! # longwave radiation at external wall [W m-2]
            !    Qlw_net_extwindow_to_outair = energyEx(19)/Area ! #longwave radiation at external windows [W m-2]
            !    QStar = Qsw_transmitted_window + Qsw_absorbed_window + Qsw_absorbed_wallroof &
            !            - Qlw_net_extwallroof_to_outair - Qlw_net_extwindow_to_outair
            !    ! WRITE(*, *) 'Test: ', Qsw_transmitted_window, Qsw_absorbed_window, Qsw_absorbed_wallroof, &
            !    !  Qlw_net_extwallroof_to_outair, Qlw_net_extwindow_to_outair
            !    ! WRITE(*, *) '2: ', Qstar
            !    qinternal = (energyEx(8) + bem_qf_1(5))/Area ! #sensible internal appliance gain and sensible metabolism [W m-2]
            !    qe_cool = qcool_dom/self%coeff_performance_cooling/Area ! #energy use by cooling  [W m-2]
            !    qe_heat = qheat_dom/self%heating_efficiency_air/Area ! #energy use by heating [W m-2]
            !    QEC = qinternal + qe_cool + qe_heat ! # [W m-2] , Notice: energy use by hot water has not been added yet
            !    Qconv_extwindow_to_outair = energyEx(21)/Area ! #convection at windows [W m-2]
            !    Qconv_extwallroof_to_outair = energyEx(20)/Area ! #convection at wall [W m-2]
            !    QH = Qconv_extwallroof_to_outair + Qconv_extwindow_to_outair ! #[W m-2]
            !    qs = energyEx(23)/Area ! #heat storage/release by building fabric and indoor air  [W m-2]
            !    Qcond_ground = energyEx(17)/Area ! #conduction to external ground [W m-2], if assume ground floor is close to isolated, this flux should be close to 0
            !    QS = qs + Qcond_ground ! #[W m-2]
            !    Q_ventilation = energyEx(9)/Area ! #ventilation and infiltration
            !    QBAE = -Q_ventilation ! #[W m-2]
            !    q_waste = energyEx(22)/Area ! # waste heat from cooling  include energy consumption
            !    QWaste = q_waste ! #[W m-2]
            !    Textwallroof = self%Textwallroof ! # external surface temperature of wall [K]
            !    Tintwallroof = self%Tintwallroof ! # internal surface temperature of wall [K]
            !    Textwindow = self%Textwindow ! # external surface temperature of window [K]
            !    Tintwindow = self%Tintwindow ! # internal surface temperature of window [K]
            !    Tair_ind = self%Tair_ind ! # Indoor air temperature [K]
            ! self%qfm_dom = qfm_dom
            ! self%qheat_dom = qheat_dom
            ! self%qcool_dom = qcool_dom
            ! self%qfb_hw_dom = qfb_hw_dom
            ! self%dom_temp = dom_temp
            ! self%QStar = QStar
            ! self%QEC = QEC
            ! self%QH = QH
            ! self%QS = QS
            ! self%QBAE = QBAE
            ! self%QWaste = QWaste
         END DO
      END ASSOCIATE
   END ASSOCIATE

   dataOutLineSTEBBS = [ &
<<<<<<< HEAD
      ! Forcing
      sout%ws, sout%Tair, sout%Tsurf, &
      sout%Kroof, sout%Lroof, sout%Kwall, sout%Lwall, &
      ! Temperatures
      Tair_ind, Tindoormass, Tintwallroof, Textwallroof, Tintwindow, &
      Textwindow, Tintgroundfloor, &
      Textgroundfloor, Qtotal_heating, &
      Qtotal_cooling, Qsw_transmitted_window_tstepTotal, &
      Qsw_absorbed_window_tstepTotal, Qsw_absorbed_wallroof_tstepTotal, &
      Qconv_indair_to_indoormass_tstepTotal, &
      Qlw_net_intwallroof_to_allotherindoorsurfaces_tstepTotal, &
      Qlw_net_intwindow_to_allotherindoorsurfaces_tstepTotal, &
      Qlw_net_intgroundfloor_to_allotherindoorsurfaces_tstepTotal, &
      Q_appliance_tstepTotal, &
      Q_ventilation_tstepTotal, Qconv_indair_to_intwallroof_tstepTotal, &
      Qconv_indair_to_intwindow_tstepTotal, &
      Qconv_indair_to_intgroundfloor_tstepTotal, &
      Qloss_efficiency_heating_air_tstepTotal, &
      Qcond_wallroof_tstepTotal, Qcond_window_tstepTotal, &
      Qcond_groundfloor_tstepTotal, &
      Qcond_ground_tstepTotal, &
      Qlw_net_extwallroof_to_outair_tstepTotal, &
      Qlw_net_extwindow_to_outair_tstepTotal, &
      Qconv_extwallroof_to_outair_tstepTotal, &
      Qconv_extwindow_to_outair_tstepTotal, q_cooling_timestepTotal, &
      Qtotal_water_tank, Qloss_drain, &
      Twater_tank, Tintwall_tank, Textwall_tank, Twater_vessel, &
      Tintwall_vessel, Textwall_vessel, &
      Vwater_vessel, Awater_vessel, Vwall_vessel, qsensible_timestepTotal, &
      qlatent_timestepTotal, &
      QS_tstepTotal, QS_fabric_tstepTotal, QS_air_tstepTotal, &
      Vwall_tank, Vwater_tank &
      ]
   END ASSOCIATE
=======
                       ! Forcing
                       sout%ws, sout%Tair, sout%Tsurf, &
                       sout%Kroof, sout%Lroof, sout%Kwall, sout%Lwall, &
                       ! Temperatures
                       Tair_ind, Tindoormass, Tintwallroof, Textwallroof, Tintwindow, &
                       Textwindow, Tintgroundfloor, &
                       Textgroundfloor, Qtotal_heating, &
                       Qtotal_cooling, Qsw_transmitted_window_tstepTotal, &
                       Qsw_absorbed_window_tstepTotal, Qsw_absorbed_wallroof_tstepTotal, &
                       Qconv_indair_to_indoormass_tstepTotal, &
                       Qlw_net_intwallroof_to_allotherindoorsurfaces_tstepTotal, &
                       Qlw_net_intwindow_to_allotherindoorsurfaces_tstepTotal, &
                       Qlw_net_intgroundfloor_to_allotherindoorsurfaces_tstepTotal, &
                       Q_appliance_tstepTotal, &
                       Q_ventilation_tstepTotal, Qconv_indair_to_intwallroof_tstepTotal, &
                       Qconv_indair_to_intwindow_tstepTotal, &
                       Qconv_indair_to_intgroundfloor_tstepTotal, &
                       Qloss_efficiency_heating_air_tstepTotal, &
                       Qcond_wallroof_tstepTotal, Qcond_window_tstepTotal, &
                       Qcond_groundfloor_tstepTotal, &
                       Qcond_ground_tstepTotal, &
                       Qlw_net_extwallroof_to_outair_tstepTotal, &
                       Qlw_net_extwindow_to_outair_tstepTotal, &
                       Qconv_extwallroof_to_outair_tstepTotal, &
                       Qconv_extwindow_to_outair_tstepTotal, q_cooling_timestepTotal, &
                       Qtotal_water_tank, Qloss_drain, &
                       Twater_tank, Tintwall_tank, Textwall_tank, Twater_vessel, &
                       Tintwall_vessel, Textwall_vessel, &
                       Vwater_vessel, Awater_vessel, Vwall_vessel, qsensible_timestepTotal, &
                       qlatent_timestepTotal, &
                       QS_tstepTotal, QS_fabric_tstepTotal, QS_air_tstepTotal, &
                       Vwall_tank, Vwater_tank &
                       ]
>>>>>>> 952bf5b9

   RETURN
END SUBROUTINE suewsstebbscouple
SUBROUTINE timeStepCalculation(self, Tair_out, Tground_deep, Tsurf, &
                               density_air_out, cp_air_out, &
                               Qsw_dn_extroof, Qsw_dn_extwall, &
                               Qlw_dn_extwall, Qlw_dn_extroof, &
                               timestep, resolution, datetimeLine &
                               )
   USE modulestebbsprecision
   USE SUEWS_DEF_DTS, ONLY: STEBBS_BLDG
   IMPLICIT NONE
   INTEGER :: timestep, resolution
   ! INTEGER, INTENT(in) :: flginit
   REAL(KIND(1D0)) :: Tair_out, Tground_deep, Tsurf, density_air_out, &
                      cp_air_out, Qsw_dn_extroof, Qsw_dn_extwall, &
                      Qlw_dn_extwall, Qlw_dn_extroof
   REAL(KIND(1D0)), DIMENSION(5), INTENT(in) :: datetimeLine
   TYPE(STEBBS_BLDG) :: self

   self%Qtotal_heating = 0.0
   self%Qtotal_cooling = 0.0
   self%Qtotal_water_tank = 0.0
   self%qhwtDrain = 0.0

   CALL tstep( &
      datetimeLine, Tair_out, Tground_deep, Tsurf, &
      density_air_out, cp_air_out, &
      Qsw_dn_extroof, Qsw_dn_extwall, &
      Qlw_dn_extwall, Qlw_dn_extroof, &
      self%wiTAR(1), self%wiTAR(2), self%wiTAR(3), &
      self%waTAR(1), self%waTAR(2), self%waTAR(3), &
      self%Qtotal_heating, self%Qtotal_cooling, &
      self%height_building, self%ratio_window_wall, self%thickness_wallroof, &
      self%thickness_groundfloor, self%depth_ground, self%thickness_window, &
      self%conv_coeff_intwallroof, self%conv_coeff_indoormass, &
      self%conv_coeff_intgroundfloor, self%conv_coeff_intwindow, &
      ! self%conv_coeff_extwallroof, self%conv_coeff_extwindow,                               &
      self%h_o(1), self%h_o(2), &
      self%conductivity_wallroof, self%conductivity_groundfloor, &
      self%conductivity_window, self%conductivity_ground, &
      self%density_wallroof, self%density_groundfloor, &
      self%density_window, self%density_indoormass, self%density_air_ind, &
      self%cp_wallroof, self%cp_groundfloor, self%cp_window, &
      self%cp_indoormass, self%cp_air_ind, &
      self%emissivity_extwallroof, self%emissivity_intwallroof, self%emissivity_indoormass, &
      self%emissivity_extwindow, self%emissivity_intwindow, &
      self%windowTransmissivity, self%windowAbsorbtivity, self%windowReflectivity, &
      self%wallTransmisivity, self%wallAbsorbtivity, self%wallReflectivity, &
      self%BVF_extwall, self%GVF_extwall, self%SVF_extwall, &
      self%occupants, self%metabolic_rate, self%ratio_metabolic_latent_sensible, &
      self%appliance_power_rating, self%appliance_usage_factor, &
      self%maxheatingpower_air, self%heating_efficiency_air, &
      self%maxcoolingpower_air, self%coeff_performance_cooling, &
      self%Vair_ind, self%ventilation_rate, self%Awallroof, &
      self%Vwallroof, self%Afootprint, self%Vgroundfloor, &
      self%Awindow, self%Vwindow, self%Vindoormass, self%Aindoormass, &
      self%Tair_ind, self%Tindoormass, self%Tintwallroof, self%Textwallroof, &
      self%Tintwindow, self%Textwindow, self%Tintgroundfloor, self%Textgroundfloor, &
      self%Ts, &
      !  self%Ts(1), self%Ts(2),                                                               &
      self%appliance_totalnumber, timestep, resolution, &
      self%Qtotal_water_tank, self%Twater_tank, self%Tintwall_tank, &
      self%Textwall_tank, self%thickness_tankwall, self%Tincomingwater_tank, &
      self%Vwater_tank, self%Asurf_tank, self%Vwall_tank, self%setTwater_tank, &
      self%Twater_vessel, self%Tintwall_vessel, self%Textwall_vessel, &
      self%thickness_wall_vessel, self%Vwater_vessel, self%Awater_vessel, &
      self%Vwall_vessel, self%flowrate_water_supply, self%flowrate_water_drain, &
      self%cp_water, self%cp_wall_tank, self%cp_wall_vessel, &
      self%density_water, self%density_wall_tank, self%density_wall_vessel, &
      self%BVF_tank, self%MVF_tank, self%conductivity_wall_tank, &
      self%conv_coeff_intwall_tank, self%conv_coeff_extwall_tank, &
      self%emissivity_extwall_tank, self%conductivity_wall_vessel, &
      self%conv_coeff_intwall_vessel, self%conv_coeff_extwall_vessel, &
      self%emissivity_extwall_vessel, self%HeatingPower_DHW, &
      self%heating_efficiency_water, self%minVwater_vessel, &
      self%weighting_factor_heatcapacity_wallroof, &
      !
      ! Output only variables
      !
      self%EnergyExchanges(1), & !Qsw_transmitted_window_tstepTotal
      self%EnergyExchanges(2), & !Qsw_absorbed_window_tstepTotal
      self%EnergyExchanges(3), & !Qsw_absorbed_wallroof_tstepTotal
      self%EnergyExchanges(4), & !Qconv_indair_to_indoormass_tstepTotal
      self%EnergyExchanges(5), & !Qlw_net_intwallroof_to_allotherindoorsurfaces_tstepTotal
      self%EnergyExchanges(6), & !Qlw_net_intwindow_to_allotherindoorsurfaces_tstepTotal
      self%EnergyExchanges(7), & !Qlw_net_intgroundfloor_to_allotherindoorsurfaces_tstepTotal
      self%EnergyExchanges(8), & !Q_appliance_tstepTotal
      self%EnergyExchanges(9), & !Q_ventilation_tstepTotal
      self%EnergyExchanges(10), & !Qconv_indair_to_intwallroof_tstepTotal
      self%EnergyExchanges(11), & !Qconv_indair_to_intwindow_tstepTotal
      self%EnergyExchanges(12), & !Qconv_indair_to_intgroundfloor_tstepTotal
      self%EnergyExchanges(13), & !Qloss_efficiency_heating_air_tstepTotal
      self%EnergyExchanges(14), & !Qcond_wallroof_tstepTotal
      self%EnergyExchanges(15), & !Qcond_window_tstepTotal
      self%EnergyExchanges(16), & !Qcond_groundfloor_tstepTotal
      self%EnergyExchanges(17), & !Qcond_ground_tstepTotal
      self%EnergyExchanges(18), & !Qlw_net_extwallroof_to_outair_tstepTotal
      self%EnergyExchanges(19), & !Qlw_net_extwindow_to_outair_tstepTotal
      self%EnergyExchanges(20), & !Qconv_extwallroof_to_outair_tstepTotal
      self%EnergyExchanges(21), & !Qconv_extwindow_to_outair_tstepTotal
      self%EnergyExchanges(22), & !q_cooling_timestepTotal
      self%EnergyExchanges(23), & !QS_tstepTotal
      self%EnergyExchanges(24), & !QS_fabric_tstepTotal
      self%EnergyExchanges(25), & !QS_air_tstepTotal
      self%qhwtDrain, & !Qloss_drain
      self%Qmetabolic_sensible, & !qsensible_timestepTotal
      self%Qmetabolic_latent) !qlatent_timestepTotal
   RETURN
END SUBROUTINE timeStepCalculation
SUBROUTINE tstep( &
   ! flginit,
   datetimeLine, Tair_out, Tground_deep, Tsurf, &
   density_air_out, cp_air_out, &
   Qsw_dn_extroof, Qsw_dn_extwall, &
   Qlw_dn_extwall, Qlw_dn_extroof, &
   winT, winA, winR, walT, walA, walR, &
   Qtotal_heating, Qtotal_cooling, & !IO
   height_building, ratio_window_wall, thickness_wallroof, &
   thickness_groundfloor, depth_ground, thickness_window, &
   conv_coeff_intwallroof, conv_coeff_indoormass, &
   conv_coeff_intgroundfloor, conv_coeff_intwindow, &
   conv_coeff_extwallroof, conv_coeff_extwindow, &
   conductivity_wallroof, conductivity_groundfloor, &
   conductivity_window, conductivity_ground, &
   density_wallroof, density_groundfloor, &
   density_window, density_indoormass, density_air_ind, &
   cp_wallroof, cp_groundfloor, cp_window, cp_indoormass, cp_air_ind, &
   emissivity_extwallroof, emissivity_intwallroof, emissivity_indoormass, &
   emissivity_extwindow, emissivity_intwindow, &
   windowTransmissivity, windowAbsorbtivity, windowReflectivity, &
   wallTransmisivity, wallAbsorbtivity, wallReflectivity, &
   BVF_extwall, GVF_extwall, SVF_extwall, &
   occupants, metabolic_rate, ratio_metabolic_latent_sensible, &
   appliance_power_rating, appliance_usage_factor, &
   maxheatingpower_air, heating_efficiency_air, &
   maxcoolingpower_air, coeff_performance_cooling, &
   Vair_ind, ventilation_rate, Awallroof, &
   Vwallroof, Afootprint, Vgroundfloor, &
   Awindow, Vwindow, Vindoormass, Aindoormass, &
   Tair_ind, Tindoormass, Tintwallroof, Textwallroof, & !IO
   Tintwindow, Textwindow, Tintgroundfloor, Textgroundfloor, & !IO
   Ts, & !IO
   !  Ts(1), Ts(2),                                                          &
   appliance_totalnumber, timestep, resolution, &
   Qtotal_water_tank, Twater_tank, Tintwall_tank, & !IO
   Textwall_tank, thickness_tankwall, Tincomingwater_tank, & !IO
   Vwater_tank, Asurf_tank, Vwall_tank, setTwater_tank, & !IO
   Twater_vessel, Tintwall_vessel, Textwall_vessel, & !IO
   thickness_wall_vessel, Vwater_vessel, Awater_vessel, & !IO
   Vwall_vessel, flowrate_water_supply, flowrate_water_drain, &
   cp_water, cp_wall_tank, cp_wall_vessel, &
   density_water, density_wall_tank, density_wall_vessel, &
   BVF_tank, MVF_tank, conductivity_wall_tank, &
   conv_coeff_intwall_tank, conv_coeff_extwall_tank, &
   emissivity_extwall_tank, conductivity_wall_vessel, &
   conv_coeff_intwall_vessel, conv_coeff_extwall_vessel, &
   emissivity_extwall_vessel, maxheatingpower_water, &
   heating_efficiency_water, minVwater_vessel, &
   weighting_factor_heatcapacity_wallroof, &
   !
   ! Output only variables
   !
   Qsw_transmitted_window_tstepTotal, & !EE(1)
   Qsw_absorbed_window_tstepTotal, & !EE(2)
   Qsw_absorbed_wallroof_tstepTotal, & !EE(3)
   Qconv_indair_to_indoormass_tstepTotal, & !EE(4)
   Qlw_net_intwallroof_to_allotherindoorsurfaces_tstepTotal, & !EE(5)
   Qlw_net_intwindow_to_allotherindoorsurfaces_tstepTotal, & !EE(6)
   Qlw_net_intgroundfloor_to_allotherindoorsurfaces_tstepTotal, & !EE(7)
   Q_appliance_tstepTotal, & !EE(8)
   Q_ventilation_tstepTotal, Qconv_indair_to_intwallroof_tstepTotal, & !EE(9),(10)
   Qconv_indair_to_intwindow_tstepTotal, & !EE(11)
   Qconv_indair_to_intgroundfloor_tstepTotal, & !EE(12)
   Qloss_efficiency_heating_air_tstepTotal, & !EE(13)
   Qcond_wallroof_tstepTotal, Qcond_window_tstepTotal, & !EE(14),(15)
   Qcond_groundfloor_tstepTotal, Qcond_ground_tstepTotal, & !EE(16),(17)
   Qlw_net_extwallroof_to_outair_tstepTotal, & !EE(18)
   Qlw_net_extwindow_to_outair_tstepTotal, & !EE(19)
   Qconv_extwallroof_to_outair_tstepTotal, & !EE(20)
   Qconv_extwindow_to_outair_tstepTotal, & !EE(21)
   q_cooling_timestepTotal, & !EE(22)
   QS_tstepTotal, QS_fabric_tstepTotal, QS_air_tstepTotal, & !EE(23,24,25)
   Qloss_drain, & !qhwtDrain
   qsensible_timestepTotal, qlatent_timestepTotal) !Qmetabolic_sensible, Qmetabolic_latent
   USE modulestebbsprecision
   USE modulestebbsfunc
   IMPLICIT NONE
   ! INTEGER, INTENT(in) :: flginit
   REAL(KIND(1D0)), DIMENSION(5), INTENT(in) :: datetimeLine
   INTEGER :: i
   REAL(KIND(1D0)) :: Tair_out, Tground_deep, Tsurf, &
                      density_air_out, cp_air_out, Qsw_dn_extroof, &
                      Qsw_dn_extwall, Qlw_dn_extwall, Qlw_dn_extroof
   REAL(KIND(1D0)) :: Twater_tank, & ! Water temperature in Hot Water Tank [K]
                      Tintwall_tank, & ! Hot water tank internal wall temperature [K]
                      Textwall_tank ! Hot water tank external wall temperature [K]
   REAL(KIND(1D0)) :: dTwater_tank = 0.0, dTintwall_tank = 0.0, dTextwall_tank = 0.0
   REAL(KIND(1D0)) :: thickness_tankwall ! Hot water tank wall thickness [m]
   REAL(KIND(1D0)) :: Tincomingwater_tank ! Water temperature of Water coming into the Water Tank [K]
   REAL(KIND(1D0)) :: Vwater_tank, & ! Volume of Water in Hot Water Tank [m3]
                      Asurf_tank, & ! Surface Area of Hot Water Tank [m2]
                      Vwall_tank, & ! Wall volume of Hot Water Tank [m3]
                      setTwater_tank ! Water Tank setpoint temperature [K]
   REAL(KIND(1D0)) :: Twater_vessel, & ! Water temperature of water held in use in Building [K]
                      Tintwall_vessel, & ! Hot water tank internal wall temperature [K]
                      Textwall_vessel ! Hot water tank external wall temperature [K]
   REAL(KIND(1D0)) :: dTwater_vessel = 0.0, dTintwall_vessel = 0.0, dTextwall_vessel = 0.0
   REAL(KIND(1D0)) :: thickness_wall_vessel ! DHW vessels wall thickness [m]
   REAL(KIND(1D0)) :: Vwater_vessel ! Volume of water held in use in building [m3]
   REAL(KIND(1D0)) :: dVwater_vessel = 0.0 ! Change in volume of Domestic Hot Water held in use in building [m3]
   REAL(KIND(1D0)) :: Awater_vessel, & ! Surface Area of Hot Water in Vessels in Building [m2]
                      Vwall_vessel, & ! Wall volume of Hot water Vessels in Building [m3]
                      flowrate_water_supply, & ! Hot Water Flow Rate [m3 s-1]
                      flowrate_water_drain ! Draining of Domestic Hot Water held in building [m3 s-1]
   REAL(KIND(1D0)) :: cp_water, & ! Specific Heat Capacity of Domestic Hot Water [J kg-1 K-1]
                      cp_wall_tank, & ! Specific Heat Capacity of Hot Water Tank wall [J kg-1 K-1]
                      cp_wall_vessel ! Specific Heat Capacity of Vessels containing DHW in use in Building [J kg-1 K-1]
   REAL(KIND(1D0)) :: density_water, & ! Density of water [kg m-3]
                      density_wall_tank, & ! Density of hot water tank wall [kg m-3]
                      density_wall_vessel ! Density of vessels containing DHW in use in buildings [kg m-3]
   REAL(KIND(1D0)) :: BVF_tank, & ! water tank - building wall view factor [-]
                      MVF_tank ! water tank - building internal mass view factor [-]
   REAL(KIND(1D0)) :: conductivity_wall_tank, & ! Effective Wall conductivity of the Hot Water Tank [W m-1 K-1]
                      conv_coeff_intwall_tank, & ! Effective Internal Wall convection coefficient of the Hot Water Tank [W m-2 K-1]
                      conv_coeff_extwall_tank, & ! Effective External Wall convection coefficient of the Hot Water Tank [W m-2 K-1]
                      emissivity_extwall_tank, & ! Effective External Wall emissivity of the Hot Water Tank [-]
                      conductivity_wall_vessel, & ! Effective Conductivity of vessels containing DHW in use in Building [W m-1 K-1]
                      conv_coeff_intwall_vessel, & ! Effective Internal Wall convection coefficient of the Vessels holding DHW in use in Building [W m-2 K-1]
                      conv_coeff_extwall_vessel, & ! Effective Enternal Wall convection coefficient of the Vessels holding DHW in use in Building [W m-2 K-1]
                      emissivity_extwall_vessel ! Effective External Wall emissivity of hot water being used within building [-]
   REAL(KIND(1D0)) :: maxheatingpower_water, & ! [deg C]
                      heating_efficiency_water ! [-]
   REAL(KIND(1D0)) :: winT, & ! // window transmisivity [-]
                      winA, & ! // window absorptivity [-]
                      winR, & ! // window reflectivity [-]
                      walT, & ! // wall transmisivity [-]
                      walA, & ! // wall absorptivity [-]
                      walR ! // wall reflectivity [-]
   REAL(KIND(1D0)) :: Qtotal_heating, & ! // currently only sensible but this needs to be  split into sensible and latent heat components
                      Qtotal_cooling ! // currently only sensible but this needs to be  split into sensible and latent heat components
   REAL(KIND(1D0)) :: height_building, ratio_window_wall, & ! [m], [-]
                      thickness_wallroof, thickness_groundfloor, depth_ground, thickness_window, & ! [m], [m], [m], [m]
                      !    //float height_building, width, depth, ratio_window_wall, thickness_wallroof, thickness_groundfloor, depth_ground, thickness_window;
                      conv_coeff_intwallroof, conv_coeff_indoormass, & ! [W m-2 K-1], [W m-2 K-1]
                      conv_coeff_intgroundfloor, conv_coeff_intwindow, & ! [W m-2 K-1], [W m-2 K-1]
                      conv_coeff_extwallroof, conv_coeff_extwindow, & ! [W m-2 K-1], [W m-2 K-1]
                      conductivity_wallroof, conductivity_groundfloor, & ! [W m-1 K-1], [W m-1 K-1]
                      conductivity_window, conductivity_ground, & ! [W m-1 K-1], [W m-1 K-1]
                      density_wallroof, density_groundfloor, density_window, & ! [kg m-3], [kg m-3], [kg m-3]
                      density_indoormass, density_air_ind, & ! [kg m-3], [kg m-3]
                      cp_wallroof, cp_groundfloor, cp_window, & ! [J kg-1 K-1], [J kg-1 K-1], [J kg-1 K-1]
                      cp_indoormass, cp_air_ind, & ! [J kg-1 K-1], [J kg-1 K-1]
                      emissivity_extwallroof, emissivity_intwallroof, & ! [-], [-]
                      emissivity_indoormass, emissivity_extwindow, emissivity_intwindow, & ! [-], [-], [-]
                      windowTransmissivity, windowAbsorbtivity, windowReflectivity, & ! [-], [-], [-]
                      wallTransmisivity, wallAbsorbtivity, wallReflectivity, & ! [-], [-], [-]
                      BVF_extwall, GVF_extwall, SVF_extwall ! [-], [-], [-]
   REAL(KIND(1D0)) :: occupants ! Number of occupants [-]
   REAL(KIND(1D0)) :: metabolic_rate, ratio_metabolic_latent_sensible, & ! [W], [-]
                      appliance_power_rating ! [W]
   INTEGER :: appliance_totalnumber ! Number of appliances [-]
   REAL(KIND(1D0)) :: appliance_usage_factor, & ! Number of appliances in use [-]
                      maxheatingpower_air, heating_efficiency_air, & ! [W], [-]
                      maxcoolingpower_air, coeff_performance_cooling, & ! [W], [-]
                      Vair_ind, ventilation_rate, & ! Fixed at begining to have no natural ventilation.
                      Awallroof, Vwallroof, & ! [m2], [m3]
                      Afootprint, Vgroundfloor, & ! [m2], [m3]
                      Awindow, Vwindow, & ! [m2], [m3]
                      Vindoormass, Aindoormass ! Assumed internal mass as a cube [m3], [m2]
   REAL(KIND(1D0)) :: Tair_ind, Tindoormass, Tintwallroof, Textwallroof, & ! [K], [K], [K], [K]
                      Tintwindow, Textwindow, Tintgroundfloor, Textgroundfloor ! [K], [K], [K], [K]
   REAL(KIND(1D0)) :: dTair_ind = 0.0, dTindoormass = 0.0, dTintwallroof = 0.0, & ! [K], [K], [K]
                      dTextwallroof = 0.0, dTintwindow = 0.0, dTextwindow = 0.0, & ! [K], [K], [K]
                      dTintgroundfloor = 0.0, dTextgroundfloor = 0.0 ! [K], [K]
   REAL(KIND(1D0)) :: Qconv_water_to_inttankwall = 0.0, & ! heat flux to internal wall of hot water tank
                      Qconv_exttankwall_to_indair = 0.0, & ! convective heat flux to external wall of hot water tank
                      Qlw_net_exttankwall_to_intwallroof = 0.0, & !
                      Qlw_net_exttankwall_to_indoormass = 0.0, & ! radiative heat flux to external wall of hot water tank
                      Qcond_tankwall = 0.0, & ! heat flux through wall of hot water tank
                      Qtotal_water_tank, & ! total heat input into water of hot water tank over simulation, hence do not equate to zero
                      Qconv_water_to_intvesselwall = 0.0, & ! heat flux to internal wall of vessels holding DHW in use in building
                      Qcond_vesselwall = 0.0, & ! heat flux through wall of vessels holding DHW in use in building
                      Qconv_extvesselwall_to_indair = 0.0, & ! convective heat flux to external wall of vessels holding DHW in use in building
                      Qlw_net_extvesselwall_to_wallroof = 0.0, &
                      Qlw_net_extvesselwall_to_indoormass = 0.0, & ! radiative heat flux to external wall of vessels holding DHW in use in building
                      !                      Qloss_drain = 0.0,                         & ! Heat loss as water held in use in building drains to sewer
                      Qloss_efficiency_heating_water = 0.0 ! additional heat release from efficieny losses/gains of heating hot water

   REAL(KIND(1D0)), INTENT(out) :: Qloss_drain ! Heat loss as water held in use in building drains to sewer
   REAL(KIND(1D0)) :: Qtotal_net_water_tank = 0.0, Qtotal_net_intwall_tank = 0.0, &
                      Qtotal_net_extwall_tank = 0.0, Qtotal_net_water_vessel = 0.0, &
                      Qtotal_net_intwall_vessel = 0.0, Qtotal_net_extwall_vessel = 0.0
   REAL(KIND(1D0)) :: qhwt_timestep = 0.0
   REAL(KIND(1D0)) :: VARatio_water_vessel = 0.0
   REAL(KIND(1D0)) :: minVwater_vessel
   REAL(KIND(1D0)) :: weighting_factor_heatcapacity_wallroof
   REAL(KIND(1D0)), DIMENSION(2) :: Ts ! Heating and Cooling setpoint temperature (K)s, respectively
   REAL(KIND(1D0)), DIMENSION(2) :: Qm ! Metabolic heat, sensible(1) and latent(2)
   INTEGER :: timestep, resolution
   REAL(KIND(1D0)) :: Qf_ground_timestep = 0.0, &
                      q_heating_timestep = 0.0, &
                      q_cooling_timestep = 0.0
   REAL(KIND(1D0)) :: Qsw_transmitted_window = 0.0, Qsw_absorbed_window = 0.0, Qsw_absorbed_wallroof = 0.0, &
                      Qconv_indair_to_indoormass = 0.0, Qlw_net_intwallroof_to_allotherindoorsurfaces = 0.0, &
                      Qlw_net_intwindow_to_allotherindoorsurfaces = 0.0, Qlw_net_intgroundfloor_to_allotherindoorsurfaces = 0.0
   REAL(KIND(1D0)) :: Q_appliance = 0.0, Q_ventilation = 0.0, Qconv_indair_to_intwallroof = 0.0, &
                      Qconv_indair_to_intwindow = 0.0, Qconv_indair_to_intgroundfloor = 0.0
   REAL(KIND(1D0)) :: Qloss_efficiency_heating_air = 0.0, Qcond_wallroof = 0.0, Qcond_window = 0.0, &
                      Qcond_groundfloor = 0.0, Qcond_ground = 0.0
   REAL(KIND(1D0)) :: Qlw_net_extwallroof_to_outair = 0.0, Qlw_net_extwindow_to_outair = 0.0, &
                      Qconv_extwallroof_to_outair = 0.0, Qconv_extwindow_to_outair = 0.0
   REAL(KIND(1D0)) :: QS_total = 0.0, QS_fabric = 0.0, QS_air = 0.0
   REAL(KIND(1D0)), INTENT(inout) :: Qsw_transmitted_window_tstepTotal, &
                                     Qsw_absorbed_window_tstepTotal, &
                                     Qsw_absorbed_wallroof_tstepTotal, &
                                     Qconv_indair_to_indoormass_tstepTotal, &
                                     Qlw_net_intwallroof_to_allotherindoorsurfaces_tstepTotal, &
                                     Qlw_net_intwindow_to_allotherindoorsurfaces_tstepTotal, &
                                     Qlw_net_intgroundfloor_to_allotherindoorsurfaces_tstepTotal
   REAL(KIND(1D0)), INTENT(inout) :: Q_appliance_tstepTotal, &
                                     Q_ventilation_tstepTotal, &
                                     Qconv_indair_to_intwallroof_tstepTotal, &
                                     Qconv_indair_to_intwindow_tstepTotal, &
                                     Qconv_indair_to_intgroundfloor_tstepTotal
   REAL(KIND(1D0)), INTENT(inout) :: Qloss_efficiency_heating_air_tstepTotal, &
                                     Qcond_wallroof_tstepTotal, &
                                     Qcond_window_tstepTotal, &
                                     Qcond_groundfloor_tstepTotal, &
                                     Qcond_ground_tstepTotal
   REAL(KIND(1D0)), INTENT(inout) :: Qlw_net_extwallroof_to_outair_tstepTotal, &
                                     Qlw_net_extwindow_to_outair_tstepTotal, &
                                     Qconv_extwallroof_to_outair_tstepTotal, &
                                     Qconv_extwindow_to_outair_tstepTotal
   REAL(KIND(1D0)), INTENT(inout) :: q_cooling_timestepTotal, &
                                     qsensible_timestepTotal, &
                                     qlatent_timestepTotal
   REAL(KIND(1D0)), INTENT(inout) :: QS_tstepTotal, QS_fabric_tstepTotal, QS_air_tstepTotal
   REAL(KIND(1D0)) :: Qmetabolic_sensible = 0.0, Qmetabolic_latent = 0.0
   REAL(KIND(1D0)) :: Qtotal_net_indoormass = 0.0, Qtotal_net_indair = 0.0, &
                      Qtotal_net_intwallroof = 0.0, Qtotal_net_extwallroof = 0.0, &
                      Qtotal_net_intwindow = 0.0, Qtotal_net_extwindow = 0.0, &
                      Qtotal_net_intgroundfloor = 0.0, Qtotal_net_extgroundfloor = 0.0
   CHARACTER(len=256) :: fout
   Qsw_transmitted_window_tstepTotal = 0.0
   Qsw_absorbed_window_tstepTotal = 0.0
   Qsw_absorbed_wallroof_tstepTotal = 0.0
   Qconv_indair_to_indoormass_tstepTotal = 0.0
   Qlw_net_intwallroof_to_allotherindoorsurfaces_tstepTotal = 0.0
   Qlw_net_intwindow_to_allotherindoorsurfaces_tstepTotal = 0.0
   Qlw_net_intgroundfloor_to_allotherindoorsurfaces_tstepTotal = 0.0
   Q_appliance_tstepTotal = 0.0
   Q_ventilation_tstepTotal = 0.0
   Qconv_indair_to_intwallroof_tstepTotal = 0.0
   Qconv_indair_to_intwindow_tstepTotal = 0.0
   Qconv_indair_to_intgroundfloor_tstepTotal = 0.0
   Qloss_efficiency_heating_air_tstepTotal = 0.0
   Qcond_wallroof_tstepTotal = 0.0
   Qcond_window_tstepTotal = 0.0
   Qcond_groundfloor_tstepTotal = 0.0
   Qcond_ground_tstepTotal = 0.0
   Qlw_net_extwallroof_to_outair_tstepTotal = 0.0
   Qlw_net_extwindow_to_outair_tstepTotal = 0.0
   Qconv_extwallroof_to_outair_tstepTotal = 0.0
   Qconv_extwindow_to_outair_tstepTotal = 0.0
   q_cooling_timestepTotal = 0.0
   qsensible_timestepTotal = 0.0
   qlatent_timestepTotal = 0.0
   QS_tstepTotal = 0.0
   QS_fabric_tstepTotal = 0.0
   QS_air_tstepTotal = 0.0

   ! Used to recalculate Area of DHW in use
   IF (Awater_vessel > 0.0) THEN
      VARatio_water_vessel = Vwater_vessel/Awater_vessel
   END IF

   IF (MOD(timestep, resolution) == 0) THEN
      looptime: DO i = 1, INT(timestep/resolution), 1
         Qsw_transmitted_window = windowInsolation(Qsw_dn_extwall, winT, Awindow)
         Qsw_absorbed_window = windowInsolation(Qsw_dn_extwall, winA, Awindow)
         Qsw_absorbed_wallroof = &
            wallInsolation(Qsw_dn_extwall, walA, Awallroof - Afootprint) + &
            wallInsolation(Qsw_dn_extroof, walA, Afootprint) !//separate the wall and roof
         Qconv_indair_to_indoormass = internalConvectionHeatTransfer(conv_coeff_indoormass, Aindoormass, Tindoormass, Tair_ind)
         Qlw_net_intwallroof_to_allotherindoorsurfaces = indoorRadiativeHeatTransfer() ! //  for wall internal radiative exchange
         Qlw_net_intwindow_to_allotherindoorsurfaces = Qlw_net_intwallroof_to_allotherindoorsurfaces ! //  for window internal radiative exchange - TODO: currently no distinction in internal radiative exchanges
         Qlw_net_intgroundfloor_to_allotherindoorsurfaces = Qlw_net_intwallroof_to_allotherindoorsurfaces ! //  for ground floor internal radiative exchange - TODO: currently no distinction in internal radiative exchanges
         Q_appliance = &
            internalApplianceGains(appliance_power_rating, appliance_usage_factor, appliance_totalnumber)
         Q_ventilation = &
            ventilationHeatTransfer(density_air_ind, cp_air_ind, ventilation_rate, Tair_out, Tair_ind)
         Qconv_indair_to_intwallroof = &
            indoorConvectionHeatTransfer(conv_coeff_intwallroof, Awallroof, Tintwallroof, Tair_ind)
         Qconv_indair_to_intwindow = &
            indoorConvectionHeatTransfer(conv_coeff_intwindow, Awindow, Tintwindow, Tair_ind)
         Qconv_indair_to_intgroundfloor = &
            indoorConvectionHeatTransfer(conv_coeff_intgroundfloor, Afootprint, Tintgroundfloor, Tair_ind)
         q_heating_timestep = heating(Ts(1), Tair_ind, heating_efficiency_air, maxheatingpower_air)
         q_cooling_timestep = cooling(Ts(2), Tair_ind, coeff_performance_cooling, maxcoolingpower_air)

         !internalOccupancyGains(occupants, metabolic_rate, ratio_metabolic_latent_sensible, Qmetabolic_sensible, Qmetabolic_latent)
         Qm = internalOccupancyGains(occupants, metabolic_rate, ratio_metabolic_latent_sensible)
         Qmetabolic_sensible = Qm(1)
         Qmetabolic_latent = Qm(2)
         Qloss_efficiency_heating_air = &
            additionalSystemHeatingEnergy(q_heating_timestep, heating_efficiency_air)
         Qcond_wallroof = &
            wallConduction(conductivity_wallroof, Awallroof, Tintwallroof, Textwallroof, thickness_wallroof)
         Qcond_window = &
            windowConduction(conductivity_window, Awindow, Tintwindow, Textwindow, thickness_window)
         Qcond_groundfloor = &
            wallConduction(conductivity_groundfloor, Afootprint, Tintgroundfloor, Textgroundfloor, thickness_groundfloor)
         Qcond_ground = &
            wallConduction(conductivity_ground, Afootprint, Textgroundfloor, Tground_deep, depth_ground)
         ! ; // conduction from ground floor to external ground - depth of the ground can be set (depth_ground) and ground temperature should be determined accordingly..
         ! //add the longwave radiation between sky and external envelope; Assume surrounding surface and ground surface temperature is the same (e.g. assumed outdoor air temperature as in EnergyPlus)
         ! // Qlw_net_extwallroof_to_outair = outdoorRadiativeHeatTransfer(BVF_extwall, Awallroof, emissivity_extwallroof, Textwallroof, Tsurf)+outdoorRadiativeHeatTransfer(SVF_extwall, Awallroof, emissivity_extwallroof, Textwallroof, Tsky);
         ! // Qlw_net_extwindow_to_outair = outdoorRadiativeHeatTransfer(BVF_extwall, Awindow, emissivity_extwindow, Textwindow, Tsurf)+outdoorRadiativeHeatTransfer(SVF_extwall, Awindow, emissivity_extwindow, Textwindow, Tsky);
         ! // call outdoorRadiativeHeatTransfer with LW instead of temp
         Qlw_net_extwallroof_to_outair = &
            lwoutdoorRadiativeHeatTransfer &
            (Awallroof, emissivity_extwallroof, Textwallroof, &
             ((Qlw_dn_extwall*(Awallroof - Afootprint)) + (Qlw_dn_extroof*Afootprint))/Awallroof)
         Qlw_net_extwindow_to_outair = lwoutdoorRadiativeHeatTransfer(Awindow, emissivity_extwindow, Textwindow, Qlw_dn_extwall)
         Qconv_extwallroof_to_outair = outdoorConvectionHeatTransfer(conv_coeff_extwallroof, Awallroof, Textwallroof, Tair_out)
         Qconv_extwindow_to_outair = outdoorConvectionHeatTransfer(conv_coeff_extwindow, Awindow, Textwindow, Tair_out)

         ifVwater_tank: IF (Vwater_tank > 0.0) THEN
            ! // convective heat flux to internal wall of hot water tank
            Qconv_water_to_inttankwall = &
               indoorConvectionHeatTransfer &
               (conv_coeff_intwall_tank, Asurf_tank, Tintwall_tank, Twater_tank)

            ! // heat flux by conduction through wall of hot water tank
            Qcond_tankwall = &
               wallConduction &
               (conductivity_wall_tank, Asurf_tank, Tintwall_tank, Textwall_tank, thickness_tankwall)

            ! // convective heat flux for external wall of hot water tank
            Qconv_exttankwall_to_indair = &
               outdoorConvectionHeatTransfer &
               (conv_coeff_extwall_tank, Asurf_tank, Textwall_tank, Tair_ind)
            ! // radiative heat flux for external wall of hot water tank
            ! //TODO: Should expand to consider windows and floor as well.

            Qlw_net_exttankwall_to_intwallroof = &
               outdoorRadiativeHeatTransfer &
               (BVF_tank, Asurf_tank, emissivity_extwall_tank, Textwall_tank, Tintwallroof) ! // to building walls
            Qlw_net_exttankwall_to_indoormass = &
               outdoorRadiativeHeatTransfer &
               (MVF_tank, Asurf_tank, emissivity_extwall_tank, Textwall_tank, Tindoormass) ! // to internal mass

            ! // heat input into water of hot water tank
            qhwt_timestep = &
               heating &
               (setTwater_tank, Twater_tank, heating_efficiency_water, maxheatingpower_water)

            ! //Heat release from hot water heating due to efficiency losses
            Qloss_efficiency_heating_water = &
               additionalSystemHeatingEnergy(qhwt_timestep, heating_efficiency_water)
         END IF ifVwater_tank
         ifVwater_vessel: IF (Vwater_vessel > 0.0) THEN
            ! // heat flux to internal wall of vessels holding DHW in use in building
            Qconv_water_to_intvesselwall = &
               indoorConvectionHeatTransfer &
               (conv_coeff_intwall_vessel, Awater_vessel, Tintwall_vessel, Twater_vessel)

            ! // heat flux by conduction through wall of vessels holding DHW in use in building
            Qcond_vesselwall = &
               wallConduction &
               (conductivity_wall_vessel, Awater_vessel, Tintwall_vessel, Textwall_vessel, thickness_wall_vessel)

            ! // convective heat flux to external wall of vessels holding DHW in use in building
            Qconv_extvesselwall_to_indair = &
               outdoorConvectionHeatTransfer &
               (conv_coeff_extwall_vessel, Awater_vessel, Textwall_vessel, Tair_ind)
            ! // radiative heat flux to external wall of vessels holding DHW in use in building
            ! // TODO: Should expand to consider windows and floor as well.
            Qlw_net_extvesselwall_to_wallroof = &
               outdoorRadiativeHeatTransfer &
               (BVF_tank, Awater_vessel, emissivity_extwall_vessel, Textwall_vessel, Tintwallroof)
            Qlw_net_extvesselwall_to_indoormass = &
               outdoorRadiativeHeatTransfer &
               (MVF_tank, Awater_vessel, emissivity_extwall_vessel, Textwall_vessel, Tindoormass)

            ! //Heat transfer due to use and replacement of water
            ! //qhwt_v = waterUseHeatTransfer(density_water, cp_water, flowrate_water_supply, Tincomingwater_tank, Twater_tank)
         ELSEIF (Vwater_vessel == minVwater_vessel .AND. &
                 flowrate_water_supply < flowrate_water_drain) THEN
            ! //Set Drain Flow rate to be same as usage flow rate to avoid hot water storage going below the set minimum threshold (minVwater_vessel)
            flowrate_water_drain = flowrate_water_supply
         END IF ifVwater_vessel

         Qtotal_net_water_tank = qhwt_timestep - Qconv_water_to_inttankwall
         Qtotal_net_intwall_tank = Qconv_water_to_inttankwall - Qcond_tankwall
         Qtotal_net_extwall_tank = &
            Qcond_tankwall - Qconv_exttankwall_to_indair - &
            Qlw_net_exttankwall_to_intwallroof - Qlw_net_exttankwall_to_indoormass
         Qtotal_net_water_vessel = -Qconv_water_to_intvesselwall
         Qtotal_net_intwall_vessel = Qconv_water_to_intvesselwall - Qcond_vesselwall

         Qtotal_net_extwall_vessel = &
            Qcond_vesselwall - Qconv_extvesselwall_to_indair - &
            Qlw_net_extvesselwall_to_wallroof - Qlw_net_extvesselwall_to_indoormass

         Qtotal_net_indoormass = &
            Qsw_transmitted_window + Qconv_indair_to_indoormass + &
            Qlw_net_intwallroof_to_allotherindoorsurfaces + &
            Qlw_net_exttankwall_to_indoormass + Qlw_net_extvesselwall_to_indoormass
         Qtotal_net_indair = &
            Q_appliance + Qmetabolic_sensible + Q_ventilation + &
            q_heating_timestep - q_cooling_timestep - Qconv_indair_to_indoormass - &
            Qlw_net_intwallroof_to_allotherindoorsurfaces - Qconv_indair_to_intwallroof - &
            Qconv_indair_to_intwindow - Qconv_indair_to_intgroundfloor + &
            Qloss_efficiency_heating_air + Qconv_exttankwall_to_indair + &
            Qconv_extvesselwall_to_indair + Qloss_efficiency_heating_water
         Qtotal_net_intwallroof = &
            Qconv_indair_to_intwallroof - Qcond_wallroof - &
            Qlw_net_intwallroof_to_allotherindoorsurfaces + &
            Qlw_net_exttankwall_to_intwallroof + Qlw_net_extvesselwall_to_wallroof
         Qtotal_net_extwallroof = &
            Qcond_wallroof + Qsw_absorbed_wallroof - &
            Qlw_net_extwallroof_to_outair - Qconv_extwallroof_to_outair

         Qtotal_net_intwindow = &
            Qconv_indair_to_intwindow - Qcond_window - &
            Qlw_net_intwindow_to_allotherindoorsurfaces

         Qtotal_net_extwindow = &
            Qcond_window + Qsw_absorbed_window - &
            Qlw_net_extwindow_to_outair - Qconv_extwindow_to_outair
         Qtotal_net_intgroundfloor = &
            Qconv_indair_to_intgroundfloor - Qcond_groundfloor - &
            Qlw_net_intgroundfloor_to_allotherindoorsurfaces

         Qtotal_net_extgroundfloor = Qcond_groundfloor - Qcond_ground

         QS_total = &
            Qtotal_net_extwallroof + Qtotal_net_intwallroof + &
            Qtotal_net_extwindow + Qtotal_net_intwindow + &
            Qtotal_net_extgroundfloor + Qtotal_net_intgroundfloor + &
            Qtotal_net_indoormass + Qtotal_net_indair
         QS_fabric = &
            Qtotal_net_extwallroof + Qtotal_net_intwallroof + Qtotal_net_extwindow + &
            Qtotal_net_intwindow + Qtotal_net_extgroundfloor + Qtotal_net_intgroundfloor + &
            Qtotal_net_indoormass
         QS_air = Qtotal_net_indair
         Qf_ground_timestep = Qcond_ground*resolution
         Qsw_transmitted_window_tstepTotal = &
            Qsw_transmitted_window_tstepTotal + Qsw_transmitted_window*resolution
         Qsw_absorbed_window_tstepTotal = &
            Qsw_absorbed_window_tstepTotal + Qsw_absorbed_window*resolution
         Qsw_absorbed_wallroof_tstepTotal = &
            Qsw_absorbed_wallroof_tstepTotal + Qsw_absorbed_wallroof*resolution
         Qconv_indair_to_indoormass_tstepTotal = &
            Qconv_indair_to_indoormass_tstepTotal + Qconv_indair_to_indoormass*resolution
         Qlw_net_intwallroof_to_allotherindoorsurfaces_tstepTotal = &
            Qlw_net_intwallroof_to_allotherindoorsurfaces_tstepTotal + &
            Qlw_net_intwallroof_to_allotherindoorsurfaces*resolution
         Qlw_net_intwindow_to_allotherindoorsurfaces_tstepTotal = &
            Qlw_net_intwindow_to_allotherindoorsurfaces_tstepTotal + &
            Qlw_net_intwindow_to_allotherindoorsurfaces*resolution
         Qlw_net_intgroundfloor_to_allotherindoorsurfaces_tstepTotal = &
            Qlw_net_intgroundfloor_to_allotherindoorsurfaces_tstepTotal + &
            Qlw_net_intgroundfloor_to_allotherindoorsurfaces*resolution
         Q_appliance_tstepTotal = Q_appliance_tstepTotal + Q_appliance*resolution
         Q_ventilation_tstepTotal = Q_ventilation_tstepTotal + Q_ventilation*resolution
         Qconv_indair_to_intwallroof_tstepTotal = &
            Qconv_indair_to_intwallroof_tstepTotal + &
            Qconv_indair_to_intwallroof*resolution
         Qconv_indair_to_intwindow_tstepTotal = &
            Qconv_indair_to_intwindow_tstepTotal + Qconv_indair_to_intwindow*resolution
         Qconv_indair_to_intgroundfloor_tstepTotal = &
            Qconv_indair_to_intgroundfloor_tstepTotal + Qconv_indair_to_intgroundfloor*resolution

         Qloss_efficiency_heating_air_tstepTotal = &
            Qloss_efficiency_heating_air_tstepTotal + Qloss_efficiency_heating_air*resolution

         Qcond_wallroof_tstepTotal = Qcond_wallroof_tstepTotal + Qcond_wallroof*resolution

         Qcond_window_tstepTotal = Qcond_window_tstepTotal + Qcond_window*resolution

         Qcond_groundfloor_tstepTotal = Qcond_groundfloor_tstepTotal + Qcond_groundfloor*resolution

         Qcond_ground_tstepTotal = Qcond_ground_tstepTotal + Qcond_ground*resolution

         Qlw_net_extwallroof_to_outair_tstepTotal = &
            Qlw_net_extwallroof_to_outair_tstepTotal + Qlw_net_extwallroof_to_outair*resolution

         Qlw_net_extwindow_to_outair_tstepTotal = &
            Qlw_net_extwindow_to_outair_tstepTotal + Qlw_net_extwindow_to_outair*resolution

         Qconv_extwallroof_to_outair_tstepTotal = &
            Qconv_extwallroof_to_outair_tstepTotal + Qconv_extwallroof_to_outair*resolution

         Qconv_extwindow_to_outair_tstepTotal = &
            Qconv_extwindow_to_outair_tstepTotal + Qconv_extwindow_to_outair*resolution

         q_cooling_timestepTotal = &
            q_cooling_timestepTotal + &
            (q_cooling_timestep + additionalSystemCoolingEnergy(q_cooling_timestep, coeff_performance_cooling))*resolution

         qsensible_timestepTotal = qsensible_timestepTotal + Qmetabolic_sensible*resolution

         qlatent_timestepTotal = qlatent_timestepTotal + Qmetabolic_latent*resolution
         QS_tstepTotal = QS_tstepTotal + QS_total*resolution
         QS_fabric_tstepTotal = QS_fabric_tstepTotal + QS_fabric*resolution
         QS_air_tstepTotal = QS_air_tstepTotal + QS_air*resolution
         Qtotal_heating = Qtotal_heating + (q_heating_timestep*resolution)
         Qtotal_cooling = Qtotal_cooling + (q_cooling_timestep*resolution)
         Qtotal_water_tank = Qtotal_water_tank + (qhwt_timestep*resolution)
         IF (Vwater_vessel > 0.0) THEN
            dTwater_vessel = &
               (Qtotal_net_water_vessel/(density_water*cp_water)*Vwater_vessel)*resolution

            Twater_vessel = Twater_vessel + dTwater_vessel
         END IF
         IF (Vwall_vessel > 0.0) THEN
            dTintwall_vessel = &
               (Qtotal_net_intwall_vessel/((density_wall_vessel*cp_wall_vessel)*(Vwall_vessel/2)))*resolution
            Tintwall_vessel = Tintwall_vessel + dTintwall_vessel

            dTextwall_vessel = &
               (Qtotal_net_extwall_vessel/((density_wall_vessel*cp_wall_vessel)*(Vwall_vessel/2)))*resolution
            Textwall_vessel = Textwall_vessel + dTextwall_vessel
         END IF
         Qloss_drain = &
            waterUseEnergyLossToDrains(density_water, cp_water, flowrate_water_drain, Twater_vessel, resolution)
         dVwater_vessel = (flowrate_water_supply - flowrate_water_drain)*resolution
         Vwater_vessel = Vwater_vessel + dVwater_vessel
         IF (Vwater_vessel < minVwater_vessel) THEN
            Vwater_vessel = minVwater_vessel
         END IF
         Twater_vessel = &
            (((flowrate_water_supply*resolution)*Twater_tank) + &
             ((Vwater_vessel - (flowrate_water_supply*resolution))*Twater_vessel))/Vwater_vessel
         IF (Vwater_vessel > 0.0) THEN ! //Checks that Volume isn't zero
            Awater_vessel = Vwater_vessel/VARatio_water_vessel
         ELSE ! // if Volume is zero it makes the area also zero
            Awater_vessel = 0.0
         END IF
         Vwall_vessel = Awater_vessel*thickness_wall_vessel
         IF (Vwater_tank > 0.0) THEN
            dTwater_tank = (Qtotal_net_water_tank/((density_water*cp_water)*Vwater_tank))*resolution !//(Q_hwt/((density_water*cp_water)*Vwater_tank))*resolution ! // resolution in seconds
            Twater_tank = Twater_tank + dTwater_tank
         END IF
         dTintwall_tank = &
            (Qtotal_net_intwall_tank/((density_wall_tank*cp_wall_tank)*(Vwall_tank/2)))*resolution
         Tintwall_tank = Tintwall_tank + dTintwall_tank
         dTextwall_tank = &
            (Qtotal_net_extwall_tank/((density_wall_tank*cp_wall_tank)*(Vwall_tank/2)))*resolution
         Textwall_tank = Textwall_tank + dTextwall_tank
         Twater_tank = &
            (((flowrate_water_supply*resolution)*Tincomingwater_tank) + &
             ((Vwater_tank - (flowrate_water_supply*resolution))*Twater_tank))/Vwater_tank
         dTindoormass = (Qtotal_net_indoormass/((density_indoormass*cp_indoormass)*Vindoormass))*resolution ! // resolution in seconds
         Tindoormass = Tindoormass + dTindoormass
         dTair_ind = (Qtotal_net_indair/((density_air_ind*cp_air_ind)*Vair_ind))*resolution ! // resolution in seconds
         Tair_ind = Tair_ind + dTair_ind
         dTintwallroof = &
            (Qtotal_net_intwallroof/((density_wallroof*cp_wallroof)* &
                                     (Vwallroof*(1 - weighting_factor_heatcapacity_wallroof))))*resolution ! // resolution in seconds
         Tintwallroof = Tintwallroof + dTintwallroof
         dTextwallroof = &
            (Qtotal_net_extwallroof/((density_wallroof*cp_wallroof)* &
                                     (Vwallroof*weighting_factor_heatcapacity_wallroof)))*resolution !  // resolution in seconds
         Textwallroof = Textwallroof + dTextwallroof
         dTintwindow = (Qtotal_net_intwindow/((density_window*cp_window)*(Vwindow/2)))*resolution ! // resolution in seconds
         Tintwindow = Tintwindow + dTintwindow
         dTextwindow = (Qtotal_net_extwindow/((density_window*cp_window)*(Vwindow/2)))*resolution ! // resolution in seconds
         Textwindow = Textwindow + dTextwindow
         dTintgroundfloor = &
            (Qtotal_net_intgroundfloor/((density_groundfloor*cp_groundfloor)*(Vgroundfloor/2)))* &
            resolution ! // resolution in seconds
         Tintgroundfloor = Tintgroundfloor + dTintgroundfloor
         dTextgroundfloor = &
            (Qtotal_net_extgroundfloor/((density_groundfloor*cp_groundfloor)*(Vgroundfloor/2)))* &
            resolution !  // resolution in seconds
         Textgroundfloor = Textgroundfloor + dTextgroundfloor

      END DO looptime
   ELSE !iftimestepresolution
      !  printf("Timestep: %i not equally divisible by given resolution: %i.\n", timestep, resolution)
      WRITE (*, *) "Timestep: ", timestep, " not equally divisible by given resolution: ", resolution
   END IF
END SUBROUTINE tstep
SUBROUTINE reinitialiseTemperatures
END SUBROUTINE reinitialiseTemperatures

SUBROUTINE gen_building(stebbsState, stebbsPrm, building_archtype, self)

   USE SUEWS_DEF_DTS, ONLY: BUILDING_ARCHETYPE_PRM, STEBBS_STATE, STEBBS_PRM, STEBBS_BLDG
   IMPLICIT NONE

   TYPE(STEBBS_BLDG) :: self

   TYPE(STEBBS_STATE), INTENT(IN) :: stebbsState
   TYPE(BUILDING_ARCHETYPE_PRM), INTENT(IN) :: building_archtype
   TYPE(STEBBS_PRM), INTENT(IN) :: stebbsPrm
   ! self%idLBM = bldgState%BuildingName

   self%Qtotal_heating = 0.0 ! currently only sensible but this needs to be  split into sensible and latent heat components
   self%Qtotal_cooling = 0.0 ! currently only sensible but this needs to be  split into sensible and latent heat components

   self%Qmetabolic_sensible = 0.0 ! # Sensible heat flux from people in building
   self%Qmetabolic_latent = 0.0 ! # Latent heat flux from people in building

   self%Qtotal_water_tank = 0.0
   self%qhwtDrain = 0.0
   self%EnergyExchanges(:) = 0.0

   ! self%BuildingType = bldgState%BuildingType
   ! self%BuildingName = bldgState%BuildingName
   self%ratio_window_wall = building_archtype%WWR
   self%Afootprint = building_archtype%FootprintArea
   self%height_building = building_archtype%stebbs_Height
   self%wallExternalArea = building_archtype%WallExternalArea
   self%ratioInternalVolume = building_archtype%RatioInternalVolume
   self%thickness_wallroof = building_archtype%WallThickness
   self%thickness_groundfloor = building_archtype%FloorThickness
   self%depth_ground = stebbsPrm%GroundDepth
   self%thickness_window = building_archtype%WindowThickness
   self%conv_coeff_intwallroof = stebbsPrm%WallInternalConvectionCoefficient
   self%conv_coeff_indoormass = stebbsPrm%InternalMassConvectionCoefficient
   self%conv_coeff_intgroundfloor = stebbsPrm%FloorInternalConvectionCoefficient
   self%conv_coeff_intwindow = stebbsPrm%WindowInternalConvectionCoefficient
   self%conv_coeff_extwallroof = stebbsPrm%WallExternalConvectionCoefficient
   self%conv_coeff_extwindow = stebbsPrm%WindowExternalConvectionCoefficient
   self%conductivity_wallroof = building_archtype%WallEffectiveConductivity
   self%conductivity_groundfloor = building_archtype%GroundFloorEffectiveConductivity
   self%conductivity_window = building_archtype%WindowEffectiveConductivity
   self%conductivity_ground = building_archtype%GroundFloorEffectiveConductivity
   self%density_wallroof = building_archtype%WallDensity
   self%weighting_factor_heatcapacity_wallroof = building_archtype%Wallx1
   self%density_groundfloor = building_archtype%GroundFloorDensity
   self%density_window = building_archtype%WindowDensity
   self%density_indoormass = building_archtype%InternalMassDensity
   self%density_air_ind = stebbsPrm%IndoorAirDensity
   self%cp_wallroof = building_archtype%WallCp
   self%cp_groundfloor = building_archtype%GroundFloorCp
   self%cp_window = building_archtype%WindowCp
   self%cp_indoormass = building_archtype%InternalMassCp
   self%cp_air_ind = stebbsPrm%IndoorAirCp
   self%emissivity_extwallroof = building_archtype%WallExternalEmissivity
   self%emissivity_intwallroof = building_archtype%WallInternalEmissivity
   self%emissivity_indoormass = building_archtype%InternalMassEmissivity
   self%emissivity_extwindow = building_archtype%WindowExternalEmissivity
   self%emissivity_intwindow = building_archtype%WindowInternalEmissivity
   self%windowTransmissivity = building_archtype%WindowTransmissivity
   self%windowAbsorbtivity = building_archtype%WindowAbsorbtivity
   self%windowReflectivity = building_archtype%WindowReflectivity
   self%wallTransmisivity = building_archtype%WallTransmissivity
   self%wallAbsorbtivity = building_archtype%WallAbsorbtivity
   self%wallReflectivity = building_archtype%WallReflectivity
   self%BVF_extwall = stebbsPrm%WallBuildingViewFactor
   self%GVF_extwall = stebbsPrm%WallGroundViewFactor
   self%SVF_extwall = stebbsPrm%WallSkyViewFactor
   self%occupants = building_archtype%Occupants
   self%metabolic_rate = stebbsPrm%MetabolicRate
   self%ratio_metabolic_latent_sensible = stebbsPrm%LatentSensibleRatio
   self%appliance_power_rating = stebbsPrm%ApplianceRating
   self%appliance_totalnumber = INT(stebbsPrm%TotalNumberofAppliances)
   self%appliance_usage_factor = stebbsPrm%ApplianceUsageFactor
   self%maxheatingpower_air = building_archtype%MaxHeatingPower
   self%heating_efficiency_air = stebbsPrm%HeatingSystemEfficiency
   self%maxcoolingpower_air = stebbsPrm%MaxCoolingPower
   self%coeff_performance_cooling = stebbsPrm%CoolingSystemCOP
   self%Vair_ind = &
      (self%Afootprint*self%height_building)* &
      (1 - self%ratioInternalVolume) ! # Multiplied by factor that accounts for internal mass
   self%ventilation_rate = self%Vair_ind*stebbsPrm%VentilationRate/3600.0 ! Fixed at begining to have no natural ventilation. Given in units of volume of air per second
   self%Awallroof = &
      (self%wallExternalArea*(1 - self%ratio_window_wall)) + &
      self%Afootprint ! # last component accounts for the roof as not considered seperately in the model
   self%Vwallroof = self%Awallroof*self%thickness_wallroof
   self%Vgroundfloor = self%Afootprint*self%thickness_groundfloor
   self%Awindow = self%wallExternalArea*self%ratio_window_wall
   self%Vwindow = self%Awindow*self%thickness_window
   self%Vindoormass = self%Vair_ind*self%ratioInternalVolume ! # Multiplied by factor that accounts for internal mass as proportion of total air volume
   self%Aindoormass = 6*(self%Vindoormass**(2./3.)) ! # Assumed internal mass as a cube
   self%h_i = (/self%conv_coeff_intwallroof, self%conv_coeff_indoormass, &
                self%conv_coeff_intgroundfloor, self%conv_coeff_intwindow/)

   self%h_o = (/self%conv_coeff_extwallroof, self%conv_coeff_extwindow/)
   self%k_eff = (/self%conductivity_wallroof, self%conductivity_groundfloor, &
                  self%conductivity_window, self%conductivity_ground/)

   self%rho = (/self%density_wallroof, self%density_groundfloor, &
                self%density_window, self%density_indoormass, &
                self%density_air_ind/)
   self%Cp = (/self%cp_wallroof, self%cp_groundfloor, self%cp_window, &
               self%cp_indoormass, self%cp_air_ind/)
   self%emis = (/self%emissivity_extwallroof, self%emissivity_intwallroof, &
                 self%emissivity_indoormass, self%emissivity_extwindow, &
                 self%emissivity_intwindow/)
   self%wiTAR = (/self%windowTransmissivity, self%windowAbsorbtivity, self%windowReflectivity/)
   self%waTAR = (/self%wallTransmisivity, self%wallAbsorbtivity, self%wallReflectivity/)

   self%viewFactors = (/self%BVF_extwall, self%GVF_extwall, self%SVF_extwall/) !  # Building, ground, and sky view factors
   self%occupantData = (/self%occupants, self%metabolic_rate, &
                         self%ratio_metabolic_latent_sensible/)

   self%Tair_ind = stebbsState%IndoorAirStartTemperature + 273.15 ! # Indoor air temperature (K)
   self%Tindoormass = stebbsState%IndoorMassStartTemperature + 273.15 ! # Indoor mass temperature (K)
   self%Tintwallroof = stebbsState%WallIndoorSurfaceTemperature + 273.15 ! # Wall indoor surface temperature (K)
   self%Textwallroof = stebbsState%WallOutdoorSurfaceTemperature + 273.15 ! # Wall outdoor surface temperature (K)
   self%Tintwindow = stebbsState%WindowIndoorSurfaceTemperature + 273.15 ! # Window indoor surface temperature (K)
   self%Textwindow = stebbsState%WindowOutdoorSurfaceTemperature + 273.15 ! # Window outdoor surface temperature (K)
   self%Tintgroundfloor = stebbsState%GroundFloorIndoorSurfaceTemperature + 273.15 ! # Ground floor indoor surface temperature (K)
   self%Textgroundfloor = stebbsState%GroundFloorOutdoorSurfaceTemperature + 273.15 ! # Ground floor outdoor surface temperature (K)

   self%Ts = (/building_archtype%HeatingSetpointTemperature + 273.15, &
               building_archtype%CoolingSetpointTemperature + 273.15/) ! # Heating and Cooling setpoint temperatures (K), respectively
   self%initTs = (/building_archtype%HeatingSetpointTemperature + 273.15, &
                   building_archtype%CoolingSetpointTemperature + 273.15/)
   self%HTsAverage = (/18 + 273.15, 18 + 273.15, 18 + 273.15/) ! #
   self%HWTsAverage = (/10 + 273.15, 10 + 273.15, 10 + 273.15/)

   self%Twater_tank = stebbsState%WaterTankTemperature + 273.15 ! # Water temperature (K) in Hot Water Tank
   self%Tintwall_tank = stebbsState%InternalWallWaterTankTemperature + 273.15 ! # Hot water tank internal wall temperature (K)
   self%Textwall_tank = stebbsState%ExternalWallWaterTankTemperature + 273.15 ! # Hot water tank external wall temperature (K)
   self%thickness_tankwall = stebbsPrm%WaterTankWallThickness ! # Hot water tank wall thickness (m)
   self%Tincomingwater_tank = stebbsState%MainsWaterTemperature + 273.15 ! # Water temperature (K) of Water coming into the Water Tank
   self%Vwater_tank = building_archtype%WaterTankWaterVolume ! # Volume of Water in Hot Water Tank (m^3)  h = 1.5, (2/(1.5*3.14))^0.5 = r =
   self%Asurf_tank = stebbsPrm%WaterTankSurfaceArea ! # Surface Area of Hot Water Tank(m^2) - cylinder h= 1.5
   self%Vwall_tank = self%Asurf_tank*self%thickness_tankwall ! # Wall volume of Hot Water Tank(m^2)
   self%setTwater_tank = stebbsPrm%HotWaterHeatingSetpointTemperature + 273.15 ! # Water Tank setpoint temperature (K)
   self%init_wtTs = stebbsPrm%HotWaterHeatingSetpointTemperature + 273.15 ! # Initial Water Tank setpoint temperature (K)
   self%Twater_vessel = stebbsState%DomesticHotWaterTemperatureInUseInBuilding + 273.15 ! # Water temperature (K) of water held in use in Building
   self%Tintwall_vessel = stebbsState%InternalWallDHWVesselTemperature + 273.15 ! # Hot water vessel internal wall temperature (K)
   self%Textwall_vessel = stebbsState%ExternalWallDHWVesselTemperature + 273.15 ! # Hot water vessel external wall temperature (K)
   self%thickness_wall_vessel = stebbsPrm%DHWVesselWallThickness ! # DHW vessels wall thickness (m)

   self%Vwater_vessel = stebbsPrm%DHWWaterVolume ! # Volume of water held in use in building (m^3)
   self%Awater_vessel = stebbsPrm%DHWSurfaceArea ! # Surface Area of Hot Water in Vessels in Building (m^2)
   self%Vwall_vessel = self%Awater_vessel*self%thickness_wall_vessel ! # Wall volume of Hot water Vessels in Building
   self%flowrate_water_supply = stebbsPrm%HotWaterFlowRate ! # Hot Water Flow Rate in m^3 / s
   self%flowrate_water_drain = stebbsPrm%DHWDrainFlowRate ! # Draining of Domestic Hot Water held in building

   self%single_flowrate_water_supply = stebbsPrm%HotWaterFlowRate ! # Hot Water Flow Rate in m^3 s^-1 for a single HW unit
   self%flowrate_water_supply = stebbsPrm%HotWaterFlowRate ! # Hot Water Flow Rate in m^3 / s
   self%flowrate_water_drain = stebbsPrm%DHWDrainFlowRate ! # Draining of Domestic Hot Water held in building

   self%single_flowrate_water_supply = stebbsPrm%HotWaterFlowRate ! # Hot Water Flow Rate in m^3 s^-1 for a single HW unit
   self%single_flowrate_water_drain = stebbsPrm%DHWDrainFlowRate ! # Draining of Domestic Hot Water held in building

   self%cp_water = stebbsPrm%DHWSpecificHeatCapacity ! # Specific Heat Capacity of Domestic Hot Water (J/kg K)
   self%cp_wall_tank = stebbsPrm%HotWaterTankSpecificHeatCapacity ! # Specific Heat Capacity of Hot Water Tank wall
   self%cp_wall_vessel = stebbsPrm%DHWVesselSpecificHeatCapacity ! # Specific Heat Capacity of Vessels containing DHW in use in Building (value here is based on MDPE)

   self%density_water = stebbsPrm%DHWDensity ! # Density of water
   self%density_wall_tank = stebbsPrm%HotWaterTankWallDensity ! # Density of hot water tank wall
   self%density_wall_vessel = stebbsPrm%DHWVesselDensity ! # Density of vessels containing DHW in use in buildings

   self%BVF_tank = stebbsPrm%HotWaterTankBuildingWallViewFactor ! # water tank - building wall view factor
   self%MVF_tank = stebbsPrm%HotWaterTankInternalMassViewFactor ! # water tank - building internal mass view factor

   self%conductivity_wall_tank = stebbsPrm%HotWaterTankWallConductivity ! # Effective Wall conductivity of the Hot Water Tank
   self%conv_coeff_intwall_tank = stebbsPrm%HotWaterTankInternalWallConvectionCoefficient ! # Effective Internal Wall convection coefficient of the Hot Water Tank
   self%conv_coeff_extwall_tank = stebbsPrm%HotWaterTankExternalWallConvectionCoefficient ! # Effective External Wall convection coefficient of the Hot Water Tank

   self%emissivity_extwall_tank = stebbsPrm%HotWaterTankWallEmissivity
   self%conductivity_wall_vessel = stebbsPrm%DHWVesselWallConductivity
   self%conv_coeff_intwall_vessel = stebbsPrm%DHWVesselInternalWallConvectionCoefficient
   self%conv_coeff_extwall_vessel = stebbsPrm%HotWaterTankExternalWallConvectionCoefficient ! # Effective Enternal Wall convection coefficient of the Vessels holding DHW in use in Building
   self%emissivity_extwall_vessel = stebbsPrm%DHWVesselWallConductivity ! # Effective External Wall emissivity of hot water being used within building

   self%maxheatingpower_water = building_archtype%MaximumHotWaterHeatingPower ! # Watts
   self%heating_efficiency_water = stebbsPrm%HotWaterHeatingEfficiency
   self%minVwater_vessel = stebbsPrm%MinimumVolumeOfDHWinUse ! # m3

   self%minHeatingPower_DHW = building_archtype%MaximumHotWaterHeatingPower
   self%HeatingPower_DHW = building_archtype%MaximumHotWaterHeatingPower

   self%HWPowerAverage = (/30000, 30000, 30000/)

END SUBROUTINE gen_building

SUBROUTINE create_building(CASE, self, icase)
   USE SUEWS_DEF_DTS, ONLY: STEBBS_BLDG
   IMPLICIT NONE
   INTEGER, INTENT(in) :: icase
   CHARACTER(len=256) :: CASE
   TYPE(STEBBS_BLDG) :: self

   self%idLBM = icase
   ! self%fnmlLBM = './BuildClasses/'//TRIM(CASE)//'.nml'
   self%fnmlLBM = TRIM(CASE)
   self%CASE = TRIM(CASE)
   self%Qtotal_heating = 0.0 ! # currently only sensible but this needs to be  split into sensible and latent heat components
   self%Qtotal_cooling = 0.0 ! # currently only sensible but this needs to be  split into sensible and latent heat components

   self%Qmetabolic_sensible = 0.0 ! # Sensible heat flux from people in building
   self%Qmetabolic_latent = 0.0 ! # Latent heat flux from people in building

   self%Qtotal_water_tank = 0.0
   self%qhwtDrain = 0.0
   self%EnergyExchanges(:) = 0.0
   self%BuildingType = 'None'
   self%BuildingName = 'Default'
   self%ratio_window_wall = 0.4 ! # window to wall ratio
   self%Afootprint = 225.0
   self%height_building = 15.0
   self%wallExternalArea = 450.0
   self%ratioInternalVolume = 0.1
   self%thickness_wallroof = 0.25 ! # wall and roof thickness as not separate (in metres)
   self%thickness_groundfloor = 0.5 ! # ground floor thickness (in metres)
   self%depth_ground = 2.0 ! # depth of ground considered for calculating QfB to ground (in metres)
   self%thickness_window = 0.05 ! # all window's thickness (in metres)
   self%conv_coeff_intwallroof = 1
   self%conv_coeff_indoormass = 1
   self%conv_coeff_intgroundfloor = 1
   self%conv_coeff_intwindow = 1
   self%conv_coeff_extwallroof = 2 ! # Could be changed to react to outdoor wind speed from SUEWS
   self%conv_coeff_extwindow = 2
   self%conductivity_wallroof = 0.2
   self%conductivity_groundfloor = 0.2
   self%conductivity_window = 0.5
   self%conductivity_ground = 1.0
   self%density_wallroof = 50
   self%weighting_factor_heatcapacity_wallroof = 0.5
   self%density_groundfloor = 1000
   self%density_window = 5
   self%density_indoormass = 250
   self%density_air_ind = 1.225
   self%cp_wallroof = 500
   self%cp_groundfloor = 1500
   self%cp_window = 840
   self%cp_indoormass = 1000
   self%cp_air_ind = 1005
   self%emissivity_extwallroof = 0.85
   self%emissivity_intwallroof = 0.85
   self%emissivity_indoormass = 0.85
   self%emissivity_extwindow = 0.85
   self%emissivity_intwindow = 0.85
   self%windowTransmissivity = 0.9
   self%windowAbsorbtivity = 0.05
   self%windowReflectivity = 0.05
   self%wallTransmisivity = 0.0
   self%wallAbsorbtivity = 0.5
   self%wallReflectivity = 0.5
   self%BVF_extwall = 0.4
   self%GVF_extwall = 0.2
   self%SVF_extwall = 0.4
   self%occupants = 15
   self%metabolic_rate = 250
   self%ratio_metabolic_latent_sensible = 0.8
   self%appliance_power_rating = 100
   self%appliance_totalnumber = 45
   self%appliance_usage_factor = 0.8
   self%maxheatingpower_air = 45000
   self%heating_efficiency_air = 0.9
   self%maxcoolingpower_air = 3000
   self%coeff_performance_cooling = 2.0
   self%Vair_ind = &
      (self%Afootprint*self%height_building)* &
      (1 - self%ratioInternalVolume) ! # Multiplied by factor that accounts for internal mass
   self%ventilation_rate = 0 ! # Fixed at begining to have no natural ventilation. Given in units of volume of air per second
   self%Awallroof = &
      (self%wallExternalArea*(1 - self%ratio_window_wall)) + &
      self%Afootprint ! # last component accounts for the roof as not considered seperately in the model
   self%Vwallroof = self%Awallroof*self%thickness_wallroof
   self%Vgroundfloor = self%Afootprint*self%thickness_groundfloor
   self%Awindow = self%wallExternalArea*self%ratio_window_wall
   self%Vwindow = self%Awindow*self%thickness_window
   self%Vindoormass = self%Vair_ind*self%ratioInternalVolume ! # Multiplied by factor that accounts for internal mass as proportion of total air volume
   self%Aindoormass = 6*(self%Vindoormass**(2./3.)) ! # Assumed internal mass as a cube
   self%h_i = (/self%conv_coeff_intwallroof, self%conv_coeff_indoormass, &
                self%conv_coeff_intgroundfloor, self%conv_coeff_intwindow/)

   self%h_o = (/self%conv_coeff_extwallroof, self%conv_coeff_extwindow/)
   self%k_eff = (/self%conductivity_wallroof, self%conductivity_groundfloor, &
                  self%conductivity_window, self%conductivity_ground/)

   self%rho = (/self%density_wallroof, self%density_groundfloor, &
                self%density_window, self%density_indoormass, &
                self%density_air_ind/)
   self%Cp = (/self%cp_wallroof, self%cp_groundfloor, self%cp_window, &
               self%cp_indoormass, self%cp_air_ind/)
   self%emis = (/self%emissivity_extwallroof, self%emissivity_intwallroof, &
                 self%emissivity_indoormass, self%emissivity_extwindow, &
                 self%emissivity_intwindow/)
   self%wiTAR = (/self%windowTransmissivity, self%windowAbsorbtivity, self%windowReflectivity/)
   self%waTAR = (/self%wallTransmisivity, self%wallAbsorbtivity, self%wallReflectivity/)

   self%viewFactors = (/self%BVF_extwall, self%GVF_extwall, self%SVF_extwall/) !  # Building, ground, and sky view factors
   self%occupantData = (/self%occupants, self%metabolic_rate, &
                         self%ratio_metabolic_latent_sensible/)

   self%Tair_ind = 20 + 273.15 ! # Indoor air temperature (K)
   self%Tindoormass = 20 + 273.15 ! # Indoor mass temperature (K)
   self%Tintwallroof = 20 + 273.15 ! # Wall indoor surface temperature (K)
   self%Textwallroof = 20 + 273.15 ! # Wall outdoor surface temperature (K)
   self%Tintwindow = 20 + 273.15 ! # Window indoor surface temperature (K)
   self%Textwindow = 20 + 273.15 ! # Window outdoor surface temperature (K)
   self%Tintgroundfloor = 20 + 273.15 ! # Ground floor indoor surface temperature (K)
   self%Textgroundfloor = 20 + 273.15 ! # Ground floor outdoor surface temperature (K)
   self%Ts = (/18 + 273.15, 24 + 273.15/) ! # Heating and Cooling setpoint temperatures (K), respectively
   self%initTs = (/18 + 273.15, 24 + 273.15/)
   self%HTsAverage = (/18 + 273.15, 18 + 273.15, 18 + 273.15/) ! #
   self%HWTsAverage = (/10 + 273.15, 10 + 273.15, 10 + 273.15/)
   self%Twater_tank = 70 + 273.15 ! # Water temperature (K) in Hot Water Tank
   self%Tintwall_tank = 70 + 273.15 ! # Hot water tank internal wall temperature (K)
   self%Textwall_tank = 30 + 273.15 ! # Hot water tank external wall temperature (K)
   self%thickness_tankwall = 0.1 ! # Hot water tank wall thickness (m)
   self%Tincomingwater_tank = 10 + 273.15 ! # Water temperature (K) of Water coming into the Water Tank
   self%Vwater_tank = 2 ! # Volume of Water in Hot Water Tank (m^3)  h = 1.5, (2/(1.5*3.14))^0.5 = r =
   self%Asurf_tank = 8.8 ! # Surface Area of Hot Water Tank(m^2) - cylinder h= 1.5
   self%Vwall_tank = self%Asurf_tank*self%thickness_tankwall ! # Wall volume of Hot Water Tank(m^2)
   self%setTwater_tank = 60 + 273.15 ! # Water Tank setpoint temperature (K)
   self%init_wtTs = 60 + 273.15 ! # Initial Water Tank setpoint temperature (K)

   self%Twater_vessel = 35 + 273.15 ! # Water temperature (K) of water held in use in Building
   self%Tintwall_vessel = 35 + 273.15 ! # Hot water vessel internal wall temperature (K)
   self%Textwall_vessel = 25 + 273.15 ! # Hot water vessel external wall temperature (K)
   self%thickness_wall_vessel = 0.005 ! # DHW vessels wall thickness (m)

   self%Vwater_vessel = 0 ! # Volume of water held in use in building (m^3)
   self%Awater_vessel = 10 ! # Surface Area of Hot Water in Vessels in Building (m^2)
   self%Vwall_vessel = self%Awater_vessel*self%thickness_wall_vessel ! # Wall volume of Hot water Vessels in Building
   self%flowrate_water_supply = 0 ! # Hot Water Flow Rate in m^3 / s
   self%flowrate_water_drain = 0 ! # Draining of Domestic Hot Water held in building

   self%single_flowrate_water_supply = 0 ! # Hot Water Flow Rate in m^3 s^-1 for a single HW unit
   self%single_flowrate_water_drain = 0 ! # Draining of Domestic Hot Water held in building

   self%cp_water = 4180.1 ! # Specific Heat Capacity of Domestic Hot Water (J/kg K)
   self%cp_wall_tank = 1000 ! # Specific Heat Capacity of Hot Water Tank wall
   self%cp_wall_vessel = 1900 ! # Specific Heat Capacity of Vessels containing DHW in use in Building (value here is based on MDPE)

   self%density_water = 1000 ! # Density of water
   self%density_wall_tank = 50 ! # Density of hot water tank wall
   self%density_wall_vessel = 930 ! # Density of vessels containing DHW in use in buildings

   self%BVF_tank = 0.2 ! # water tank - building wall view factor
   self%MVF_tank = 0.8 ! # water tank - building internal mass view factor

   self%conductivity_wall_tank = 0.1 ! # Effective Wall conductivity of the Hot Water Tank (based on polyurethan foam given in https://www.lsta.lt/files/events/28_jarfelt.pdf and from https://www.sciencedirect.com/science/article/pii/S0360544214011189?via%3Dihub)
   self%conv_coeff_intwall_tank = 243 ! # Effective Internal Wall convection coefficient of the Hot Water Tank (W/m2 . K) given in http://orbit.dtu.dk/fedora/objects/orbit:77843/datastreams/file_2640258/content

   self%conv_coeff_extwall_vessel = 4 ! # Effective Enternal Wall convection coefficient of the Vessels holding DHW in use in Building
   self%emissivity_extwall_vessel = 0.88 ! # Effective External Wall emissivity of hot water being used within building

   self%maxheatingpower_water = 3000 ! # Watts
   self%heating_efficiency_water = 0.95
   self%minVwater_vessel = 0.1 ! # m3

   self%minHeatingPower_DHW = 3000
   self%HeatingPower_DHW = 3000

   self%HWPowerAverage = (/30000, 30000, 30000/)
   RETURN
END SUBROUTINE create_building<|MERGE_RESOLUTION|>--- conflicted
+++ resolved
@@ -818,46 +818,8 @@
             ! self%QBAE = QBAE
             ! self%QWaste = QWaste
          END DO
-      END ASSOCIATE
-   END ASSOCIATE
-
-   dataOutLineSTEBBS = [ &
-<<<<<<< HEAD
-      ! Forcing
-      sout%ws, sout%Tair, sout%Tsurf, &
-      sout%Kroof, sout%Lroof, sout%Kwall, sout%Lwall, &
-      ! Temperatures
-      Tair_ind, Tindoormass, Tintwallroof, Textwallroof, Tintwindow, &
-      Textwindow, Tintgroundfloor, &
-      Textgroundfloor, Qtotal_heating, &
-      Qtotal_cooling, Qsw_transmitted_window_tstepTotal, &
-      Qsw_absorbed_window_tstepTotal, Qsw_absorbed_wallroof_tstepTotal, &
-      Qconv_indair_to_indoormass_tstepTotal, &
-      Qlw_net_intwallroof_to_allotherindoorsurfaces_tstepTotal, &
-      Qlw_net_intwindow_to_allotherindoorsurfaces_tstepTotal, &
-      Qlw_net_intgroundfloor_to_allotherindoorsurfaces_tstepTotal, &
-      Q_appliance_tstepTotal, &
-      Q_ventilation_tstepTotal, Qconv_indair_to_intwallroof_tstepTotal, &
-      Qconv_indair_to_intwindow_tstepTotal, &
-      Qconv_indair_to_intgroundfloor_tstepTotal, &
-      Qloss_efficiency_heating_air_tstepTotal, &
-      Qcond_wallroof_tstepTotal, Qcond_window_tstepTotal, &
-      Qcond_groundfloor_tstepTotal, &
-      Qcond_ground_tstepTotal, &
-      Qlw_net_extwallroof_to_outair_tstepTotal, &
-      Qlw_net_extwindow_to_outair_tstepTotal, &
-      Qconv_extwallroof_to_outair_tstepTotal, &
-      Qconv_extwindow_to_outair_tstepTotal, q_cooling_timestepTotal, &
-      Qtotal_water_tank, Qloss_drain, &
-      Twater_tank, Tintwall_tank, Textwall_tank, Twater_vessel, &
-      Tintwall_vessel, Textwall_vessel, &
-      Vwater_vessel, Awater_vessel, Vwall_vessel, qsensible_timestepTotal, &
-      qlatent_timestepTotal, &
-      QS_tstepTotal, QS_fabric_tstepTotal, QS_air_tstepTotal, &
-      Vwall_tank, Vwater_tank &
-      ]
-   END ASSOCIATE
-=======
+
+         dataOutLineSTEBBS = [ &
                        ! Forcing
                        sout%ws, sout%Tair, sout%Tsurf, &
                        sout%Kroof, sout%Lroof, sout%Kwall, sout%Lwall, &
@@ -891,8 +853,8 @@
                        QS_tstepTotal, QS_fabric_tstepTotal, QS_air_tstepTotal, &
                        Vwall_tank, Vwater_tank &
                        ]
->>>>>>> 952bf5b9
-
+      END ASSOCIATE
+   END ASSOCIATE
    RETURN
 END SUBROUTINE suewsstebbscouple
 SUBROUTINE timeStepCalculation(self, Tair_out, Tground_deep, Tsurf, &
