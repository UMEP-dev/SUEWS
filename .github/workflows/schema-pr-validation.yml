name: Schema PR Validation

# Lightweight validation for schema-only PRs created by bots
# These PRs don't trigger the main build workflow (GitHub security feature)
# This workflow provides the required "PR build validation" check for schema updates

on:
  pull_request_target:
    paths:
      - 'schemas/**'

  workflow_dispatch:
    inputs:
      pr_number:
        description: 'PR number to validate'
        required: true
        type: number

permissions:
  contents: read
<<<<<<< HEAD
=======
  issues: write
>>>>>>> 25ab3410
  pull-requests: write
  statuses: write

jobs:
  validate-schema-pr:
    name: PR build validation
    runs-on: ubuntu-latest
    # Only run for bot-created PRs or manual dispatch
    # Regular PRs are handled by build-publish_to_pypi.yml
    if: |
      github.event_name == 'workflow_dispatch' ||
      (github.event_name == 'pull_request_target' &&
       (github.event.pull_request.user.login == 'github-actions[bot]' ||
        github.event.pull_request.user.type == 'Bot'))
    steps:
      - name: Get PR information
        id: pr-info
        env:
          GH_TOKEN: ${{ secrets.GITHUB_TOKEN }}
        run: |
          if [ "${{ github.event_name }}" = "workflow_dispatch" ]; then
            PR_NUMBER="${{ inputs.pr_number }}"
          else
            PR_NUMBER="${{ github.event.pull_request.number }}"
          fi

          echo "pr_number=$PR_NUMBER" >> $GITHUB_OUTPUT
          echo "Validating PR #$PR_NUMBER"

          # Get PR details
          gh pr view "$PR_NUMBER" --json author,title,headRefName,files --repo ${{ github.repository }} > pr.json
          cat pr.json

          echo "author=$(jq -r '.author.login' pr.json)" >> $GITHUB_OUTPUT
          echo "title=$(jq -r '.title' pr.json)" >> $GITHUB_OUTPUT
          echo "branch=$(jq -r '.headRefName' pr.json)" >> $GITHUB_OUTPUT

      - name: Checkout PR branch
        uses: actions/checkout@v4
        with:
          ref: ${{ steps.pr-info.outputs.branch }}

      - name: Validate schema files
        run: |
          echo "=== Schema Validation ==="
          echo "PR #${{ steps.pr-info.outputs.pr_number }}: ${{ steps.pr-info.outputs.title }}"
          echo "Author: ${{ steps.pr-info.outputs.author }}"
          echo ""

          # Check if this is a schema-only PR
          SCHEMA_CHANGES=$(git diff --name-only origin/master... | grep '^schemas/' | wc -l)
          TOTAL_CHANGES=$(git diff --name-only origin/master... | wc -l)

          echo "Files changed in schemas/: $SCHEMA_CHANGES"
          echo "Total files changed: $TOTAL_CHANGES"
          echo ""

          # Validate JSON syntax in changed schema files
          echo "Validating JSON syntax..."
          INVALID_COUNT=0
          for file in $(git diff --name-only origin/master... | grep '\.json$'); do
            if [ -f "$file" ]; then
              echo "Checking $file..."
              if python -m json.tool "$file" > /dev/null 2>&1; then
                echo "  ✓ Valid JSON"
              else
                echo "  ✗ Invalid JSON"
                INVALID_COUNT=$((INVALID_COUNT + 1))
              fi
            fi
          done

          if [ $INVALID_COUNT -gt 0 ]; then
            echo ""
            echo "✗ Found $INVALID_COUNT invalid JSON file(s)"
            exit 1
          fi

          echo ""
          echo "=== Validation Result ==="
          if [ "$SCHEMA_CHANGES" -eq "$TOTAL_CHANGES" ]; then
            echo "✓ Schema-only PR - all JSON files valid"
            echo "✓ No code changes require building/testing"
            echo "✓ Schemas already deployed to GitHub Pages"
            exit 0
          else
            echo "⚠ PR contains non-schema changes"
            echo "This workflow only validates schema changes."
            echo "Code changes should trigger the main build workflow."
            echo ""
            echo "If you see this message on a bot-created PR, the main build"
            echo "workflow didn't trigger due to GitHub security restrictions."
            echo "Please close and reopen the PR, or add SCHEMA_UPDATE_PAT secret."
            exit 1
          fi

      - name: Post validation comment
        if: always() && github.event_name == 'pull_request_target'
        continue-on-error: true
        uses: actions/github-script@v7
        with:
          script: |
            const jobStatus = '${{ job.status }}';
            const symbol = jobStatus === 'success' ? '✓' : '✗';
            const color = jobStatus === 'success' ? '🟢' : '🔴';

            const body = `${color} **Schema PR Validation ${symbol}**

            This PR was validated by the lightweight schema-only workflow because
            the main build workflow didn't trigger (bot-created PRs don't trigger workflows).

            **Status**: ${jobStatus === 'success' ? 'All schema files valid ✓' : 'Validation failed ✗'}

            ${jobStatus === 'success' ?
              'Schemas have already been deployed to GitHub Pages. Safe to merge.' :
              'Please check the workflow logs for validation errors.'}
            `;

            await github.rest.issues.createComment({
              owner: context.repo.owner,
              repo: context.repo.repo,
              issue_number: context.payload.pull_request.number,
              body
            });<|MERGE_RESOLUTION|>--- conflicted
+++ resolved
@@ -18,10 +18,7 @@
 
 permissions:
   contents: read
-<<<<<<< HEAD
-=======
   issues: write
->>>>>>> 25ab3410
   pull-requests: write
   statuses: write
 
