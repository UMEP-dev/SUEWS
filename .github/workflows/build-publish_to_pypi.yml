--- conflicted
+++ resolved
@@ -29,19 +29,10 @@
     strategy:
       matrix:
         buildplat:
-<<<<<<< HEAD
             - [ubuntu-latest, manylinux, x86_64]
-            # Only test Linux for Python 3.9 NumPy fix
-            #- [macos-13, macosx, x86_64]
-            #- [macos-latest, macosx, arm64]
-            #- [windows-2025, win, AMD64]
-=======
-            # Only test Windows for DLL loading fix
-            #- [ubuntu-latest, manylinux, x86_64]
-            #- [macos-13, macosx, x86_64]
-            #- [macos-latest, macosx, arm64]
+            - [macos-13, macosx, x86_64]
+            - [macos-latest, macosx, arm64]
             - [windows-2025, win, AMD64]
->>>>>>> 31f8fbec
         python: ["cp39", "cp310", "cp311", "cp312", "cp313"]
         include:
           # Map cibuildwheel identifiers to setup-python versions
@@ -159,19 +150,10 @@
     strategy:
       matrix:
         buildplat:
-<<<<<<< HEAD
             - [ubuntu-latest, manylinux, x86_64]
-            # Only test Linux for Python 3.9 NumPy fix
-            #- [macos-13, macosx, x86_64]
-            #- [macos-latest, macosx, arm64]
-            #- [windows-2025, win, AMD64]
-=======
-            # Only test Windows for DLL loading fix
-            #- [ubuntu-latest, manylinux, x86_64]
-            #- [macos-13, macosx, x86_64]
-            #- [macos-latest, macosx, arm64]
+            - [macos-13, macosx, x86_64]
+            - [macos-latest, macosx, arm64]
             - [windows-2025, win, AMD64]
->>>>>>> 31f8fbec
 
         python: ["cp39", "cp310", "cp311", "cp312", "cp313"]
         # exclude:
