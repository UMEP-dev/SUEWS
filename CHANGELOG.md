<!-- Each entry should fall into one of the following categories: -->
<!-- [feature]: New feature -->
<!-- [bugfix]: Bug fixes; also, create a related GitHub issue -->
<!-- [maintenance]: Codebase maintenance (including Claude Code/dev tooling) -->
<!-- [doc]: Documentation updates -->
<!-- [change]: Changes exposed to users -->

## Table of Contents

- [2025](#2025)
- [2024](#2024)
- [2023](#2023)
- [2022](#2022)
- [2021](#2021)
- [2020](#2020)
- [2019](#2019)
- [2018](#2018)
- [2017](#2017)

## Annual Statistics

| Year | Features | Bugfixes | Changes | Maintenance | Docs | Total |
|------|----------|----------|---------|-------------|------|-------|
| 2025 | 27 | 13 | 3 | 29 | 13 | 85 |
| 2024 | 12 | 17 | 1 | 12 | 1 | 43 |
| 2023 | 11 | 14 | 3 | 9 | 1 | 38 |
| 2022 | 15 | 18 | 0 | 7 | 0 | 40 |
| 2021 | 4 | 5 | 1 | 3 | 6 | 19 |
| 2020 | 7 | 6 | 0 | 3 | 2 | 18 |
| 2019 | 4 | 8 | 1 | 6 | 1 | 20 |
| 2018 | 7 | 1 | 6 | 5 | 0 | 19 |
| 2017 | 9 | 0 | 3 | 2 | 0 | 14 |


## 2025

### 15 Aug 2025
<<<<<<< HEAD
- [feature] Added YAML configuration schema versioning for structure evolution tracking ([#576](https://github.com/UMEP-dev/SUEWS/issues/576))
  - Single `schema_version` field tracks configuration structure changes (e.g., '1.0', '1.1', '2.0')
  - Schema versions are independent of SUEWS model versions for cleaner separation of concerns
  - Automatic compatibility checking with clear warnings for version mismatches
  - Migration framework for updating configurations between schema versions
  - Created `update_schema_version.py` utility for managing schema versions
  - Updated sample_config.yml with schema_version field
  - Comprehensive documentation explaining schema vs model versioning
  - Follows industry patterns (Docker Compose, Kubernetes) for configuration versioning
- [feature] Added JSON Schema publishing system for external validation and IDE support
  - Export Pydantic models to JSON Schema format for universal validation
  - Versioned schema storage in `schemas/` directory
  - User-friendly validation CLI: `suews-validate` command
  - Schema generation tool: `suews-schema` command
  - GitHub Actions workflow for automatic schema publishing on releases
  - IDE integration support (VS Code, PyCharm, Vim, etc.)
  - Enables autocomplete, inline validation, and documentation in editors
  - Comprehensive documentation for schema usage and integration
=======
- [bugfix] Fix forcing path resolution to be relative to config file location (#573)
  - SUEWSSimulation now correctly resolves relative forcing paths relative to the config file
  - Previously, relative paths were resolved relative to the current working directory
  - Added comprehensive tests to ensure forcing paths work correctly in all scenarios
>>>>>>> 78e2eebd
- [feature] Added community publications section for user-submitted SUEWS-related work (#80)
  - Created new community BibTeX file (refs-community.bib) for community submissions
  - Added Community Publications page with simple PR submission workflow
  - Updated main documentation to link to both core and community publications
  - Included example submission from issue #80

### 14 Aug 2025
- [bugfix] Fix test failures in CI by using package resources for sample_config.yml access
  - Use importlib.resources for proper package resource handling in tests
  - Replace hardcoded paths with trv_supy_module from supy._env
  - Ensures tests work correctly in different directory structures (local vs CI)

### 13 Aug 2025
- [maintenance] Marked ANOHM-specific fields as internal to exclude from user documentation ([#598](https://github.com/UMEP-dev/SUEWS/pull/598))
  - Added `internal_only` flag to ANOHM-specific fields (ch_anohm, rho_cp_anohm, k_anohm)
  - These fields are only used by the deprecated ANOHM method (StorageHeatMethod=3)
  - OHM fields remain visible as OHM methods (1, 6) are still valid user options
  - Documentation generation script excludes internal options when run without --include-internal flag

### 12 Aug 2025
- [feature] Enhanced YAML processor Phase C validation error reporting 
  - Converted conditional validation warnings to actionable validation errors
  - Added critical null physics parameter detection for runtime-critical parameters
  - Improved error reporting with individual, separated validation issues
  - Each validation error now shows specific field names and precise locations in YAML structure
  - Suppressed verbose validation summary warnings for cleaner user experience
  - Updated documentation to reflect new validation error handling and enhanced reporting
- [maintenance] Replaced hardcoded nested sections list with dynamic introspection in YAML processor
  - Implemented `get_allowed_nested_sections_in_properties()` with Pydantic model introspection
  - Automatically discovers nested BaseModel fields that allow extra parameters across all data model modules  
  - Eliminates maintenance burden - no manual updates needed when data model evolves
  - Added comprehensive test suite covering dynamic introspection, type extraction, and error handling
  - Enhanced technical documentation in `phase_a_detailed.rst` with implementation details

### 11 Aug 2025
- [doc] Added comprehensive parameter documentation for YAML configuration ([#577](https://github.com/UMEP-dev/SUEWS/issues/577), [#598](https://github.com/UMEP-dev/SUEWS/pull/598))
  - Created user-friendly Parameter Configuration Guide organized by use cases
  - Added practical guidance for essential parameters, physics methods, and urban morphology
  - Included common configuration examples for urban, suburban, and park sites
  - Generated searchable parameter reference with 697 documented parameters
  - Added alphabetical parameter index for quick lookup
  - Properly integrated documentation under YAML configuration section

### 10 Aug 2025
- [maintenance] Removed web UI configuration builder from documentation
  - Deleted all web UI files from `docs/source/_static/`
  - Removed references to the interactive configuration builder
  - Will be replaced by a forthcoming command-line wizard tool

### 8 Aug 2025
- [maintenance] Formalised release management plan for SUEWS ([#592](https://github.com/UMEP-dev/SUEWS/issues/592))
  - Established semantic versioning strategy with year-based major versions
  - Defined three release channels: Stable, Preview (beta/rc), and Development
  - Created quarterly release cadence aligned with academic calendar
  - Documented quality assurance process
  - Established documentation synchronisation with code releases
  - Created communication templates and notification strategies
  - Defined roles, responsibilities, and success metrics
  - Addresses needs of academic users, non-academic partners, and developers
- [maintenance] Improved table converter path handling to use RunControl.nml paths consistently (#566)
  - All SUEWS versions now read file paths from RunControl.nml FileInputPath
  - Removed special case handling for 2016a version
  - Support both absolute and relative paths in RunControl.nml
  - Automatic fallback to root/Input directories for backward compatibility
  - Refactored converter functions to reduce complexity and improve maintainability
  - Fixed ruff linting issues in yaml converter module
- [maintenance] Upgraded PyPI publishing to use Trusted Publishing (OIDC authentication)
  - Removed dependency on long-lived API tokens for PyPI and TestPyPI
  - Added OIDC permissions (`id-token: write`) to deployment jobs
  - Enhanced security with short-lived tokens generated per workflow run
  - Created documentation for configuring Trusted Publishing on PyPI
  - Maintains backward compatibility until PyPI configuration is updated

### 7 Aug 2025
- [maintenance] Added CLAUDE.md content preservation system to prevent AI-induced data loss
  - Created validation script to detect placeholder text and missing critical sections
  - Implemented automatic backup system with timestamped snapshots
  - Added Git pre-commit hook for CLAUDE.md integrity validation
  - Documented best practices for preventing content truncation
  - Ensures complete file preservation during AI-assisted edits

### 6 Aug 2025
- [maintenance] Added 2016a to YAML conversion test to test_cmd_to_yaml.py
- [bugfix] Fixed malformed SUEWS_Profiles.txt in 2016a test fixtures (extra value on line 21 causing parsing errors)
- [bugfix] Improved 2016a conversion robustness in table converter (#566)
  - Fixed `add_var` function to handle columns beyond current DataFrame width
  - Added placeholder columns when target position exceeds existing columns
  - Fixed `delete_var` and `rename_var` functions to handle edge cases with empty or reshaped DataFrames
  - Made SPARTACUS.nml loading optional for older format conversions
  - Added automatic creation of SPARTACUS.nml during conversion to 2024a or later
  - Added robust file reading that handles both tab and space-separated formats
  - Fixed NaN to integer conversion error in first column processing
  - Added comprehensive error logging for debugging conversion failures
  - Made conversion fail explicitly when a step fails rather than silently continuing
  - Fixed file preservation for SUEWS_OHMCoefficients.txt, SUEWS_Profiles.txt, SUEWS_Soil.txt, and SUEWS_WithinGridWaterDist.txt
  - Addressed formatting issues in `add_var` that caused quoted column names and malformed data values
  - Implemented `sanitize_legacy_suews_file` function to handle Fortran-era formatting:
    - Removes inline comments (text after ! character)
    - Standardizes line endings (removes carriage returns)
    - Ensures consistent column counts across all rows
    - Handles tab-separated values properly
    - Removes data after footer lines (-9)
  - Applied automatic sanitization to 2016a files during conversion
  - Fixed handling of -999 placeholder values in `build_code_df` to prevent KeyError during data model loading
  - Note: 2016a conversion now progresses through all table format conversions and partial YAML data model loading, with remaining issues in profile column handling
  - Fixed profile column processing in `build_code_df` to handle 24-hour data columns correctly
  - Fixed NaN to integer conversion by using fillna(-999) before astype(int) 
  - Fixed multi-column DataFrame creation for profile data to properly handle shape mismatches
  - Updated conversion rules to use existing profile codes (41) instead of non-existent ones (701, 702, 801, 802, 44, 45, etc.)
  - Implemented graceful handling of missing codes in `build_code_df` with warnings instead of failures
  - Added support for 2016a directory structure with files in both root and Input/ subdirectory
  - Fixed glob pattern to properly match SUEWS_*.txt files (was missing underscore)
  - Added automatic preservation of files not mentioned in conversion rules
- [bugfix] Fixed CSV quoting issue in table converter causing "need to escape" error (#581)
  - Changed from `quoting=3` (QUOTE_NONE) to `quoting=0` (QUOTE_MINIMAL) to handle special characters properly
  - Added proper version-specific test fixtures (2016a, 2024a, 2025a) for comprehensive testing
  - Added end-to-end test to verify converted YAML can be loaded and validated by SUEWSConfig
  - Made `-t/--to` option default to 'latest' when omitted, which automatically selects the most recent version
  - Added 'latest' keyword support to always use the most recent converter version
  - Renamed test function from `test_unified_interface_2025_conversion` to `test_table_to_yaml_conversion` for clarity
- [feature] Aligned converter versioning with project versioning semantics
  - `suews-convert` now uses 2025a as the last table-based version marker
  - 'latest' now dynamically references the current project version (e.g., 2025.8.6.dev81)
  - Future YAML format changes will follow semantic versioning from `get_ver_git.py`
  - Improved forward compatibility for future versions beyond 2025a
- [maintenance] Simplified converter tests to focus on essential scenario
  - Single focused test: 2024a (last table format) to latest YAML conversion
  - Test verifies conversion success and YAML validation with SUEWSConfig
  - Removed redundant tests and problematic 2016a fixtures for maintainability
- [maintenance] Cleaned up problematic commented code in table converter (#581)
  - Removed commented code that had conflicting delimiter settings (quotechar=" " with sep=" ")

- [feature] Added CRU TS4.06 climatological temperature data integration for precheck initialisation
  - Integrated CRU TS4.06 monthly temperature normals (1991-2020) for automatic temperature initialisation
  - Added `get_mean_monthly_air_temperature()` function using 0.5° global grid data
  - Optimised data storage using Parquet format (2.3MB vs 19MB CSV)
  - Provides location-specific temperature estimates for any global urban site
  - Includes spatial interpolation for nearest grid cell matching
  - Added comprehensive test coverage for temperature lookup functionality

- [maintenance] Integrated limited CI testing for draft PRs to speed up development feedback
  - Modified main CI workflow to dynamically adjust build matrix based on draft status

- [maintenance] Moved legacy configuration files from sample_run to test fixtures
  - **Moved to test/fixtures/legacy_format/** for conversion tool testing:
    - 14 txt configuration files (SUEWS tables): ~85 KB
    - 8 namelist (.nml) files: ~9 KB
    - Total: 22 files, ~94 KB moved out of main package
  - **Purpose**: These files are now test fixtures for:
    - `supy-convert` command (table version converter)
    - `supy-to-yaml` command (legacy to YAML converter)
  - **Impact**:
    - Reduces distributed package size by ~94 KB
    - Maintains backward compatibility testing capability
    - All runtime configuration now exclusively uses YAML (sample_config.yml)
    - SPARTACUS, STEBBS, and ESTM configs fully integrated in YAML

- [change] Simplified `suews-convert` command interface with automatic conversion type detection
  - Automatically determines conversion type based on target version:
    - Versions before 2025 (e.g., 2024a): Table-to-table conversion
    - Version 2025a or later: Convert to YAML format
  - No subcommands needed - single unified interface
  - Examples:
    - `suews-convert -f 2020a -t 2024a -i input_dir -o output_dir` (table conversion)
    - `suews-convert -f 2024a -t 2025a -i input_dir -o config.yml` (YAML conversion)
  - Added missing cmd/to_yaml.py to meson.build sources (#566, #582)

- [bugfix] Fixed empty list handling in modify_df_init when STEBBS disabled
  - Prevented DataFrame column name mismatch when no new columns to add

- [bugfix] Fixed missing column handling in from_df_state methods
  - Added graceful handling of missing columns in legacy format conversion
  - Affected classes: SiteProperties, ArchetypeProperties, StebbsProperties
  - Missing columns now use default values from field definitions

- [bugfix] Fixed water surface soilstore validation constraint
  - Water surfaces can now have soilstore=0 (physically correct)
  - Override constraint in InitialStateWater class

- [bugfix] Fixed missing config/description columns in legacy conversion
  - Added default values when converting from legacy format
  - Default name: "Converted from legacy format"
  - Default description: "Configuration converted from legacy SUEWS table format"
  - Added to_yaml.py to meson.build for package installation
  - Created test suite using legacy format fixtures

- [bugfix] Fixed STEBBS loading logic in _load.py
  - Fixed incorrect dict access (was using path_runcontrol["fileinputpath"] instead of dict_runconfig["fileinputpath"])
  - Skip STEBBS file loading when stebbsmethod=0 (disabled) to avoid missing test file dependencies
  - Draft PRs: Only test Linux + Python 3.9 and 3.13 (2 configurations)
  - Ready PRs: Full testing across all platforms and Python versions (20 configurations)
  - Added auto-cancellation of in-progress CI runs when new commits are pushed
  - Provides 10x faster feedback during development while ensuring full coverage when ready

### 5 Aug 2025
- [doc] Fixed FAIMethod option descriptions inconsistency ([#578](https://github.com/UMEP-dev/SUEWS/issues/578))
  - Updated Python data model FAIMethod enum to match Fortran implementation
  - Changed enum names from ZERO/FIXED to USE_PROVIDED/SIMPLE_SCHEME
  - Removed VARIABLE option (value 2) as it's not implemented in Fortran code
  - Clarified that option 0 uses provided FAI values, option 1 calculates using simple scheme
  - Updated Field description to reflect actual implementation behaviour
  - Aligned default value with Fortran code (FAIMethod.USE_PROVIDED = 0)
- [bugfix] Fixed missing to_yaml module ([#566](https://github.com/UMEP-dev/SUEWS/issues/566))
  - Added missing import of `to_yaml` function in `supy.cmd.__init__.py`
  - Added `suews-to-yaml` console script entry point in pyproject.toml
  - Moved supy imports to be lazy-loaded inside the function to avoid circular import issues
  - Note: `python -m supy.cmd.to_yaml` requires supy to be fully installed first

### 25 Jul 2025
- [bugfix] Fixed NaN QF (anthropogenic heat flux) when population density is zero ([#240](https://github.com/UMEP-dev/SUEWS/issues/240))
  - Added check to prevent division by zero in QF_build calculation
  - When population density is zero, building energy flux is now correctly set to zero
  - Added tests to verify correct behaviour with zero population density
- [bugfix] Fixed timezone field to use enum for valid timezone offsets ([PR #554](https://github.com/UMEP-dev/SUEWS/pull/554), fixes [#552](https://github.com/UMEP-dev/SUEWS/issues/552))
  - Changed timezone field from `FlexibleRefValue(int)` to `FlexibleRefValue(Union[TimezoneOffset, float])`
  - Created `TimezoneOffset` enum with all valid global timezone offsets
  - Enables support for fractional timezone offsets (e.g., 5.5 for India, 5.75 for Nepal)
  - Validates input against standard timezone offsets only (no arbitrary floats)
  - Automatically converts numeric inputs to appropriate enum values
  - Critical for accurate solar geometry calculations in regions with non-integer offsets
- [doc] Added comprehensive documentation for runoff generation mechanisms ([#212](https://github.com/UMEP-dev/SUEWS/issues/212))
  - Explained infiltration capacity exceedance (Hortonian runoff)
  - Documented saturation excess runoff for different surface types
  - Clarified timestep considerations for runoff calculations
  - Added mathematical formulations and water routing details
- [bugfix] Fixed unnecessary interpolation when tstep equals resolutionfilesin ([#161](https://github.com/UMEP-dev/SUEWS/issues/161))
  - Added conditional check to skip interpolation when model timestep matches input data resolution
  - Prevents incorrect interpolation of averaged variables like kdown
  - Ensures forcing data passes through unchanged when no resampling is needed
- [doc] Improved clarity of tstep_prev purpose for WRF-SUEWS coupling ([#551](https://github.com/UMEP-dev/SUEWS/issues/551), [#553](https://github.com/UMEP-dev/SUEWS/issues/553))
  - Added explanatory comments at all tstep_prev usage sites
  - Enhanced type definition documentation in SUEWS_TIMER
  - Added module-level documentation explaining WRF coupling support
  - Clarified that tstep_prev equals tstep in standalone SUEWS but allows adaptive timesteps in WRF
- [feature] Separated RSL and MOST height array generation ([PR #541](https://github.com/UMEP-dev/SUEWS/pull/541))
  - Fixed interpolation errors by completely separating RSL and MOST approaches
  - Improved height array generation for different atmospheric stability methods
- [maintenance] Updated PyPI/TestPyPI deployment strategy
  - PR/Push builds no longer deploy to conserve TestPyPI quota
  - Nightly builds create YYYY.M.D.dev tags after successful builds
  - Dev tags deploy all wheels to TestPyPI only
  - Production tags deploy all wheels to PyPI only
- [maintenance] Add workflow guidance for build and test before push
  - Updated CLAUDE.md with workflow section requiring build and test before pushing or creating PRs
  - Ensures Claude Code always validates code compilation and test success before remote operations
  - Fixed race condition in tag creation with single job approach
- [maintenance] Enhanced documentation for build process and introduced new agents
  - Added reminders in CLAUDE.md for updating meson.build files when creating new source files
  - Created `doc-code-sync-checker` agent to ensure documentation synchronisation with code changes
  - Created `test-coverage-mece-analyser` agent to verify comprehensive test coverage following MECE principle
- [doc] Updated issue label system to include developer queries
  - Extended 1-question label from 'User question/support' to 'User question/support/dev query'
  - Updated issue triage documentation and decision tree to reflect this change

### 24 Jul 2025
- [maintenance] Enhanced uv environment setup documentation and best practices
  - Created comprehensive `.claude/howto/setup-uv-environment.md` guide aligned with `pyproject.toml` and `env.yml`
  - Updated worktree setup guide to use `uv pip install -e ".[dev]"` for proper dependency management
  - Documented package name differences between conda and pip (e.g., `matplotlib-base` → `matplotlib`, `pytables` → `tables`)
  - Emphasised uv's 10-100x speed improvement over pip/conda for package installation
- [feature] Added minimal Makefile recipes for uv environment management
  - Added `make uv-dev` - one-stop setup with both dev and docs dependencies
  - Added `make uv-clean` - remove virtual environment
  - Streamlined recipes to avoid Makefile bloat while maintaining essential functionality
  - Includes documentation dependencies by default for complete development environment
  - Properly aligned with `pyproject.toml` dependency groups

### 23 Jul 2025
- [maintenance] Added `/log-changes` slash command for automated documentation updates
  - Created custom slash command in `.claude/commands/log-changes.md`
  - Analyses git commits to fill gaps between last documented date and today
  - Uses actual commit dates to maintain accurate historical record
  - Groups commits by date and categorises changes appropriately
  - Identifies documentation files that need updating based on code changes
  - Runs documentation generation scripts when data models or schemas change
  - Uses Claude Code's built-in slash command system with metadata and bash integration
- [maintenance] Created CHANGELOG management scripts ([PR #547](https://github.com/UMEP-dev/SUEWS/pull/547))
  - Added `.claude/scripts/changelog_restructure.py` for parsing, cleaning, and sorting entries
  - Restructured entire CHANGELOG.md file with proper reverse chronological ordering
  - Extended historical coverage from 65 to 117 dates by analyzing git commit history
  - Filled documentation gaps from 2020-2024 with comprehensive analysis of 3,418 commits
  - Established automated workflow for ongoing CHANGELOG maintenance
- [maintenance] Enhanced CLAUDE.md with documentation update requirements for Claude Code workflows
  - Updated CLAUDE.md to emphasise updating documentation and CHANGELOG.md for code changes
  - Clarified that documentation generation scripts run ONLY for specific data model changes
  - Added reminder that CLAUDE.md updates should be categorised as [maintenance]
  - Modified claude.yml and claude-code-review.yml workflows to check for documentation updates
  - Added explicit CHANGELOG.md update requirements with category guidelines

### 22 Jul 2025
- [feature] Enhanced CI workflow to trigger on tag pushes
  - Build workflow now triggers on version tag pushes for release automation
- [bugfix] Fixed input validation for zero wind speed ([PR #545](https://github.com/UMEP-dev/SUEWS/pull/545), fixes [#314](https://github.com/UMEP-dev/SUEWS/issues/314))
  - Added validation to prevent division by zero in atmospheric calculations
  - Fixed wind speed validation test to use correct forcing data structure
  - Prevents model crashes when wind speed approaches zero
- [bugfix] Fixed snow warning spam ([PR #542](https://github.com/UMEP-dev/SUEWS/pull/542), fixes [#528](https://github.com/UMEP-dev/SUEWS/issues/528))
  - Limited snow warning message to appear only once per simulation run
  - Added module-level flag to track warning display status
  - Prevents console spam when SnowUse=1 is enabled
- [maintenance] Migrated all model validators to SUEWSConfig ([PR #546](https://github.com/UMEP-dev/SUEWS/pull/546))
  - Completed systematic migration of 12 model validators from individual Pydantic classes
  - Centralised all validation logic in SUEWSConfig for better maintainability
  - Added 99 comprehensive tests for migrated validators
  - Updated legacy tests to use new centralised validation architecture
  - Improved albedo validation to allow equality for constant albedo scenarios
- [doc] Enhanced documentation for Claude Code and issue triage
  - Updated CLAUDE.md with feature planning and spec system documentation
  - Added comprehensive SUEWS issue triage guide with MECE label system
  - Added scientific review process documentation

### 21 Jul 2025
- [feature] Allow lists under RefValue for forcing data ([PR #540](https://github.com/UMEP-dev/SUEWS/pull/540), fixes [#538](https://github.com/UMEP-dev/SUEWS/issues/538))
  - Added iteration functionality to RefValue when value is a list
  - Enables more flexible configuration of forcing data parameters
  - Added comprehensive test coverage for list handling in RefValue

### 20 Jul 2025
- [feature] Enhanced code formatting automation
  - Added ability to create format-only PRs via workflow dispatch
  - Replaced master auto-format with PR-based formatting for better review
  - Added GitHub Actions workflow for Fortran code formatting
- [maintenance] Repository cleanup and reorganisation
  - Removed .ropeproject from tracking
  - Removed disabled workflow files for auto-formatting
  - Reorganised developer documentation into dev-ref directory

### 19 Jul 2025
- [maintenance] Improved auto-format workflow
  - Updated workflow to create PR instead of direct push
  - Removed pre-commit configuration
  - Fixed conflicting .fprettify.yml file

### 18 Jul 2025
- [feature] Added comprehensive testing improvements (PRs [#525](https://github.com/UMEP-dev/SUEWS/issues/525), [#526](https://github.com/UMEP-dev/SUEWS/issues/526))
  - Added extensive utility tests for core functionality
  - Added comprehensive coding guidelines and testing documentation
  - Implemented automatic code formatting on master branch
- [bugfix] Fixed CI errors in test suite
  - Disabled cmd tests to fix CI errors on Python 3.9/3.10
  - Used importlib.resources for reliable sample config access in CI
- [maintenance] Removed WRF-SUEWS integration utilities

### 17 Jul 2025
- [feature] Added cibuildwheel debug workflow with SSH access ([PR #522](https://github.com/UMEP-dev/SUEWS/pull/522))
- [maintenance] Enhanced Claude workflows with skip functionality
  - Added ability to skip reviews based on PR title keywords
  - Converted Claude code review to manual workflow dispatch
- [maintenance] Test suite improvements
  - Added pytest-order to dev dependencies
  - Enabled all tests on all platforms ([PR #513](https://github.com/UMEP-dev/SUEWS/pull/513))
  - Reorganised test suite by functionality

### 16 Jul 2025
- [bugfix] Fixed QE/QH discrepancy with atmospheric state initialization
  - Replaced exact equality checks with epsilon-based comparisons
  - Added floating-point epsilon constant for numerical stability
  - Initialised all atmospheric state variables to prevent state pollution
  - Added comprehensive floating-point stability test suite

### 15 Jul 2025
- [change] Updated data model to use rho_cp instead of cp parameter
  - Changed thermal layer specification for consistency
  - Updated pydantic data model validation

### 13 Jul 2025
- [maintenance] Improved Claude Code review formatting ([PR #474](https://github.com/UMEP-dev/SUEWS/pull/474))
  - Added collapsible HTML sections for better organisation
  - Enhanced review structure with categorised feedback

### 11 Jul 2025
- [maintenance] Added Claude Code GitHub Actions workflows (PRs [#466](https://github.com/UMEP-dev/SUEWS/issues/466), [#467](https://github.com/UMEP-dev/SUEWS/issues/467))
  - Added Claude PR Assistant workflow for automated reviews
  - Preserved security checks for authorised users
  - Added worktree command for Claude Code integration

### 10 Jul 2025
- [bugfix] Fixed version tag preservation ([PR #465](https://github.com/UMEP-dev/SUEWS/pull/465))

### 08 Jul 2025
- [feature] Added conditional validation for model options ([PR #460](https://github.com/UMEP-dev/SUEWS/pull/460))
  - Implemented validation for storage, RSL, and STEBBS options
  - Added comprehensive test coverage for conditional validation
  - Improved validation error messages with detailed issues

### 05 Jul 2025
- [feature] Simplified SUEWSSimulation API ([PR #463](https://github.com/UMEP-dev/SUEWS/pull/463))
  - Refactored class for cleaner, more intuitive interface
  - Fixed forcing file path handling issues ([#458](https://github.com/UMEP-dev/SUEWS/issues/458), [#459](https://github.com/UMEP-dev/SUEWS/issues/459))
  - Added comprehensive tests for various forcing scenarios
  - Updated documentation for new API

### 04 Jul 2025
- [feature] Enhanced SUEWS configuration builder ([PR #455](https://github.com/UMEP-dev/SUEWS/pull/455))
  - Added unsaved changes warning
  - Implemented field-specific UI controls
  - Fixed radio button styling and type conversion
  - Added experimental warnings and version info
  - Improved validation error messages
  - Modularised config-builder.js for better maintainability

### 03 Jul 2025
- [change] Added DailyState resampling option ([PR #456](https://github.com/UMEP-dev/SUEWS/pull/456))
  - Improved resampling implementation for DailyState outputs
  - Enhanced output flexibility for different temporal resolutions

### 02 Jul 2025
- [feature] Added automatic annotated YAML generation for parameter validation errors
  - Generates helpful annotated YAML files when configuration validation fails
  - Marks missing parameters with [ERROR] MISSING: and provides [TIP] ADD HERE: suggestions
  - Includes parameter descriptions and expected types for each missing field
  - Significantly improves user experience when creating configuration files
- [bugfix] Fixed parameter validation false positives and improved validation messages ([#448](https://github.com/UMEP-dev/SUEWS/issues/448))
  - Resolved spurious warnings during normal operations
  - Made validation messages clearer and more actionable
  - Fixed platform-specific test failures on Windows, Linux, and macOS
- [change] Replaced emoji markers with text markers in annotated YAML files
  - Changed from emoji (🔴, 💡) to text markers ([ERROR], [TIP]) for Windows compatibility
  - Ensures consistent display across all platforms without Unicode encoding issues

### 28 Jun 2025
- [feature] Completed SUEWS MCP (Model Context Protocol) server implementation
  - Finished all 11 tools across configuration guidance and result interpretation
  - Implemented comprehensive parameter knowledge base with scientific documentation
  - Added physics compatibility matrix for method validation
  - Created desktop extension (.dxt) for easy Claude Desktop integration
  - Tools include: validation, suggestions, templates, energy balance diagnosis, thermal comfort analysis, urban effects, validation metrics, and narrative insights
- [maintenance] Streamlined worktree workflow for Claude Code development
  - Created automated scripts for worktree management: worktree-setup.sh and worktree-cleanup.sh
  - Replaced slow mamba environment cloning with fast Python venv creation
  - Updated CLAUDE.md to prioritise friction-free workflow with single-command operations
  - Added comprehensive guide at .claude/workspace/claude-code-worktree-guide.md
  - Benefits: seconds vs minutes for setup, no shell integration issues, self-contained environments

### 22 Jun 2025
- [feature] Successfully completed SUEWSSimulation class implementation and testing
  - Fixed core SUEWSSimulation functionality to work with real SUEWS benchmark data
  - Implemented proper state conversion using actual `config.to_df_state()` method instead of placeholder
  - Fixed forcing data loading using `supy.util._io.read_forcing()` function
  - Created simplified test suite using real benchmark files: test/benchmark1/benchmark1.yml and test/benchmark1/forcing/Kc1_2011_data_5.txt
  - All 7 core functionality tests passing: init, setup_forcing, simulation_run, expected_output_variables, results_format, error_handling
  - Successfully runs complete SUEWS simulations with energy flux outputs (QH, QE, QS) and proper MultiIndex DataFrame structure
  - Validated integration with existing SuPy infrastructure including run_supy_ser execution engine

### 20 Jun 2025
- [feature] Added modern SUEWSSimulation class with comprehensive object-oriented interface
  - Implemented YAML-based configuration management with intelligent parameter overriding
  - Created pandas DataFrame integration with multi-index results structure for enhanced data manipulation
  - Added chainable method design for intuitive workflows: init, from_yaml, setup_forcing, run, get_results, summary, see, quick_plot, save, clone, reset, validate
  - Built-in validation system with British English error messages and actionable feedback
  - Multiple export formats support: CSV, Excel, Pickle, NetCDF with automatic directory creation
  - Performance optimisation with chunking support and lazy loading for large datasets
  - Comprehensive test suite with 48/48 tests passing (100% success rate) across unit, integration, and functionality tests
  - Standalone implementation addressing circular import issues during development
  - Complete documentation with usage examples and migration guidance
- [bugfix] Fixed SUEWSSimulation test failures using real SuPy sample data
  - Updated test fixtures to use actual SuPy sample configuration and forcing data instead of mock objects
  - Fixed import paths for mock decorators from 'supy.suews_sim' to 'supy._run' modules
  - Implemented proper error handling with correct exception types (ValueError vs RuntimeError)
  - Added fallback resampling functionality when SuPy's resample_output lacks required variables
  - Enhanced mock configuration for matplotlib plotting tests with proper method assignments
  - Fixed validation logic to properly handle missing vs. empty forcing data with appropriate error types
- [bugfix] Fixed claude-dev Docker image not being built with custom Dockerfile
  - Implemented pre-build approach for custom SUEWS development Docker image
  - Modified start script to build `suews-claude-dev:latest` from Dockerfile.claude-dev
  - Removed dockerfile reference from claude-sandbox.config.json to use pre-built image
  - Updated rebuild flag to handle all possible image names and force fresh builds
  - Now correctly uses the comprehensive SUEWS development environment with conda, gfortran, etc.

### 19 Jun 2025
- [maintenance] Updated main README.md and Makefile help text to reference actual Claude Code integration tools
- [maintenance] Enhanced documentation for Dropbox compatibility and multi-workspace development workflows
- [doc] Updated claude-dev/README.md to accurately reflect implementation with `claude.sh` workspace manager
- [doc] Documented advanced workspace management features for parallel development environments
- [doc] Fixed documentation inconsistencies: removed non-existent Makefile targets, corrected script names
- [doc] Reorganised README.md: moved Development Environment under Developer Note section
- [doc] Enhanced Traditional Development section with complete local setup instructions including prerequisites, workflow, and troubleshooting
- [doc] Simplified main README with Quick Start section for users, moving detailed compilation steps to developer documentation

### 15 Jun 2025
- [feature] Implemented cross-platform isolated build directories (`/tmp/suews-builds/`) to prevent environment conflicts
- [feature] Enhanced `make dev` with automatic environment detection and appropriate build configuration
- [feature] Added new Makefile target: `make deactivate` (environment management helper)
- [feature] Comprehensive help system with `make help` displaying Quick Start guide and complete command reference
- [bugfix] Resolved meson build conflicts between different Python environments by implementing isolated build directories
- [bugfix] Fixed numpy path issues when using virtual environments located within project directory structure
- [maintenance] Improved cross-platform compatibility for Windows, macOS, and Linux build environments
- [maintenance] Enhanced Makefile with unified development workflow
- [maintenance] Added automatic .gitignore rules for SPARTACUS generated files to prevent repository pollution
- [doc] Updated CLAUDE.md with comprehensive changelog management guidelines and development workflow documentation

### 13 Jun 2025
- [feature] Added YAML-based configuration system with comprehensive conversion tools and interactive web UI ([#343](https://github.com/UMEP-dev/SUEWS/issues/343))
- [feature] Implemented `to_yaml.py` command-line tool for converting legacy table-based inputs to modern YAML format with optional version upgrade support
- [feature] Created interactive web-based configuration builder with real-time validation, Bootstrap UI, and YAML/JSON export capabilities
- [feature] Added automatic JSON Schema generation from Pydantic data models for configuration validation and UI integration
- [maintenance] Unified development and documentation environments into single `environment.yml` file to simplify workflow and reduce maintenance overhead
- [maintenance] Migrated from deprecated `_config.py` to dedicated `data_model` subpackage with type-safe Pydantic models
- [maintenance] Improved Windows build compatibility with UCRT support, enhanced CI/CD workflows, and Windows-specific compiler optimisations
- [doc] Enhanced documentation system with modernised structure and comprehensive migration guides from table-based to YAML-based configuration

### 06 Jun 2025
- [doc] Added comprehensive unit documentation to all RefValue parameters in data model, improving dimensional consistency and user understanding of expected parameter scales and ranges ([#398](https://github.com/UMEP-dev/SUEWS/issues/398))

### 30 Jan 2025
- [feature] Major STEBBS (Spatially-Resolving Building Energy Balance Scheme) enhancements ([PR #309](https://github.com/UMEP-dev/SUEWS/pull/309))
  - Refactored STEBBS parameter handling and building state types
  - Added comprehensive STEBBS configuration support in YAML format
  - Updated STEBBS outputs and namelist file expectations
  - Improved STEBBS method options validation (0 or 1 only)
  - Renamed 'stebbsuse' to 'stebbsmethod' for consistency
- [maintenance] Build system improvements
  - Refactored supy_driver build process for better debugging
  - Added success message to SUEWS library build process
  - Removed temporary debug commands from meson build script
- [maintenance] CI/CD enhancements
  - Updated GitHub Actions workflow for wheel building
  - Removed archived workflow files
  - Added automated fprettify source code formatting

### 28 Jan 2025
- [feature] Python 3.13 support (PRs [#341](https://github.com/UMEP-dev/SUEWS/issues/341), [#342](https://github.com/UMEP-dev/SUEWS/issues/342))
  - Added full test coverage for Python 3.13 on linux_x86_64
  - Updated cibuildwheel to v2.20 for Python 3.13 compatibility
  - Fixed macOS wheel building for multiple Python versions
  - Enhanced CI matrix configuration for broader platform support
- [bugfix] Fixed atmospheric stability calculations (issue [#296](https://github.com/UMEP-dev/SUEWS/issues/296))
  - Modified neut_limit parameter handling
  - Changed L_MOD to L_MOD_RSL for psihath calculations
- [maintenance] Improved macOS build configuration
  - Dynamically set deployment targets based on runner platform
  - Added FC environment variable for Fortran compiler selection
  - Simplified macOS wheel building process

### 24 Jan 2025
- [maintenance] Improved CI testing workflow:
  - Added quick test mode for faster CI runs
  - Added matrix-dependent macOS deployment targets
  - Optimised test selection for different Python versions
  - Updated cibuildwheel configuration for better cross-platform compatibility

### 23 Jan 2025
- [feature] Added a pydantic-based input structure to ease the input of model parameters ([#324](https://github.com/UMEP-dev/SUEWS/issues/324))

### 21 Jan 2025
- [feature] Enhanced configuration system with Pydantic validation
  - Added pydantic dependency for robust data validation
  - Implemented from_df_state methods for configuration classes
  - Added sample_config.yml for configuration examples
  - Enhanced SUEWSConfig initialization methods
- [feature] STEBBS model improvements
  - Refactored STEBBS module for improved clarity and consistency
  - Enhanced building state management and parameter naming
  - Added detailed documentation for LBM (Local Building Model) types
  - Improved STEBBS configuration variable organization

### 8 Jan 2025
- [bugfix] Fixed STEBBS parameter type handling (PRs [#321](https://github.com/UMEP-dev/SUEWS/issues/321), [#323](https://github.com/UMEP-dev/SUEWS/issues/323), fixes [#319](https://github.com/UMEP-dev/SUEWS/issues/319))
  - Fixed string/numeric type handling in pack_var function
  - Ensured consistent output types for error handling
  - Removed DAVE-specific parameters from STEBBS


## 2024

### 20 Dec 2024
- [feature] ValueWithDOI (Value with Digital Object Identifier) system implementation
  - Added comprehensive VWD support across all model components
  - Implemented VWD for SPARTACUS, forcing files, and vertical layers
  - Added VWD to model physics, surface properties, and building layers
  - Enhanced parameter traceability with Reference class implementation
  - Applied VWD to water distribution, thermal layers, and OHM coefficients
- [feature] Enhanced parameter documentation and citation tracking
  - Added DOI references for all major parameter categories
  - Improved scientific reproducibility with parameter source tracking

### 11 Dec 2024
- [doc] Enhanced soil moisture calculations documentation
  - Refined soil moisture deficit calculations with detailed parameter guidance
  - Clarified roles of G_sm, S1, and S2 parameters
  - Improved documentation for moisture stress response mechanisms
  - Restored threshold-based approach for moisture stress calculations

### 9 Dec 2024
- [bugfix] Fixed soil water state calculations ([PR #317](https://github.com/UMEP-dev/SUEWS/pull/317), fixes [#316](https://github.com/UMEP-dev/SUEWS/issues/316))
  - Corrected soil water state initialization issues
  - Updated moisture stress calculations
- [maintenance] Development environment improvements
  - Added test-quick.py to .gitignore
  - Enhanced support for easier testing of development changes

### 8 Dec 2024
- [feature] YAML configuration system enhancements ([PR #315](https://github.com/UMEP-dev/SUEWS/pull/315), fixes [#298](https://github.com/UMEP-dev/SUEWS/issues/298))
  - Merged default YAML generator into def_config_suews function
  - Added field rules and validators for STEBBS properties
  - Enhanced configuration validation for storage heat methods
  - Generated new config-suews.yml with STEBBS parameters

### 3 Dec 2024
- [bugfix] Fixed wind speed handling in RSL calculations ([PR #307](https://github.com/UMEP-dev/SUEWS/pull/307), fixes [#283](https://github.com/UMEP-dev/SUEWS/issues/283))
  - Modified RSL calculations to avoid negative wind speeds
  - Prevented negative zero displacement height (zd) values
  - Added error catching for negative wind speed conditions

### 27 Nov 2024
- [feature] Enhanced DataFrame state conversion capabilities
  - Added from_df_state methods for multiple property classes
  - Implemented to_df_state methods for vertical layers
  - Enhanced water distribution parameter handling
  - Added comprehensive testing framework for DataFrame validation
- [bugfix] Fixed water distribution parameter bug in control files
  - Corrected parameter indexing in surface properties

### 20 Nov 2024
- [feature] YAML to DataFrame converter implementation (PRs [#305](https://github.com/UMEP-dev/SUEWS/issues/305), [#306](https://github.com/UMEP-dev/SUEWS/issues/306), fixes [#304](https://github.com/UMEP-dev/SUEWS/issues/304))
  - Created converter for YAML configurations to df_state format
  - Updated config schema for SUEWS
  - Enhanced DataFrame structure with default values
  - Added support for vertical layers, roofs, and walls configuration

### 12 Nov 2024
- [bugfix] Critical error reporting enhancement ([PR #295](https://github.com/UMEP-dev/SUEWS/pull/295), fixes [#294](https://github.com/UMEP-dev/SUEWS/issues/294))
  - Created error report system for critical issues
  - Improved error handling in data processing module
- [maintenance] Build system improvements ([PR #293](https://github.com/UMEP-dev/SUEWS/pull/293), fixes [#285](https://github.com/UMEP-dev/SUEWS/issues/285))
  - Updated Makefile to install without dependencies
  - Restored albedo value range checks in update_Veg subroutine
  - Fixed typos in documentation

### 8 Nov 2024
- [feature] Added STEBBS method switching capability
  - Implemented switch to enable/disable STEBBS calculations
  - Added configuration option for STEBBS method selection

### 8 Oct 2024
- [feature] Enhanced STEBBS output capabilities
  - Added new output line for STEBBS results
  - Improved data logging for building energy calculations

### 17 Sep 2024
- [feature] Added BUILDING_STATE type
  - Implemented new derived type for building state management
  - Enhanced building energy balance calculations

### 6 Aug 2024
- [bugfix] Fixed parallel running mode issues ([PR #282](https://github.com/UMEP-dev/SUEWS/pull/282))
  - Resolved issues with df_debug in parallel execution mode
  - Improved thread safety for debug output
  - Preserved .dev suffix in version tags
  - Fixed metadata variable error suppression during packing
  - Applied dropna only to DailyState group in resample_output

### 06 Aug 2024
- [bugfix] Fixed issue with unassociated `avcp` parameter causing model instability ([PR #282](https://github.com/UMEP-dev/SUEWS/pull/282))
- [maintenance] Simplified SuPy module's serial mode implementation for better performance

### 02 Aug 2024
- [bugfix] Fixed a bug in the calculation of the surface temperature ([#281](https://github.com/UMEP-dev/SUEWS/issues/281))

### 05 Jul 2024
- [feature] Added an option to consider the local feedback of near-surface temperature on the surface energy balance ([#132](https://github.com/UMEP-dev/SUEWS/issues/132))
- [feature] Implemented debug mode to help with model troubleshooting ([#275](https://github.com/UMEP-dev/SUEWS/issues/275))
- [bugfix] Restored full test for the DTS-based version ([#264](https://github.com/UMEP-dev/SUEWS/issues/264))
- [bugfix] Fixed the goto part in snow code implementation ([#128](https://github.com/UMEP-dev/SUEWS/issues/128))
- [maintenance] Enhanced the ability to auto-fix missing parameters in df_state ([#276](https://github.com/UMEP-dev/SUEWS/issues/276))
- [maintenance] Updated SSss_YYYY_SUEWS_TT.csv output tables

### 04 Jul 2024
- [bugfix] Fixed a bug causing an abrupt change in results due to a less smooth transition in `z0` from surfaces without roughness elements to those with them. ([#271](https://github.com/UMEP-dev/SUEWS/issues/271))
- [bugfix] Improved the discretisation of the vertical levels in the RSL scheme for better interpolation of surface diagnostics (e.g. `T2`) ([#271](https://github.com/UMEP-dev/SUEWS/issues/271))
- [maintenance] Added support for NumPy 2.0 ([#271](https://github.com/UMEP-dev/SUEWS/issues/271))

### 13 Jun 2024
- [bugfix] Fixed SUEWS-SS issue with more than 7 layers ([#268](https://github.com/UMEP-dev/SUEWS/issues/268))

### 09 Jun 2024
- [bugfix] Fixed SUEWS-SS issue when same building fractions were used ([#266](https://github.com/UMEP-dev/SUEWS/issues/266))

### 31 May 2024
- [feature] Added `dict_debug` an optional output of `run_supy` to help debug the model (for developers: add a `debug` flag to `df_state` to activate this feature) ([#233](https://github.com/UMEP-dev/SUEWS/issues/233))

### 23 May 2024
- [bugfix] Fixed string type issue on Python 3.9
- [maintenance] Added support for Python 3.9 to Python 3.12 ([#257](https://github.com/UMEP-dev/SUEWS/issues/257))
- [maintenance] Updated test suite for consistency and readability

### 17 May 2024
- [maintenance] Changed the python build backend to `meson` and `ninja` for faster builds ([#257](https://github.com/UMEP-dev/SUEWS/issues/257))

### 09 May 2024
- [feature] Added CITATION file for academic referencing ([#258](https://github.com/UMEP-dev/SUEWS/issues/258))
- [bugfix] Fixed Windows build issues
- [maintenance] Updated GitHub Actions for upload/download and EndBug/add-and-commit
- [maintenance] Removed unnecessary files and updated build configuration

### 01 Mar 2024
- [bugfix] Fixed table converter error due to issue in `rule.csv` ([#249](https://github.com/UMEP-dev/SUEWS/issues/249))
- [change] Updated update_DailyStateLine_DTS function to include additional input parameters

### 01 Feb 2024
- [maintenance] Added Apple M1 GitHub runner to CI for enhanced cross-platform testing

### 31 Jan 2024
- [bugfix] Fixed GCC and M1 environment compatibility issues


## 2023

### 19 Dec 2023
- [feature] Fixed water storage calculation and snow fraction update (contributed by @ljarvi)
- [feature] Added horizontal soil water movement with new variables
- [feature] Added option to use local air temperature in phenology-related calculations
- [feature] Added local temperature option for QF-related calculations
- [change] Refactored soil moisture calculations to use hydroState instead of hydroState_prev

### 21 Nov 2023
- [bugfix] Fixed various issues reported in [#237](https://github.com/UMEP-dev/SUEWS/issues/237) and [#238](https://github.com/UMEP-dev/SUEWS/issues/238)

### 18 Oct 2023
- [change] `Snow` is temporarily turned off for easier implementation of other functionalities; will be brought back in the future.

### 17 Oct 2023
- [bugfix] Fixed issue in calculating irrigation ([#228](https://github.com/UMEP-dev/SUEWS/issues/228))

### 15 Oct 2023
- [bugfix] Fixed installation of specific SuPy version ([#229](https://github.com/UMEP-dev/SUEWS/issues/229))
- [bugfix] Fixed potential initialisation issue in water use calculation that might lead to NaN values
- [maintenance] Multiple contributions merged from @ljarvi (patches 10-23)

### 07 Oct 2023
- [maintenance] Updated build script and full testing requirements to Python 3.11
- [doc] Updated CO2 related documentation pages ([#226](https://github.com/UMEP-dev/SUEWS/issues/226))

### 14 Aug 2023
- [feature] Added allocation/deallocation subroutines to SPARTACUS_LAYER_PRM
- [bugfix] Fixed oscillation issue in EHC ([#210](https://github.com/UMEP-dev/SUEWS/issues/210))
- [maintenance] Fixed LooseVersion deprecation issues
- [maintenance] Updated to 2nd DTS-based interface

### 01 Jul 2023
- [feature] Added a function `supy.util.get_spinup_state` to retrieve the spin-up state for the model, which can be used for debugging and initialising the model for simulation.
- [feature] Implemented fast spin-up for large-scale simulations ([#200](https://github.com/UMEP-dev/SUEWS/issues/200))
- [feature] Added Crank-Nicholson-based heat conduction solver
- [maintenance] Updated DTS procedures and functions

### 28 Jun 2023
- [bugfix] Fixed RSS problem due to incorrect porosity ([#197](https://github.com/UMEP-dev/SUEWS/issues/197))

### 05 Jun 2023
- [feature] added `FAIMethod` to help determine the FAI ([#192](https://github.com/UMEP-dev/SUEWS/issues/192))
- [bugfix] Fixed NaN in ESTM_ext surface temperature ([#182](https://github.com/UMEP-dev/SUEWS/issues/182))
- [maintenance] Updated default porosity range to avoid issues in roughness calculations

### 03 Jun 2023
- [bugfix] fixed a bug in writing out `DailyState` - all rows were written as zero ([#190](https://github.com/UMEP-dev/SUEWS/issues/190))

### 15 May 2023
- [bugfix] fixed a bug in heat flux calculation ([#182](https://github.com/UMEP-dev/SUEWS/issues/182))
- [bugfix] fixed a bug in `table-converter` ([#186](https://github.com/UMEP-dev/SUEWS/issues/186))

### 13 Apr 2023
- [feature] added more upgrade options to the `upgrade_df_state` function
- [bugfix] fixed a bug in the calculation of the soil moisture deficit weighted by vegetation fractions ([#174](https://github.com/UMEP-dev/SUEWS/issues/174))
- [change] removed `deltaLAI` from the `DailyState` output group as related info is already in `LAI` columns of all vegetated surfaces
- [maintenance] added [script](src/supy/gen_sample_output.py) to update sample output for testing

### 18 Feb 2023
- [maintenance] merged supy into suews
- [maintenance] re-organised file structure

### 16 Feb 2023
- [bugfix] Fixed issues with model stability and water balance calculations ([#142](https://github.com/UMEP-dev/SUEWS/issues/142), [#143](https://github.com/UMEP-dev/SUEWS/issues/143))

### 10 Feb 2023
- [bugfix] Fixed build system and dependency issues ([#82](https://github.com/UMEP-dev/SUEWS/issues/82))

### 27 Jan 2023
- [feature] Added EPW (EnergyPlus Weather) file header support ([#69](https://github.com/UMEP-dev/SUEWS/issues/69))
- [bugfix] Fixed various test and CI pipeline issues ([#75](https://github.com/UMEP-dev/SUEWS/issues/75), [#76](https://github.com/UMEP-dev/SUEWS/issues/76))


## 2022

### 09 Sep 2022
- [bugfix] Fixed QGIS compatibility issue with scipy/pandas dependencies
- [maintenance] Improved build system and wheel generation for releases ([#134](https://github.com/UMEP-dev/SUEWS/issues/134))

### 06 Sep 2022
- [feature] Enhanced snow module with improved debugging output
- [bugfix] Fixed snow-related calculations when snow module is disabled

### 02 Sep 2022
- [feature] Added surface-specific diagnostic output for energy balance components
- [feature] Enhanced water balance debugging with additional output variables

### 29 Aug 2022
- [bugfix] Fixed abnormal snow fraction handling when snow module is off ([#67](https://github.com/UMEP-dev/SUEWS/issues/67), [#131](https://github.com/UMEP-dev/SUEWS/issues/131))
- [bugfix] Fixed fraction calculations for surface types

### 25 Aug 2022
- [bugfix] Fixed zero QE issue when snow fraction is zero due to incorrect snow switch
- [maintenance] Reorganised snow module code structure

### 24 Aug 2022
- [bugfix] Fixed critical issues when snow module is enabled ([#127](https://github.com/UMEP-dev/SUEWS/issues/127), [#129](https://github.com/UMEP-dev/SUEWS/issues/129))
- [bugfix] Fixed snow-related initial condition loading

### 30 Jun 2022
- [feature] Improved RSL (Roughness Sublayer) calculations with better psihat correction algorithm
- [feature] Enhanced RSL calculation logic

### 29 May 2022
- [bugfix] Fixed longwave flux issues in SUEWS-SPARTACUS coupling ([#99](https://github.com/UMEP-dev/SUEWS/issues/99))

### 25 May 2022
- [feature] Added diffuse radiation at ground level output for SUEWS-SPARTACUS ([#98](https://github.com/UMEP-dev/SUEWS/issues/98))

### 24 May 2022
- [feature] Added incoming radiation into facets output for SUEWS-SPARTACUS ([#97](https://github.com/UMEP-dev/SUEWS/issues/97))
- [maintenance] Reorganised SPARTACUS output structure ([#101](https://github.com/UMEP-dev/SUEWS/issues/101))

### 14 May 2022
- [bugfix] Fixed improper hydrology calculations over roofs and walls
- [maintenance] Added Apple M1 support in Makefile

### 21 Apr 2022
- [bugfix] Fixed critical memory leakage issues
- [maintenance] Added GDB debugging instructions for macOS

### 20 Apr 2022
- [bugfix] Fixed multi-grid and multi-year run issues due to OHM averages in Qn

### 07 Apr 2022
- [feature] Added water-related results output for ESTM_ext module ([#93](https://github.com/UMEP-dev/SUEWS/issues/93))
- [bugfix] Fixed storage heat method switch issues

### 03 Apr 2022
- [feature] Added multi-grid water module implementation

### 01 Apr 2022
- [feature] Added ESTM_ext water-related variables for roofs and walls

### 30 Mar 2022
- [feature] Added combined snow and ESTM_ext functionality
- [maintenance] Split snow calculations from QE as separate module

### 24 Mar 2022
- [feature] Added `diagmethod` option for T2, RH2 and U10 calculations
- [bugfix] Fixed FAI calculation from areal mean to sum
- [bugfix] Fixed negative zd_RSL issue with small FAI and large Lc ([#88](https://github.com/UMEP-dev/SUEWS/issues/88))

### 16 Mar 2022
- [bugfix] Fixed height/level calculation bug in RSL module

### 23 Feb 2022
- [feature] ESTM coupling via surface temperature now working
  - Completed ESTM (Extended Surface Temperature Method) integration
  - Working coupling through surface temperature calculations
  - Updated SUEWS_SPARTACUS documentation

### 14 Feb 2022
- [bugfix] Fixed array allocation issues

### 10 Feb 2022
- [bugfix] Fixed multi-grid settings loading bug

### 07 Feb 2022
- [feature] Performance improvements in data loading
- [bugfix] Improved file loading procedure to handle encoding issues ([#42](https://github.com/UMEP-dev/SUEWS/issues/42))

### 24 Jan 2022
- [feature] Added skeleton code for ESTM coupling (experimental)

### 17 Jan 2022
- [maintenance] Moved SPARTACUS-specific output files to output section ([#77](https://github.com/UMEP-dev/SUEWS/issues/77))


## 2021

### 11 Dec 2021
- [doc] Restructured documentation around QF calculations ([#26](https://github.com/UMEP-dev/SUEWS/issues/26))
- [doc] Improved documentation for RSL module ([#56](https://github.com/UMEP-dev/SUEWS/issues/56))
- [doc] Enhanced spinup documentation ([#27](https://github.com/UMEP-dev/SUEWS/issues/27))
- [doc] Clarified XSMD description in meteorological input file ([#9](https://github.com/UMEP-dev/SUEWS/issues/9))

### 23 Nov 2021
- [feature] Added Python 3.10 support
- [bugfix] Fixed test issues for Python 3.10 by removing deprecated nose test
- [bugfix] Fixed pressure and relative humidity units issue ([#38](https://github.com/UMEP-dev/SUEWS/issues/38))
- [maintenance] Updated gfortran to v11 for testing
- [maintenance] Fixed Linux and manylinux build recipes

### 01 Nov 2021
- [feature] Added option to use existing surface temperature for outgoing longwave radiation

### 27 Oct 2021
- [bugfix] Fixed RH diagnostics by setting upper limit of 100%
- [doc] Added BibTeX support for references
- [doc] Fixed documentation formatting issues

### 26 Jul 2021
- [maintenance] Updated RTD configuration and version history structure

### 23 Jul 2021
- [bugfix] Fixed ERA5 download issue due to CDS variable renaming

### 15 Jul 2021
- [bugfix] Fixed parameter table loading issue with pandas 1.3.x

### 30 May 2021
- [feature] SUEWS-SPARTACUS integration completed
  - Integrated SPARTACUS radiation model with SUEWS
  - Added SPARTACUS as git submodule
  - Implemented coupling for albedo calculations
  - Added vegetation extinction calculation based on LAI
  - Made profiles constant with height
  - Added SPARTACUS namelist configuration files

### 25 May 2021
- [feature] Enhanced RSL (Roughness Sublayer) module
  - Reduced mean building height threshold for RSL activation from 6m to 5m
  - Fixed zero QE issue when vegetation fraction is zero
  - Added dynamic z0 and zd calculations based on plan area index

### 11 May 2021
- [change] Version 2021a release
  - Improved RSL computational stability
  - Added comprehensive test suite for 2021a


## 2020

### 08 Dec 2020
- [feature] Added debug output group for runtime diagnostics
- [doc] Fixed multiple documentation issues and references

### 06 Aug 2020
- [feature] Version 2020b release
  - Major improvements to RSL module stability
  - Fixed overlarge T2 issue by restricting Lc parameter
  - Enhanced numeric stability of RSL calculations
  - Fixed NaN issues within canyon for corner cases

### 14 Jul 2020
- [bugfix] Fixed argument list issue in GFORTRAN v10
- [maintenance] Improved computational stability in RSL diagnostics ([#130](https://github.com/UMEP-dev/SUEWS/issues/130))

### 01 Jul 2020
- [feature] Added option to use existing ERA5 files for forcing generation ([#165](https://github.com/UMEP-dev/SUEWS/issues/165))
- [doc] Updated tutorials for UMEP workshop ([#169](https://github.com/UMEP-dev/SUEWS/issues/169))

### 26 Jun 2020
- [feature] Version 2020a2 release with RSL improvements
- [bugfix] Fixed QF parameter issues in sample data ([#163](https://github.com/UMEP-dev/SUEWS/issues/163))

### 15 May 2020
- [feature] Version 2020a release ([#114](https://github.com/UMEP-dev/SUEWS/issues/114))
  - Added RSL (Roughness Sublayer) model for within-canyon diagnostics
  - Enhanced forcing data resampling with different methods for different variables
  - Added plotting function for RSL output ([#144](https://github.com/UMEP-dev/SUEWS/issues/144))
  - Improved ERA5 downloader functionality

### 10 May 2020
- [bugfix] Fixed TMY radiation calculations
- [maintenance] Updated sample data to match Ward et al. (2016, Urban Climate)

### 28 Feb 2020
- [bugfix] Fixed ERA5 data download permission issues ([#127](https://github.com/UMEP-dev/SUEWS/issues/127))

### 02 Feb 2020
- [feature] Added Python 3.8 support
- [bugfix] Fixed issues with pandas 1.0 compatibility

### 23 Jan 2020
- [feature] Added serial mode for run_supy for better robustness
- [bugfix] Fixed ERA5 data file location issues
- [maintenance] Enhanced testing with pytest integration


## 2019

### 15 Nov 2019
- [feature] Version 2019a release
  - Added anthropogenic emission module (Järvi et al. 2019)
  - Added canyon profile module (RSL) for within-canyon diagnostics (Theeuwes et al. 2019)
  - Recovered BLUEWS functionality with CBLUse parameter
- [bugfix] Fixed LAI calculation for long-term runs
- [bugfix] Fixed net all-wave radiation differential calculation for OHM
- [bugfix] Fixed GDD/SDD calculation cross-contamination between vegetative surfaces
- [bugfix] Fixed water redistribution bug in snow module
- [change] Renamed SUEWS_AnthropogenicHeat.txt to SUEWS_AnthropogenicEmission.txt
  - Added new parameters: MinFCMetab, MaxFCMetab, FrPDDwe, FcEF_v_kgkmWD, FcEF_v_kgkmWE
- [maintenance] Removed SOLWEIG from codebase (use separate SOLWEIG implementation)
- [maintenance] Removed netCDF output support (use SuPy with pandas/xarray instead)

### 24 Oct 2019
- [bugfix] Fixed T2 diagnostics in RSL module
- [bugfix] Fixed bug in translating iceFrac for multi-grid runs
- [bugfix] Fixed surface temperature (T_sfc) calculation
- [bugfix] Fixed Lup_snow calculation
- [maintenance] Improved RSL module consistency and stability

### 21 Feb 2019
- [feature] Version 2018c release
- [feature] Introduced SuPy (SUEWS in Python) - Python wrapper for SUEWS
  - Facilitates more fluent urban climate research workflows
  - Enhanced with Python ecosystem capabilities
- [maintenance] Improved benchmark report system with more testing sites

### 01 Jan 2019
- [feature] Added multi-timestep mode support in driver
- [maintenance] Added version tracking to supy_driver
- [maintenance] Trimmed unnecessary output groups
- [doc] Major documentation improvements and restructuring


## 2018

### 28 Dec 2018
- [change] Renamed interface variables for consistency with documentation
  - meltwaterstore → snowwater
  - soilmoist → soilstore
- [maintenance] Fixed interface issues for SuMin (WRF coupling)
- [maintenance] Added annotations for HDD_id, GDD_id, LAI_id, and WUDay_id layouts

### 17 Dec 2018
- [feature] Version 2018b release
- [bugfix] Fixed external water use pickup from meteorological forcing file
- [maintenance] Improved OHM radiation calculation using time-step-weighted dQ*
  - Better memory usage and supports variable time-step simulations
  - Essential for WRF-SUEWS coupling

### 02 Aug 2018
- [feature] Version 2018a release
- [feature] New readthedocs.org-based documentation system
- [feature] Added input_converter for version migration
- [feature] Added benchmark_report for release validation
- [feature] Improved near-surface diagnostics (T2, Q2, U10)
- [feature] Improved skin temperature calculation (Ts)
- [change] StabilityMethod recommended option changed from 2 to 3
- [change] Energy use profile selections moved from SUEWS_SiteSelect.txt to SUEWS_AnthropogenicHeat.txt
- [change] Added BiogenCO2Code to SUEWS_Veg.txt for new SUEWS_BiogenCO2.txt lookup
- [change] Expanded weekday/weekend options for multiple parameters
  - TrafficRate_WD/WE, QF0_BEU_WD/WE
  - AHMin_WD/WE, AHSlope_WD/WE, TCritic_WD/WE with cooling/heating settings
- [change] AnthropHeatMethod renamed to EmissionsMethod
- [maintenance] Major code restructuring for better modularity
  - Added explicit interface intent for module coupling
  - Restructured physics scheme layout
  - Improved output file alignment
- [maintenance] Removed AnthropCO2Method from RunControl.nml


## 2017

### 02 Aug 2017
- [feature] Version 2017b release
- [feature] Added surface-level diagnostics as default output
  - T2 (air temperature at 2 m agl)
  - Q2 (air specific humidity at 2 m agl)
  - U10 (wind speed at 10 m agl)
- [feature] Added netCDF output format support (disabled in public release)
- [maintenance] Development of new storage heat flux options (AnOHM, ESTM) - not for production use
- [maintenance] Development of carbon dioxide flux modelling - not for production use

### 01 Feb 2017
- [feature] Version 2017a release
- [feature] Automatic forcing disaggregation and output aggregation
  - Removes need for Python wrapper
  - Model handles time-step conversions internally
- [feature] Improved InitialConditions handling
  - SUEWS approximates most initial conditions if unknown
  - Detailed initial conditions still supported if available
- [feature] Surface-specific LAI calculations
  - Each vegetated surface uses its own LAI development parameters
  - Previously only deciduous tree parameters were used
- [feature] Adapted storage heat flux for sub-hourly time-steps
  - Hysteresis based on hourly running means
- [feature] Improved error handling
  - Separate files: problems.txt (serious), warnings.txt (less critical)
- [change] Major changes to input file formats
  - Simplified RunControl.nml and InitialConditions files
  - Met forcing files no longer need -9 termination rows
  - Single InitialConditions file can serve multiple grids
- [change] Longitude sign convention corrected
  - Negative values = west, positive values = east
- [change] Configurable output variable selection
  - Option to write subset of variables instead of all<|MERGE_RESOLUTION|>--- conflicted
+++ resolved
@@ -35,7 +35,6 @@
 ## 2025
 
 ### 15 Aug 2025
-<<<<<<< HEAD
 - [feature] Added YAML configuration schema versioning for structure evolution tracking ([#576](https://github.com/UMEP-dev/SUEWS/issues/576))
   - Single `schema_version` field tracks configuration structure changes (e.g., '1.0', '1.1', '2.0')
   - Schema versions are independent of SUEWS model versions for cleaner separation of concerns
@@ -54,12 +53,10 @@
   - IDE integration support (VS Code, PyCharm, Vim, etc.)
   - Enables autocomplete, inline validation, and documentation in editors
   - Comprehensive documentation for schema usage and integration
-=======
 - [bugfix] Fix forcing path resolution to be relative to config file location (#573)
   - SUEWSSimulation now correctly resolves relative forcing paths relative to the config file
   - Previously, relative paths were resolved relative to the current working directory
   - Added comprehensive tests to ensure forcing paths work correctly in all scenarios
->>>>>>> 78e2eebd
 - [feature] Added community publications section for user-submitted SUEWS-related work (#80)
   - Created new community BibTeX file (refs-community.bib) for community submissions
   - Added Community Publications page with simple PR submission workflow
