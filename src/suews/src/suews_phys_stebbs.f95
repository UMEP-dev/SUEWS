MODULE modulestebbsprecision

   USE ISO_FORTRAN_ENV, ONLY: REAL64

   IMPLICIT NONE

   INTEGER, PARAMETER :: rprc = REAL64

END MODULE

MODULE modulestebbs

   USE modulestebbsprecision

   REAL(rprc), PARAMETER :: sigma = 5.670E-8

   INTEGER, SAVE :: flgtimecheck = 1
   INTEGER :: resolution
   INTEGER :: time_st, time_ed, count_p_sec, count_max ! Time check

   INTEGER :: nbtype
   CHARACTER(len=256), ALLOCATABLE, DIMENSION(:) :: fnmls, cases
   TYPE :: LBM
      CHARACTER(len=256) :: &
         BuildingType, &
         BuildingName, &
         fnmlLBM, &
         CASE
      INTEGER :: idLBM
      INTEGER :: flginit = 0
      INTEGER :: appliance_totalnumber
      REAL(rprc) :: &
         Qtotal_heating, &
         Qtotal_cooling, &
         Qmetabolic_sensible, &
         Qmetabolic_latent, &
         Qtotal_water_tank, &
         qhwtDrain, &
         ratio_window_wall, &
         Afootprint, &
         height_building, &
         wallExternalArea, &
         ratioInternalVolume, &
         thickness_wallroof, &
         thickness_groundfloor, &
         depth_ground, &
         thickness_window, &
         conv_coeff_intwallroof, &
         conv_coeff_indoormass, &
         conv_coeff_intgroundfloor, &
         conv_coeff_intwindow, &
         conv_coeff_extwallroof, &
         conv_coeff_extwindow, &
         conductivity_wallroof, &
         conductivity_groundfloor, &
         conductivity_window, &
         conductivity_ground, &
         density_wallroof, &
         weighting_factor_heatcapacity_wallroof, &
         density_groundfloor, &
         density_window, &
         density_indoormass, &
         density_air_ind, &
         cp_wallroof, &
         cp_groundfloor, &
         cp_window, &
         cp_indoormass, &
         cp_air_ind, &
         emissivity_extwallroof, &
         emissivity_intwallroof, &
         emissivity_indoormass, &
         emissivity_extwindow, &
         emissivity_intwindow, &
         windowTransmissivity, &
         windowAbsorbtivity, &
         windowReflectivity, &
         wallTransmisivity, &
         wallAbsorbtivity, &
         wallReflectivity, &
         BVF_extwall, &
         GVF_extwall, &
         SVF_extwall, &
         occupants, &
         metabolic_rate, &
         ratio_metabolic_latent_sensible, &
         appliance_power_rating, &
         appliance_usage_factor, &
         maxheatingpower_air, &
         heating_efficiency_air, &
         maxcoolingpower_air, &
         coeff_performance_cooling, &
         Vair_ind, &
         ventilation_rate, &
         Awallroof, &
         Vwallroof, &
         Vgroundfloor, &
         Awindow, &
         Vwindow, &
         Vindoormass, &
         Aindoormass, &
         Tair_ind, &
         Tindoormass, &
         Tintwallroof, &
         Textwallroof, &
         Tintwindow, &
         Textwindow, &
         Tintgroundfloor, &
         Textgroundfloor, &
         Twater_tank, &
         Tintwall_tank, &
         Textwall_tank, &
         thickness_tankwall, &
         Tincomingwater_tank, &
         Vwater_tank, &
         Asurf_tank, &
         Vwall_tank, &
         setTwater_tank, &
         init_wtTs, &
         Twater_vessel, &
         Tintwall_vessel, &
         Textwall_vessel, &
         thickness_wall_vessel, &
         Vwater_vessel, &
         Awater_vessel, &
         Vwall_vessel, &
         flowrate_water_supply, &
         flowrate_water_drain, &
         single_flowrate_water_supply, &
         single_flowrate_water_drain, &
         cp_water, &
         cp_wall_tank, &
         cp_wall_vessel, &
         density_water, &
         density_wall_tank, &
         density_wall_vessel, &
         BVF_tank, &
         MVF_tank, &
         conductivity_wall_tank, &
         conv_coeff_intwall_tank, &
         conv_coeff_extwall_tank, &
         emissivity_extwall_tank, &
         conductivity_wall_vessel, &
         conv_coeff_intwall_vessel, &
         conv_coeff_extwall_vessel, &
         emissivity_extwall_vessel, &
         maxheatingpower_water, &
         heating_efficiency_water, &
         minVwater_vessel, &
         minHeatingPower_DHW, &
         HeatingPower_DHW
      REAL(rprc) :: &
         qfm_dom, & ! Metabolic sensible and latent heat
         qheat_dom, & ! Hourly heating load  [W]
         qcool_dom, & ! Hourly cooling load  [W]
         qfb_hw_dom, & ! Hot water
         qfb_dom_air, & ! Sensible heat to air [W]
         dom_temp, & ! Domain temperature   [W]
         QStar, & ! Net radiation        [W m-2]
         QEC, & ! Energy use           [W m-2]
         QH, & ! Sensible heat flux   [W m-2]
         QS, & ! Storage heat flux    [W m-2]
         QBAE, & ! Building exchange    [W m-2]
         QWaste ! Waste heating        [W m-2]
      REAL(rprc), DIMENSION(2) :: Ts, initTs
      REAL(rprc), DIMENSION(4) :: h_i, k_eff
      REAL(rprc), DIMENSION(2) :: h_o
      REAL(rprc), DIMENSION(5) :: rho
      REAL(rprc), DIMENSION(5) :: Cp
      REAL(rprc), DIMENSION(5) :: emis
      REAL(rprc), DIMENSION(3) :: wiTAR, waTAR
      REAL(rprc), DIMENSION(3) :: viewFactors
      REAL(rprc), DIMENSION(3) :: occupantData
      REAL(rprc), DIMENSION(3) :: HTsAverage, HWTsAverage
      REAL(rprc), DIMENSION(3) :: HWPowerAverage
      REAL(rprc), DIMENSION(25) :: EnergyExchanges = 0.0
   END TYPE
   TYPE(LBM), ALLOCATABLE, DIMENSION(:) :: blds
END MODULE modulestebbs
MODULE modulestebbsfunc
   USE modulestebbsprecision
   IMPLICIT NONE
CONTAINS
   !-------------------------------------------------------------------
   ! Function: waterUseEnergyLossToDrains
   ! Parameters:
   !   rho - density of water [kg m-3]
   !   Cp - specific heat capacity [J kg-1 K-1]
   !   vFR - volume Flow Rate [m3 s-1]
   !   Tout - temperature of water in vessel lost to drains [K]
   !   timeResolution - time resolution [s]
   ! Returns:
   !   q_wt - energy lost to drains [J]
   !-------------------------------------------------------------------
   FUNCTION waterUseEnergyLossToDrains(rho, Cp, vFRo, Tout, timeResolution) RESULT(q_wt)
      USE modulestebbsprecision
      IMPLICIT NONE
      INTEGER, INTENT(in) :: timeResolution
      REAL(rprc), INTENT(in) :: rho, Cp, vFRo, Tout
      REAL(rprc) :: q_wt
      q_wt = rho*Cp*Tout*(vFRo*timeResolution)
   END FUNCTION
   !-------------------------------------------------------------------
   ! Function: indoorConvectionHeatTransfer
   ! Description: Indoor Convection on wall surfaces: convective heat transfer between air node and wall node(s)
   ! Parameters:
   !   h - convection coefficient applied for all internal objects [W m-2 K-1]
   !   A - the total internal surface area of internal objects [m2]
   !   Twi - wall surface temperature for surface [K]
   !   Ti - indoor air temperature [K]
   ! Returns:
   !   ind_cht - [W]
   !-------------------------------------------------------------------
   FUNCTION indoorConvectionHeatTransfer(h, A, Twi, Ti) RESULT(ind_cht)
      USE modulestebbsprecision
      IMPLICIT NONE
      REAL(rprc), INTENT(in) :: h, A, Twi, Ti
      REAL(rprc) :: ind_cht
      ind_cht = h*A*(Ti - Twi)
   END FUNCTION indoorConvectionHeatTransfer
   !-------------------------------------------------------------------
   ! Function: internalConvectionHeatTransfer
   ! Description: Indoor Convection on wall surfaces: convective heat transfer between air node and wall node(s)
   ! Parameters:
   !   h - convection coefficient applied for all internal objects [W m-2 K-1]
   !   A - the total internal surface area of internal objects [m2]
   !   Tio - surface temperature of internal objects [K]
   !   Ti - indoor air temperature [K]
   ! Returns:
   !   int_cht - heat transfer to internal objects [W]
   !-------------------------------------------------------------------
   FUNCTION internalConvectionHeatTransfer(h, A, Tio, Ti) RESULT(int_cht)
      USE modulestebbsprecision
      IMPLICIT NONE
      REAL(rprc), INTENT(in) :: h, A, Tio, Ti
      REAL(rprc) :: int_cht
      int_cht = h*A*(Ti - Tio)
   END FUNCTION internalConvectionHeatTransfer
   !-------------------------------------------------------------------
   ! Function: indoorRadiativeHeatTransfer (NOT IMPLEMENTED)
   ! Description: Indoor radiative exchange between wall surfaces and mass internal object
   ! Parameters:
   ! Returns:
   !   q -
   !-------------------------------------------------------------------
   FUNCTION indoorRadiativeHeatTransfer() RESULT(q)
      USE modulestebbsprecision
      IMPLICIT NONE
      REAL(rprc) :: q
      q = 0.0
      RETURN
   END FUNCTION indoorRadiativeHeatTransfer
   !-------------------------------------------------------------------
   ! Function: outdoorConvectionHeatTransfer
   ! Description: Outdoor Convection on surfaces. Convective heat transfer between outside wall surface and ambient air node
   ! Parameters:
   !   h - convection coefficient for  outside wall surface type (i.e. solid wall, window) [W m-2 K-1]
   !   A - total surface area of  outside wall surface type [m2]
   !   Two - wall surface temperature for surface [K]
   !   Ta - ambient air temperature (should be determined outside this model) [K]
   ! Returns:
   !   out_cht - [W]
   !-------------------------------------------------------------------
   FUNCTION outdoorConvectionHeatTransfer(h, A, Two, Ta) RESULT(out_cht)
      USE modulestebbsprecision
      IMPLICIT NONE
      REAL(rprc), INTENT(in) :: h, A, Two, Ta
      REAL(rprc) :: out_cht
      out_cht = h*A*(Two - Ta)
      RETURN
   END FUNCTION outdoorConvectionHeatTransfer
   !-------------------------------------------------------------------
   ! Function: outdoorRadiativeHeatTransfer
   ! Description: Outdoor Convection on surfaces. Convective heat transfer between outside wall surface and ambient air node
   ! Parameters:
   !   f - View factor for wall [-]
   !   A - building wall surface area for wall component [m2]
   !   emis - emissivity of surface [-]
   !   Two - outdoor surface temperatures for wall component [K]
   !   Ts - list of surface temperatures for surface [K]
   ! Returns:
   !   out_cht - [W]
   !-------------------------------------------------------------------
   FUNCTION outdoorRadiativeHeatTransfer(f, A, emis, Two, Ts) RESULT(q)
      USE modulestebbsprecision
      USE modulestebbs, ONLY: sigma
      IMPLICIT NONE
      REAL(rprc), INTENT(in) :: f, A, emis, Two, Ts
      REAL(rprc) :: q
      q = A*f*sigma*emis*(Two**4.0 - Ts**4.0)
      RETURN
   END FUNCTION outdoorRadiativeHeatTransfer
   !-------------------------------------------------------------------
   ! Function: lwoutdoorRadiativeHeatTransfer
   ! Description: Longwave radiative heat transfer between outside surface and ambient air
   ! Parameters:
   !   A - Area of surface [m2]
   !   emis - Emisivity of surface [-]
   !   Two - External temperature of surface [K]
   !   lw - Incoming longwave radiation onto surface [W m-2]
   ! Returns:
   !   q - Longwave radiative heat transfer [W]
   !-------------------------------------------------------------------
   FUNCTION lwoutdoorRadiativeHeatTransfer(A, emis, Two, lw) RESULT(q)
      USE modulestebbsprecision
      USE modulestebbs, ONLY: sigma
      IMPLICIT NONE
      REAL(rprc), INTENT(in) :: A, emis, Two, lw
      REAL(rprc) :: q
      q = A*sigma*emis*(Two**4.0) - emis*lw*a ! Revised based on Yiqing's discovery
      RETURN
   END FUNCTION lwoutdoorRadiativeHeatTransfer
   !-------------------------------------------------------------------
   ! Function: windowInsolation
   ! Description: Window Solar Insolation. This should be added as heat gain to internal single mass object
   ! Parameters:
   !   Irr - Irradiance incident on vertical window/wall [W m-2]
   !   Tr - Effective Transmissivity [-]
   !   A - Area of surface [m2]
   ! Returns:
   !   wi_in - Window Insolation [W]
   !-------------------------------------------------------------------
   FUNCTION windowInsolation(Irr, Tr, A) RESULT(wi_in)
      USE modulestebbsprecision
      IMPLICIT NONE
      REAL(rprc), INTENT(in) :: Irr, Tr, A
      REAL(rprc) :: wi_in
      wi_in = Irr*Tr*A
      RETURN
   END FUNCTION windowInsolation
   !-------------------------------------------------------------------
   ! Function: wallInsolation
   ! Description: Solar Insolation on surface. This should be added as heat gain to external surface of wall
   ! Parameters:
   !   Irr - Irradiance incident horiozntal roof or vertical wall [W m-2]
   !   Ab - Effective Absorptance of surface [-]
   !   A - Area of surface [m2]
   ! Returns:
   !   wa_in - [W]
   !-------------------------------------------------------------------
   FUNCTION wallInsolation(Irr, Ab, A) RESULT(wa_in)
      USE modulestebbsprecision
      IMPLICIT NONE
      REAL(rprc), INTENT(in) :: Irr, Ab, A
      REAL(rprc) :: wa_in
      wa_in = Irr*Ab*A
      RETURN
   END FUNCTION wallInsolation
   !-------------------------------------------------------------------
   ! Function: wallConduction
   ! Description: Wall Component Conduction (can be floor/roof/wall/window)
   ! Parameters:
   !   k_eff - conductivity for lumped wall [W m-1 K-1]
   !   A - total surface area of wall [m2]
   !   Twi - indoor wall surface temperature [K]
   !   Two - outdoor wall surface temperature [K]
   !   L - wall thickness [m]
   ! Returns:
   !   wa_co - [W]
   !-------------------------------------------------------------------
   FUNCTION wallConduction(k_eff, A, Twi, Two, L) RESULT(wa_co)
      USE modulestebbsprecision
      IMPLICIT NONE
      REAL(rprc), INTENT(in) :: k_eff, Twi, Two, A, L
      REAL(rprc) :: wa_co
      wa_co = k_eff*A*((Twi - Two)/L)
   END FUNCTION wallConduction
   !-------------------------------------------------------------------
   ! Function: windowConduction
   ! Description: Window Component Conduction (same as wall)
   ! Parameters:
   !   k_eff - thermal conductivity for window surface type [W m-1 K-1]
   !   A - total surface area of window type [m2]
   !   Twi - indoor window surface temperature for window type [K]
   !   Two - outdoor window surface temperature for window type [K]
   !   L - window unit thickness [m]
   ! Returns:
   !   wi_co - [W]
   !-------------------------------------------------------------------
   FUNCTION windowConduction(k_eff, A, Twi, Two, L) RESULT(wi_co)
      USE modulestebbsprecision
      IMPLICIT NONE
      REAL(rprc), INTENT(in) :: k_eff, Twi, Two, A, L
      REAL(rprc) :: wi_co
      wi_co = k_eff*A*((Twi - Two)/L)
   END FUNCTION windowConduction
   !-------------------------------------------------------------------
   ! Function: heating
   ! Description: Heating injected to building
   ! Parameters:
   !   Ts - set point temperature for heating load [K]
   !   Ti - indoor air node temperature [K]
   !   epsilon - rated efficiency of the total heating system [-]
   !   P - maximum power rating of the total heating system [W]
   ! Returns:
   !   q_heating - [W]
   !-------------------------------------------------------------------
   FUNCTION heating(Ts, Ti, epsilon, P) RESULT(q_heating)
      USE modulestebbsprecision
      IMPLICIT NONE
      REAL(rprc), INTENT(in) :: Ts, Ti, epsilon, P
      REAL(rprc) :: q_heating
      q_heating = 0.0
      IF (Ti < Ts) THEN
         q_heating = (P - (P/EXP(Ts - Ti)))*epsilon
      END IF
   END FUNCTION heating
   !-------------------------------------------------------------------
   ! Function: ventilationHeatTransfer
   ! Description: Building Ventilation rate heat transfer (i.e. not recirculated air)
   ! Parameters:
   !   rho - air density [kg m-3]
   !   Cp - specific heat capacity of air at constant pressure [J kg-1 K-1]
   !   V - volumetric flow rate [m3 s-1]
   !   To - outdoor temperature [K]
   !   Ti - indoor temperature [K]
   ! Returns:
   !   q_in - the heat flux resulting in the building [W]
   !-------------------------------------------------------------------
   FUNCTION ventilationHeatTransfer(rho, Cp, V, To, Ti) RESULT(q_in)
      USE modulestebbsprecision
      IMPLICIT NONE
      REAL(rprc), INTENT(in) :: rho, Cp, V, To, Ti
      REAL(rprc) :: q_in
      q_in = rho*Cp*V*(To - Ti)
   END FUNCTION ventilationHeatTransfer
   !-------------------------------------------------------------------
   ! Function: additionalSystemHeatingEnergy
   ! Description: Calculates the additional heat from the heating system due to system efficiency
   ! Parameters:
   !   q_heating - heating applied to building [W]
   !   epsilon - rated efficiency of the total heating system [-]
   ! Returns:
   !   qH_additional - additional heating energy [W]
   !-------------------------------------------------------------------
   FUNCTION additionalSystemHeatingEnergy(q_heating, epsilon) RESULT(qH_additional)
      USE modulestebbsprecision
      IMPLICIT NONE
      REAL(rprc), INTENT(in) :: q_heating, epsilon
      REAL(rprc) :: qH_additional
      qH_additional = 0.0
      qH_additional = (q_heating/epsilon) - q_heating
   END FUNCTION additionalSystemHeatingEnergy
   !-------------------------------------------------------------------
   ! Function: cooling
   ! Description: Cooling of building (heat ejected)
   ! Parameters:
   !   Ts - set point temperature for cooling load [K]
   !   Ti -indoor air node temperature [K]
   !   COP - Rated efficiency of the total heating system [-]
   !   P - maximum power rating of the total heating system [W]
   ! Returns:
   !   q_cooling - [W]
   !-------------------------------------------------------------------
   FUNCTION cooling(Ts, Ti, COP, P) RESULT(q_cooling)
      USE modulestebbsprecision
      IMPLICIT NONE
      REAL(rprc), INTENT(in) :: Ts, Ti, COP, P
      REAL(rprc) :: q_cooling
      q_cooling = 0.0
      IF (Ti > Ts) THEN
         q_cooling = P - (P/EXP(Ti - Ts))
      END IF
   END FUNCTION cooling
   !-------------------------------------------------------------------
   ! Function: additionalSystemCoolingEnergy
   ! Description:  Calculates the additional heat from the cooling system due to system COP
   ! Parameters:
   !   q_cooling - cooling applied to building [W]
   !   COP - rated efficiency of the total heating system [-]
   ! Returns:
   !   qC_additional - additional cooling energy [W]
   !-------------------------------------------------------------------
   FUNCTION additionalSystemCoolingEnergy(q_cooling, COP) RESULT(qC_additional)
      USE modulestebbsprecision
      IMPLICIT NONE
      REAL(rprc), INTENT(in) :: q_cooling, COP
      REAL(rprc) :: qC_additional
      qC_additional = q_cooling/COP
   END FUNCTION additionalSystemCoolingEnergy
   !-------------------------------------------------------------------
   ! Function: internalOccupancyGains
   ! Description: Calculates the internal gains from building occupants
   ! Parameters:
   !   Occupants - number of occupants in building [-]
   !   metRate - the metabolic rate of building occupants [W]
   !   LST - latent sensible ratio (LH/SH) [-]
   ! Returns:
   !   qSL - latent heat and sensible heat from all occupants [W]
   !-------------------------------------------------------------------
   FUNCTION internalOccupancyGains(Occupants, metRate, LSR) RESULT(qSL)
      USE modulestebbsprecision
      IMPLICIT NONE
      REAL(rprc), INTENT(in) :: Occupants, metRate, LSR
      REAL(rprc) :: qSen, qLat
      REAL(rprc), DIMENSION(2) :: qSL
      qSL(1) = (metRate*Occupants)/(1.0 + LSR)
      qSL(2) = (metRate*Occupants)*LSR/(1.0 + LSR)
   END FUNCTION internalOccupancyGains
   !-------------------------------------------------------------------
   ! Function: internalApplianceGains
   ! Description:
   ! Parameters:
   !   P - power rating of appliances [W]
   !   f - usage factor of appliance [-]
   !   n - vnumber of appliances [-]
   ! Returns:
   !   qapp - total energy of appliances - assume all goes to heat (sensible) [W]
   !-------------------------------------------------------------------
   FUNCTION internalApplianceGains(P, f, n) RESULT(qapp)
      USE modulestebbsprecision
      IMPLICIT NONE
      INTEGER, INTENT(in) :: n
      REAL(rprc), INTENT(in) :: P, f
      REAL(rprc) :: qapp
      qapp = P*f*n
   END FUNCTION internalApplianceGains
   !-------------------------------------------------------------------
   ! Function: ext_conv_coeff
   ! Description: Calculates the external convection coefficient using Eq. 11 Cole & Sturrock (1977)
   ! Parameters:
   !   wind_speed - Wind speed [m s-1]
   !   dT - Temperature difference [K]
   ! Returns:
   !   hc - External convection coefficient [W m-2 K-1]
   !-------------------------------------------------------------------
   FUNCTION ext_conv_coeff(wind_speed, dT) RESULT(hc)

      USE modulestebbsprecision
      IMPLICIT NONE
      REAL(rprc), INTENT(in) :: wind_speed, dT
      REAL(rprc) :: hn, a, b, Rf, hcglass, hc
      hn = 1.31*(ABS(dT)**(1.0/3.0))
      a = 3.26
      b = 0.89
      Rf = 1.67 ! # Rough brick used from E+ Engineering Reference guide, Walton 1981
      hcglass = ((hn**2) + ((a*(wind_speed**b))**2))**(0.5)
      hc = hn + Rf*(hcglass - hn)
   END FUNCTION ext_conv_coeff
END MODULE modulestebbsfunc
MODULE modulesuewsstebbscouple
   USE modulestebbsprecision
   IMPLICIT NONE
   REAL(rprc) :: Tair_out, Tsurf, Tground_deep, &
                 density_air_out, cp_air_out, &
                 Qsw_dn_extroof, Qsw_dn_extwall, &
                 Qlw_dn_extwall, Qlw_dn_extroof
   TYPE :: suewsprop
      INTEGER :: ntstep, timestep
      CHARACTER(len=256), ALLOCATABLE, DIMENSION(:) :: datetime, hourmin
      REAL(rprc), ALLOCATABLE, DIMENSION(:) :: Tair, Tsurf, Kwall, Kroof, ws, Lroof, Lwall
      INTEGER :: ntskip
      CHARACTER(len=256), ALLOCATABLE, DIMENSION(:) :: datetime_exch, hourmin_exch
      REAL(rprc), ALLOCATABLE, DIMENSION(:) :: Tair_exch, Tsurf_exch, Kwall_exch, Kroof_exch, ws_exch, Lroof_exch, Lwall_exch
   END TYPE
   TYPE(suewsprop) :: sout
END MODULE modulesuewsstebbscouple
SUBROUTINE setdatetime(datetimeLine)
   USE modulestebbsprecision
   USE modulesuewsstebbscouple, ONLY: sout
   IMPLICIT NONE
   REAL(rprc), DIMENSION(5), INTENT(in) :: datetimeLine
   INTEGER :: i
   CHARACTER(len=4) :: cyear
   CHARACTER(len=2) :: cmonth, cday, chour, cmin, csec
   INTEGER, DIMENSION(12) :: stmonth
   INTEGER, DIMENSION(12) :: stmonth_nonleap = (/0, 31, 59, 90, 120, 151, 181, 212, 243, 273, 304, 334/)
   INTEGER, DIMENSION(12) :: stmonth_leap = (/0, 31, 60, 91, 121, 152, 182, 213, 244, 274, 305, 335/)
   WRITE (cyear, '(i4)') INT(datetimeLine(1))
   IF (MOD(INT(datetimeLine(1)), 4) == 0) THEN
      stmonth = stmonth_leap
   ELSE
      stmonth = stmonth_nonleap
   END IF
   DO i = 1, 11, 1
      IF (stmonth(i) < datetimeLine(2) .AND. datetimeLine(2) <= stmonth(i + 1)) THEN
         WRITE (cmonth, '(i2.2)') i
         WRITE (cday, '(i2.2)') INT(datetimeLine(2)) - stmonth(i)
      END IF
      IF (stmonth(12) < datetimeLine(2)) THEN
         WRITE (cmonth, '(i2.2)') 12
         WRITE (cday, '(i2.2)') INT(datetimeLine(2)) - stmonth(12)
      END IF
   END DO
   WRITE (chour, '(i2.2)') INT(datetimeLine(3))
   WRITE (cmin, '(i2.2)') INT(datetimeLine(4))
   WRITE (csec, '(i2.2)') 0
   sout%datetime(1) = TRIM(cyear//'-'//cmonth//'-'//cday)
   sout%hourmin(1) = TRIM(chour//':'//cmin//':'//csec)
   RETURN
END SUBROUTINE setdatetime
MODULE stebbs_module

   USE modulestebbsprecision, ONLY: rprc
   ! use modulestebbs, ONLY: blds, cases, resolution

CONTAINS

   SUBROUTINE stebbsonlinecouple( &
      timer, config, forcing, siteInfo, & ! Input
      modState, & ! Input/Output
      datetimeLine, &
      dataOutLineSTEBBS) ! Output
      USE modulestebbs, ONLY: blds, cases, resolution
      USE modulesuewsstebbscouple, ONLY: sout ! Defines sout
      USE modulestebbsprecision, ONLY: rprc ! Defines rprc as REAL64
      USE allocateArray, ONLY: ncolumnsDataOutSTEBBS
      USE SUEWS_DEF_DTS, ONLY: SUEWS_CONFIG, SUEWS_TIMER, SUEWS_FORCING, LC_PAVED_PRM, LC_BLDG_PRM, &
                               LC_EVETR_PRM, LC_DECTR_PRM, LC_GRASS_PRM, &
                               LC_BSOIL_PRM, LC_WATER_PRM, &
                               SUEWS_SITE, atm_state, ROUGHNESS_STATE, &
                               HEAT_STATE, SUEWS_STATE, STEBBS_STATE, BUILDING_ARCHETYPE_PRM, STEBBS_PRM
      IMPLICIT NONE
      TYPE(SUEWS_CONFIG), INTENT(IN) :: config
      TYPE(SUEWS_TIMER), INTENT(IN) :: timer
      TYPE(SUEWS_FORCING), INTENT(IN) :: forcing
      TYPE(SUEWS_SITE), INTENT(IN) :: siteInfo
      TYPE(SUEWS_STATE), INTENT(INOUT) :: modState
      REAL(KIND(1D0)), INTENT(OUT), DIMENSION(ncolumnsDataOutSTEBBS - 5) :: dataOutLineSTEBBS
      INTEGER, SAVE :: flginit = 0
      REAL(rprc), DIMENSION(5), INTENT(in) :: datetimeLine
      REAL(KIND(1D0)), DIMENSION(4) :: wallStatesK, wallStatesL
      REAL(rprc) :: Kwall_sout, Lwall_sout
      REAL(rprc) :: Tsurf_sout
<<<<<<< HEAD

      ! Output variables
      REAL(rprc) :: ws
      REAL(rprc) :: Tair_sout
      ! REAL(rprc) :: Tsurf_sout
      REAL(rprc) :: Kroof_sout
      REAL(rprc) :: Lroof_sout
      ! REAL(rprc) :: Kwall_sout
      ! REAL(rprc) :: Lwall_sout
      REAL(rprc) :: Tair_ind
      REAL(rprc) :: Tindoormass
      REAL(rprc) :: Tintwallroof
      REAL(rprc) :: Textwallroof
      REAL(rprc) :: Tintwindow
      REAL(rprc) :: Textwindow
      REAL(rprc) :: Tintgroundfloor
      REAL(rprc) :: Textgroundfloor
      REAL(rprc) :: Qtotal_heating
      REAL(rprc) :: Qtotal_cooling
      REAL(rprc) :: Qsw_transmitted_window_tstepTotal
      REAL(rprc) :: Qsw_absorbed_window_tstepTotal
      REAL(rprc) :: Qsw_absorbed_wallroof_tstepTotal
      REAL(rprc) :: Qconv_indair_to_indoormass_tstepTotal
      REAL(rprc) :: Qlw_net_intwallroof_to_allotherindoorsurfaces_tstepTotal
      REAL(rprc) :: Qlw_net_intwindow_to_allotherindoorsurfaces_tstepTotal
      REAL(rprc) :: Qlw_net_intgroundfloor_to_allotherindoorsurfaces_tstepTotal
      REAL(rprc) :: Q_appliance_tstepTotal
      REAL(rprc) :: Q_ventilation_tstepTotal
      REAL(rprc) :: Qconv_indair_to_intwallroof_tstepTotal
      REAL(rprc) :: Qconv_indair_to_intwindow_tstepTotal
      REAL(rprc) :: Qconv_indair_to_intgroundfloor_tstepTotal
      REAL(rprc) :: Qloss_efficiency_heating_air_tstepTotal
      REAL(rprc) :: Qcond_wallroof_tstepTotal
      REAL(rprc) :: Qcond_window_tstepTotal
      REAL(rprc) :: Qcond_groundfloor_tstepTotal
      REAL(rprc) :: Qcond_ground_tstepTotal
      REAL(rprc) :: Qlw_net_extwallroof_to_outair_tstepTotal
      REAL(rprc) :: Qlw_net_extwindow_to_outair_tstepTotal
      REAL(rprc) :: Qconv_extwallroof_to_outair_tstepTotal
      REAL(rprc) :: Qconv_extwindow_to_outair_tstepTotal
      REAL(rprc) :: q_cooling_timestepTotal
      REAL(rprc) :: Qtotal_water_tank
      REAL(rprc) :: Qloss_drain
      REAL(rprc) :: Twater_tank
      REAL(rprc) :: Tintwall_tank
      REAL(rprc) :: Textwall_tank
      REAL(rprc) :: Twater_vessel
      REAL(rprc) :: Tintwall_vessel
      REAL(rprc) :: Textwall_vessel
      REAL(rprc) :: Vwater_vessel
      REAL(rprc) :: Awater_vessel
      REAL(rprc) :: Vwall_vessel
      REAL(rprc) :: qsensible_timestepTotal
      REAL(rprc) :: qlatent_timestepTotal
      REAL(rprc) :: QS_tstepTotal
      REAL(rprc) :: QS_fabric_tstepTotal
      REAL(rprc) :: QS_air_tstepTotal
      REAL(rprc) :: Vwall_tank
      REAL(rprc) :: Vwater_tank
=======
      REAL(rprc) :: qheat_dom, qcool_dom, dom_temp, qfb_hw_dom, qfm_dom, qfb_dom_air, &
                    Qsw_transmitted_window, Qsw_absorbed_window, Qsw_absorbed_wallroof, &
                    Qcond_ground, Qlw_net_extwallroof_to_outair, Qlw_net_extwindow_to_outair, &
                    Qconv_extwallroof_to_outair, Qconv_extwindow_to_outair, &
                    QStar, QEC, QH, QS, QBAE, QWaste, &
                    Textwallroof, Tintwallroof, Textwindow, Tintwindow, Tair_ind
>>>>>>> f9bd6571

      ASSOCIATE ( &
         timestep => timer%tstep, &
         heatState => modState%heatState, &
         atmState => modState%atmState, &
         roughnessState => modState%roughnessState, &
         stebbsState => modState%stebbsState, &
         building_archtype => siteInfo%building_archtype, &
         stebbsPrm => siteInfo%stebbs &
         )

         ASSOCIATE ( &
            ws => atmState%U10_ms, &
            Tair_sout => atmState%t2_C, &
            Tsurf_sout => heatState%Tsurf, &
            Kroof_sout => stebbsState%Kdown2d, &
            Lroof_sout => stebbsState%Ldown2d, &
            ! Create an array of the wall states
            Knorth => stebbsState%Knorth, &
            Ksouth => stebbsState%Ksouth, &
            Keast => stebbsState%Keast, &
            Kwest => stebbsState%Kwest, &
            Lnorth => stebbsState%Lnorth, &
            Lsouth => stebbsState%Lsouth, &
            Least => stebbsState%Least, &
            Lwest => stebbsState%Lwest &
            )

            wallStatesK(1) = Knorth
            wallStatesK(2) = Ksouth
            wallStatesK(3) = Keast
            wallStatesK(4) = Kwest
            ! Calculate the mean of the wall states
            Kwall_sout = SUM(wallStatesK)/SIZE(wallStatesK)

            ! Calculate the mean of the wall states
            wallStatesL(1) = Lnorth
            wallStatesL(2) = Lsouth
            wallStatesL(3) = Least
            wallStatesL(4) = Lwest
            Lwall_sout = SUM(wallStatesL)/SIZE(wallStatesL)

            !       !
            IF (flginit == 0) THEN
               ALLOCATE (cases(1))
               WRITE (*, *) 'Initialising STEBBS'
               ALLOCATE (blds(1))
               resolution = 1
               CALL gen_building(stebbsState, stebbsPrm, building_archtype, blds(1))
               ! call create_building(cases(1),blds(1),1)

               ! Print out all values of blds(1) to check initialization
               ! WRITE (*, *) 'Building Type: ', blds(1)%BuildingType
               ! WRITE (*, *) 'Building Name: ', blds(1)%BuildingName
               ! WRITE (*, *) 'File Name LBM: ', blds(1)%fnmlLBM
               ! WRITE (*, *) 'Case: ', blds(1)%CASE
               ! WRITE (*, *) 'ID LBM: ', blds(1)%idLBM
               ! WRITE (*, *) 'Flag Init: ', blds(1)%flginit
               ! WRITE (*, *) 'Total Number of Appliances: ', blds(1)%appliance_totalnumber
               ! WRITE (*, *) 'Qtotal Heating: ', blds(1)%Qtotal_heating
               ! WRITE (*, *) 'Qtotal Cooling: ', blds(1)%Qtotal_cooling
               ! WRITE (*, *) 'Qmetabolic Sensible: ', blds(1)%Qmetabolic_sensible
               ! WRITE (*, *) 'Qmetabolic Latent: ', blds(1)%Qmetabolic_latent
               ! WRITE (*, *) 'Qtotal Water Tank: ', blds(1)%Qtotal_water_tank
               ! WRITE (*, *) 'qhwt Drain: ', blds(1)%qhwtDrain
               ! WRITE (*, *) 'Ratio Window Wall: ', blds(1)%ratio_window_wall
               ! WRITE (*, *) 'Afootprint: ', blds(1)%Afootprint
               ! WRITE (*, *) 'Height Building: ', blds(1)%height_building
               ! WRITE (*, *) 'Wall External Area: ', blds(1)%wallExternalArea
               ! WRITE (*, *) 'Ratio Internal Volume: ', blds(1)%ratioInternalVolume
               ! WRITE (*, *) 'Thickness Wall Roof: ', blds(1)%thickness_wallroof
               ! WRITE (*, *) 'Thickness Ground Floor: ', blds(1)%thickness_groundfloor
               ! WRITE (*, *) 'Depth Ground: ', blds(1)%depth_ground
               ! WRITE (*, *) 'Thickness Window: ', blds(1)%thickness_window
               ! WRITE (*, *) 'Conv Coeff Int Wall Roof: ', blds(1)%conv_coeff_intwallroof
               ! WRITE (*, *) 'Conv Coeff Indoor Mass: ', blds(1)%conv_coeff_indoormass
               ! WRITE (*, *) 'Conv Coeff Int Ground Floor: ', blds(1)%conv_coeff_intgroundfloor
               ! WRITE (*, *) 'Conv Coeff Int Window: ', blds(1)%conv_coeff_intwindow
               ! WRITE (*, *) 'Conv Coeff Ext Wall Roof: ', blds(1)%conv_coeff_extwallroof
               ! WRITE (*, *) 'Conv Coeff Ext Window: ', blds(1)%conv_coeff_extwindow
               ! WRITE (*, *) 'Conductivity Wall Roof: ', blds(1)%conductivity_wallroof
               ! WRITE (*, *) 'Conductivity Ground Floor: ', blds(1)%conductivity_groundfloor
               ! WRITE (*, *) 'Conductivity Window: ', blds(1)%conductivity_window
               ! WRITE (*, *) 'Conductivity Ground: ', blds(1)%conductivity_ground
               ! WRITE (*, *) 'Density Wall Roof: ', blds(1)%density_wallroof
               ! WRITE (*, *) 'Weighting Factor Heat Capacity Wall Roof: ', blds(1)%weighting_factor_heatcapacity_wallroof
               ! WRITE (*, *) 'Density Ground Floor: ', blds(1)%density_groundfloor
               ! WRITE (*, *) 'Density Window: ', blds(1)%density_window
               ! WRITE (*, *) 'Density Indoor Mass: ', blds(1)%density_indoormass
               ! WRITE (*, *) 'Density Air Indoor: ', blds(1)%density_air_ind
               ! WRITE (*, *) 'Cp Wall Roof: ', blds(1)%cp_wallroof
               ! WRITE (*, *) 'Cp Ground Floor: ', blds(1)%cp_groundfloor
               ! WRITE (*, *) 'Cp Window: ', blds(1)%cp_window
               ! WRITE (*, *) 'Cp Indoor Mass: ', blds(1)%cp_indoormass
               ! WRITE (*, *) 'Cp Air Indoor: ', blds(1)%cp_air_ind
               ! WRITE (*, *) 'Emissivity Ext Wall Roof: ', blds(1)%emissivity_extwallroof
               ! WRITE (*, *) 'Emissivity Int Wall Roof: ', blds(1)%emissivity_intwallroof
               ! WRITE (*, *) 'Emissivity Indoor Mass: ', blds(1)%emissivity_indoormass
               ! WRITE (*, *) 'Emissivity Ext Window: ', blds(1)%emissivity_extwindow
               ! WRITE (*, *) 'Emissivity Int Window: ', blds(1)%emissivity_intwindow
               ! WRITE (*, *) 'Window Transmissivity: ', blds(1)%windowTransmissivity
               ! WRITE (*, *) 'Window Absorptivity: ', blds(1)%windowAbsorbtivity
               ! WRITE (*, *) 'Window Reflectivity: ', blds(1)%windowReflectivity
               ! WRITE (*, *) 'Wall Transmissivity: ', blds(1)%wallTransmisivity
               ! WRITE (*, *) 'Wall Absorptivity: ', blds(1)%wallAbsorbtivity
               ! WRITE (*, *) 'Wall Reflectivity: ', blds(1)%wallReflectivity
               ! WRITE (*, *) 'BVF Ext Wall: ', blds(1)%BVF_extwall
               ! WRITE (*, *) 'GVF Ext Wall: ', blds(1)%GVF_extwall
               ! WRITE (*, *) 'SVF Ext Wall: ', blds(1)%SVF_extwall
               ! WRITE (*, *) 'Occupants: ', blds(1)%occupants
               ! WRITE (*, *) 'Metabolic Rate: ', blds(1)%metabolic_rate
               ! WRITE (*, *) 'Ratio Metabolic Latent Sensible: ', blds(1)%ratio_metabolic_latent_sensible
               ! WRITE (*, *) 'Appliance Power Rating: ', blds(1)%appliance_power_rating
               ! WRITE (*, *) 'Appliance Usage Factor: ', blds(1)%appliance_usage_factor
               ! WRITE (*, *) 'Max Heating Power Air: ', blds(1)%maxheatingpower_air
               ! WRITE (*, *) 'Heating Efficiency Air: ', blds(1)%heating_efficiency_air
               ! WRITE (*, *) 'Max Cooling Power Air: ', blds(1)%maxcoolingpower_air
               ! WRITE (*, *) 'Coeff Performance Cooling: ', blds(1)%coeff_performance_cooling
               ! WRITE (*, *) 'Vair Indoor: ', blds(1)%Vair_ind
               ! WRITE (*, *) 'Ventilation Rate: ', blds(1)%ventilation_rate
               ! WRITE (*, *) 'Awall Roof: ', blds(1)%Awallroof
               ! WRITE (*, *) 'Vwall Roof: ', blds(1)%Vwallroof
               ! WRITE (*, *) 'Vground Floor: ', blds(1)%Vgroundfloor
               ! WRITE (*, *) 'Awindow: ', blds(1)%Awindow
               ! WRITE (*, *) 'Vwindow: ', blds(1)%Vwindow
               ! WRITE (*, *) 'Vindoormass: ', blds(1)%Vindoormass
               ! WRITE (*, *) 'Aindoormass: ', blds(1)%Aindoormass
               ! WRITE (*, *) 'Tair Indoor: ', blds(1)%Tair_ind
               ! WRITE (*, *) 'Tindoormass: ', blds(1)%Tindoormass
               ! WRITE (*, *) 'Tint Wall Roof: ', blds(1)%Tintwallroof
               ! WRITE (*, *) 'Text Wall Roof: ', blds(1)%Textwallroof
               ! WRITE (*, *) 'Tint Window: ', blds(1)%Tintwindow
               ! WRITE (*, *) 'Text Window: ', blds(1)%Textwindow
               ! WRITE (*, *) 'Tint Ground Floor: ', blds(1)%Tintgroundfloor
               ! WRITE (*, *) 'Text Ground Floor: ', blds(1)%Textgroundfloor
               ! WRITE (*, *) 'Twater Tank: ', blds(1)%Twater_tank
               ! WRITE (*, *) 'Tint Wall Tank: ', blds(1)%Tintwall_tank
               ! WRITE (*, *) 'Text Wall Tank: ', blds(1)%Textwall_tank
               ! WRITE (*, *) 'Thickness Tank Wall: ', blds(1)%thickness_tankwall
               ! WRITE (*, *) 'Tincoming Water Tank: ', blds(1)%Tincomingwater_tank
               ! WRITE (*, *) 'Vwater Tank: ', blds(1)%Vwater_tank
               ! WRITE (*, *) 'Asurf Tank: ', blds(1)%Asurf_tank
               ! WRITE (*, *) 'Vwall Tank: ', blds(1)%Vwall_tank
               ! WRITE (*, *) 'Set Twater Tank: ', blds(1)%setTwater_tank
               ! WRITE (*, *) 'Init Wt Ts: ', blds(1)%init_wtTs
               ! WRITE (*, *) 'Twater Vessel: ', blds(1)%Twater_vessel
               ! WRITE (*, *) 'Tint Wall Vessel: ', blds(1)%Tintwall_vessel
               ! WRITE (*, *) 'Text Wall Vessel: ', blds(1)%Textwall_vessel
               ! WRITE (*, *) 'Thickness Wall Vessel: ', blds(1)%thickness_wall_vessel
               ! WRITE (*, *) 'Vwater Vessel: ', blds(1)%Vwater_vessel
               ! WRITE (*, *) 'Awater Vessel: ', blds(1)%Awater_vessel
               ! WRITE (*, *) 'Vwall Vessel: ', blds(1)%Vwall_vessel
               ! WRITE (*, *) 'Flowrate Water Supply: ', blds(1)%flowrate_water_supply
               ! WRITE (*, *) 'Flowrate Water Drain: ', blds(1)%flowrate_water_drain
               ! WRITE (*, *) 'Single Flowrate Water Supply: ', blds(1)%single_flowrate_water_supply
               ! WRITE (*, *) 'Single Flowrate Water Drain: ', blds(1)%single_flowrate_water_drain
               ! WRITE (*, *) 'Cp Water: ', blds(1)%cp_water
               ! WRITE (*, *) 'Cp Water Tank: ', blds(1)%cp_water_tank
               ! WRITE (*, *) 'Cp Wall Tank: ', blds(1)%cp_wall_tank
               ! WRITE (*, *) 'Cp Wall Vessel: ', blds(1)%cp_wall_vessel
               ! WRITE (*, *) 'Density Water: ', blds(1)%density_water
               ! WRITE (*, *) 'Density Wall Tank: ', blds(1)%density_wall_tank
               ! WRITE (*, *) 'Density Wall Vessel: ', blds(1)%density_wall_vessel
               ! WRITE (*, *) 'BVF Tank: ', blds(1)%BVF_tank
               ! WRITE (*, *) 'MVF Tank: ', blds(1)%MVF_tank
               ! WRITE (*, *) 'Conductivity Wall Tank: ', blds(1)%conductivity_wall_tank
               ! WRITE (*, *) 'Conv Coeff Int Wall Tank: ', blds(1)%conv_coeff_intwall_tank
               ! WRITE (*, *) 'Conv Coeff Ext Wall Tank: ', blds(1)%conv_coeff_extwall_tank
               ! WRITE (*, *) 'Emissivity Ext Wall Tank: ', blds(1)%emissivity_extwall_tank
               ! WRITE (*, *) 'Conductivity Wall Vessel: ', blds(1)%conductivity_wall_vessel
               ! WRITE (*, *) 'Conv Coeff Int Wall Vessel: ', blds(1)%conv_coeff_intwall_vessel
               ! WRITE (*, *) 'Conv Coeff Ext Wall Vessel: ', blds(1)%conv_coeff_extwall_vessel
               ! WRITE (*, *) 'Emissivity Ext Wall Vessel: ', blds(1)%emissivity_extwall_vessel
               ! WRITE (*, *) 'Max Heating Power Water: ', blds(1)%maxheatingpower_water
               ! WRITE (*, *) 'Heating Efficiency Water: ', blds(1)%heating_efficiency_water
               ! WRITE (*, *) 'Min Vwater Vessel: ', blds(1)%minVwater_vessel
               ! WRITE (*, *) 'Min Heating Power DHW: ', blds(1)%minHeatingPower_DHW
               ! WRITE (*, *) 'Heating Power DHW: ', blds(1)%HeatingPower_DHW
               ! WRITE (*, *) 'Ts: ', blds(1)%Ts
               ! WRITE (*, *) 'Init Ts: ', blds(1)%initTs
               ! WRITE (*, *) 'h_i: ', blds(1)%h_i
               ! WRITE (*, *) 'k_eff: ', blds(1)%k_eff
               ! WRITE (*, *) 'h_o: ', blds(1)%h_o
               ! WRITE (*, *) 'rho: ', blds(1)%rho
               ! WRITE (*, *) 'Cp: ', blds(1)%Cp
               ! WRITE (*, *) 'emis: ', blds(1)%emis
               ! WRITE (*, *) 'wiTAR: ', blds(1)%wiTAR
               ! WRITE (*, *) 'waTAR: ', blds(1)%waTAR
               ! WRITE (*, *) 'viewFactors: ', blds(1)%viewFactors
               ! WRITE (*, *) 'occupantData: ', blds(1)%occupantData
               ! WRITE (*, *) 'HTsAverage: ', blds(1)%HTsAverage
               ! WRITE (*, *) 'HWTsAverage: ', blds(1)%HWTsAverage
               ! WRITE (*, *) 'HWPowerAverage: ', blds(1)%HWPowerAverage
               ! WRITE (*, *) 'Energy Exchanges: ', blds(1)%EnergyExchanges
               ! WRITE (*, *) 'qfm_dom: ', blds(1)%qfm_dom
               ! WRITE (*, *) 'qheat_dom: ', blds(1)%qheat_dom
               ! WRITE (*, *) 'qcool_dom: ', blds(1)%qcool_dom
               ! WRITE (*, *) 'qfb_hw_dom: ', blds(1)%qfb_hw_dom
               ! WRITE (*, *) 'qfb_dom_air: ', blds(1)%qfb_dom_air
               ! WRITE (*, *) 'dom_temp: ', blds(1)%dom_temp
               ! WRITE (*, *) 'QStar: ', blds(1)%QStar
               ! WRITE (*, *) 'QEC: ', blds(1)%QEC
               ! WRITE (*, *) 'QH: ', blds(1)%QH
               ! WRITE (*, *) 'QS: ', blds(1)%QS
               ! WRITE (*, *) 'QBAE: ', blds(1)%QBAE
               ! WRITE (*, *) 'QWaste: ', blds(1)%QWaste
               sout%ntstep = 1
               ALLOCATE (sout%datetime(sout%ntstep))
               ALLOCATE (sout%hourmin(sout%ntstep))
               ALLOCATE (sout%Tair(sout%ntstep))
               ALLOCATE (sout%Tsurf(sout%ntstep))
               ALLOCATE (sout%Kwall(sout%ntstep))
               ALLOCATE (sout%Kroof(sout%ntstep))
               ALLOCATE (sout%ws(sout%ntstep))
               ALLOCATE (sout%Lroof(sout%ntstep))
               ALLOCATE (sout%Lwall(sout%ntstep))
               ALLOCATE (sout%datetime_exch(sout%ntstep))
               ALLOCATE (sout%hourmin_exch(sout%ntstep))
               ALLOCATE (sout%Tair_exch(sout%ntstep))
               ALLOCATE (sout%Tsurf_exch(sout%ntstep))
               ALLOCATE (sout%Kwall_exch(sout%ntstep))
               ALLOCATE (sout%Kroof_exch(sout%ntstep))
               ALLOCATE (sout%ws_exch(sout%ntstep))
               ALLOCATE (sout%Lroof_exch(sout%ntstep))
               ALLOCATE (sout%Lwall_exch(sout%ntstep))
               !
            END IF

            sout%Tair(1) = Tair_sout
            sout%Tsurf(1) = Tsurf_sout
            sout%Kroof(1) = Kroof_sout
            sout%Kwall(1) = Kwall_sout
            sout%Lwall(1) = Lwall_sout
            sout%Lroof(1) = Lroof_sout
            sout%timestep = timestep
            ! sout%timestep = 3600
            sout%Tair_exch(1) = Tair_sout
            sout%Tsurf_exch(1) = Tsurf_sout
            sout%ws(1) = ws
            sout%ws_exch(1) = ws
            CALL setdatetime(datetimeLine)
            ! nbtype = SIZE(blds)
            ! DO i = 1, nbtype, 1
<<<<<<< HEAD
            CALL suewsstebbscouple( &
               blds(1), flginit, datetimeLine, &
               Tair_ind, Tindoormass, Tintwallroof, Textwallroof, Tintwindow, Textwindow, Tintgroundfloor, &
               Textgroundfloor, Qtotal_heating, Qtotal_cooling, Qsw_transmitted_window_tstepTotal, &
               Qsw_absorbed_window_tstepTotal, Qsw_absorbed_wallroof_tstepTotal, Qconv_indair_to_indoormass_tstepTotal, &
               Qlw_net_intwallroof_to_allotherindoorsurfaces_tstepTotal, &
               Qlw_net_intwindow_to_allotherindoorsurfaces_tstepTotal, &
               Qlw_net_intgroundfloor_to_allotherindoorsurfaces_tstepTotal, Q_appliance_tstepTotal, &
               Q_ventilation_tstepTotal, Qconv_indair_to_intwallroof_tstepTotal, Qconv_indair_to_intwindow_tstepTotal, &
               Qconv_indair_to_intgroundfloor_tstepTotal, Qloss_efficiency_heating_air_tstepTotal, &
               Qcond_wallroof_tstepTotal, Qcond_window_tstepTotal, Qcond_groundfloor_tstepTotal, &
               Qcond_ground_tstepTotal, Qlw_net_extwallroof_to_outair_tstepTotal, &
               Qlw_net_extwindow_to_outair_tstepTotal, Qconv_extwallroof_to_outair_tstepTotal, &
               Qconv_extwindow_to_outair_tstepTotal, q_cooling_timestepTotal, Qtotal_water_tank, Qloss_drain, &
               Twater_tank, Tintwall_tank, Textwall_tank, Twater_vessel, Tintwall_vessel, Textwall_vessel, &
               Vwater_vessel, Awater_vessel, Vwall_vessel, qsensible_timestepTotal, qlatent_timestepTotal, &
               QS_tstepTotal, QS_fabric_tstepTotal, QS_air_tstepTotal, &
               Vwall_tank, Vwater_tank &
               )
            ! END DO
            flginit = 1

            dataOutLineSTEBBS = [ &
                                ! Forcing
                                ws, Tair_sout, Tsurf_sout, &
                                Kroof_sout, Lroof_sout, Kwall_sout, Lwall_sout, &
                                ! Temperatures
                                Tair_ind, Tindoormass, Tintwallroof, Textwallroof, Tintwindow, &
                                Textwindow, Tintgroundfloor, &
                                Textgroundfloor, Qtotal_heating, &
                                Qtotal_cooling, Qsw_transmitted_window_tstepTotal, &
                                Qsw_absorbed_window_tstepTotal, Qsw_absorbed_wallroof_tstepTotal, &
                                Qconv_indair_to_indoormass_tstepTotal, &
                                Qlw_net_intwallroof_to_allotherindoorsurfaces_tstepTotal, &
                                Qlw_net_intwindow_to_allotherindoorsurfaces_tstepTotal, &
                                Qlw_net_intgroundfloor_to_allotherindoorsurfaces_tstepTotal, &
                                Q_appliance_tstepTotal, &
                                Q_ventilation_tstepTotal, Qconv_indair_to_intwallroof_tstepTotal, &
                                Qconv_indair_to_intwindow_tstepTotal, &
                                Qconv_indair_to_intgroundfloor_tstepTotal, &
                                Qloss_efficiency_heating_air_tstepTotal, &
                                Qcond_wallroof_tstepTotal, Qcond_window_tstepTotal, &
                                Qcond_groundfloor_tstepTotal, &
                                Qcond_ground_tstepTotal, &
                                Qlw_net_extwallroof_to_outair_tstepTotal, &
                                Qlw_net_extwindow_to_outair_tstepTotal, &
                                Qconv_extwallroof_to_outair_tstepTotal, &
                                Qconv_extwindow_to_outair_tstepTotal, q_cooling_timestepTotal, &
                                Qtotal_water_tank, Qloss_drain, &
                                Twater_tank, Tintwall_tank, Textwall_tank, Twater_vessel, &
                                Tintwall_vessel, Textwall_vessel, &
                                Vwater_vessel, Awater_vessel, Vwall_vessel, qsensible_timestepTotal, &
                                qlatent_timestepTotal, &
                                QS_tstepTotal, QS_fabric_tstepTotal, QS_air_tstepTotal, &
                                Vwall_tank, Vwater_tank &
                                ]
=======
            CALL suewsstebbscouple(blds(1), flginit, datetimeLine, &
                                   qheat_dom, qcool_dom, dom_temp, qfb_hw_dom, qfm_dom, qfb_dom_air, &
                                   Qsw_transmitted_window, Qsw_absorbed_window, Qsw_absorbed_wallroof, &
                                   Qcond_ground, Qlw_net_extwallroof_to_outair, Qlw_net_extwindow_to_outair, &
                                   Qconv_extwallroof_to_outair, Qconv_extwindow_to_outair, &
                                   QStar, QEC, QH, QS, QBAE, QWaste, &
                                   Textwallroof, Tintwallroof, Textwindow, Tintwindow, Tair_ind &
                                   )
            ! END DO
            flginit = 1

            dataOutLineSTEBBS = [ws, Tair_sout, Tsurf_sout, Kroof_sout, Lroof_sout, Kwall_sout, Lwall_sout, &
                                 qheat_dom, qcool_dom, dom_temp, qfb_hw_dom, qfm_dom, qfb_dom_air, &
                                 Qsw_transmitted_window, Qsw_absorbed_window, Qsw_absorbed_wallroof, &
                                 Qcond_ground, Qlw_net_extwallroof_to_outair, Qlw_net_extwindow_to_outair, &
                                 Qconv_extwallroof_to_outair, Qconv_extwindow_to_outair, &
                                 QStar, QEC, QH, QS, QBAE, QWaste, &
                                 Textwallroof, Tintwallroof, Textwindow, Tintwindow, Tair_ind &
                                 ]
>>>>>>> f9bd6571
            RETURN
         END ASSOCIATE
      END ASSOCIATE

   END SUBROUTINE stebbsonlinecouple
END MODULE stebbs_module
SUBROUTINE readsuewsout()
   USE modulesuewsstebbscouple
   IMPLICIT NONE
   INTEGER :: i, reason, icrop
   sout%timestep = 3600 ! 1hr, hard-coded for the test
   OPEN (8, file='./SUEWS_output_res.csv', form='formatted')

   i = 0
   DO WHILE (.TRUE.)
      READ (8, *, iostat=reason)
      IF (reason < 0) go to 333
      i = i + 1
   END DO
333 CONTINUE
   sout%ntstep = i - 1
   ALLOCATE (sout%datetime(sout%ntstep))
   ALLOCATE (sout%hourmin(sout%ntstep))
   ALLOCATE (sout%Tair(sout%ntstep))
   ALLOCATE (sout%Tsurf(sout%ntstep))
   ALLOCATE (sout%Kwall(sout%ntstep))
   ALLOCATE (sout%Kroof(sout%ntstep))
   ALLOCATE (sout%ws(sout%ntstep))
   ALLOCATE (sout%Lroof(sout%ntstep))
   ALLOCATE (sout%Lwall(sout%ntstep))
   ALLOCATE (sout%datetime_exch(sout%ntstep))
   ALLOCATE (sout%hourmin_exch(sout%ntstep))
   ALLOCATE (sout%Tair_exch(sout%ntstep))
   ALLOCATE (sout%Tsurf_exch(sout%ntstep))
   ALLOCATE (sout%Kwall_exch(sout%ntstep))
   ALLOCATE (sout%Kroof_exch(sout%ntstep))
   ALLOCATE (sout%ws_exch(sout%ntstep))
   ALLOCATE (sout%Lroof_exch(sout%ntstep))
   ALLOCATE (sout%Lwall_exch(sout%ntstep))
   REWIND (8)
   READ (8, *)
   DO i = 1, sout%ntstep, 1
      READ (8, *) sout%datetime(i), sout%hourmin(i), sout%Tair(i), sout%Tsurf(i), &
         sout%Kwall(i), sout%Kroof(i), sout%ws(i), sout%Lroof(i), sout%Lwall(i)
   END DO
   WRITE (*, *) '    + SUEWS output profile'
   WRITE (*, *) '    + Date            : ', TRIM(sout%datetime(1)), ' ', TRIM(sout%hourmin(1)), ' - ', &
      TRIM(sout%datetime(sout%ntstep)), ' ', TRIM(sout%hourmin(sout%ntstep))
   WRITE (*, *) '    + Total data step : ', sout%ntstep
   CLOSE (8)
   sout%ntskip = 12
   OPEN (8, file='./SUEWS_output.csv', form='formatted')
   READ (8, *)

   DO i = 1, sout%ntstep*sout%ntskip, 1
      IF (MOD(i - 1, sout%ntskip) == 0) THEN
         icrop = INT((i - 1)/sout%ntskip) + 1
         READ (8, *) sout%datetime_exch(icrop), sout%hourmin_exch(icrop), &
            sout%Tair_exch(icrop), sout%Tsurf_exch(icrop), &
            sout%Kwall_exch(icrop), sout%Kroof_exch(icrop), &
            sout%ws_exch(icrop), sout%Lroof_exch(icrop), &
            sout%Lwall_exch(icrop)
      ELSE
         READ (8, *)
      END IF
   END DO
   CLOSE (8)
   RETURN
END SUBROUTINE readsuewsout
SUBROUTINE suewsstebbscouple(self, flginit, datetimeLine, &
                             qheat_dom, qcool_dom, dom_temp, qfb_hw_dom, qfm_dom, qfb_dom_air, &
                             Qsw_transmitted_window, Qsw_absorbed_window, Qsw_absorbed_wallroof, &
                             Qcond_ground, Qlw_net_extwallroof_to_outair, Qlw_net_extwindow_to_outair, &
                             Qconv_extwallroof_to_outair, Qconv_extwindow_to_outair, &
                             QStar, QEC, QH, QS, QBAE, QWaste, &
                             Textwallroof, Tintwallroof, Textwindow, Tintwindow, Tair_ind &
                             ) ! Output

   USE modulestebbsprecision
   USE modulestebbs, ONLY: LBM, resolution
   USE modulestebbsfunc, ONLY: ext_conv_coeff
   USE modulesuewsstebbscouple, ONLY: &
      sout, &
      Tair_out, Tground_deep, Tsurf, density_air_out, &
      cp_air_out, &
      Qsw_dn_extroof, &
      Qsw_dn_extwall, &
      Qlw_dn_extwall, Qlw_dn_extroof
   IMPLICIT NONE
   TYPE(LBM) :: self
   INTEGER :: tstep, i
   INTEGER, INTENT(in) :: flginit
   ! Internal variables
   REAL(rprc) :: Area, qinternal, qe_cool, qe_heat, q_waste, q_ventilation

   ! Output variables with INTENT(OUT)
   REAL(rprc), INTENT(OUT) :: qfm_dom, qheat_dom, qcool_dom, qfb_hw_dom, qfb_dom_air, &
                              dom_temp, Qsw_transmitted_window, Qsw_absorbed_window, &
                              Qsw_absorbed_wallroof, Qlw_net_extwallroof_to_outair, &
                              Qlw_net_extwindow_to_outair, QStar, QEC, &
                              Qconv_extwindow_to_outair, Qconv_extwallroof_to_outair, &
                              QH, QS, Qcond_ground, QBAE, QWaste, &
                              Textwallroof, Tintwallroof, Textwindow, Tintwindow, &
                              Tair_ind

   ! Other declarations
   REAL(rprc), DIMENSION(6) :: bem_qf_1
   REAL(rprc), DIMENSION(25) :: energyEx
   CHARACTER(len=256) :: CASE
   CHARACTER(len=256), DIMENSION(4) :: fout
   REAL(rprc), DIMENSION(5), INTENT(in) :: datetimeLine
   CHARACTER(len=256) :: debug_array_dir

   ! CASE = self%CASE
   Area = self%Afootprint
   DO tstep = 1, sout%ntstep, 1
      Tair_out = sout%Tair(tstep) + 273.15
      Tground_deep = 273.15 + 10.0
      Tsurf = sout%Tsurf(tstep) + 273.15
      density_air_out = 1.225
      cp_air_out = 1005.0
      Qsw_dn_extroof = sout%Kroof(tstep)
      Qsw_dn_extwall = sout%Kwall(tstep)
      Qlw_dn_extwall = sout%Lwall(tstep)
      Qlw_dn_extroof = sout%Lroof(tstep)
      debug_array_dir = './debug_array.csv'
      IF (sout%ws_exch(tstep) < 0) THEN
         sout%ws_exch(tstep) = 0.2
         ! WRITE (*, *) 'Wind speed is negative, set to 0.2'
      END IF

      self%h_o(1) = ext_conv_coeff(sout%ws_exch(tstep), sout%Tair_exch(tstep) - sout%Tsurf_exch(tstep))
      self%h_o(2) = ext_conv_coeff(sout%ws_exch(tstep), sout%Tair_exch(tstep) - sout%Tsurf_exch(tstep))

      CALL timeStepCalculation(self, Tair_out, Tground_deep, Tsurf, &
                               density_air_out, cp_air_out, &
                               Qsw_dn_extroof, Qsw_dn_extwall, &
                               Qlw_dn_extwall, Qlw_dn_extroof, sout%timestep, &
                               resolution, &
                               datetimeLine, &
                               flginit &
                               )
      bem_qf_1 = (/self%Qtotal_heating, self%Qtotal_cooling, self%EnergyExchanges(8), &
                   self%Qtotal_water_tank, self%Qmetabolic_sensible, self%Qmetabolic_latent/)
      bem_qf_1 = bem_qf_1/float(sout%timestep)
      qfm_dom = bem_qf_1(5) + bem_qf_1(6)
      qheat_dom = bem_qf_1(1)
      qcool_dom = bem_qf_1(2)
      qfb_hw_dom = bem_qf_1(4)
      qfb_dom_air = 0
      dom_temp = self%Tair_ind - 273.15 ! [K] to deg.
      energyEx = self%EnergyExchanges(:)/float(sout%timestep)
      !
      Qsw_transmitted_window = energyEx(1)/Area ! # transmitted solar radiation through windows [W m-2]
      Qsw_absorbed_window = energyEx(2)/Area ! # absorbed solar radiation by windows [W m-2]
      Qsw_absorbed_wallroof = energyEx(3)/Area ! #absorbed solar heat by walls [W m-2]
      Qlw_net_extwallroof_to_outair = energyEx(18)/Area ! # longwave radiation at external wall [W m-2]
      Qlw_net_extwindow_to_outair = energyEx(19)/Area ! #longwave radiation at external windows [W m-2]
      QStar = Qsw_transmitted_window + Qsw_absorbed_window + Qsw_absorbed_wallroof &
              - Qlw_net_extwallroof_to_outair - Qlw_net_extwindow_to_outair
      ! WRITE(*, *) 'Test: ', Qsw_transmitted_window, Qsw_absorbed_window, Qsw_absorbed_wallroof, &
      !  Qlw_net_extwallroof_to_outair, Qlw_net_extwindow_to_outair
      ! WRITE(*, *) '2: ', Qstar
      qinternal = (energyEx(8) + bem_qf_1(5))/Area ! #sensible internal appliance gain and sensible metabolism [W m-2]
      qe_cool = qcool_dom/self%coeff_performance_cooling/Area ! #energy use by cooling  [W m-2]
      qe_heat = qheat_dom/self%heating_efficiency_air/Area ! #energy use by heating [W m-2]
      QEC = qinternal + qe_cool + qe_heat ! # [W m-2] , Notice: energy use by hot water has not been added yet
      Qconv_extwindow_to_outair = energyEx(21)/Area ! #convection at windows [W m-2]
      Qconv_extwallroof_to_outair = energyEx(20)/Area ! #convection at wall [W m-2]
      QH = Qconv_extwallroof_to_outair + Qconv_extwindow_to_outair ! #[W m-2]
      qs = energyEx(23)/Area ! #heat storage/release by building fabric and indoor air  [W m-2]
      Qcond_ground = energyEx(17)/Area ! #conduction to external ground [W m-2], if assume ground floor is close to isolated, this flux should be close to 0
      QS = qs + Qcond_ground ! #[W m-2]
      Q_ventilation = energyEx(9)/Area ! #ventilation and infiltration
      QBAE = -Q_ventilation ! #[W m-2]
      q_waste = energyEx(22)/Area ! # waste heat from cooling  include energy consumption
      QWaste = q_waste ! #[W m-2]
      Textwallroof = self%Textwallroof ! # external surface temperature of wall [K]
      Tintwallroof = self%Tintwallroof ! # internal surface temperature of wall [K]
      Textwindow = self%Textwindow ! # external surface temperature of window [K]
      Tintwindow = self%Tintwindow ! # internal surface temperature of window [K]
      Tair_ind = self%Tair_ind ! # Indoor air temperature [K]
   END DO
   self%qfm_dom = qfm_dom
   self%qheat_dom = qheat_dom
   self%qcool_dom = qcool_dom
   self%qfb_hw_dom = qfb_hw_dom
   self%dom_temp = dom_temp
   self%QStar = QStar
   self%QEC = QEC
   self%QH = QH
   self%QS = QS
   self%QBAE = QBAE
   self%QWaste = QWaste
   self%flginit = 1
   RETURN
END SUBROUTINE suewsstebbscouple
SUBROUTINE timeStepCalculation(self, Tair_out, Tground_deep, Tsurf, &
                               density_air_out, cp_air_out, &
                               Qsw_dn_extroof, Qsw_dn_extwall, &
                               Qlw_dn_extwall, Qlw_dn_extroof, &
                               timestep, resolution, datetimeLine, flginit &
                               )
   USE modulestebbsprecision
   USE modulestebbs, ONLY: LBM
   IMPLICIT NONE
   INTEGER :: timestep, resolution
   INTEGER, INTENT(in) :: flginit
   REAL(rprc) :: Tair_out, Tground_deep, Tsurf, density_air_out, &
                 cp_air_out, Qsw_dn_extroof, Qsw_dn_extwall, &
                 Qlw_dn_extwall, Qlw_dn_extroof
   REAL(rprc), DIMENSION(5), INTENT(in) :: datetimeLine
   TYPE(LBM) :: self
   self%Qtotal_heating = 0.0
   self%Qtotal_cooling = 0.0
   self%Qtotal_water_tank = 0.0
   self%qhwtDrain = 0.0
   CALL tstep( &
      flginit, datetimeLine, Tair_out, Tground_deep, Tsurf, &
      density_air_out, cp_air_out, &
      Qsw_dn_extroof, Qsw_dn_extwall, &
      Qlw_dn_extwall, Qlw_dn_extroof, &
      self%wiTAR(1), self%wiTAR(2), self%wiTAR(3), &
      self%waTAR(1), self%waTAR(2), self%waTAR(3), &
      self%Qtotal_heating, self%Qtotal_cooling, &
      self%height_building, self%ratio_window_wall, self%thickness_wallroof, &
      self%thickness_groundfloor, self%depth_ground, self%thickness_window, &
      self%conv_coeff_intwallroof, self%conv_coeff_indoormass, &
      self%conv_coeff_intgroundfloor, self%conv_coeff_intwindow, &
      ! self%conv_coeff_extwallroof, self%conv_coeff_extwindow,                               &
      self%h_o(1), self%h_o(2), &
      self%conductivity_wallroof, self%conductivity_groundfloor, &
      self%conductivity_window, self%conductivity_ground, &
      self%density_wallroof, self%density_groundfloor, &
      self%density_window, self%density_indoormass, self%density_air_ind, &
      self%cp_wallroof, self%cp_groundfloor, self%cp_window, &
      self%cp_indoormass, self%cp_air_ind, &
      self%emissivity_extwallroof, self%emissivity_intwallroof, self%emissivity_indoormass, &
      self%emissivity_extwindow, self%emissivity_intwindow, &
      self%windowTransmissivity, self%windowAbsorbtivity, self%windowReflectivity, &
      self%wallTransmisivity, self%wallAbsorbtivity, self%wallReflectivity, &
      self%BVF_extwall, self%GVF_extwall, self%SVF_extwall, &
      self%occupants, self%metabolic_rate, self%ratio_metabolic_latent_sensible, &
      self%appliance_power_rating, self%appliance_usage_factor, &
      self%maxheatingpower_air, self%heating_efficiency_air, &
      self%maxcoolingpower_air, self%coeff_performance_cooling, &
      self%Vair_ind, self%ventilation_rate, self%Awallroof, &
      self%Vwallroof, self%Afootprint, self%Vgroundfloor, &
      self%Awindow, self%Vwindow, self%Vindoormass, self%Aindoormass, &
      self%Tair_ind, self%Tindoormass, self%Tintwallroof, self%Textwallroof, &
      self%Tintwindow, self%Textwindow, self%Tintgroundfloor, self%Textgroundfloor, &
      self%Ts, &
      !  self%Ts(1), self%Ts(2),                                                               &
      self%appliance_totalnumber, timestep, resolution, &
      self%Qtotal_water_tank, self%Twater_tank, self%Tintwall_tank, &
      self%Textwall_tank, self%thickness_tankwall, self%Tincomingwater_tank, &
      self%Vwater_tank, self%Asurf_tank, self%Vwall_tank, self%setTwater_tank, &
      self%Twater_vessel, self%Tintwall_vessel, self%Textwall_vessel, &
      self%thickness_wall_vessel, self%Vwater_vessel, self%Awater_vessel, &
      self%Vwall_vessel, self%flowrate_water_supply, self%flowrate_water_drain, &
      self%cp_water, self%cp_wall_tank, self%cp_wall_vessel, &
      self%density_water, self%density_wall_tank, self%density_wall_vessel, &
      self%BVF_tank, self%MVF_tank, self%conductivity_wall_tank, &
      self%conv_coeff_intwall_tank, self%conv_coeff_extwall_tank, &
      self%emissivity_extwall_tank, self%conductivity_wall_vessel, &
      self%conv_coeff_intwall_vessel, self%conv_coeff_extwall_vessel, &
      self%emissivity_extwall_vessel, self%HeatingPower_DHW, &
      self%heating_efficiency_water, self%minVwater_vessel, &
      self%weighting_factor_heatcapacity_wallroof, &
      !
      ! Output only variables
      !
      self%EnergyExchanges(1), & !Qsw_transmitted_window_tstepTotal
      self%EnergyExchanges(2), & !Qsw_absorbed_window_tstepTotal
      self%EnergyExchanges(3), & !Qsw_absorbed_wallroof_tstepTotal
      self%EnergyExchanges(4), & !Qconv_indair_to_indoormass_tstepTotal
      self%EnergyExchanges(5), & !Qlw_net_intwallroof_to_allotherindoorsurfaces_tstepTotal
      self%EnergyExchanges(6), & !Qlw_net_intwindow_to_allotherindoorsurfaces_tstepTotal
      self%EnergyExchanges(7), & !Qlw_net_intgroundfloor_to_allotherindoorsurfaces_tstepTotal
      self%EnergyExchanges(8), & !Q_appliance_tstepTotal
      self%EnergyExchanges(9), & !Q_ventilation_tstepTotal
      self%EnergyExchanges(10), & !Qconv_indair_to_intwallroof_tstepTotal
      self%EnergyExchanges(11), & !Qconv_indair_to_intwindow_tstepTotal
      self%EnergyExchanges(12), & !Qconv_indair_to_intgroundfloor_tstepTotal
      self%EnergyExchanges(13), & !Qloss_efficiency_heating_air_tstepTotal
      self%EnergyExchanges(14), & !Qcond_wallroof_tstepTotal
      self%EnergyExchanges(15), & !Qcond_window_tstepTotal
      self%EnergyExchanges(16), & !Qcond_groundfloor_tstepTotal
      self%EnergyExchanges(17), & !Qcond_ground_tstepTotal
      self%EnergyExchanges(18), & !Qlw_net_extwallroof_to_outair_tstepTotal
      self%EnergyExchanges(19), & !Qlw_net_extwindow_to_outair_tstepTotal
      self%EnergyExchanges(20), & !Qconv_extwallroof_to_outair_tstepTotal
      self%EnergyExchanges(21), & !Qconv_extwindow_to_outair_tstepTotal
      self%EnergyExchanges(22), & !q_cooling_timestepTotal
      self%EnergyExchanges(23), & !QS_tstepTotal
      self%EnergyExchanges(24), & !QS_fabric_tstepTotal
      self%EnergyExchanges(25), & !QS_air_tstepTotal
      self%qhwtDrain, & !Qloss_drain
      self%Qmetabolic_sensible, & !qsensible_timestepTotal
      self%Qmetabolic_latent) !qlatent_timestepTotal
   RETURN
END SUBROUTINE timeStepCalculation
SUBROUTINE tstep( &
   flginit, datetimeLine, Tair_out, Tground_deep, Tsurf, &
   density_air_out, cp_air_out, &
   Qsw_dn_extroof, Qsw_dn_extwall, &
   Qlw_dn_extwall, Qlw_dn_extroof, &
   winT, winA, winR, walT, walA, walR, &
   Qtotal_heating, Qtotal_cooling, & !IO
   height_building, ratio_window_wall, thickness_wallroof, &
   thickness_groundfloor, depth_ground, thickness_window, &
   conv_coeff_intwallroof, conv_coeff_indoormass, &
   conv_coeff_intgroundfloor, conv_coeff_intwindow, &
   conv_coeff_extwallroof, conv_coeff_extwindow, &
   conductivity_wallroof, conductivity_groundfloor, &
   conductivity_window, conductivity_ground, &
   density_wallroof, density_groundfloor, &
   density_window, density_indoormass, density_air_ind, &
   cp_wallroof, cp_groundfloor, cp_window, cp_indoormass, cp_air_ind, &
   emissivity_extwallroof, emissivity_intwallroof, emissivity_indoormass, &
   emissivity_extwindow, emissivity_intwindow, &
   windowTransmissivity, windowAbsorbtivity, windowReflectivity, &
   wallTransmisivity, wallAbsorbtivity, wallReflectivity, &
   BVF_extwall, GVF_extwall, SVF_extwall, &
   occupants, metabolic_rate, ratio_metabolic_latent_sensible, &
   appliance_power_rating, appliance_usage_factor, &
   maxheatingpower_air, heating_efficiency_air, &
   maxcoolingpower_air, coeff_performance_cooling, &
   Vair_ind, ventilation_rate, Awallroof, &
   Vwallroof, Afootprint, Vgroundfloor, &
   Awindow, Vwindow, Vindoormass, Aindoormass, &
   Tair_ind, Tindoormass, Tintwallroof, Textwallroof, & !IO
   Tintwindow, Textwindow, Tintgroundfloor, Textgroundfloor, & !IO
   Ts, & !IO
   !  Ts(1), Ts(2),                                                          &
   appliance_totalnumber, timestep, resolution, &
   Qtotal_water_tank, Twater_tank, Tintwall_tank, & !IO
   Textwall_tank, thickness_tankwall, Tincomingwater_tank, & !IO
   Vwater_tank, Asurf_tank, Vwall_tank, setTwater_tank, & !IO
   Twater_vessel, Tintwall_vessel, Textwall_vessel, & !IO
   thickness_wall_vessel, Vwater_vessel, Awater_vessel, & !IO
   Vwall_vessel, flowrate_water_supply, flowrate_water_drain, &
   cp_water, cp_wall_tank, cp_wall_vessel, &
   density_water, density_wall_tank, density_wall_vessel, &
   BVF_tank, MVF_tank, conductivity_wall_tank, &
   conv_coeff_intwall_tank, conv_coeff_extwall_tank, &
   emissivity_extwall_tank, conductivity_wall_vessel, &
   conv_coeff_intwall_vessel, conv_coeff_extwall_vessel, &
   emissivity_extwall_vessel, maxheatingpower_water, &
   heating_efficiency_water, minVwater_vessel, &
   weighting_factor_heatcapacity_wallroof, &
   !
   ! Output only variables
   !
   Qsw_transmitted_window_tstepTotal, & !EE(1)
   Qsw_absorbed_window_tstepTotal, & !EE(2)
   Qsw_absorbed_wallroof_tstepTotal, & !EE(3)
   Qconv_indair_to_indoormass_tstepTotal, & !EE(4)
   Qlw_net_intwallroof_to_allotherindoorsurfaces_tstepTotal, & !EE(5)
   Qlw_net_intwindow_to_allotherindoorsurfaces_tstepTotal, & !EE(6)
   Qlw_net_intgroundfloor_to_allotherindoorsurfaces_tstepTotal, & !EE(7)
   Q_appliance_tstepTotal, & !EE(8)
   Q_ventilation_tstepTotal, Qconv_indair_to_intwallroof_tstepTotal, & !EE(9),(10)
   Qconv_indair_to_intwindow_tstepTotal, & !EE(11)
   Qconv_indair_to_intgroundfloor_tstepTotal, & !EE(12)
   Qloss_efficiency_heating_air_tstepTotal, & !EE(13)
   Qcond_wallroof_tstepTotal, Qcond_window_tstepTotal, & !EE(14),(15)
   Qcond_groundfloor_tstepTotal, Qcond_ground_tstepTotal, & !EE(16),(17)
   Qlw_net_extwallroof_to_outair_tstepTotal, & !EE(18)
   Qlw_net_extwindow_to_outair_tstepTotal, & !EE(19)
   Qconv_extwallroof_to_outair_tstepTotal, & !EE(20)
   Qconv_extwindow_to_outair_tstepTotal, & !EE(21)
   q_cooling_timestepTotal, & !EE(22)
   QS_tstepTotal, QS_fabric_tstepTotal, QS_air_tstepTotal, & !EE(23,24,25)
   Qloss_drain, & !qhwtDrain
   qsensible_timestepTotal, qlatent_timestepTotal) !Qmetabolic_sensible, Qmetabolic_latent
   USE modulestebbsprecision
   USE modulestebbsfunc
   IMPLICIT NONE
   INTEGER, INTENT(in) :: flginit
   REAL(rprc), DIMENSION(5), INTENT(in) :: datetimeLine
   INTEGER :: i
   REAL(rprc) :: Tair_out, Tground_deep, Tsurf, &
                 density_air_out, cp_air_out, Qsw_dn_extroof, &
                 Qsw_dn_extwall, Qlw_dn_extwall, Qlw_dn_extroof
   REAL(rprc) :: Twater_tank, & ! Water temperature in Hot Water Tank [K]
                 Tintwall_tank, & ! Hot water tank internal wall temperature [K]
                 Textwall_tank ! Hot water tank external wall temperature [K]
   REAL(rprc) :: dTwater_tank = 0.0, dTintwall_tank = 0.0, dTextwall_tank = 0.0
   REAL(rprc) :: thickness_tankwall ! Hot water tank wall thickness [m]
   REAL(rprc) :: Tincomingwater_tank ! Water temperature of Water coming into the Water Tank [K]
   REAL(rprc) :: Vwater_tank, & ! Volume of Water in Hot Water Tank [m3]
                 Asurf_tank, & ! Surface Area of Hot Water Tank [m2]
                 Vwall_tank, & ! Wall volume of Hot Water Tank [m3]
                 setTwater_tank ! Water Tank setpoint temperature [K]
   REAL(rprc) :: Twater_vessel, & ! Water temperature of water held in use in Building [K]
                 Tintwall_vessel, & ! Hot water tank internal wall temperature [K]
                 Textwall_vessel ! Hot water tank external wall temperature [K]
   REAL(rprc) :: dTwater_vessel = 0.0, dTintwall_vessel = 0.0, dTextwall_vessel = 0.0
   REAL(rprc) :: thickness_wall_vessel ! DHW vessels wall thickness [m]
   REAL(rprc) :: Vwater_vessel ! Volume of water held in use in building [m3]
   REAL(rprc) :: dVwater_vessel = 0.0 ! Change in volume of Domestic Hot Water held in use in building [m3]
   REAL(rprc) :: Awater_vessel, & ! Surface Area of Hot Water in Vessels in Building [m2]
                 Vwall_vessel, & ! Wall volume of Hot water Vessels in Building [m3]
                 flowrate_water_supply, & ! Hot Water Flow Rate [m3 s-1]
                 flowrate_water_drain ! Draining of Domestic Hot Water held in building [m3 s-1]
   REAL(rprc) :: cp_water, & ! Specific Heat Capacity of Domestic Hot Water [J kg-1 K-1]
                 cp_wall_tank, & ! Specific Heat Capacity of Hot Water Tank wall [J kg-1 K-1]
                 cp_wall_vessel ! Specific Heat Capacity of Vessels containing DHW in use in Building [J kg-1 K-1]
   REAL(rprc) :: density_water, & ! Density of water [kg m-3]
                 density_wall_tank, & ! Density of hot water tank wall [kg m-3]
                 density_wall_vessel ! Density of vessels containing DHW in use in buildings [kg m-3]
   REAL(rprc) :: BVF_tank, & ! water tank - building wall view factor [-]
                 MVF_tank ! water tank - building internal mass view factor [-]
   REAL(rprc) :: conductivity_wall_tank, & ! Effective Wall conductivity of the Hot Water Tank [W m-1 K-1]
                 conv_coeff_intwall_tank, & ! Effective Internal Wall convection coefficient of the Hot Water Tank [W m-2 K-1]
                 conv_coeff_extwall_tank, & ! Effective External Wall convection coefficient of the Hot Water Tank [W m-2 K-1]
                 emissivity_extwall_tank, & ! Effective External Wall emissivity of the Hot Water Tank [-]
                 conductivity_wall_vessel, & ! Effective Conductivity of vessels containing DHW in use in Building [W m-1 K-1]
                 conv_coeff_intwall_vessel, & ! Effective Internal Wall convection coefficient of the Vessels holding DHW in use in Building [W m-2 K-1]
                 conv_coeff_extwall_vessel, & ! Effective Enternal Wall convection coefficient of the Vessels holding DHW in use in Building [W m-2 K-1]
                 emissivity_extwall_vessel ! Effective External Wall emissivity of hot water being used within building [-]
   REAL(rprc) :: maxheatingpower_water, & ! [deg C]
                 heating_efficiency_water ! [-]
   REAL(rprc) :: winT, & ! // window transmisivity [-]
                 winA, & ! // window absorptivity [-]
                 winR, & ! // window reflectivity [-]
                 walT, & ! // wall transmisivity [-]
                 walA, & ! // wall absorptivity [-]
                 walR ! // wall reflectivity [-]
   REAL(rprc) :: Qtotal_heating, & ! // currently only sensible but this needs to be  split into sensible and latent heat components
                 Qtotal_cooling ! // currently only sensible but this needs to be  split into sensible and latent heat components
   REAL(rprc) :: height_building, ratio_window_wall, & ! [m], [-]
                 thickness_wallroof, thickness_groundfloor, depth_ground, thickness_window, & ! [m], [m], [m], [m]
                 !    //float height_building, width, depth, ratio_window_wall, thickness_wallroof, thickness_groundfloor, depth_ground, thickness_window;
                 conv_coeff_intwallroof, conv_coeff_indoormass, & ! [W m-2 K-1], [W m-2 K-1]
                 conv_coeff_intgroundfloor, conv_coeff_intwindow, & ! [W m-2 K-1], [W m-2 K-1]
                 conv_coeff_extwallroof, conv_coeff_extwindow, & ! [W m-2 K-1], [W m-2 K-1]
                 conductivity_wallroof, conductivity_groundfloor, & ! [W m-1 K-1], [W m-1 K-1]
                 conductivity_window, conductivity_ground, & ! [W m-1 K-1], [W m-1 K-1]
                 density_wallroof, density_groundfloor, density_window, & ! [kg m-3], [kg m-3], [kg m-3]
                 density_indoormass, density_air_ind, & ! [kg m-3], [kg m-3]
                 cp_wallroof, cp_groundfloor, cp_window, & ! [J kg-1 K-1], [J kg-1 K-1], [J kg-1 K-1]
                 cp_indoormass, cp_air_ind, & ! [J kg-1 K-1], [J kg-1 K-1]
                 emissivity_extwallroof, emissivity_intwallroof, & ! [-], [-]
                 emissivity_indoormass, emissivity_extwindow, emissivity_intwindow, & ! [-], [-], [-]
                 windowTransmissivity, windowAbsorbtivity, windowReflectivity, & ! [-], [-], [-]
                 wallTransmisivity, wallAbsorbtivity, wallReflectivity, & ! [-], [-], [-]
                 BVF_extwall, GVF_extwall, SVF_extwall ! [-], [-], [-]
   REAL(rprc) :: occupants ! Number of occupants [-]
   REAL(rprc) :: metabolic_rate, ratio_metabolic_latent_sensible, & ! [W], [-]
                 appliance_power_rating ! [W]
   INTEGER :: appliance_totalnumber ! Number of appliances [-]
   REAL(rprc) :: appliance_usage_factor, & ! Number of appliances in use [-]
                 maxheatingpower_air, heating_efficiency_air, & ! [W], [-]
                 maxcoolingpower_air, coeff_performance_cooling, & ! [W], [-]
                 Vair_ind, ventilation_rate, & ! Fixed at begining to have no natural ventilation.
                 Awallroof, Vwallroof, & ! [m2], [m3]
                 Afootprint, Vgroundfloor, & ! [m2], [m3]
                 Awindow, Vwindow, & ! [m2], [m3]
                 Vindoormass, Aindoormass ! Assumed internal mass as a cube [m3], [m2]
   REAL(rprc) :: Tair_ind, Tindoormass, Tintwallroof, Textwallroof, & ! [K], [K], [K], [K]
                 Tintwindow, Textwindow, Tintgroundfloor, Textgroundfloor ! [K], [K], [K], [K]
   REAL(rprc) :: dTair_ind = 0.0, dTindoormass = 0.0, dTintwallroof = 0.0, & ! [K], [K], [K]
                 dTextwallroof = 0.0, dTintwindow = 0.0, dTextwindow = 0.0, & ! [K], [K], [K]
                 dTintgroundfloor = 0.0, dTextgroundfloor = 0.0 ! [K], [K]
   REAL(rprc) :: Qconv_water_to_inttankwall = 0.0, & ! heat flux to internal wall of hot water tank
                 Qconv_exttankwall_to_indair = 0.0, & ! convective heat flux to external wall of hot water tank
                 Qlw_net_exttankwall_to_intwallroof = 0.0, & !
                 Qlw_net_exttankwall_to_indoormass = 0.0, & ! radiative heat flux to external wall of hot water tank
                 Qcond_tankwall = 0.0, & ! heat flux through wall of hot water tank
                 Qtotal_water_tank, & ! total heat input into water of hot water tank over simulation, hence do not equate to zero
                 Qconv_water_to_intvesselwall = 0.0, & ! heat flux to internal wall of vessels holding DHW in use in building
                 Qcond_vesselwall = 0.0, & ! heat flux through wall of vessels holding DHW in use in building
                 Qconv_extvesselwall_to_indair = 0.0, & ! convective heat flux to external wall of vessels holding DHW in use in building
                 Qlw_net_extvesselwall_to_wallroof = 0.0, &
                 Qlw_net_extvesselwall_to_indoormass = 0.0, & ! radiative heat flux to external wall of vessels holding DHW in use in building
                 !                      Qloss_drain = 0.0,                         & ! Heat loss as water held in use in building drains to sewer
                 Qloss_efficiency_heating_water = 0.0 ! additional heat release from efficieny losses/gains of heating hot water

   REAL(rprc), INTENT(out) :: Qloss_drain ! Heat loss as water held in use in building drains to sewer
   REAL(rprc) :: Qtotal_net_water_tank = 0.0, Qtotal_net_intwall_tank = 0.0, &
                 Qtotal_net_extwall_tank = 0.0, Qtotal_net_water_vessel = 0.0, &
                 Qtotal_net_intwall_vessel = 0.0, Qtotal_net_extwall_vessel = 0.0
   REAL(rprc) :: qhwt_timestep = 0.0
   REAL(rprc) :: VARatio_water_vessel = 0.0
   REAL(rprc) :: minVwater_vessel
   REAL(rprc) :: weighting_factor_heatcapacity_wallroof
   REAL(rprc), DIMENSION(2) :: Ts ! Heating and Cooling setpoint temperature (K)s, respectively
   REAL(rprc), DIMENSION(2) :: Qm ! Metabolic heat, sensible(1) and latent(2)
   INTEGER :: timestep, resolution
   REAL(rprc) :: Qf_ground_timestep = 0.0, &
                 q_heating_timestep = 0.0, &
                 q_cooling_timestep = 0.0
   REAL(rprc) :: Qsw_transmitted_window = 0.0, Qsw_absorbed_window = 0.0, Qsw_absorbed_wallroof = 0.0, &
                 Qconv_indair_to_indoormass = 0.0, Qlw_net_intwallroof_to_allotherindoorsurfaces = 0.0, &
                 Qlw_net_intwindow_to_allotherindoorsurfaces = 0.0, Qlw_net_intgroundfloor_to_allotherindoorsurfaces = 0.0
   REAL(rprc) :: Q_appliance = 0.0, Q_ventilation = 0.0, Qconv_indair_to_intwallroof = 0.0, &
                 Qconv_indair_to_intwindow = 0.0, Qconv_indair_to_intgroundfloor = 0.0
   REAL(rprc) :: Qloss_efficiency_heating_air = 0.0, Qcond_wallroof = 0.0, Qcond_window = 0.0, &
                 Qcond_groundfloor = 0.0, Qcond_ground = 0.0
   REAL(rprc) :: Qlw_net_extwallroof_to_outair = 0.0, Qlw_net_extwindow_to_outair = 0.0, &
                 Qconv_extwallroof_to_outair = 0.0, Qconv_extwindow_to_outair = 0.0
   REAL(rprc) :: QS_total = 0.0, QS_fabric = 0.0, QS_air = 0.0
   REAL(rprc), INTENT(inout) :: Qsw_transmitted_window_tstepTotal, &
                                Qsw_absorbed_window_tstepTotal, &
                                Qsw_absorbed_wallroof_tstepTotal, &
                                Qconv_indair_to_indoormass_tstepTotal, &
                                Qlw_net_intwallroof_to_allotherindoorsurfaces_tstepTotal, &
                                Qlw_net_intwindow_to_allotherindoorsurfaces_tstepTotal, &
                                Qlw_net_intgroundfloor_to_allotherindoorsurfaces_tstepTotal
   REAL(rprc), INTENT(inout) :: Q_appliance_tstepTotal, &
                                Q_ventilation_tstepTotal, &
                                Qconv_indair_to_intwallroof_tstepTotal, &
                                Qconv_indair_to_intwindow_tstepTotal, &
                                Qconv_indair_to_intgroundfloor_tstepTotal
   REAL(rprc), INTENT(inout) :: Qloss_efficiency_heating_air_tstepTotal, &
                                Qcond_wallroof_tstepTotal, &
                                Qcond_window_tstepTotal, &
                                Qcond_groundfloor_tstepTotal, &
                                Qcond_ground_tstepTotal
   REAL(rprc), INTENT(inout) :: Qlw_net_extwallroof_to_outair_tstepTotal, &
                                Qlw_net_extwindow_to_outair_tstepTotal, &
                                Qconv_extwallroof_to_outair_tstepTotal, &
                                Qconv_extwindow_to_outair_tstepTotal
   REAL(rprc), INTENT(inout) :: q_cooling_timestepTotal, &
                                qsensible_timestepTotal, &
                                qlatent_timestepTotal
   REAL(rprc), INTENT(inout) :: QS_tstepTotal, QS_fabric_tstepTotal, QS_air_tstepTotal
   REAL(rprc) :: Qmetabolic_sensible = 0.0, Qmetabolic_latent = 0.0
   REAL(rprc) :: Qtotal_net_indoormass = 0.0, Qtotal_net_indair = 0.0, &
                 Qtotal_net_intwallroof = 0.0, Qtotal_net_extwallroof = 0.0, &
                 Qtotal_net_intwindow = 0.0, Qtotal_net_extwindow = 0.0, &
                 Qtotal_net_intgroundfloor = 0.0, Qtotal_net_extgroundfloor = 0.0
   CHARACTER(len=256) :: fout
   Qsw_transmitted_window_tstepTotal = 0.0
   Qsw_absorbed_window_tstepTotal = 0.0
   Qsw_absorbed_wallroof_tstepTotal = 0.0
   Qconv_indair_to_indoormass_tstepTotal = 0.0
   Qlw_net_intwallroof_to_allotherindoorsurfaces_tstepTotal = 0.0
   Qlw_net_intwindow_to_allotherindoorsurfaces_tstepTotal = 0.0
   Qlw_net_intgroundfloor_to_allotherindoorsurfaces_tstepTotal = 0.0
   Q_appliance_tstepTotal = 0.0
   Q_ventilation_tstepTotal = 0.0
   Qconv_indair_to_intwallroof_tstepTotal = 0.0
   Qconv_indair_to_intwindow_tstepTotal = 0.0
   Qconv_indair_to_intgroundfloor_tstepTotal = 0.0
   Qloss_efficiency_heating_air_tstepTotal = 0.0
   Qcond_wallroof_tstepTotal = 0.0
   Qcond_window_tstepTotal = 0.0
   Qcond_groundfloor_tstepTotal = 0.0
   Qcond_ground_tstepTotal = 0.0
   Qlw_net_extwallroof_to_outair_tstepTotal = 0.0
   Qlw_net_extwindow_to_outair_tstepTotal = 0.0
   Qconv_extwallroof_to_outair_tstepTotal = 0.0
   Qconv_extwindow_to_outair_tstepTotal = 0.0
   q_cooling_timestepTotal = 0.0
   qsensible_timestepTotal = 0.0
   qlatent_timestepTotal = 0.0
   QS_tstepTotal = 0.0
   QS_fabric_tstepTotal = 0.0
   QS_air_tstepTotal = 0.0
   IF (Awater_vessel > 0.0) THEN
      VARatio_water_vessel = Vwater_vessel/Awater_vessel
   END IF
<<<<<<< HEAD

=======
>>>>>>> f9bd6571
   IF (MOD(timestep, resolution) == 0) THEN
      looptime: DO i = 1, INT(timestep/resolution), 1
         Qsw_transmitted_window = windowInsolation(Qsw_dn_extwall, winT, Awindow)
         Qsw_absorbed_window = windowInsolation(Qsw_dn_extwall, winA, Awindow)
         Qsw_absorbed_wallroof = &
            wallInsolation(Qsw_dn_extwall, walA, Awallroof - Afootprint) + &
            wallInsolation(Qsw_dn_extroof, walA, Afootprint) !//separate the wall and roof
         Qconv_indair_to_indoormass = internalConvectionHeatTransfer(conv_coeff_indoormass, Aindoormass, Tindoormass, Tair_ind)
         Qlw_net_intwallroof_to_allotherindoorsurfaces = indoorRadiativeHeatTransfer() ! //  for wall internal radiative exchange
         Qlw_net_intwindow_to_allotherindoorsurfaces = Qlw_net_intwallroof_to_allotherindoorsurfaces ! //  for window internal radiative exchange - TODO: currently no distinction in internal radiative exchanges
         Qlw_net_intgroundfloor_to_allotherindoorsurfaces = Qlw_net_intwallroof_to_allotherindoorsurfaces ! //  for ground floor internal radiative exchange - TODO: currently no distinction in internal radiative exchanges
         Q_appliance = &
            internalApplianceGains(appliance_power_rating, appliance_usage_factor, appliance_totalnumber)
         Q_ventilation = &
            ventilationHeatTransfer(density_air_ind, cp_air_ind, ventilation_rate, Tair_out, Tair_ind)
         Qconv_indair_to_intwallroof = &
            indoorConvectionHeatTransfer(conv_coeff_intwallroof, Awallroof, Tintwallroof, Tair_ind)
         Qconv_indair_to_intwindow = &
            indoorConvectionHeatTransfer(conv_coeff_intwindow, Awindow, Tintwindow, Tair_ind)
         Qconv_indair_to_intgroundfloor = &
            indoorConvectionHeatTransfer(conv_coeff_intgroundfloor, Afootprint, Tintgroundfloor, Tair_ind)
         q_heating_timestep = heating(Ts(1), Tair_ind, heating_efficiency_air, maxheatingpower_air)
         q_cooling_timestep = cooling(Ts(2), Tair_ind, coeff_performance_cooling, maxcoolingpower_air)

         !internalOccupancyGains(occupants, metabolic_rate, ratio_metabolic_latent_sensible, Qmetabolic_sensible, Qmetabolic_latent)
         Qm = internalOccupancyGains(occupants, metabolic_rate, ratio_metabolic_latent_sensible)
         Qmetabolic_sensible = Qm(1)
         Qmetabolic_latent = Qm(2)
         Qloss_efficiency_heating_air = &
            additionalSystemHeatingEnergy(q_heating_timestep, heating_efficiency_air)
         Qcond_wallroof = &
            wallConduction(conductivity_wallroof, Awallroof, Tintwallroof, Textwallroof, thickness_wallroof)
         Qcond_window = &
            windowConduction(conductivity_window, Awindow, Tintwindow, Textwindow, thickness_window)
         Qcond_groundfloor = &
            wallConduction(conductivity_groundfloor, Afootprint, Tintgroundfloor, Textgroundfloor, thickness_groundfloor)
         Qcond_ground = &
            wallConduction(conductivity_ground, Afootprint, Textgroundfloor, Tground_deep, depth_ground)
         ! ; // conduction from ground floor to external ground - depth of the ground can be set (depth_ground) and ground temperature should be determined accordingly..
         ! //add the longwave radiation between sky and external envelope; Assume surrounding surface and ground surface temperature is the same (e.g. assumed outdoor air temperature as in EnergyPlus)
         ! // Qlw_net_extwallroof_to_outair = outdoorRadiativeHeatTransfer(BVF_extwall, Awallroof, emissivity_extwallroof, Textwallroof, Tsurf)+outdoorRadiativeHeatTransfer(SVF_extwall, Awallroof, emissivity_extwallroof, Textwallroof, Tsky);
         ! // Qlw_net_extwindow_to_outair = outdoorRadiativeHeatTransfer(BVF_extwall, Awindow, emissivity_extwindow, Textwindow, Tsurf)+outdoorRadiativeHeatTransfer(SVF_extwall, Awindow, emissivity_extwindow, Textwindow, Tsky);
         ! // call outdoorRadiativeHeatTransfer with LW instead of temp
         Qlw_net_extwallroof_to_outair = &
            lwoutdoorRadiativeHeatTransfer &
            (Awallroof, emissivity_extwallroof, Textwallroof, &
             ((Qlw_dn_extwall*(Awallroof - Afootprint)) + (Qlw_dn_extroof*Afootprint))/Awallroof)
         Qlw_net_extwindow_to_outair = lwoutdoorRadiativeHeatTransfer(Awindow, emissivity_extwindow, Textwindow, Qlw_dn_extwall)
         Qconv_extwallroof_to_outair = outdoorConvectionHeatTransfer(conv_coeff_extwallroof, Awallroof, Textwallroof, Tair_out)
         Qconv_extwindow_to_outair = outdoorConvectionHeatTransfer(conv_coeff_extwindow, Awindow, Textwindow, Tair_out)

         ifVwater_tank: IF (Vwater_tank > 0.0) THEN
            ! // convective heat flux to internal wall of hot water tank
            Qconv_water_to_inttankwall = &
               indoorConvectionHeatTransfer &
               (conv_coeff_intwall_tank, Asurf_tank, Tintwall_tank, Twater_tank)

            ! // heat flux by conduction through wall of hot water tank
            Qcond_tankwall = &
               wallConduction &
               (conductivity_wall_tank, Asurf_tank, Tintwall_tank, Textwall_tank, thickness_tankwall)

            ! // convective heat flux for external wall of hot water tank
            Qconv_exttankwall_to_indair = &
               outdoorConvectionHeatTransfer &
               (conv_coeff_extwall_tank, Asurf_tank, Textwall_tank, Tair_ind)
            ! // radiative heat flux for external wall of hot water tank
            ! //TODO: Should expand to consider windows and floor as well.

            Qlw_net_exttankwall_to_intwallroof = &
               outdoorRadiativeHeatTransfer &
               (BVF_tank, Asurf_tank, emissivity_extwall_tank, Textwall_tank, Tintwallroof) ! // to building walls
            Qlw_net_exttankwall_to_indoormass = &
               outdoorRadiativeHeatTransfer &
               (MVF_tank, Asurf_tank, emissivity_extwall_tank, Textwall_tank, Tindoormass) ! // to internal mass

            ! // heat input into water of hot water tank
            qhwt_timestep = &
               heating &
               (setTwater_tank, Twater_tank, heating_efficiency_water, maxheatingpower_water)

            ! //Heat release from hot water heating due to efficiency losses
            Qloss_efficiency_heating_water = &
               additionalSystemHeatingEnergy(qhwt_timestep, heating_efficiency_water)
         END IF ifVwater_tank
         ifVwater_vessel: IF (Vwater_vessel > 0.0) THEN
            ! // heat flux to internal wall of vessels holding DHW in use in building
            Qconv_water_to_intvesselwall = &
               indoorConvectionHeatTransfer &
               (conv_coeff_intwall_vessel, Awater_vessel, Tintwall_vessel, Twater_vessel)

            ! // heat flux by conduction through wall of vessels holding DHW in use in building
            Qcond_vesselwall = &
               wallConduction &
               (conductivity_wall_vessel, Awater_vessel, Tintwall_vessel, Textwall_vessel, thickness_wall_vessel)

            ! // convective heat flux to external wall of vessels holding DHW in use in building
            Qconv_extvesselwall_to_indair = &
               outdoorConvectionHeatTransfer &
               (conv_coeff_extwall_vessel, Awater_vessel, Textwall_vessel, Tair_ind)
            ! // radiative heat flux to external wall of vessels holding DHW in use in building
            ! // TODO: Should expand to consider windows and floor as well.
            Qlw_net_extvesselwall_to_wallroof = &
               outdoorRadiativeHeatTransfer &
               (BVF_tank, Awater_vessel, emissivity_extwall_vessel, Textwall_vessel, Tintwallroof)
            Qlw_net_extvesselwall_to_indoormass = &
               outdoorRadiativeHeatTransfer &
               (MVF_tank, Awater_vessel, emissivity_extwall_vessel, Textwall_vessel, Tindoormass)

            ! //Heat transfer due to use and replacement of water
            ! //qhwt_v = waterUseHeatTransfer(density_water, cp_water, flowrate_water_supply, Tincomingwater_tank, Twater_tank)
         ELSEIF (Vwater_vessel == minVwater_vessel .AND. &
                 flowrate_water_supply < flowrate_water_drain) THEN
            ! //Set Drain Flow rate to be same as usage flow rate to avoid hot water storage going below the set minimum threshold (minVwater_vessel)
            flowrate_water_drain = flowrate_water_supply
         END IF ifVwater_vessel

         Qtotal_net_water_tank = qhwt_timestep - Qconv_water_to_inttankwall
         Qtotal_net_intwall_tank = Qconv_water_to_inttankwall - Qcond_tankwall
         Qtotal_net_extwall_tank = &
            Qcond_tankwall - Qconv_exttankwall_to_indair - &
            Qlw_net_exttankwall_to_intwallroof - Qlw_net_exttankwall_to_indoormass
         Qtotal_net_water_vessel = -Qconv_water_to_intvesselwall
         Qtotal_net_intwall_vessel = Qconv_water_to_intvesselwall - Qcond_vesselwall

         Qtotal_net_extwall_vessel = &
            Qcond_vesselwall - Qconv_extvesselwall_to_indair - &
            Qlw_net_extvesselwall_to_wallroof - Qlw_net_extvesselwall_to_indoormass

         Qtotal_net_indoormass = &
            Qsw_transmitted_window + Qconv_indair_to_indoormass + &
            Qlw_net_intwallroof_to_allotherindoorsurfaces + &
            Qlw_net_exttankwall_to_indoormass + Qlw_net_extvesselwall_to_indoormass
         Qtotal_net_indair = &
            Q_appliance + Qmetabolic_sensible + Q_ventilation + &
            q_heating_timestep - q_cooling_timestep - Qconv_indair_to_indoormass - &
            Qlw_net_intwallroof_to_allotherindoorsurfaces - Qconv_indair_to_intwallroof - &
            Qconv_indair_to_intwindow - Qconv_indair_to_intgroundfloor + &
            Qloss_efficiency_heating_air + Qconv_exttankwall_to_indair + &
            Qconv_extvesselwall_to_indair + Qloss_efficiency_heating_water
         Qtotal_net_intwallroof = &
            Qconv_indair_to_intwallroof - Qcond_wallroof - &
            Qlw_net_intwallroof_to_allotherindoorsurfaces + &
            Qlw_net_exttankwall_to_intwallroof + Qlw_net_extvesselwall_to_wallroof
         Qtotal_net_extwallroof = &
            Qcond_wallroof + Qsw_absorbed_wallroof - &
            Qlw_net_extwallroof_to_outair - Qconv_extwallroof_to_outair

         Qtotal_net_intwindow = &
            Qconv_indair_to_intwindow - Qcond_window - &
            Qlw_net_intwindow_to_allotherindoorsurfaces

         Qtotal_net_extwindow = &
            Qcond_window + Qsw_absorbed_window - &
            Qlw_net_extwindow_to_outair - Qconv_extwindow_to_outair
         Qtotal_net_intgroundfloor = &
            Qconv_indair_to_intgroundfloor - Qcond_groundfloor - &
            Qlw_net_intgroundfloor_to_allotherindoorsurfaces

         Qtotal_net_extgroundfloor = Qcond_groundfloor - Qcond_ground

         QS_total = &
            Qtotal_net_extwallroof + Qtotal_net_intwallroof + &
            Qtotal_net_extwindow + Qtotal_net_intwindow + &
            Qtotal_net_extgroundfloor + Qtotal_net_intgroundfloor + &
            Qtotal_net_indoormass + Qtotal_net_indair
         QS_fabric = &
            Qtotal_net_extwallroof + Qtotal_net_intwallroof + Qtotal_net_extwindow + &
            Qtotal_net_intwindow + Qtotal_net_extgroundfloor + Qtotal_net_intgroundfloor + &
            Qtotal_net_indoormass
         QS_air = Qtotal_net_indair
         Qf_ground_timestep = Qcond_ground*resolution
         Qsw_transmitted_window_tstepTotal = &
            Qsw_transmitted_window_tstepTotal + Qsw_transmitted_window*resolution
         Qsw_absorbed_window_tstepTotal = &
            Qsw_absorbed_window_tstepTotal + Qsw_absorbed_window*resolution
         Qsw_absorbed_wallroof_tstepTotal = &
            Qsw_absorbed_wallroof_tstepTotal + Qsw_absorbed_wallroof*resolution
         Qconv_indair_to_indoormass_tstepTotal = &
            Qconv_indair_to_indoormass_tstepTotal + Qconv_indair_to_indoormass*resolution
         Qlw_net_intwallroof_to_allotherindoorsurfaces_tstepTotal = &
            Qlw_net_intwallroof_to_allotherindoorsurfaces_tstepTotal + &
            Qlw_net_intwallroof_to_allotherindoorsurfaces*resolution
         Qlw_net_intwindow_to_allotherindoorsurfaces_tstepTotal = &
            Qlw_net_intwindow_to_allotherindoorsurfaces_tstepTotal + &
            Qlw_net_intwindow_to_allotherindoorsurfaces*resolution
         Qlw_net_intgroundfloor_to_allotherindoorsurfaces_tstepTotal = &
            Qlw_net_intgroundfloor_to_allotherindoorsurfaces_tstepTotal + &
            Qlw_net_intgroundfloor_to_allotherindoorsurfaces*resolution
         Q_appliance_tstepTotal = Q_appliance_tstepTotal + Q_appliance*resolution
         Q_ventilation_tstepTotal = Q_ventilation_tstepTotal + Q_ventilation*resolution
         Qconv_indair_to_intwallroof_tstepTotal = &
            Qconv_indair_to_intwallroof_tstepTotal + &
            Qconv_indair_to_intwallroof*resolution
         Qconv_indair_to_intwindow_tstepTotal = &
            Qconv_indair_to_intwindow_tstepTotal + Qconv_indair_to_intwindow*resolution
         Qconv_indair_to_intgroundfloor_tstepTotal = &
            Qconv_indair_to_intgroundfloor_tstepTotal + Qconv_indair_to_intgroundfloor*resolution

         Qloss_efficiency_heating_air_tstepTotal = &
            Qloss_efficiency_heating_air_tstepTotal + Qloss_efficiency_heating_air*resolution

         Qcond_wallroof_tstepTotal = Qcond_wallroof_tstepTotal + Qcond_wallroof*resolution

         Qcond_window_tstepTotal = Qcond_window_tstepTotal + Qcond_window*resolution

         Qcond_groundfloor_tstepTotal = Qcond_groundfloor_tstepTotal + Qcond_groundfloor*resolution

         Qcond_ground_tstepTotal = Qcond_ground_tstepTotal + Qcond_ground*resolution

         Qlw_net_extwallroof_to_outair_tstepTotal = &
            Qlw_net_extwallroof_to_outair_tstepTotal + Qlw_net_extwallroof_to_outair*resolution

         Qlw_net_extwindow_to_outair_tstepTotal = &
            Qlw_net_extwindow_to_outair_tstepTotal + Qlw_net_extwindow_to_outair*resolution

         Qconv_extwallroof_to_outair_tstepTotal = &
            Qconv_extwallroof_to_outair_tstepTotal + Qconv_extwallroof_to_outair*resolution

         Qconv_extwindow_to_outair_tstepTotal = &
            Qconv_extwindow_to_outair_tstepTotal + Qconv_extwindow_to_outair*resolution

         q_cooling_timestepTotal = &
            q_cooling_timestepTotal + &
            (q_cooling_timestep + additionalSystemCoolingEnergy(q_cooling_timestep, coeff_performance_cooling))*resolution

         qsensible_timestepTotal = qsensible_timestepTotal + Qmetabolic_sensible*resolution

         qlatent_timestepTotal = qlatent_timestepTotal + Qmetabolic_latent*resolution
         QS_tstepTotal = QS_tstepTotal + QS_total*resolution
         QS_fabric_tstepTotal = QS_fabric_tstepTotal + QS_fabric*resolution
         QS_air_tstepTotal = QS_air_tstepTotal + QS_air*resolution
         Qtotal_heating = Qtotal_heating + (q_heating_timestep*resolution)
         Qtotal_cooling = Qtotal_cooling + (q_cooling_timestep*resolution)
         Qtotal_water_tank = Qtotal_water_tank + (qhwt_timestep*resolution)
         IF (Vwater_vessel > 0.0) THEN
            dTwater_vessel = &
               (Qtotal_net_water_vessel/(density_water*cp_water)*Vwater_vessel)*resolution

            Twater_vessel = Twater_vessel + dTwater_vessel
         END IF
         IF (Vwall_vessel > 0.0) THEN
            dTintwall_vessel = &
               (Qtotal_net_intwall_vessel/((density_wall_vessel*cp_wall_vessel)*(Vwall_vessel/2)))*resolution
            Tintwall_vessel = Tintwall_vessel + dTintwall_vessel

            dTextwall_vessel = &
               (Qtotal_net_extwall_vessel/((density_wall_vessel*cp_wall_vessel)*(Vwall_vessel/2)))*resolution
            Textwall_vessel = Textwall_vessel + dTextwall_vessel
         END IF
         Qloss_drain = &
            waterUseEnergyLossToDrains(density_water, cp_water, flowrate_water_drain, Twater_vessel, resolution)
         dVwater_vessel = (flowrate_water_supply - flowrate_water_drain)*resolution
         Vwater_vessel = Vwater_vessel + dVwater_vessel
         IF (Vwater_vessel < minVwater_vessel) THEN
            Vwater_vessel = minVwater_vessel
         END IF
         Twater_vessel = &
            (((flowrate_water_supply*resolution)*Twater_tank) + &
             ((Vwater_vessel - (flowrate_water_supply*resolution))*Twater_vessel))/Vwater_vessel
         IF (Vwater_vessel > 0.0) THEN ! //Checks that Volume isn't zero
            Awater_vessel = Vwater_vessel/VARatio_water_vessel
         ELSE ! // if Volume is zero it makes the area also zero
            Awater_vessel = 0.0
         END IF
         Vwall_vessel = Awater_vessel*thickness_wall_vessel
         IF (Vwater_tank > 0.0) THEN
            dTwater_tank = (Qtotal_net_water_tank/((density_water*cp_water)*Vwater_tank))*resolution !//(Q_hwt/((density_water*cp_water)*Vwater_tank))*resolution ! // resolution in seconds
            Twater_tank = Twater_tank + dTwater_tank
         END IF
         dTintwall_tank = &
            (Qtotal_net_intwall_tank/((density_wall_tank*cp_wall_tank)*(Vwall_tank/2)))*resolution
         Tintwall_tank = Tintwall_tank + dTintwall_tank
         dTextwall_tank = &
            (Qtotal_net_extwall_tank/((density_wall_tank*cp_wall_tank)*(Vwall_tank/2)))*resolution
         Textwall_tank = Textwall_tank + dTextwall_tank
         Twater_tank = &
            (((flowrate_water_supply*resolution)*Tincomingwater_tank) + &
             ((Vwater_tank - (flowrate_water_supply*resolution))*Twater_tank))/Vwater_tank
         dTindoormass = (Qtotal_net_indoormass/((density_indoormass*cp_indoormass)*Vindoormass))*resolution ! // resolution in seconds
         Tindoormass = Tindoormass + dTindoormass
         dTair_ind = (Qtotal_net_indair/((density_air_ind*cp_air_ind)*Vair_ind))*resolution ! // resolution in seconds
         Tair_ind = Tair_ind + dTair_ind
         dTintwallroof = &
            (Qtotal_net_intwallroof/((density_wallroof*cp_wallroof)* &
                                     (Vwallroof*(1 - weighting_factor_heatcapacity_wallroof))))*resolution ! // resolution in seconds
         Tintwallroof = Tintwallroof + dTintwallroof
         dTextwallroof = &
            (Qtotal_net_extwallroof/((density_wallroof*cp_wallroof)* &
                                     (Vwallroof*weighting_factor_heatcapacity_wallroof)))*resolution !  // resolution in seconds
         Textwallroof = Textwallroof + dTextwallroof
         dTintwindow = (Qtotal_net_intwindow/((density_window*cp_window)*(Vwindow/2)))*resolution ! // resolution in seconds
         Tintwindow = Tintwindow + dTintwindow
         dTextwindow = (Qtotal_net_extwindow/((density_window*cp_window)*(Vwindow/2)))*resolution ! // resolution in seconds
         Textwindow = Textwindow + dTextwindow
         dTintgroundfloor = &
            (Qtotal_net_intgroundfloor/((density_groundfloor*cp_groundfloor)*(Vgroundfloor/2)))* &
            resolution ! // resolution in seconds
         Tintgroundfloor = Tintgroundfloor + dTintgroundfloor
         dTextgroundfloor = &
            (Qtotal_net_extgroundfloor/((density_groundfloor*cp_groundfloor)*(Vgroundfloor/2)))* &
            resolution !  // resolution in seconds
         Textgroundfloor = Textgroundfloor + dTextgroundfloor

      END DO looptime
   ELSE !iftimestepresolution
      !  printf("Timestep: %i not equally divisible by given resolution: %i.\n", timestep, resolution)
      WRITE (*, *) "Timestep: ", timestep, " not equally divisible by given resolution: ", resolution
   END IF
END SUBROUTINE tstep
SUBROUTINE reinitialiseTemperatures
END SUBROUTINE reinitialiseTemperatures

SUBROUTINE gen_building(stebbsState, stebbsPrm, building_archtype, self)

   USE modulestebbs, ONLY: LBM
   USE SUEWS_DEF_DTS, ONLY: BUILDING_ARCHETYPE_PRM, STEBBS_STATE, STEBBS_PRM
   IMPLICIT NONE
   TYPE(LBM) :: self

   TYPE(STEBBS_STATE), INTENT(IN) :: stebbsState
   TYPE(BUILDING_ARCHETYPE_PRM), INTENT(IN) :: building_archtype
   TYPE(STEBBS_PRM), INTENT(IN) :: stebbsPrm
   ! self%idLBM = bldgState%BuildingName

   self%Qtotal_heating = 0.0 ! currently only sensible but this needs to be  split into sensible and latent heat components
   self%Qtotal_cooling = 0.0 ! currently only sensible but this needs to be  split into sensible and latent heat components

   self%Qmetabolic_sensible = 0.0 ! # Sensible heat flux from people in building
   self%Qmetabolic_latent = 0.0 ! # Latent heat flux from people in building

   self%Qtotal_water_tank = 0.0
   self%qhwtDrain = 0.0
   self%EnergyExchanges(:) = 0.0

   ! self%BuildingType = bldgState%BuildingType
   ! self%BuildingName = bldgState%BuildingName
   self%ratio_window_wall = building_archtype%WWR
   self%Afootprint = building_archtype%FootprintArea
   self%height_building = building_archtype%stebbs_Height
   self%wallExternalArea = building_archtype%WallExternalArea
   self%ratioInternalVolume = building_archtype%RatioInternalVolume
   self%thickness_wallroof = building_archtype%WallThickness
   self%thickness_groundfloor = building_archtype%FloorThickness
   self%depth_ground = stebbsPrm%GroundDepth
   self%thickness_window = building_archtype%WindowThickness
   self%conv_coeff_intwallroof = stebbsPrm%WallInternalConvectionCoefficient
   self%conv_coeff_indoormass = stebbsPrm%InternalMassConvectionCoefficient
   self%conv_coeff_intgroundfloor = stebbsPrm%FloorInternalConvectionCoefficient
   self%conv_coeff_intwindow = stebbsPrm%WindowInternalConvectionCoefficient
   self%conv_coeff_extwallroof = stebbsPrm%WallExternalConvectionCoefficient
   self%conv_coeff_extwindow = stebbsPrm%WindowExternalConvectionCoefficient
   self%conductivity_wallroof = building_archtype%WallEffectiveConductivity
   self%conductivity_groundfloor = building_archtype%GroundFloorEffectiveConductivity
   self%conductivity_window = building_archtype%WindowEffectiveConductivity
   self%conductivity_ground = building_archtype%GroundFloorEffectiveConductivity
   self%density_wallroof = building_archtype%WallDensity
   self%weighting_factor_heatcapacity_wallroof = building_archtype%Wallx1
   self%density_groundfloor = building_archtype%GroundFloorDensity
   self%density_window = building_archtype%WindowDensity
   self%density_indoormass = building_archtype%InternalMassDensity
   self%density_air_ind = stebbsPrm%IndoorAirDensity
   self%cp_wallroof = building_archtype%WallCp
   self%cp_groundfloor = building_archtype%GroundFloorCp
   self%cp_window = building_archtype%WindowCp
   self%cp_indoormass = building_archtype%InternalMassCp
   self%cp_air_ind = stebbsPrm%IndoorAirCp
   self%emissivity_extwallroof = building_archtype%WallExternalEmissivity
   self%emissivity_intwallroof = building_archtype%WallInternalEmissivity
   self%emissivity_indoormass = building_archtype%InternalMassEmissivity
   self%emissivity_extwindow = building_archtype%WindowExternalEmissivity
   self%emissivity_intwindow = building_archtype%WindowInternalEmissivity
   self%windowTransmissivity = building_archtype%WindowTransmissivity
   self%windowAbsorbtivity = building_archtype%WindowAbsorbtivity
   self%windowReflectivity = building_archtype%WindowReflectivity
   self%wallTransmisivity = building_archtype%WallTransmissivity
   self%wallAbsorbtivity = building_archtype%WallAbsorbtivity
   self%wallReflectivity = building_archtype%WallReflectivity
   self%BVF_extwall = stebbsPrm%WallBuildingViewFactor
   self%GVF_extwall = stebbsPrm%WallGroundViewFactor
   self%SVF_extwall = stebbsPrm%WallSkyViewFactor
   self%occupants = building_archtype%Occupants
   self%metabolic_rate = stebbsPrm%MetabolicRate
   self%ratio_metabolic_latent_sensible = stebbsPrm%LatentSensibleRatio
   self%appliance_power_rating = stebbsPrm%ApplianceRating
   self%appliance_totalnumber = INT(stebbsPrm%TotalNumberofAppliances)
   self%appliance_usage_factor = stebbsPrm%ApplianceUsageFactor
   self%maxheatingpower_air = building_archtype%MaxHeatingPower
   self%heating_efficiency_air = stebbsPrm%HeatingSystemEfficiency
   self%maxcoolingpower_air = stebbsPrm%MaxCoolingPower
   self%coeff_performance_cooling = stebbsPrm%CoolingSystemCOP
   self%Vair_ind = &
      (self%Afootprint*self%height_building)* &
      (1 - self%ratioInternalVolume) ! # Multiplied by factor that accounts for internal mass
   self%ventilation_rate = self%Vair_ind*stebbsPrm%VentilationRate/3600.0 ! Fixed at begining to have no natural ventilation. Given in units of volume of air per second
   self%Awallroof = &
      (self%wallExternalArea*(1 - self%ratio_window_wall)) + &
      self%Afootprint ! # last component accounts for the roof as not considered seperately in the model
   self%Vwallroof = self%Awallroof*self%thickness_wallroof
   self%Vgroundfloor = self%Afootprint*self%thickness_groundfloor
   self%Awindow = self%wallExternalArea*self%ratio_window_wall
   self%Vwindow = self%Awindow*self%thickness_window
   self%Vindoormass = self%Vair_ind*self%ratioInternalVolume ! # Multiplied by factor that accounts for internal mass as proportion of total air volume
   self%Aindoormass = 6*(self%Vindoormass**(2./3.)) ! # Assumed internal mass as a cube
   self%h_i = (/self%conv_coeff_intwallroof, self%conv_coeff_indoormass, &
                self%conv_coeff_intgroundfloor, self%conv_coeff_intwindow/)

   self%h_o = (/self%conv_coeff_extwallroof, self%conv_coeff_extwindow/)
   self%k_eff = (/self%conductivity_wallroof, self%conductivity_groundfloor, &
                  self%conductivity_window, self%conductivity_ground/)

   self%rho = (/self%density_wallroof, self%density_groundfloor, &
                self%density_window, self%density_indoormass, &
                self%density_air_ind/)
   self%Cp = (/self%cp_wallroof, self%cp_groundfloor, self%cp_window, &
               self%cp_indoormass, self%cp_air_ind/)
   self%emis = (/self%emissivity_extwallroof, self%emissivity_intwallroof, &
                 self%emissivity_indoormass, self%emissivity_extwindow, &
                 self%emissivity_intwindow/)
   self%wiTAR = (/self%windowTransmissivity, self%windowAbsorbtivity, self%windowReflectivity/)
   self%waTAR = (/self%wallTransmisivity, self%wallAbsorbtivity, self%wallReflectivity/)

   self%viewFactors = (/self%BVF_extwall, self%GVF_extwall, self%SVF_extwall/) !  # Building, ground, and sky view factors
   self%occupantData = (/self%occupants, self%metabolic_rate, &
                         self%ratio_metabolic_latent_sensible/)

   self%Tair_ind = stebbsState%IndoorAirStartTemperature + 273.15 ! # Indoor air temperature (K)
   self%Tindoormass = stebbsState%IndoorMassStartTemperature + 273.15 ! # Indoor mass temperature (K)
   self%Tintwallroof = stebbsState%WallIndoorSurfaceTemperature + 273.15 ! # Wall indoor surface temperature (K)
   self%Textwallroof = stebbsState%WallOutdoorSurfaceTemperature + 273.15 ! # Wall outdoor surface temperature (K)
   self%Tintwindow = stebbsState%WindowIndoorSurfaceTemperature + 273.15 ! # Window indoor surface temperature (K)
   self%Textwindow = stebbsState%WindowOutdoorSurfaceTemperature + 273.15 ! # Window outdoor surface temperature (K)
   self%Tintgroundfloor = stebbsState%GroundFloorIndoorSurfaceTemperature + 273.15 ! # Ground floor indoor surface temperature (K)
   self%Textgroundfloor = stebbsState%GroundFloorOutdoorSurfaceTemperature + 273.15 ! # Ground floor outdoor surface temperature (K)

   self%Ts = (/building_archtype%HeatingSetpointTemperature + 273.15, &
               building_archtype%CoolingSetpointTemperature + 273.15/) ! # Heating and Cooling setpoint temperatures (K), respectively
   self%initTs = (/building_archtype%HeatingSetpointTemperature + 273.15, &
                   building_archtype%CoolingSetpointTemperature + 273.15/)
   self%HTsAverage = (/18 + 273.15, 18 + 273.15, 18 + 273.15/) ! #
   self%HWTsAverage = (/10 + 273.15, 10 + 273.15, 10 + 273.15/)

   self%Twater_tank = stebbsState%WaterTankTemperature + 273.15 ! # Water temperature (K) in Hot Water Tank
   self%Tintwall_tank = stebbsState%InternalWallWaterTankTemperature + 273.15 ! # Hot water tank internal wall temperature (K)
   self%Textwall_tank = stebbsState%ExternalWallWaterTankTemperature + 273.15 ! # Hot water tank external wall temperature (K)
   self%thickness_tankwall = stebbsPrm%WaterTankWallThickness ! # Hot water tank wall thickness (m)
   self%Tincomingwater_tank = stebbsState%MainsWaterTemperature + 273.15 ! # Water temperature (K) of Water coming into the Water Tank
   self%Vwater_tank = building_archtype%WaterTankWaterVolume ! # Volume of Water in Hot Water Tank (m^3)  h = 1.5, (2/(1.5*3.14))^0.5 = r =
   self%Asurf_tank = stebbsPrm%WaterTankSurfaceArea ! # Surface Area of Hot Water Tank(m^2) - cylinder h= 1.5
   self%Vwall_tank = self%Asurf_tank*self%thickness_tankwall ! # Wall volume of Hot Water Tank(m^2)
   self%setTwater_tank = stebbsPrm%HotWaterHeatingSetpointTemperature + 273.15 ! # Water Tank setpoint temperature (K)
   self%init_wtTs = stebbsPrm%HotWaterHeatingSetpointTemperature + 273.15 ! # Initial Water Tank setpoint temperature (K)
   self%Twater_vessel = stebbsState%DomesticHotWaterTemperatureInUseInBuilding + 273.15 ! # Water temperature (K) of water held in use in Building
   self%Tintwall_vessel = stebbsState%InternalWallDHWVesselTemperature + 273.15 ! # Hot water vessel internal wall temperature (K)
   self%Textwall_vessel = stebbsState%ExternalWallDHWVesselTemperature + 273.15 ! # Hot water vessel external wall temperature (K)
   self%thickness_wall_vessel = stebbsPrm%DHWVesselWallThickness ! # DHW vessels wall thickness (m)

   self%Vwater_vessel = stebbsPrm%DHWWaterVolume ! # Volume of water held in use in building (m^3)
   self%Awater_vessel = stebbsPrm%DHWSurfaceArea ! # Surface Area of Hot Water in Vessels in Building (m^2)
   self%Vwall_vessel = self%Awater_vessel*self%thickness_wall_vessel ! # Wall volume of Hot water Vessels in Building
   self%flowrate_water_supply = stebbsPrm%HotWaterFlowRate ! # Hot Water Flow Rate in m^3 / s
   self%flowrate_water_drain = stebbsPrm%DHWDrainFlowRate ! # Draining of Domestic Hot Water held in building

   self%single_flowrate_water_supply = stebbsPrm%HotWaterFlowRate ! # Hot Water Flow Rate in m^3 s^-1 for a single HW unit
   self%flowrate_water_supply = stebbsPrm%HotWaterFlowRate ! # Hot Water Flow Rate in m^3 / s
   self%flowrate_water_drain = stebbsPrm%DHWDrainFlowRate ! # Draining of Domestic Hot Water held in building

   self%single_flowrate_water_supply = stebbsPrm%HotWaterFlowRate ! # Hot Water Flow Rate in m^3 s^-1 for a single HW unit
   self%single_flowrate_water_drain = stebbsPrm%DHWDrainFlowRate ! # Draining of Domestic Hot Water held in building

   self%cp_water = stebbsPrm%DHWSpecificHeatCapacity ! # Specific Heat Capacity of Domestic Hot Water (J/kg K)
   self%cp_wall_tank = stebbsPrm%HotWaterTankSpecificHeatCapacity ! # Specific Heat Capacity of Hot Water Tank wall
   self%cp_wall_vessel = stebbsPrm%DHWVesselSpecificHeatCapacity ! # Specific Heat Capacity of Vessels containing DHW in use in Building (value here is based on MDPE)

   self%density_water = stebbsPrm%DHWDensity ! # Density of water
   self%density_wall_tank = stebbsPrm%HotWaterTankWallDensity ! # Density of hot water tank wall
   self%density_wall_vessel = stebbsPrm%DHWVesselDensity ! # Density of vessels containing DHW in use in buildings

   self%BVF_tank = stebbsPrm%HotWaterTankBuildingWallViewFactor ! # water tank - building wall view factor
   self%MVF_tank = stebbsPrm%HotWaterTankInternalMassViewFactor ! # water tank - building internal mass view factor

   self%conductivity_wall_tank = stebbsPrm%HotWaterTankWallConductivity ! # Effective Wall conductivity of the Hot Water Tank
   self%conv_coeff_intwall_tank = stebbsPrm%HotWaterTankInternalWallConvectionCoefficient ! # Effective Internal Wall convection coefficient of the Hot Water Tank
   self%conv_coeff_extwall_tank = stebbsPrm%HotWaterTankExternalWallConvectionCoefficient ! # Effective External Wall convection coefficient of the Hot Water Tank

   self%emissivity_extwall_tank = stebbsPrm%HotWaterTankWallEmissivity
   self%conductivity_wall_vessel = stebbsPrm%DHWVesselWallConductivity
   self%conv_coeff_intwall_vessel = stebbsPrm%DHWVesselInternalWallConvectionCoefficient
   self%conv_coeff_extwall_vessel = stebbsPrm%HotWaterTankExternalWallConvectionCoefficient ! # Effective Enternal Wall convection coefficient of the Vessels holding DHW in use in Building
   self%emissivity_extwall_vessel = stebbsPrm%DHWVesselWallConductivity ! # Effective External Wall emissivity of hot water being used within building

   self%maxheatingpower_water = building_archtype%MaximumHotWaterHeatingPower ! # Watts
   self%heating_efficiency_water = stebbsPrm%HotWaterHeatingEfficiency
   self%minVwater_vessel = stebbsPrm%MinimumVolumeOfDHWinUse ! # m3

   self%minHeatingPower_DHW = building_archtype%MaximumHotWaterHeatingPower
   self%HeatingPower_DHW = building_archtype%MaximumHotWaterHeatingPower

   self%HWPowerAverage = (/30000, 30000, 30000/)

END SUBROUTINE gen_building

SUBROUTINE create_building(CASE, self, icase)
   USE modulestebbs, ONLY: LBM
   IMPLICIT NONE
   INTEGER, INTENT(in) :: icase
   CHARACTER(len=256) :: CASE
   TYPE(LBM) :: self
   self%idLBM = icase
   ! self%fnmlLBM = './BuildClasses/'//TRIM(CASE)//'.nml'
   self%fnmlLBM = TRIM(CASE)
   self%CASE = TRIM(CASE)
   self%Qtotal_heating = 0.0 ! # currently only sensible but this needs to be  split into sensible and latent heat components
   self%Qtotal_cooling = 0.0 ! # currently only sensible but this needs to be  split into sensible and latent heat components

   self%Qmetabolic_sensible = 0.0 ! # Sensible heat flux from people in building
   self%Qmetabolic_latent = 0.0 ! # Latent heat flux from people in building

   self%Qtotal_water_tank = 0.0
   self%qhwtDrain = 0.0
   self%EnergyExchanges(:) = 0.0
   self%BuildingType = 'None'
   self%BuildingName = 'Default'
   self%ratio_window_wall = 0.4 ! # window to wall ratio
   self%Afootprint = 225.0
   self%height_building = 15.0
   self%wallExternalArea = 450.0
   self%ratioInternalVolume = 0.1
   self%thickness_wallroof = 0.25 ! # wall and roof thickness as not separate (in metres)
   self%thickness_groundfloor = 0.5 ! # ground floor thickness (in metres)
   self%depth_ground = 2.0 ! # depth of ground considered for calculating QfB to ground (in metres)
   self%thickness_window = 0.05 ! # all window's thickness (in metres)
   self%conv_coeff_intwallroof = 1
   self%conv_coeff_indoormass = 1
   self%conv_coeff_intgroundfloor = 1
   self%conv_coeff_intwindow = 1
   self%conv_coeff_extwallroof = 2 ! # Could be changed to react to outdoor wind speed from SUEWS
   self%conv_coeff_extwindow = 2
   self%conductivity_wallroof = 0.2
   self%conductivity_groundfloor = 0.2
   self%conductivity_window = 0.5
   self%conductivity_ground = 1.0
   self%density_wallroof = 50
   self%weighting_factor_heatcapacity_wallroof = 0.5
   self%density_groundfloor = 1000
   self%density_window = 5
   self%density_indoormass = 250
   self%density_air_ind = 1.225
   self%cp_wallroof = 500
   self%cp_groundfloor = 1500
   self%cp_window = 840
   self%cp_indoormass = 1000
   self%cp_air_ind = 1005
   self%emissivity_extwallroof = 0.85
   self%emissivity_intwallroof = 0.85
   self%emissivity_indoormass = 0.85
   self%emissivity_extwindow = 0.85
   self%emissivity_intwindow = 0.85
   self%windowTransmissivity = 0.9
   self%windowAbsorbtivity = 0.05
   self%windowReflectivity = 0.05
   self%wallTransmisivity = 0.0
   self%wallAbsorbtivity = 0.5
   self%wallReflectivity = 0.5
   self%BVF_extwall = 0.4
   self%GVF_extwall = 0.2
   self%SVF_extwall = 0.4
   self%occupants = 15
   self%metabolic_rate = 250
   self%ratio_metabolic_latent_sensible = 0.8
   self%appliance_power_rating = 100
   self%appliance_totalnumber = 45
   self%appliance_usage_factor = 0.8
   self%maxheatingpower_air = 45000
   self%heating_efficiency_air = 0.9
   self%maxcoolingpower_air = 3000
   self%coeff_performance_cooling = 2.0
   self%Vair_ind = &
      (self%Afootprint*self%height_building)* &
      (1 - self%ratioInternalVolume) ! # Multiplied by factor that accounts for internal mass
   self%ventilation_rate = 0 ! # Fixed at begining to have no natural ventilation. Given in units of volume of air per second
   self%Awallroof = &
      (self%wallExternalArea*(1 - self%ratio_window_wall)) + &
      self%Afootprint ! # last component accounts for the roof as not considered seperately in the model
   self%Vwallroof = self%Awallroof*self%thickness_wallroof
   self%Vgroundfloor = self%Afootprint*self%thickness_groundfloor
   self%Awindow = self%wallExternalArea*self%ratio_window_wall
   self%Vwindow = self%Awindow*self%thickness_window
   self%Vindoormass = self%Vair_ind*self%ratioInternalVolume ! # Multiplied by factor that accounts for internal mass as proportion of total air volume
   self%Aindoormass = 6*(self%Vindoormass**(2./3.)) ! # Assumed internal mass as a cube
   self%h_i = (/self%conv_coeff_intwallroof, self%conv_coeff_indoormass, &
                self%conv_coeff_intgroundfloor, self%conv_coeff_intwindow/)

   self%h_o = (/self%conv_coeff_extwallroof, self%conv_coeff_extwindow/)
   self%k_eff = (/self%conductivity_wallroof, self%conductivity_groundfloor, &
                  self%conductivity_window, self%conductivity_ground/)

   self%rho = (/self%density_wallroof, self%density_groundfloor, &
                self%density_window, self%density_indoormass, &
                self%density_air_ind/)
   self%Cp = (/self%cp_wallroof, self%cp_groundfloor, self%cp_window, &
               self%cp_indoormass, self%cp_air_ind/)
   self%emis = (/self%emissivity_extwallroof, self%emissivity_intwallroof, &
                 self%emissivity_indoormass, self%emissivity_extwindow, &
                 self%emissivity_intwindow/)
   self%wiTAR = (/self%windowTransmissivity, self%windowAbsorbtivity, self%windowReflectivity/)
   self%waTAR = (/self%wallTransmisivity, self%wallAbsorbtivity, self%wallReflectivity/)

   self%viewFactors = (/self%BVF_extwall, self%GVF_extwall, self%SVF_extwall/) !  # Building, ground, and sky view factors
   self%occupantData = (/self%occupants, self%metabolic_rate, &
                         self%ratio_metabolic_latent_sensible/)

   self%Tair_ind = 20 + 273.15 ! # Indoor air temperature (K)
   self%Tindoormass = 20 + 273.15 ! # Indoor mass temperature (K)
   self%Tintwallroof = 20 + 273.15 ! # Wall indoor surface temperature (K)
   self%Textwallroof = 20 + 273.15 ! # Wall outdoor surface temperature (K)
   self%Tintwindow = 20 + 273.15 ! # Window indoor surface temperature (K)
   self%Textwindow = 20 + 273.15 ! # Window outdoor surface temperature (K)
   self%Tintgroundfloor = 20 + 273.15 ! # Ground floor indoor surface temperature (K)
   self%Textgroundfloor = 20 + 273.15 ! # Ground floor outdoor surface temperature (K)
   self%Ts = (/18 + 273.15, 24 + 273.15/) ! # Heating and Cooling setpoint temperatures (K), respectively
   self%initTs = (/18 + 273.15, 24 + 273.15/)
   self%HTsAverage = (/18 + 273.15, 18 + 273.15, 18 + 273.15/) ! #
   self%HWTsAverage = (/10 + 273.15, 10 + 273.15, 10 + 273.15/)
   self%Twater_tank = 70 + 273.15 ! # Water temperature (K) in Hot Water Tank
   self%Tintwall_tank = 70 + 273.15 ! # Hot water tank internal wall temperature (K)
   self%Textwall_tank = 30 + 273.15 ! # Hot water tank external wall temperature (K)
   self%thickness_tankwall = 0.1 ! # Hot water tank wall thickness (m)
   self%Tincomingwater_tank = 10 + 273.15 ! # Water temperature (K) of Water coming into the Water Tank
   self%Vwater_tank = 2 ! # Volume of Water in Hot Water Tank (m^3)  h = 1.5, (2/(1.5*3.14))^0.5 = r =
   self%Asurf_tank = 8.8 ! # Surface Area of Hot Water Tank(m^2) - cylinder h= 1.5
   self%Vwall_tank = self%Asurf_tank*self%thickness_tankwall ! # Wall volume of Hot Water Tank(m^2)
   self%setTwater_tank = 60 + 273.15 ! # Water Tank setpoint temperature (K)
   self%init_wtTs = 60 + 273.15 ! # Initial Water Tank setpoint temperature (K)

   self%Twater_vessel = 35 + 273.15 ! # Water temperature (K) of water held in use in Building
   self%Tintwall_vessel = 35 + 273.15 ! # Hot water vessel internal wall temperature (K)
   self%Textwall_vessel = 25 + 273.15 ! # Hot water vessel external wall temperature (K)
   self%thickness_wall_vessel = 0.005 ! # DHW vessels wall thickness (m)

   self%Vwater_vessel = 0 ! # Volume of water held in use in building (m^3)
   self%Awater_vessel = 10 ! # Surface Area of Hot Water in Vessels in Building (m^2)
   self%Vwall_vessel = self%Awater_vessel*self%thickness_wall_vessel ! # Wall volume of Hot water Vessels in Building
   self%flowrate_water_supply = 0 ! # Hot Water Flow Rate in m^3 / s
   self%flowrate_water_drain = 0 ! # Draining of Domestic Hot Water held in building

   self%single_flowrate_water_supply = 0 ! # Hot Water Flow Rate in m^3 s^-1 for a single HW unit
   self%single_flowrate_water_drain = 0 ! # Draining of Domestic Hot Water held in building

   self%cp_water = 4180.1 ! # Specific Heat Capacity of Domestic Hot Water (J/kg K)
   self%cp_wall_tank = 1000 ! # Specific Heat Capacity of Hot Water Tank wall
   self%cp_wall_vessel = 1900 ! # Specific Heat Capacity of Vessels containing DHW in use in Building (value here is based on MDPE)

   self%density_water = 1000 ! # Density of water
   self%density_wall_tank = 50 ! # Density of hot water tank wall
   self%density_wall_vessel = 930 ! # Density of vessels containing DHW in use in buildings

   self%BVF_tank = 0.2 ! # water tank - building wall view factor
   self%MVF_tank = 0.8 ! # water tank - building internal mass view factor

   self%conductivity_wall_tank = 0.1 ! # Effective Wall conductivity of the Hot Water Tank (based on polyurethan foam given in https://www.lsta.lt/files/events/28_jarfelt.pdf and from https://www.sciencedirect.com/science/article/pii/S0360544214011189?via%3Dihub)
   self%conv_coeff_intwall_tank = 243 ! # Effective Internal Wall convection coefficient of the Hot Water Tank (W/m2 . K) given in http://orbit.dtu.dk/fedora/objects/orbit:77843/datastreams/file_2640258/content

   self%conv_coeff_extwall_vessel = 4 ! # Effective Enternal Wall convection coefficient of the Vessels holding DHW in use in Building
   self%emissivity_extwall_vessel = 0.88 ! # Effective External Wall emissivity of hot water being used within building

   self%maxheatingpower_water = 3000 ! # Watts
   self%heating_efficiency_water = 0.95
   self%minVwater_vessel = 0.1 ! # m3

   self%minHeatingPower_DHW = 3000
   self%HeatingPower_DHW = 3000

   self%HWPowerAverage = (/30000, 30000, 30000/)
   RETURN
END SUBROUTINE create_building<|MERGE_RESOLUTION|>--- conflicted
+++ resolved
@@ -621,8 +621,6 @@
       REAL(KIND(1D0)), DIMENSION(4) :: wallStatesK, wallStatesL
       REAL(rprc) :: Kwall_sout, Lwall_sout
       REAL(rprc) :: Tsurf_sout
-<<<<<<< HEAD
-
       ! Output variables
       REAL(rprc) :: ws
       REAL(rprc) :: Tair_sout
@@ -681,14 +679,6 @@
       REAL(rprc) :: QS_air_tstepTotal
       REAL(rprc) :: Vwall_tank
       REAL(rprc) :: Vwater_tank
-=======
-      REAL(rprc) :: qheat_dom, qcool_dom, dom_temp, qfb_hw_dom, qfm_dom, qfb_dom_air, &
-                    Qsw_transmitted_window, Qsw_absorbed_window, Qsw_absorbed_wallroof, &
-                    Qcond_ground, Qlw_net_extwallroof_to_outair, Qlw_net_extwindow_to_outair, &
-                    Qconv_extwallroof_to_outair, Qconv_extwindow_to_outair, &
-                    QStar, QEC, QH, QS, QBAE, QWaste, &
-                    Textwallroof, Tintwallroof, Textwindow, Tintwindow, Tair_ind
->>>>>>> f9bd6571
 
       ASSOCIATE ( &
          timestep => timer%tstep, &
@@ -932,7 +922,7 @@
             CALL setdatetime(datetimeLine)
             ! nbtype = SIZE(blds)
             ! DO i = 1, nbtype, 1
-<<<<<<< HEAD
+
             CALL suewsstebbscouple( &
                blds(1), flginit, datetimeLine, &
                Tair_ind, Tindoormass, Tintwallroof, Textwallroof, Tintwindow, Textwindow, Tintgroundfloor, &
@@ -989,27 +979,6 @@
                                 QS_tstepTotal, QS_fabric_tstepTotal, QS_air_tstepTotal, &
                                 Vwall_tank, Vwater_tank &
                                 ]
-=======
-            CALL suewsstebbscouple(blds(1), flginit, datetimeLine, &
-                                   qheat_dom, qcool_dom, dom_temp, qfb_hw_dom, qfm_dom, qfb_dom_air, &
-                                   Qsw_transmitted_window, Qsw_absorbed_window, Qsw_absorbed_wallroof, &
-                                   Qcond_ground, Qlw_net_extwallroof_to_outair, Qlw_net_extwindow_to_outair, &
-                                   Qconv_extwallroof_to_outair, Qconv_extwindow_to_outair, &
-                                   QStar, QEC, QH, QS, QBAE, QWaste, &
-                                   Textwallroof, Tintwallroof, Textwindow, Tintwindow, Tair_ind &
-                                   )
-            ! END DO
-            flginit = 1
-
-            dataOutLineSTEBBS = [ws, Tair_sout, Tsurf_sout, Kroof_sout, Lroof_sout, Kwall_sout, Lwall_sout, &
-                                 qheat_dom, qcool_dom, dom_temp, qfb_hw_dom, qfm_dom, qfb_dom_air, &
-                                 Qsw_transmitted_window, Qsw_absorbed_window, Qsw_absorbed_wallroof, &
-                                 Qcond_ground, Qlw_net_extwallroof_to_outair, Qlw_net_extwindow_to_outair, &
-                                 Qconv_extwallroof_to_outair, Qconv_extwindow_to_outair, &
-                                 QStar, QEC, QH, QS, QBAE, QWaste, &
-                                 Textwallroof, Tintwallroof, Textwindow, Tintwindow, Tair_ind &
-                                 ]
->>>>>>> f9bd6571
             RETURN
          END ASSOCIATE
       END ASSOCIATE
@@ -1575,10 +1544,7 @@
    IF (Awater_vessel > 0.0) THEN
       VARatio_water_vessel = Vwater_vessel/Awater_vessel
    END IF
-<<<<<<< HEAD
-
-=======
->>>>>>> f9bd6571
+
    IF (MOD(timestep, resolution) == 0) THEN
       looptime: DO i = 1, INT(timestep/resolution), 1
          Qsw_transmitted_window = windowInsolation(Qsw_dn_extwall, winT, Awindow)
