--- conflicted
+++ resolved
@@ -31,7 +31,6 @@
 import sphinxcontrib.bibtex
 from pybtex.style.sorting.author_year_title import SortingStyle as Sorter
 from pybtex.style.template import (
-<<<<<<< HEAD
     join,
     words,
     field,
@@ -42,10 +41,6 @@
     tag,
     optional_field,
     href,
-=======
-    join, words, field, optional, first_of,
-    names, sentence, tag, optional_field, href
->>>>>>> 8dd412c5
 )
 from pybtex.style.formatting import toplevel, BaseStyle
 from pybtex.plugin import register_plugin
@@ -163,7 +158,6 @@
     "sphinx.ext.autosectionlabel",
     # 'sphinxfortran.fortran_autodoc',
     # 'sphinxfortran.fortran_domain',
-<<<<<<< HEAD
     "sphinxcontrib.bibtex",
     "sphinx.ext.githubpages",
     "sphinx.ext.autodoc",
@@ -174,18 +168,6 @@
     "nbsphinx",
     "sphinx.ext.mathjax",
     "breathe",
-=======
-    'sphinxcontrib.bibtex',
-    'sphinx.ext.githubpages',
-    'sphinx.ext.autodoc',
-    'sphinx.ext.autosummary',
-    'sphinx.ext.intersphinx',
-    'sphinx.ext.extlinks',
-    'recommonmark',
-    'nbsphinx',
-    'sphinx.ext.mathjax',
-    'breathe',
->>>>>>> 8dd412c5
     # 'exhale'
 ]
 
@@ -441,40 +423,24 @@
 
 # Example configuration for intersphinx: refer to the Python standard library.
 intersphinx_mapping = {
-<<<<<<< HEAD
     "python": ("https://docs.python.org/3/", None),
     "pandas": ("http://pandas.pydata.org/pandas-docs/stable/", None),
     "numpy": ("https://docs.scipy.org/doc/numpy/", None),
     "supy": ("https://supy.readthedocs.io/en/latest/", None),
-=======
-    'python': ('https://docs.python.org/3/', None),
-    'pandas': ('http://pandas.pydata.org/pandas-docs/stable/', None),
-    'numpy': ('https://docs.scipy.org/doc/numpy/', None),
-    'supy': ('https://supy.readthedocs.io/en/latest/', None),
->>>>>>> 8dd412c5
 }
 
 
 # -- sphinxcontrib.bibtex configuration -------------------------------------------------
 # Custom bibliography stuff for sphinxcontrib.bibtex
 class MySort(Sorter):
-<<<<<<< HEAD
     def sort(self, entries):
         entry_dict = dict((self.sorting_key(entry), entry) for entry in entries)
-=======
-
-    def sort(self, entries):
-        entry_dict = dict(
-            (self.sorting_key(entry), entry)
-            for entry in entries
-        )
->>>>>>> 8dd412c5
+
         sorted_keys = sorted(entry_dict, reverse=True)
         sorted_entries = [entry_dict[key] for key in sorted_keys]
         return sorted_entries
 
     def sorting_key(self, entry):
-<<<<<<< HEAD
         if entry.type in ("book", "inbook"):
             author_key = self.author_editor_key(entry)
         elif "author" in entry.persons:
@@ -502,23 +468,7 @@
     default_sorting_style = "year_author_title"
     default_name_style = "lastfirst"
     default_label_style = "alpha"
-=======
-        if entry.type in ('book', 'inbook'):
-            author_key = self.author_editor_key(entry)
-        elif 'author' in entry.persons:
-            author_key = self.persons_key(entry.persons['author'])
-        else:
-            author_key = ''
-        return (entry.fields.get('year', ''),
-                author_key,
-                entry.fields.get('title', ''))
-
-
-class MyStyle(UnsrtStyle):
-    default_sorting_style = 'author_year_title'
-    default_name_style = 'lastfirst'
-    # default_label_style = 'number'
->>>>>>> 8dd412c5
+
 
     def format_web_refs(self, e):
         # based on urlbst output.web.refs
@@ -529,24 +479,12 @@
     def get_book_template(self, e):
         template = toplevel[
             self.format_author_or_editor(e),
-<<<<<<< HEAD
             self.format_btitle(e, "title"),
             self.format_volume_and_series(e),
             sentence[field("publisher"), self.format_edition(e), date],
             optional[sentence[self.format_isbn(e)]],
             self.format_web_refs(e),
-=======
-            self.format_btitle(e, 'title'),
-            self.format_volume_and_series(e),
-            sentence[
-                field('publisher'),
-                self.format_edition(e),
-                date
-            ],
-            optional[sentence[self.format_isbn(e)]],
-            self.format_web_refs(e),
-
->>>>>>> 8dd412c5
+
             # tag('strong')[optional_field('note')],
         ]
 
@@ -555,15 +493,10 @@
 
 # reading list style
 class RLStyle(UnsrtStyle):
-<<<<<<< HEAD
     default_sorting_style = "author_year_title"
     default_label_style = "number"
     default_name_style = "lastfirst"
-=======
-    default_sorting_style = 'author_year_title'
-    default_label_style = 'number'
-    default_name_style = 'lastfirst'
->>>>>>> 8dd412c5
+
 
     def format_web_refs(self, e):
         # based on urlbst output.web.refs
@@ -573,7 +506,6 @@
 
     def get_book_template(self, e):
         template = toplevel[
-<<<<<<< HEAD
             self.format_author_or_editor(e),
             self.format_btitle(e, "title"),
             self.format_volume_and_series(e),
@@ -585,36 +517,11 @@
 
         return template
 
-=======
-                self.format_author_or_editor(e),
-                self.format_btitle(e, 'title'),
-                self.format_volume_and_series(e),
-                sentence[
-                    field('publisher'),
-                    self.format_edition(e),
-                    date
-                ],
-                optional[sentence[self.format_isbn(e)]],
-            optional[sentence[self.format_web_refs(e)]],
-
-            tag('strong')[optional_field('note')],
-            ]
-
-        return template
-
-
->>>>>>> 8dd412c5
+
     # format_online = format_article
     # format_book = format_article
 
 
-<<<<<<< HEAD
 register_plugin("pybtex.style.formatting", "refs", MyStyle)
 register_plugin("pybtex.style.formatting", "rl", RLStyle)
-register_plugin("pybtex.style.sorting", "year_author_title", MySort)
-=======
-
-register_plugin('pybtex.style.formatting', 'refs', MyStyle)
-register_plugin('pybtex.style.formatting', 'rl', RLStyle)
-# register_plugin('pybtex.style.sorting', 'year_author_title', MySort)
->>>>>>> 8dd412c5
+register_plugin("pybtex.style.sorting", "year_author_title", MySort)