--- conflicted
+++ resolved
@@ -20,192 +20,7 @@
 
    INTEGER :: nbtype
    CHARACTER(len=256), ALLOCATABLE, DIMENSION(:) :: fnmls, cases
-<<<<<<< HEAD
-
-=======
-   TYPE :: LBM
-      CHARACTER(len=256) :: &
-         BuildingType, &
-         BuildingName, &
-         fnmlLBM, &
-         CASE
-      INTEGER :: idLBM
-      ! INTEGER :: flginit = 0
-      INTEGER :: appliance_totalnumber
-      REAL(rprc) :: &
-         Qtotal_heating, &
-         Qtotal_cooling, &
-         Qmetabolic_sensible, &
-         Qmetabolic_latent, &
-         Qtotal_water_tank, &
-         qhwtDrain, &
-         ratio_window_wall, &
-         Afootprint, &
-         height_building, &
-         wallExternalArea, &
-         ratioInternalVolume, &
-         thickness_wall, &
-         thickness_wallext, &
-         thickness_roof, &
-         thickness_roofext, &
-         thickness_groundfloor, &
-         depth_ground, &
-         thickness_window, &
-         conv_coeff_intwall, &
-         conv_coeff_introof, &
-         conv_coeff_indoormass, &
-         conv_coeff_intgroundfloor, &
-         conv_coeff_intwindow, &
-         conv_coeff_extwall, &
-         conv_coeff_extroof, &
-         conv_coeff_extwindow, &
-         conductivity_wall, &
-         conductivity_wallext, &
-         conductivity_roof, &
-         conductivity_roofext, &
-         conductivity_groundfloor, &
-         conductivity_window, &
-         conductivity_ground, &
-         density_wall, &
-         density_wallext, &
-         density_roof, &
-         density_roofext, &
-         weighting_factor_heatcapacity_wall, &
-         weighting_factor_heatcapacity_roof, &
-         density_groundfloor, &
-         density_window, &
-         density_indoormass, &
-         density_air_ind, &
-         cp_wall, &
-         cp_wallext, &
-         cp_roof, &
-         cp_roofext, &
-         cp_groundfloor, &
-         cp_window, &
-         cp_indoormass, &
-         cp_air_ind, &
-         emissivity_extwall, &
-         emissivity_extroof, &
-         emissivity_intwall, &
-         emissivity_introof, &
-         emissivity_indoormass, &
-         emissivity_extwindow, &
-         emissivity_intwindow, &
-         windowTransmissivity, &
-         windowAbsorbtivity, &
-         windowReflectivity, &
-         wallTransmisivity, &
-         wallAbsorbtivity, &
-         wallReflectivity, &
-         roofTransmisivity, &
-         roofAbsorbtivity, &
-         roofReflectivity, &
-         BVF_extwall, &
-         GVF_extwall, &
-         SVF_extwall, &
-         BVF_extroof, &
-         GVF_extroof, &
-         SVF_extroof, &
-         occupants, &
-         metabolic_rate, &
-         ratio_metabolic_latent_sensible, &
-         appliance_power_rating, &
-         appliance_usage_factor, &
-         maxheatingpower_air, &
-         heating_efficiency_air, &
-         maxcoolingpower_air, &
-         coeff_performance_cooling, &
-         Vair_ind, &
-         ventilation_rate, &
-         Awall, &
-         Vwall, &
-         Aroof, &
-         Vroof, &
-         Vgroundfloor, &
-         Awindow, &
-         Vwindow, &
-         Vindoormass, &
-         Aindoormass, &
-         Tair_ind, &
-         Tindoormass, &
-         Tintwall, &
-         Textwall, &
-         Tintroof, &
-         Textroof, &
-         Tintwindow, &
-         Textwindow, &
-         Tintgroundfloor, &
-         Textgroundfloor, &
-         Twater_tank, &
-         Tintwall_tank, &
-         Textwall_tank, &
-         thickness_tankwall, &
-         Tincomingwater_tank, &
-         Vwater_tank, &
-         Asurf_tank, &
-         Vwall_tank, &
-         setTwater_tank, &
-         init_wtTs, &
-         Twater_vessel, &
-         Tintwall_vessel, &
-         Textwall_vessel, &
-         thickness_wall_vessel, &
-         Vwater_vessel, &
-         Awater_vessel, &
-         Vwall_vessel, &
-         flowrate_water_supply, &
-         flowrate_water_drain, &
-         single_flowrate_water_supply, &
-         single_flowrate_water_drain, &
-         cp_water, &
-         cp_wall_tank, &
-         cp_wall_vessel, &
-         density_water, &
-         density_wall_tank, &
-         density_wall_vessel, &
-         BVF_tank, &
-         MVF_tank, &
-         conductivity_wall_tank, &
-         conv_coeff_intwall_tank, &
-         conv_coeff_extwall_tank, &
-         emissivity_extwall_tank, &
-         conductivity_wall_vessel, &
-         conv_coeff_intwall_vessel, &
-         conv_coeff_extwall_vessel, &
-         emissivity_extwall_vessel, &
-         maxheatingpower_water, &
-         heating_efficiency_water, &
-         minVwater_vessel, &
-         minHeatingPower_DHW, &
-         HeatingPower_DHW
-      REAL(rprc) :: &
-         qfm_dom, & ! Metabolic sensible and latent heat
-         qheat_dom, & ! Hourly heating load  [W]
-         qcool_dom, & ! Hourly cooling load  [W]
-         qfb_hw_dom, & ! Hot water
-         qfb_dom_air, & ! Sensible heat to air [W]
-         dom_temp, & ! Domain temperature   [W]
-         QStar, & ! Net radiation        [W m-2]
-         QEC, & ! Energy use           [W m-2]
-         QH, & ! Sensible heat flux   [W m-2]
-         QS, & ! Storage heat flux    [W m-2]
-         QBAE, & ! Building exchange    [W m-2]
-         QWaste ! Waste heating        [W m-2]
-      REAL(rprc), DIMENSION(2) :: Ts, initTs
-      REAL(rprc), DIMENSION(5) :: h_i, k_eff
-      REAL(rprc), DIMENSION(3) :: h_o ! modified for wall, roof and windows
-      REAL(rprc), DIMENSION(6) :: rho
-      REAL(rprc), DIMENSION(6) :: Cp
-      REAL(rprc), DIMENSION(7) :: emis
-      REAL(rprc), DIMENSION(3) :: wiTAR, waTAR, roofTAR
-      REAL(rprc), DIMENSION(6) :: viewFactors
-      REAL(rprc), DIMENSION(3) :: occupantData
-      REAL(rprc), DIMENSION(3) :: HTsAverage, HWTsAverage
-      REAL(rprc), DIMENSION(3) :: HWPowerAverage
-      REAL(rprc), DIMENSION(31) :: EnergyExchanges = 0.0
-   END TYPE
-   TYPE(LBM), ALLOCATABLE, DIMENSION(:) :: blds
->>>>>>> 89d57586
+
 END MODULE modulestebbs
 MODULE modulestebbsfunc
    USE modulestebbsprecision
@@ -617,8 +432,7 @@
 MODULE modulesuewsstebbscouple
    USE modulestebbsprecision
    IMPLICIT NONE
-<<<<<<< HEAD
-   REAL(KIND(1D0)) :: Tair_out, Tsurf, Tground_deep, &
+   REAL(KIND(1D0)) :: Tair_out, Tair_out_bh, Tair_out_hbh, Tsurf, Tground_deep, &
                       density_air_out, cp_air_out, &
                       Qsw_dn_extroof, Qsw_dn_extwall, &
                       Qlw_dn_extwall, Qlw_dn_extroof
@@ -627,7 +441,7 @@
       !CHARACTER(len=256), ALLOCATABLE, DIMENSION(:) :: datetime, hourmin
       CHARACTER(len=256) :: datetime
       CHARACTER(len=256) :: hourmin
-      ! REAL(KIND(1D0)), ALLOCATABLE, DIMENSION(:) :: Tair, Tsurf, Kwall, Kroof, ws, Lroof, Lwall
+      ! REAL(KIND(1D0)), ALLOCATABLE, DIMENSION(:) :: Tair, Tair_bh, Tair_hbh, Tsurf, Kwall, Kroof, ws, ws_bh, ws_hbh, Lroof, Lwall
       REAL(KIND(1D0)) :: Tair
       REAL(KIND(1D0)) :: Tsurf
       REAL(KIND(1D0)) :: Kwall
@@ -639,7 +453,7 @@
       !CHARACTER(len=256), ALLOCATABLE, DIMENSION(:) :: datetime_exch, hourmin_exch
       CHARACTER(len=256) :: datetime_exch
       CHARACTER(len=256) :: hourmin_exch
-      ! REAL(KIND(1D0)), ALLOCATABLE, DIMENSION(:) :: Tair_exch, Tsurf_exch, Kwall_exch, Kroof_exch, ws_exch, Lroof_exch, Lwall_exch
+      ! REAL(KIND(1D0)), ALLOCATABLE, DIMENSION(:) :: Tair_exch, Tair_exch_bh,Tair_exch_hbh,Tsurf_exch, Kwall_exch, Kroof_exch, ws_exch_bh, ws_exch_hbh, ws_exch, Lroof_exch, Lwall_exch
       REAL(KIND(1D0)) :: Tair_exch
       REAL(KIND(1D0)) :: Tsurf_exch
       REAL(KIND(1D0)) :: Kwall_exch
@@ -647,19 +461,6 @@
       REAL(KIND(1D0)) :: ws_exch
       REAL(KIND(1D0)) :: Lroof_exch
       REAL(KIND(1D0)) :: Lwall_exch
-=======
-   REAL(rprc) :: Tair_out, Tair_out_bh, Tair_out_hbh, Tsurf, Tground_deep, &
-                 density_air_out, cp_air_out, &
-                 Qsw_dn_extroof, Qsw_dn_extwall, &
-                 Qlw_dn_extwall, Qlw_dn_extroof
-   TYPE :: suewsprop
-      INTEGER :: ntstep, timestep
-      CHARACTER(len=256), ALLOCATABLE, DIMENSION(:) :: datetime, hourmin
-      REAL(rprc), ALLOCATABLE, DIMENSION(:) :: Tair, Tair_bh, Tair_hbh, Tsurf, Kwall, Kroof, ws, ws_bh, ws_hbh, Lroof, Lwall
-      INTEGER :: ntskip
-      CHARACTER(len=256), ALLOCATABLE, DIMENSION(:) :: datetime_exch, hourmin_exch
-      REAL(rprc), ALLOCATABLE, DIMENSION(:) :: Tair_exch, Tair_exch_bh,Tair_exch_hbh,Tsurf_exch, Kwall_exch, Kroof_exch, ws_exch_bh, ws_exch_hbh, ws_exch, Lroof_exch, Lwall_exch
->>>>>>> 89d57586
    END TYPE
    TYPE(suewsprop) :: sout
 END MODULE modulesuewsstebbscouple
@@ -731,86 +532,8 @@
       TYPE(SUEWS_STATE), INTENT(INOUT) :: modState
 
       REAL(KIND(1D0)), INTENT(OUT), DIMENSION(ncolumnsDataOutSTEBBS - 5) :: dataOutLineSTEBBS
-<<<<<<< HEAD
       REAL(KIND(1D0)), DIMENSION(5), INTENT(in) :: datetimeLine
 
-=======
-      REAL(rprc), DIMENSION(5), INTENT(in) :: datetimeLine
-      REAL(KIND(1D0)), DIMENSION(4) :: wallStatesK, wallStatesL
-      REAL(rprc) :: Kwall_sout, Lwall_sout
-      REAL(rprc) :: Tsurf_sout
-      REAL(KIND(1D0)), DIMENSION(30), INTENT(IN) :: zarray, dataoutLineURSL, dataoutLineTRSL
-      ! Output variables
-      REAL(rprc) :: ws
-      REAL(rprc) :: ws_bh
-      REAL(rprc) :: ws_hbh
-      REAL(rprc) :: Tair_sout
-      REAL(rprc) :: Tair_bh
-      REAL(rprc) :: Tair_hbh
-      ! REAL(rprc) :: Tsurf_sout
-      REAL(rprc) :: Kroof_sout
-      REAL(rprc) :: Lroof_sout
-      ! REAL(rprc) :: Kwall_sout
-      ! REAL(rprc) :: Lwall_sout
-      REAL(rprc) :: Tair_ind
-      REAL(rprc) :: Tindoormass
-      REAL(rprc) :: Tintwall
-      REAL(rprc) :: Tintroof
-      REAL(rprc) :: Textwall
-      REAL(rprc) :: Textroof
-      REAL(rprc) :: Tintwindow
-      REAL(rprc) :: Textwindow
-      REAL(rprc) :: Tintgroundfloor
-      REAL(rprc) :: Textgroundfloor
-      REAL(rprc) :: Qtotal_heating
-      REAL(rprc) :: Qtotal_cooling
-      REAL(rprc) :: Qsw_transmitted_window_tstepTotal
-      REAL(rprc) :: Qsw_absorbed_window_tstepTotal
-      REAL(rprc) :: Qsw_absorbed_wall_tstepTotal
-      REAL(rprc) :: Qsw_absorbed_roof_tstepTotal
-      REAL(rprc) :: Qconv_indair_to_indoormass_tstepTotal
-      REAL(rprc) :: Qlw_net_intwall_to_allotherindoorsurfaces_tstepTotal
-      REAL(rprc) :: Qlw_net_introof_to_allotherindoorsurfaces_tstepTotal
-      REAL(rprc) :: Qlw_net_intwindow_to_allotherindoorsurfaces_tstepTotal
-      REAL(rprc) :: Qlw_net_intgroundfloor_to_allotherindoorsurfaces_tstepTotal
-      REAL(rprc) :: Q_appliance_tstepTotal
-      REAL(rprc) :: Q_ventilation_tstepTotal
-      REAL(rprc) :: Qconv_indair_to_intwall_tstepTotal
-      REAL(rprc) :: Qconv_indair_to_introof_tstepTotal
-      REAL(rprc) :: Qconv_indair_to_intwindow_tstepTotal
-      REAL(rprc) :: Qconv_indair_to_intgroundfloor_tstepTotal
-      REAL(rprc) :: Qloss_efficiency_heating_air_tstepTotal
-      REAL(rprc) :: Qcond_wall_tstepTotal
-      REAL(rprc) :: Qcond_roof_tstepTotal
-      REAL(rprc) :: Qcond_window_tstepTotal
-      REAL(rprc) :: Qcond_groundfloor_tstepTotal
-      REAL(rprc) :: Qcond_ground_tstepTotal
-      REAL(rprc) :: Qlw_net_extwall_to_outair_tstepTotal
-      REAL(rprc) :: Qlw_net_extroof_to_outair_tstepTotal
-      REAL(rprc) :: Qlw_net_extwindow_to_outair_tstepTotal
-      REAL(rprc) :: Qconv_extwall_to_outair_tstepTotal
-      REAL(rprc) :: Qconv_extroof_to_outair_tstepTotal
-      REAL(rprc) :: Qconv_extwindow_to_outair_tstepTotal
-      REAL(rprc) :: q_cooling_timestepTotal
-      REAL(rprc) :: Qtotal_water_tank
-      REAL(rprc) :: Qloss_drain
-      REAL(rprc) :: Twater_tank
-      REAL(rprc) :: Tintwall_tank
-      REAL(rprc) :: Textwall_tank
-      REAL(rprc) :: Twater_vessel
-      REAL(rprc) :: Tintwall_vessel
-      REAL(rprc) :: Textwall_vessel
-      REAL(rprc) :: Vwater_vessel
-      REAL(rprc) :: Awater_vessel
-      REAL(rprc) :: Vwall_vessel
-      REAL(rprc) :: qsensible_timestepTotal
-      REAL(rprc) :: qlatent_timestepTotal
-      REAL(rprc) :: QS_tstepTotal
-      REAL(rprc) :: QS_fabric_tstepTotal
-      REAL(rprc) :: QS_air_tstepTotal
-      REAL(rprc) :: Vwall_tank
-      REAL(rprc) :: Vwater_tank
->>>>>>> 89d57586
       ASSOCIATE ( &
          timestep => timer%tstep, &
          flagstate => modState%flagstate, &
@@ -829,7 +552,6 @@
 
             IF (stebbs_bldg_init == 0) THEN
                resolution = 1
-<<<<<<< HEAD
                CALL gen_building(stebbsState, stebbsPrm, building_archtype, buildings(1))
             END IF
 
@@ -841,81 +563,6 @@
             dataOutLineSTEBBS &
             )
 
-=======
-               CALL gen_building(stebbsState, stebbsPrm, building_archtype, blds(1))
-
-               sout%ntstep = 1
-               ALLOCATE (sout%datetime(sout%ntstep))
-               ALLOCATE (sout%hourmin(sout%ntstep))
-               ALLOCATE (sout%Tair(sout%ntstep))
-               ALLOCATE (sout%Tsurf(sout%ntstep))
-               ALLOCATE (sout%Kwall(sout%ntstep))
-               ALLOCATE (sout%Kroof(sout%ntstep))
-               ALLOCATE (sout%ws(sout%ntstep))
-               ALLOCATE (sout%Lroof(sout%ntstep))
-               ALLOCATE (sout%Lwall(sout%ntstep))
-               ALLOCATE (sout%datetime_exch(sout%ntstep))
-               ALLOCATE (sout%hourmin_exch(sout%ntstep))
-               ALLOCATE (sout%Tair_exch(sout%ntstep))
-               ALLOCATE (sout%Tair_exch_bh(sout%ntstep))
-               ALLOCATE (sout%Tair_exch_hbh(sout%ntstep))
-               ALLOCATE (sout%Tsurf_exch(sout%ntstep))
-               ALLOCATE (sout%Kwall_exch(sout%ntstep))
-               ALLOCATE (sout%Kroof_exch(sout%ntstep))
-               ALLOCATE (sout%ws_exch(sout%ntstep))
-               ALLOCATE (sout%ws_exch_bh(sout%ntstep))
-               ALLOCATE (sout%ws_exch_hbh(sout%ntstep))
-               ALLOCATE (sout%Lroof_exch(sout%ntstep))
-               ALLOCATE (sout%Lwall_exch(sout%ntstep))
-               !
-            END IF
-
-            sout%Tair(1) = Tair_sout
-            sout%Tsurf(1) = Tsurf_sout
-            sout%Kroof(1) = Kroof_sout
-            sout%Kwall(1) = Kwall_sout
-            sout%Lwall(1) = Lwall_sout
-            sout%Lroof(1) = Lroof_sout
-            sout%timestep = timestep
-            ! sout%timestep = 3600
-            sout%Tair_exch(1) = Tair_sout
-            sout%Tsurf_exch(1) = Tsurf_sout
-            sout%ws(1) = ws
-            sout%ws_exch(1) = ws
-            ! air temperature and wind speed at building/half building height from RSL
-            ws_bh = interp_z(blds(1)%height_building, zarray, dataoutLineURSL)
-            ws_hbh = interp_z((blds(1)%height_building)/2, zarray, dataoutLineURSL)
-            Tair_bh = interp_z(blds(1)%height_building, zarray, dataoutLineTRSL)
-            Tair_hbh = interp_z((blds(1)%height_building)/2, zarray, dataoutLineTRSL)
-            sout%Tair_exch_bh(1) = Tair_bh
-            sout%Tair_exch_hbh(1) = Tair_hbh
-            sout%ws_exch_bh(1) = ws_bh
-            sout%ws_exch_hbh(1) = ws_hbh
-            CALL setdatetime(datetimeLine)
-            ! nbtype = SIZE(blds)
-            ! DO i = 1, nbtype, 1
-
-            CALL suewsstebbscouple( &
-               blds(1), datetimeLine, &
-               Tair_ind, Tindoormass, Tintwall, Tintroof, Textwall, Textroof, Tintwindow, Textwindow, Tintgroundfloor, &
-               Textgroundfloor, Qtotal_heating, Qtotal_cooling, Qsw_transmitted_window_tstepTotal, &
-Qsw_absorbed_window_tstepTotal, Qsw_absorbed_wall_tstepTotal, Qsw_absorbed_roof_tstepTotal, Qconv_indair_to_indoormass_tstepTotal, &
-               Qlw_net_intwall_to_allotherindoorsurfaces_tstepTotal, Qlw_net_introof_to_allotherindoorsurfaces_tstepTotal, &
-               Qlw_net_intwindow_to_allotherindoorsurfaces_tstepTotal, &
-               Qlw_net_intgroundfloor_to_allotherindoorsurfaces_tstepTotal, Q_appliance_tstepTotal, &
-               Q_ventilation_tstepTotal, Qconv_indair_to_intwall_tstepTotal, Qconv_indair_to_introof_tstepTotal, Qconv_indair_to_intwindow_tstepTotal, &
-               Qconv_indair_to_intgroundfloor_tstepTotal, Qloss_efficiency_heating_air_tstepTotal, &
-               Qcond_wall_tstepTotal, Qcond_roof_tstepTotal, Qcond_window_tstepTotal, Qcond_groundfloor_tstepTotal, &
-               Qcond_ground_tstepTotal, Qlw_net_extwall_to_outair_tstepTotal, Qlw_net_extroof_to_outair_tstepTotal, &
-               Qlw_net_extwindow_to_outair_tstepTotal, Qconv_extwall_to_outair_tstepTotal, Qconv_extroof_to_outair_tstepTotal, &
-               Qconv_extwindow_to_outair_tstepTotal, q_cooling_timestepTotal, Qtotal_water_tank, Qloss_drain, &
-               Twater_tank, Tintwall_tank, Textwall_tank, Twater_vessel, Tintwall_vessel, Textwall_vessel, &
-               Vwater_vessel, Awater_vessel, Vwall_vessel, qsensible_timestepTotal, qlatent_timestepTotal, &
-               QS_tstepTotal, QS_fabric_tstepTotal, QS_air_tstepTotal, &
-               Vwall_tank, Vwater_tank &
-               )
-            ! END DO
->>>>>>> 89d57586
             stebbs_bldg_init = 1
 
             RETURN
@@ -1123,8 +770,10 @@
 
             Tair_ind = self%Tair_ind
             Tindoormass = self%Tindoormass
-            Tintwallroof = self%Tintwallroof
-            Textwallroof = self%Textwallroof
+            Tintwall = self%Tintwall
+      Tintroof = self%Tintroof
+            Textwall = self%Textwall
+      Textroof = self%Textroof
             Tintwindow = self%Tintwindow
             Textwindow = self%Textwindow
             Tintgroundfloor = self%Tintgroundfloor
@@ -1132,34 +781,40 @@
             Qtotal_heating = self%Qtotal_heating
             Qtotal_cooling = self%Qtotal_cooling
 
-            Qsw_transmitted_window_tstepTotal = self%EnergyExchanges(1) !Qsw_transmitted_window_tstepTotal
-            Qsw_absorbed_window_tstepTotal = self%EnergyExchanges(2) !Qsw_absorbed_window_tstepTotal
-            Qsw_absorbed_wallroof_tstepTotal = self%EnergyExchanges(3) !Qsw_absorbed_wallroof_tstepTotal
-            Qconv_indair_to_indoormass_tstepTotal = self%EnergyExchanges(4) !Qconv_indair_to_indoormass_tstepTotal
-            Qlw_net_intwallroof_to_allotherindoorsurfaces_tstepTotal = self%EnergyExchanges(5) !Qlw_net_intwallroof_to_allotherindoorsurfaces_tstepTotal
-            Qlw_net_intwindow_to_allotherindoorsurfaces_tstepTotal = self%EnergyExchanges(6) !Qlw_net_intwindow_to_allotherindoorsurfaces_tstepTotal
-            Qlw_net_intgroundfloor_to_allotherindoorsurfaces_tstepTotal = self%EnergyExchanges(7) !Qlw_net_intgroundfloor_to_allotherindoorsurfaces_tstepTotal
-            Q_appliance_tstepTotal = self%EnergyExchanges(8) !Q_appliance_tstepTotal
-            Q_ventilation_tstepTotal = self%EnergyExchanges(9) !Q_ventilation_tstepTotal
-            Qconv_indair_to_intwallroof_tstepTotal = self%EnergyExchanges(10) !Qconv_indair_to_intwallroof_tstepTotal
-            Qconv_indair_to_intwindow_tstepTotal = self%EnergyExchanges(11) !Qconv_indair_to_intwindow_tstepTotal
-            Qconv_indair_to_intgroundfloor_tstepTotal = self%EnergyExchanges(12) !Qconv_indair_to_intgroundfloor_tstepTotal
-            Qloss_efficiency_heating_air_tstepTotal = self%EnergyExchanges(13) !Qloss_efficiency_heating_air_tstepTotal
-            Qcond_wallroof_tstepTotal = self%EnergyExchanges(14) !Qcond_wallroof_tstepTotal
-            Qcond_window_tstepTotal = self%EnergyExchanges(15) !Qcond_window_tstepTotal
-            Qcond_groundfloor_tstepTotal = self%EnergyExchanges(16) !Qcond_groundfloor_tstepTotal
-            Qcond_ground_tstepTotal = self%EnergyExchanges(17) !Qcond_ground_tstepTotal
-            Qlw_net_extwallroof_to_outair_tstepTotal = self%EnergyExchanges(18) !Qlw_net_extwallroof_to_outair_tstepTotal
-            Qlw_net_extwindow_to_outair_tstepTotal = self%EnergyExchanges(19) !Qlw_net_extwindow_to_outair_tstepTotal
-            Qconv_extwallroof_to_outair_tstepTotal = self%EnergyExchanges(20) !Qconv_extwallroof_to_outair_tstepTotal
-            Qconv_extwindow_to_outair_tstepTotal = self%EnergyExchanges(21) !Qconv_extwindow_to_outair_tstepTotal
-            q_cooling_timestepTotal = self%EnergyExchanges(22) !q_cooling_timestepTotal
-            QS_tstepTotal = self%EnergyExchanges(23) !QS_tstepTotal
-            QS_fabric_tstepTotal = self%EnergyExchanges(24) !QS_fabric_tstepTotal
-            QS_air_tstepTotal = self%EnergyExchanges(25) !QS_air_tstepTotal
-            Qloss_drain = self%qhwtDrain !Qloss_drain
-            qsensible_timestepTotal = self%Qmetabolic_sensible !qsensible_timestepTotal
-            qlatent_timestepTotal = self%Qmetabolic_latent !qlatent_timestepTotal
+      Qsw_transmitted_window_tstepTotal = self%EnergyExchanges(1) !Qsw_transmitted_window_tstepTotal
+      Qsw_absorbed_window_tstepTotal = self%EnergyExchanges(2) !Qsw_absorbed_window_tstepTotal
+      Qsw_absorbed_wall_tstepTotal = self%EnergyExchanges(3) !Qsw_absorbed_wall_tstepTotal
+      Qsw_absorbed_roof_tstepTotal = self%EnergyExchanges(4) !Qsw_absorbed_roof_tstepTotal
+      Qconv_indair_to_indoormass_tstepTotal = self%EnergyExchanges(5) !Qconv_indair_to_indoormass_tstepTotal
+      Qlw_net_intwall_to_allotherindoorsurfaces_tstepTotal = self%EnergyExchanges(6) !Qlw_net_intwall_to_allotherindoorsurfaces_tstepTotal
+      Qlw_net_introof_to_allotherindoorsurfaces_tstepTotal = self%EnergyExchanges(7) !Qlw_net_introof_to_allotherindoorsurfaces_tstepTotal
+      Qlw_net_intwindow_to_allotherindoorsurfaces_tstepTotal = self%EnergyExchanges(8) !Qlw_net_intwindow_to_allotherindoorsurfaces_tstepTotal
+      Qlw_net_intgroundfloor_to_allotherindoorsurfaces_tstepTotal = self%EnergyExchanges(9) !Qlw_net_intgroundfloor_to_allotherindoorsurfaces_tstepTotal
+      Q_appliance_tstepTotal = self%EnergyExchanges(10) !Q_appliance_tstepTotal
+      Q_ventilation_tstepTotal = self%EnergyExchanges(11) !Q_ventilation_tstepTotal
+      Qconv_indair_to_intwall_tstepTotal = self%EnergyExchanges(12) !Qconv_indair_to_intwall_tstepTotal
+      Qconv_indair_to_introof_tstepTotal = self%EnergyExchanges(13) !Qconv_indair_to_introof_tstepTotal
+      Qconv_indair_to_intwindow_tstepTotal = self%EnergyExchanges(14) !Qconv_indair_to_intwindow_tstepTotal
+      Qconv_indair_to_intgroundfloor_tstepTotal = self%EnergyExchanges(15) !Qconv_indair_to_intgroundfloor_tstepTotal
+      Qloss_efficiency_heating_air_tstepTotal = self%EnergyExchanges(16) !Qloss_efficiency_heating_air_tstepTotal
+      Qcond_wall_tstepTotal = self%EnergyExchanges(17) !Qcond_wall_tstepTotal
+      Qcond_roof_tstepTotal = self%EnergyExchanges(18) !Qcond_roof_tstepTotal
+      Qcond_window_tstepTotal = self%EnergyExchanges(19) !Qcond_window_tstepTotal
+      Qcond_groundfloor_tstepTotal = self%EnergyExchanges(20) !Qcond_groundfloor_tstepTotal
+      Qcond_ground_tstepTotal = self%EnergyExchanges(21) !Qcond_ground_tstepTotal
+      Qlw_net_extwall_to_outair_tstepTotal = self%EnergyExchanges(22) !Qlw_net_extwall_to_outair_tstepTotal
+      Qlw_net_extroof_to_outair_tstepTotal = self%EnergyExchanges(23) !Qlw_net_extroof_to_outair_tstepTotal
+      Qlw_net_extwindow_to_outair_tstepTotal = self%EnergyExchanges(24) !Qlw_net_extwindow_to_outair_tstepTotal
+      Qconv_extwall_to_outair_tstepTotal = self%EnergyExchanges(25) !Qconv_extwall_to_outair_tstepTotal
+      Qconv_extroof_to_outair_tstepTotal = self%EnergyExchanges(26) !Qconv_extroof_to_outair_tstepTotal
+      Qconv_extwindow_to_outair_tstepTotal = self%EnergyExchanges(27) !Qconv_extwindow_to_outair_tstepTotal
+      q_cooling_timestepTotal = self%EnergyExchanges(28) !q_cooling_timestepTotal
+      QS_tstepTotal = self%EnergyExchanges(29) !QS_tstepTotal
+      QS_fabric_tstepTotal = self%EnergyExchanges(30) !QS_fabric_tstepTotal
+      QS_air_tstepTotal = self%EnergyExchanges(31) !QS_air_tstepTotal
+      Qloss_drain = self%qhwtDrain !Qloss_drain
+      qsensible_timestepTotal = self%Qmetabolic_sensible !qsensible_timestepTotal
+      qlatent_timestepTotal = self%Qmetabolic_latent !qlatent_timestepTotal
 
             Qtotal_water_tank = self%Qtotal_water_tank
             Twater_tank = self%Twater_tank
@@ -1229,29 +884,29 @@
 
             dataOutLineSTEBBS = [ &
                                 ! Forcing
-                                ws, ws_bh, ws_hbh, Tair_sout, Tair_bh, Tair_hbh, Tsurf_sout, &
+                                ws, Tair_sout, Tsurf_sout, &
                                 Kroof_sout, Lroof_sout, Kwall_sout, Lwall_sout, &
                                 ! Temperatures
-                                Tair_ind, Tindoormass, Tintwall, Tintroof, Textwall, Textroof, Tintwindow, &
+                                Tair_ind, Tindoormass, Tintwallroof, Textwallroof, Tintwindow, &
                                 Textwindow, Tintgroundfloor, &
                                 Textgroundfloor, Qtotal_heating, &
                                 Qtotal_cooling, Qsw_transmitted_window_tstepTotal, &
-                                Qsw_absorbed_window_tstepTotal, Qsw_absorbed_wall_tstepTotal, Qsw_absorbed_roof_tstepTotal, &
+                                Qsw_absorbed_window_tstepTotal, Qsw_absorbed_wallroof_tstepTotal, &
                                 Qconv_indair_to_indoormass_tstepTotal, &
-                       Qlw_net_intwall_to_allotherindoorsurfaces_tstepTotal, Qlw_net_introof_to_allotherindoorsurfaces_tstepTotal, &
+                                Qlw_net_intwallroof_to_allotherindoorsurfaces_tstepTotal, &
                                 Qlw_net_intwindow_to_allotherindoorsurfaces_tstepTotal, &
                                 Qlw_net_intgroundfloor_to_allotherindoorsurfaces_tstepTotal, &
                                 Q_appliance_tstepTotal, &
-                                Q_ventilation_tstepTotal, Qconv_indair_to_intwall_tstepTotal, Qconv_indair_to_introof_tstepTotal, &
+                                Q_ventilation_tstepTotal, Qconv_indair_to_intwallroof_tstepTotal, &
                                 Qconv_indair_to_intwindow_tstepTotal, &
                                 Qconv_indair_to_intgroundfloor_tstepTotal, &
                                 Qloss_efficiency_heating_air_tstepTotal, &
-                                Qcond_wall_tstepTotal, Qcond_roof_tstepTotal, Qcond_window_tstepTotal, &
+                                Qcond_wallroof_tstepTotal, Qcond_window_tstepTotal, &
                                 Qcond_groundfloor_tstepTotal, &
                                 Qcond_ground_tstepTotal, &
-                                Qlw_net_extwall_to_outair_tstepTotal, Qlw_net_extroof_to_outair_tstepTotal, &
+                                Qlw_net_extwallroof_to_outair_tstepTotal, &
                                 Qlw_net_extwindow_to_outair_tstepTotal, &
-                                Qconv_extwall_to_outair_tstepTotal, Qconv_extroof_to_outair_tstepTotal, &
+                                Qconv_extwallroof_to_outair_tstepTotal, &
                                 Qconv_extwindow_to_outair_tstepTotal, q_cooling_timestepTotal, &
                                 Qtotal_water_tank, Qloss_drain, &
                                 Twater_tank, Tintwall_tank, Textwall_tank, Twater_vessel, &
@@ -1265,373 +920,31 @@
       END ASSOCIATE
       RETURN
    END SUBROUTINE suewsstebbscouple
-   SUBROUTINE timeStepCalculation(self, Tair_out, Tground_deep, Tsurf, &
+   SUBROUTINE timeStepCalculation(self, Tair_out, Tair_out_bh, Tair_out_hbh, Tground_deep, Tsurf, &
                                   density_air_out, cp_air_out, &
                                   Qsw_dn_extroof, Qsw_dn_extwall, &
                                   Qlw_dn_extwall, Qlw_dn_extroof, &
                                   timestep, resolution, datetimeLine &
-                                  )
+                                   )
       USE modulestebbsprecision
       USE SUEWS_DEF_DTS, ONLY: STEBBS_BLDG
       IMPLICIT NONE
       INTEGER :: timestep, resolution
       ! INTEGER, INTENT(in) :: flginit
-      REAL(KIND(1D0)) :: Tair_out, Tground_deep, Tsurf, density_air_out, &
+      REAL(KIND(1D0)) :: Tair_out, Tair_out_bh, Tair_out_hbh, Tground_deep, Tsurf, density_air_out, &
                          cp_air_out, Qsw_dn_extroof, Qsw_dn_extwall, &
                          Qlw_dn_extwall, Qlw_dn_extroof
       REAL(KIND(1D0)), DIMENSION(5), INTENT(in) :: datetimeLine
       TYPE(STEBBS_BLDG) :: self
 
-<<<<<<< HEAD
-=======
-   END SUBROUTINE stebbsonlinecouple
-END MODULE stebbs_module
-SUBROUTINE readsuewsout()
-   USE modulesuewsstebbscouple
-   IMPLICIT NONE
-   INTEGER :: i, reason, icrop
-   sout%timestep = 3600 ! 1hr, hard-coded for the test
-   OPEN (8, file='./SUEWS_output_res.csv', form='formatted')
-
-   i = 0
-   DO WHILE (.TRUE.)
-      READ (8, *, iostat=reason)
-      IF (reason < 0) go to 333
-      i = i + 1
-   END DO
-333 CONTINUE
-   sout%ntstep = i - 1
-   ALLOCATE (sout%datetime(sout%ntstep))
-   ALLOCATE (sout%hourmin(sout%ntstep))
-   ALLOCATE (sout%Tair(sout%ntstep))
-   ALLOCATE (sout%Tsurf(sout%ntstep))
-   ALLOCATE (sout%Kwall(sout%ntstep))
-   ALLOCATE (sout%Kroof(sout%ntstep))
-   ALLOCATE (sout%ws(sout%ntstep))
-   ALLOCATE (sout%Lroof(sout%ntstep))
-   ALLOCATE (sout%Lwall(sout%ntstep))
-   ALLOCATE (sout%datetime_exch(sout%ntstep))
-   ALLOCATE (sout%hourmin_exch(sout%ntstep))
-   ALLOCATE (sout%Tair_exch(sout%ntstep))
-   ALLOCATE (sout%Tsurf_exch(sout%ntstep))
-   ALLOCATE (sout%Kwall_exch(sout%ntstep))
-   ALLOCATE (sout%Kroof_exch(sout%ntstep))
-   ALLOCATE (sout%ws_exch(sout%ntstep))
-   ALLOCATE (sout%Lroof_exch(sout%ntstep))
-   ALLOCATE (sout%Lwall_exch(sout%ntstep))
-   REWIND (8)
-   READ (8, *)
-   DO i = 1, sout%ntstep, 1
-      READ (8, *) sout%datetime(i), sout%hourmin(i), sout%Tair(i), sout%Tsurf(i), &
-         sout%Kwall(i), sout%Kroof(i), sout%ws(i), sout%Lroof(i), sout%Lwall(i)
-   END DO
-   WRITE (*, *) '    + SUEWS output profile'
-   WRITE (*, *) '    + Date            : ', TRIM(sout%datetime(1)), ' ', TRIM(sout%hourmin(1)), ' - ', &
-      TRIM(sout%datetime(sout%ntstep)), ' ', TRIM(sout%hourmin(sout%ntstep))
-   WRITE (*, *) '    + Total data step : ', sout%ntstep
-   CLOSE (8)
-   sout%ntskip = 12
-   OPEN (8, file='./SUEWS_output.csv', form='formatted')
-   READ (8, *)
-
-   DO i = 1, sout%ntstep*sout%ntskip, 1
-      IF (MOD(i - 1, sout%ntskip) == 0) THEN
-         icrop = INT((i - 1)/sout%ntskip) + 1
-         READ (8, *) sout%datetime_exch(icrop), sout%hourmin_exch(icrop), &
-            sout%Tair_exch(icrop), sout%Tsurf_exch(icrop), &
-            sout%Kwall_exch(icrop), sout%Kroof_exch(icrop), &
-            sout%ws_exch(icrop), sout%Lroof_exch(icrop), &
-            sout%Lwall_exch(icrop)
-      ELSE
-         READ (8, *)
-      END IF
-   END DO
-   CLOSE (8)
-   RETURN
-END SUBROUTINE readsuewsout
-SUBROUTINE suewsstebbscouple(self, datetimeLine, &
-                           Tair_ind, Tindoormass, Tintwall, Tintroof, Textwall, Textroof, Tintwindow, Textwindow, Tintgroundfloor, &
-                             Textgroundfloor, Qtotal_heating, Qtotal_cooling, Qsw_transmitted_window_tstepTotal, &
-Qsw_absorbed_window_tstepTotal, Qsw_absorbed_wall_tstepTotal, Qsw_absorbed_roof_tstepTotal, Qconv_indair_to_indoormass_tstepTotal, &
-                       Qlw_net_intwall_to_allotherindoorsurfaces_tstepTotal, Qlw_net_introof_to_allotherindoorsurfaces_tstepTotal, &
-                             Qlw_net_intwindow_to_allotherindoorsurfaces_tstepTotal, &
-                             Qlw_net_intgroundfloor_to_allotherindoorsurfaces_tstepTotal, Q_appliance_tstepTotal, &
-                           Q_ventilation_tstepTotal, Qconv_indair_to_intwall_tstepTotal, Qconv_indair_to_introof_tstepTotal, Qconv_indair_to_intwindow_tstepTotal, &
-                             Qconv_indair_to_intgroundfloor_tstepTotal, Qloss_efficiency_heating_air_tstepTotal, &
-                             Qcond_wall_tstepTotal, Qcond_roof_tstepTotal, Qcond_window_tstepTotal, Qcond_groundfloor_tstepTotal, &
-                             Qcond_ground_tstepTotal, Qlw_net_extwall_to_outair_tstepTotal, Qlw_net_extroof_to_outair_tstepTotal, &
-                   Qlw_net_extwindow_to_outair_tstepTotal, Qconv_extwall_to_outair_tstepTotal, Qconv_extroof_to_outair_tstepTotal, &
-                             Qconv_extwindow_to_outair_tstepTotal, q_cooling_timestepTotal, Qtotal_water_tank, Qloss_drain, &
-                             Twater_tank, Tintwall_tank, Textwall_tank, Twater_vessel, Tintwall_vessel, Textwall_vessel, &
-                             Vwater_vessel, Awater_vessel, Vwall_vessel, qsensible_timestepTotal, qlatent_timestepTotal, &
-                             QS_tstepTotal, QS_fabric_tstepTotal, QS_air_tstepTotal, &
-                             Vwall_tank, Vwater_tank &
-                             ) ! Output
-
-   USE modulestebbsprecision
-   USE modulestebbs, ONLY: LBM, resolution
-   USE modulestebbsfunc, ONLY: ext_conv_coeff
-   USE modulesuewsstebbscouple, ONLY: &
-      sout, &
-      Tair_out, Tair_out_bh, Tair_out_hbh, Tground_deep, Tsurf, density_air_out, &
-      cp_air_out, &
-      Qsw_dn_extroof, &
-      Qsw_dn_extwall, &
-      Qlw_dn_extwall, Qlw_dn_extroof
-   IMPLICIT NONE
-   TYPE(LBM) :: self
-   INTEGER :: tstep, i
-   ! INTEGER, INTENT(in) :: flginit
-   ! Internal variables
-   REAL(rprc) :: Area, qinternal, qe_cool, qe_heat, q_waste, q_ventilation
-
-   ! Output variables with INTENT(OUT)
-   REAL(rprc), INTENT(OUT) :: Tair_ind
-   REAL(rprc), INTENT(OUT) :: Tindoormass
-   REAL(rprc), INTENT(OUT) :: Tintwall
-   REAL(rprc), INTENT(OUT) :: Tintroof
-   REAL(rprc), INTENT(OUT) :: Textwall
-   REAL(rprc), INTENT(OUT) :: Textroof
-   REAL(rprc), INTENT(OUT) :: Tintwindow
-   REAL(rprc), INTENT(OUT) :: Textwindow
-   REAL(rprc), INTENT(OUT) :: Tintgroundfloor
-   REAL(rprc), INTENT(OUT) :: Textgroundfloor
-   REAL(rprc), INTENT(OUT) :: Qtotal_heating
-   REAL(rprc), INTENT(OUT) :: Qtotal_cooling
-   REAL(rprc), INTENT(OUT) :: Qsw_transmitted_window_tstepTotal
-   REAL(rprc), INTENT(OUT) :: Qsw_absorbed_window_tstepTotal
-   REAL(rprc), INTENT(OUT) :: Qsw_absorbed_wall_tstepTotal
-   REAL(rprc), INTENT(OUT) :: Qsw_absorbed_roof_tstepTotal
-   REAL(rprc), INTENT(OUT) :: Qconv_indair_to_indoormass_tstepTotal
-   REAL(rprc), INTENT(OUT) :: Qlw_net_intwall_to_allotherindoorsurfaces_tstepTotal
-   REAL(rprc), INTENT(OUT) :: Qlw_net_introof_to_allotherindoorsurfaces_tstepTotal
-   REAL(rprc), INTENT(OUT) :: Qlw_net_intwindow_to_allotherindoorsurfaces_tstepTotal
-   REAL(rprc), INTENT(OUT) :: Qlw_net_intgroundfloor_to_allotherindoorsurfaces_tstepTotal
-   REAL(rprc), INTENT(OUT) :: Q_appliance_tstepTotal
-   REAL(rprc), INTENT(OUT) :: Q_ventilation_tstepTotal
-   REAL(rprc), INTENT(OUT) :: Qconv_indair_to_intwall_tstepTotal
-   REAL(rprc), INTENT(OUT) :: Qconv_indair_to_introof_tstepTotal
-   REAL(rprc), INTENT(OUT) :: Qconv_indair_to_intwindow_tstepTotal
-   REAL(rprc), INTENT(OUT) :: Qconv_indair_to_intgroundfloor_tstepTotal
-   REAL(rprc), INTENT(OUT) :: Qloss_efficiency_heating_air_tstepTotal
-   REAL(rprc), INTENT(OUT) :: Qcond_wall_tstepTotal
-   REAL(rprc), INTENT(OUT) :: Qcond_roof_tstepTotal
-   REAL(rprc), INTENT(OUT) :: Qcond_window_tstepTotal
-   REAL(rprc), INTENT(OUT) :: Qcond_groundfloor_tstepTotal
-   REAL(rprc), INTENT(OUT) :: Qcond_ground_tstepTotal
-   REAL(rprc), INTENT(OUT) :: Qlw_net_extwall_to_outair_tstepTotal
-   REAL(rprc), INTENT(OUT) :: Qlw_net_extroof_to_outair_tstepTotal
-   REAL(rprc), INTENT(OUT) :: Qlw_net_extwindow_to_outair_tstepTotal
-   REAL(rprc), INTENT(OUT) :: Qconv_extwall_to_outair_tstepTotal
-   REAL(rprc), INTENT(OUT) :: Qconv_extroof_to_outair_tstepTotal
-   REAL(rprc), INTENT(OUT) :: Qconv_extwindow_to_outair_tstepTotal
-   REAL(rprc), INTENT(OUT) :: q_cooling_timestepTotal
-   REAL(rprc), INTENT(OUT) :: Qtotal_water_tank
-   REAL(rprc), INTENT(OUT) :: Qloss_drain
-   REAL(rprc), INTENT(OUT) :: Twater_tank
-   REAL(rprc), INTENT(OUT) :: Tintwall_tank
-   REAL(rprc), INTENT(OUT) :: Textwall_tank
-   REAL(rprc), INTENT(OUT) :: Twater_vessel
-   REAL(rprc), INTENT(OUT) :: Tintwall_vessel
-   REAL(rprc), INTENT(OUT) :: Textwall_vessel
-   REAL(rprc), INTENT(OUT) :: Vwater_vessel
-   REAL(rprc), INTENT(OUT) :: Awater_vessel
-   REAL(rprc), INTENT(OUT) :: Vwall_vessel
-   REAL(rprc), INTENT(OUT) :: qsensible_timestepTotal
-   REAL(rprc), INTENT(OUT) :: qlatent_timestepTotal
-   REAL(rprc), INTENT(OUT) :: QS_tstepTotal
-   REAL(rprc), INTENT(OUT) :: QS_fabric_tstepTotal
-   REAL(rprc), INTENT(OUT) :: QS_air_tstepTotal
-   REAL(rprc), INTENT(OUT) :: Vwall_tank
-   REAL(rprc), INTENT(OUT) :: Vwater_tank
-
-   ! Other declarations
-   REAL(rprc), DIMENSION(6) :: bem_qf_1
-   REAL(rprc), DIMENSION(25) :: energyEx
-   CHARACTER(len=256) :: CASE
-   CHARACTER(len=256), DIMENSION(4) :: fout
-   REAL(rprc), DIMENSION(5), INTENT(in) :: datetimeLine
-   CHARACTER(len=256) :: debug_array_dir
-
-   ! CASE = self%CASE
-   Area = self%Afootprint
-   DO tstep = 1, sout%ntstep, 1
-      Tair_out = sout%Tair(tstep) + 273.15
-      Tair_out_bh = sout%Tair_exch_bh(tstep) + 273.15
-      Tair_out_hbh = sout%Tair_exch_hbh(tstep) + 273.15
-      Tground_deep = 273.15 + 10.0
-      Tsurf = sout%Tsurf(tstep) + 273.15
-      density_air_out = 1.225
-      cp_air_out = 1005.0
-      Qsw_dn_extroof = sout%Kroof(tstep)
-      Qsw_dn_extwall = sout%Kwall(tstep)
-      Qlw_dn_extwall = sout%Lwall(tstep)
-      Qlw_dn_extroof = sout%Lroof(tstep)
-      debug_array_dir = './debug_array.csv'
-      IF (sout%ws_exch(tstep) < 0) THEN
-         sout%ws_exch(tstep) = 0.2
-         ! WRITE (*, *) 'Wind speed is negative, set to 0.2'
-      END IF
-      IF (tstep >= 2) THEN !use updated temperature to calculate new coefficients
-         self%h_o(1) = ext_conv_coeff(sout%ws_exch_hbh(tstep), self%Textwall - sout%Tair_exch_hbh(tstep)) !wall
-         self%h_o(2) = ext_conv_coeff(sout%ws_exch_hbh(tstep), self%Textwindow - sout%Tair_exch_hbh(tstep)) !new function is needed for winodws (smooth)
-         self%h_o(3) = ext_conv_coeff(sout%ws_exch_bh(tstep), self%Textroof - sout%Tair_exch_bh(tstep)) !new function is needed to horizontal roof
-      END IF
-      CALL timeStepCalculation(self, Tair_out, Tair_out_bh, Tair_out_hbh, Tground_deep, Tsurf, &
-                               density_air_out, cp_air_out, &
-                               Qsw_dn_extroof, Qsw_dn_extwall, &
-                               Qlw_dn_extwall, Qlw_dn_extroof, sout%timestep, &
-                               resolution, &
-                               datetimeLine &
-                               !  flginit &
-                               )
-
-      Tair_ind = self%Tair_ind
-      Tindoormass = self%Tindoormass
-      Tintwall = self%Tintwall
-      Tintroof = self%Tintroof
-      Textwall = self%Textwall
-      Textroof = self%Textroof
-      Tintwindow = self%Tintwindow
-      Textwindow = self%Textwindow
-      Tintgroundfloor = self%Tintgroundfloor
-      Textgroundfloor = self%Textgroundfloor
-      Qtotal_heating = self%Qtotal_heating
-      Qtotal_cooling = self%Qtotal_cooling
-
-      Qsw_transmitted_window_tstepTotal = self%EnergyExchanges(1) !Qsw_transmitted_window_tstepTotal
-      Qsw_absorbed_window_tstepTotal = self%EnergyExchanges(2) !Qsw_absorbed_window_tstepTotal
-      Qsw_absorbed_wall_tstepTotal = self%EnergyExchanges(3) !Qsw_absorbed_wall_tstepTotal
-      Qsw_absorbed_roof_tstepTotal = self%EnergyExchanges(4) !Qsw_absorbed_roof_tstepTotal
-      Qconv_indair_to_indoormass_tstepTotal = self%EnergyExchanges(5) !Qconv_indair_to_indoormass_tstepTotal
-      Qlw_net_intwall_to_allotherindoorsurfaces_tstepTotal = self%EnergyExchanges(6) !Qlw_net_intwall_to_allotherindoorsurfaces_tstepTotal
-      Qlw_net_introof_to_allotherindoorsurfaces_tstepTotal = self%EnergyExchanges(7) !Qlw_net_introof_to_allotherindoorsurfaces_tstepTotal
-      Qlw_net_intwindow_to_allotherindoorsurfaces_tstepTotal = self%EnergyExchanges(8) !Qlw_net_intwindow_to_allotherindoorsurfaces_tstepTotal
-      Qlw_net_intgroundfloor_to_allotherindoorsurfaces_tstepTotal = self%EnergyExchanges(9) !Qlw_net_intgroundfloor_to_allotherindoorsurfaces_tstepTotal
-      Q_appliance_tstepTotal = self%EnergyExchanges(10) !Q_appliance_tstepTotal
-      Q_ventilation_tstepTotal = self%EnergyExchanges(11) !Q_ventilation_tstepTotal
-      Qconv_indair_to_intwall_tstepTotal = self%EnergyExchanges(12) !Qconv_indair_to_intwall_tstepTotal
-      Qconv_indair_to_introof_tstepTotal = self%EnergyExchanges(13) !Qconv_indair_to_introof_tstepTotal
-      Qconv_indair_to_intwindow_tstepTotal = self%EnergyExchanges(14) !Qconv_indair_to_intwindow_tstepTotal
-      Qconv_indair_to_intgroundfloor_tstepTotal = self%EnergyExchanges(15) !Qconv_indair_to_intgroundfloor_tstepTotal
-      Qloss_efficiency_heating_air_tstepTotal = self%EnergyExchanges(16) !Qloss_efficiency_heating_air_tstepTotal
-      Qcond_wall_tstepTotal = self%EnergyExchanges(17) !Qcond_wall_tstepTotal
-      Qcond_roof_tstepTotal = self%EnergyExchanges(18) !Qcond_roof_tstepTotal
-      Qcond_window_tstepTotal = self%EnergyExchanges(19) !Qcond_window_tstepTotal
-      Qcond_groundfloor_tstepTotal = self%EnergyExchanges(20) !Qcond_groundfloor_tstepTotal
-      Qcond_ground_tstepTotal = self%EnergyExchanges(21) !Qcond_ground_tstepTotal
-      Qlw_net_extwall_to_outair_tstepTotal = self%EnergyExchanges(22) !Qlw_net_extwall_to_outair_tstepTotal
-      Qlw_net_extroof_to_outair_tstepTotal = self%EnergyExchanges(23) !Qlw_net_extroof_to_outair_tstepTotal
-      Qlw_net_extwindow_to_outair_tstepTotal = self%EnergyExchanges(24) !Qlw_net_extwindow_to_outair_tstepTotal
-      Qconv_extwall_to_outair_tstepTotal = self%EnergyExchanges(25) !Qconv_extwall_to_outair_tstepTotal
-      Qconv_extroof_to_outair_tstepTotal = self%EnergyExchanges(26) !Qconv_extroof_to_outair_tstepTotal
-      Qconv_extwindow_to_outair_tstepTotal = self%EnergyExchanges(27) !Qconv_extwindow_to_outair_tstepTotal
-      q_cooling_timestepTotal = self%EnergyExchanges(28) !q_cooling_timestepTotal
-      QS_tstepTotal = self%EnergyExchanges(29) !QS_tstepTotal
-      QS_fabric_tstepTotal = self%EnergyExchanges(30) !QS_fabric_tstepTotal
-      QS_air_tstepTotal = self%EnergyExchanges(31) !QS_air_tstepTotal
-      Qloss_drain = self%qhwtDrain !Qloss_drain
-      qsensible_timestepTotal = self%Qmetabolic_sensible !qsensible_timestepTotal
-      qlatent_timestepTotal = self%Qmetabolic_latent !qlatent_timestepTotal
-
-      Qtotal_water_tank = self%Qtotal_water_tank
-      Twater_tank = self%Twater_tank
-      Tintwall_tank = self%Tintwall_tank
-      Textwall_tank = self%Textwall_tank
-      Twater_vessel = self%Twater_vessel
-      Tintwall_vessel = self%Tintwall_vessel
-      Textwall_vessel = self%Textwall_vessel
-      Vwater_vessel = self%Vwater_vessel
-      Awater_vessel = self%Awater_vessel
-      Vwall_vessel = self%Vwall_vessel
-      Vwall_tank = self%Vwall_tank
-      Vwater_tank = self%Vwater_tank
-
-      !    bem_qf_1 = (/self%Qtotal_heating, self%Qtotal_cooling, self%EnergyExchanges(8), &
-      !                 self%Qtotal_water_tank, self%Qmetabolic_sensible, self%Qmetabolic_latent/)
-      !    bem_qf_1 = bem_qf_1/float(sout%timestep)
-      !    qfm_dom = bem_qf_1(5) + bem_qf_1(6)
-      !    qheat_dom = bem_qf_1(1)
-      !    qcool_dom = bem_qf_1(2)
-      !    qfb_hw_dom = bem_qf_1(4)
-      !    qfb_dom_air = 0
-      !    dom_temp = self%Tair_ind - 273.15 ! [K] to deg.
-      !    energyEx = self%EnergyExchanges(:)/float(sout%timestep)
-      !    !
-      !    Qsw_transmitted_window = energyEx(1)/Area ! # transmitted solar radiation through windows [W m-2]
-      !    Qsw_absorbed_window = energyEx(2)/Area ! # absorbed solar radiation by windows [W m-2]
-      !    Qsw_absorbed_wallroof = energyEx(3)/Area ! #absorbed solar heat by walls [W m-2]
-      !    Qlw_net_extwallroof_to_outair = energyEx(18)/Area ! # longwave radiation at external wall [W m-2]
-      !    Qlw_net_extwindow_to_outair = energyEx(19)/Area ! #longwave radiation at external windows [W m-2]
-      !    QStar = Qsw_transmitted_window + Qsw_absorbed_window + Qsw_absorbed_wallroof &
-      !            - Qlw_net_extwallroof_to_outair - Qlw_net_extwindow_to_outair
-      !    ! WRITE(*, *) 'Test: ', Qsw_transmitted_window, Qsw_absorbed_window, Qsw_absorbed_wallroof, &
-      !    !  Qlw_net_extwallroof_to_outair, Qlw_net_extwindow_to_outair
-      !    ! WRITE(*, *) '2: ', Qstar
-      !    qinternal = (energyEx(8) + bem_qf_1(5))/Area ! #sensible internal appliance gain and sensible metabolism [W m-2]
-      !    qe_cool = qcool_dom/self%coeff_performance_cooling/Area ! #energy use by cooling  [W m-2]
-      !    qe_heat = qheat_dom/self%heating_efficiency_air/Area ! #energy use by heating [W m-2]
-      !    QEC = qinternal + qe_cool + qe_heat ! # [W m-2] , Notice: energy use by hot water has not been added yet
-      !    Qconv_extwindow_to_outair = energyEx(21)/Area ! #convection at windows [W m-2]
-      !    Qconv_extwallroof_to_outair = energyEx(20)/Area ! #convection at wall [W m-2]
-      !    QH = Qconv_extwallroof_to_outair + Qconv_extwindow_to_outair ! #[W m-2]
-      !    qs = energyEx(23)/Area ! #heat storage/release by building fabric and indoor air  [W m-2]
-      !    Qcond_ground = energyEx(17)/Area ! #conduction to external ground [W m-2], if assume ground floor is close to isolated, this flux should be close to 0
-      !    QS = qs + Qcond_ground ! #[W m-2]
-      !    Q_ventilation = energyEx(9)/Area ! #ventilation and infiltration
-      !    QBAE = -Q_ventilation ! #[W m-2]
-      !    q_waste = energyEx(22)/Area ! # waste heat from cooling  include energy consumption
-      !    QWaste = q_waste ! #[W m-2]
-      !    Textwallroof = self%Textwallroof ! # external surface temperature of wall [K]
-      !    Tintwallroof = self%Tintwallroof ! # internal surface temperature of wall [K]
-      !    Textwindow = self%Textwindow ! # external surface temperature of window [K]
-      !    Tintwindow = self%Tintwindow ! # internal surface temperature of window [K]
-      !    Tair_ind = self%Tair_ind ! # Indoor air temperature [K]
-   END DO
-   ! self%qfm_dom = qfm_dom
-   ! self%qheat_dom = qheat_dom
-   ! self%qcool_dom = qcool_dom
-   ! self%qfb_hw_dom = qfb_hw_dom
-   ! self%dom_temp = dom_temp
-   ! self%QStar = QStar
-   ! self%QEC = QEC
-   ! self%QH = QH
-   ! self%QS = QS
-   ! self%QBAE = QBAE
-   ! self%QWaste = QWaste
-   ! self%flginit = 1
-   RETURN
-END SUBROUTINE suewsstebbscouple
-SUBROUTINE timeStepCalculation(self, Tair_out, Tair_out_bh, Tair_out_hbh, Tground_deep, Tsurf, &
-                               density_air_out, cp_air_out, &
-                               Qsw_dn_extroof, Qsw_dn_extwall, &
-                               Qlw_dn_extwall, Qlw_dn_extroof, &
-                               timestep, resolution, datetimeLine &
-                               !  flginit &
-                               )
-   USE modulestebbsprecision
-   USE modulestebbs, ONLY: LBM
-   IMPLICIT NONE
-   INTEGER :: timestep, resolution
-   ! INTEGER, INTENT(in) :: flginit
-   REAL(rprc) :: Tair_out, Tair_out_bh, Tair_out_hbh, Tground_deep, Tsurf, density_air_out, &
-                 cp_air_out, Qsw_dn_extroof, Qsw_dn_extwall, &
-                 Qlw_dn_extwall, Qlw_dn_extroof
-   REAL(rprc), DIMENSION(5), INTENT(in) :: datetimeLine
-   TYPE(LBM) :: self
->>>>>>> 89d57586
    self%Qtotal_heating = 0.0
    self%Qtotal_cooling = 0.0
    self%Qtotal_water_tank = 0.0
    self%qhwtDrain = 0.0
 
    CALL tstep( &
-<<<<<<< HEAD
-      datetimeLine, Tair_out, Tground_deep, Tsurf, &
-=======
       !flginit, 
       datetimeLine, Tair_out, Tair_out_bh, Tair_out_hbh, Tground_deep, Tsurf, &
->>>>>>> 89d57586
       density_air_out, cp_air_out, &
       Qsw_dn_extroof, Qsw_dn_extwall, &
       Qlw_dn_extwall, Qlw_dn_extroof, &
@@ -1809,8 +1122,7 @@
    ! INTEGER, INTENT(in) :: flginit
    REAL(KIND(1D0)), DIMENSION(5), INTENT(in) :: datetimeLine
    INTEGER :: i
-<<<<<<< HEAD
-   REAL(KIND(1D0)) :: Tair_out, Tground_deep, Tsurf, &
+   REAL(KIND(1D0)) :: Tair_out, Tair_out_bh, Tair_out_hbh, Tground_deep, Tsurf, &
                       density_air_out, cp_air_out, Qsw_dn_extroof, &
                       Qsw_dn_extwall, Qlw_dn_extwall, Qlw_dn_extroof
    REAL(KIND(1D0)) :: Twater_tank, & ! Water temperature in Hot Water Tank [K]
@@ -1857,26 +1169,31 @@
                       winR, & ! // window reflectivity [-]
                       walT, & ! // wall transmisivity [-]
                       walA, & ! // wall absorptivity [-]
-                      walR ! // wall reflectivity [-]
+                      walR, & ! // wall reflectivity [-]
+                 roofT, & ! // roof transmisivity [-]
+                 roofA, & ! // roof absorptivity [-]
+                 roofR ! // roof reflectivity [-]
    REAL(KIND(1D0)) :: Qtotal_heating, & ! // currently only sensible but this needs to be  split into sensible and latent heat components
                       Qtotal_cooling ! // currently only sensible but this needs to be  split into sensible and latent heat components
    REAL(KIND(1D0)) :: height_building, ratio_window_wall, & ! [m], [-]
-                      thickness_wallroof, thickness_groundfloor, depth_ground, thickness_window, & ! [m], [m], [m], [m]
+                      thickness_wall, thickness_roof, thickness_groundfloor, depth_ground, thickness_window, & ! [m] [m], [m], [m], [m]
                       !    //float height_building, width, depth, ratio_window_wall, thickness_wallroof, thickness_groundfloor, depth_ground, thickness_window;
-                      conv_coeff_intwallroof, conv_coeff_indoormass, & ! [W m-2 K-1], [W m-2 K-1]
+                      conv_coeff_intwall, conv_coeff_introof, conv_coeff_indoormass, & ! [W m-2 K-1], [W m-2 K-1], [W m-2 K-1]
                       conv_coeff_intgroundfloor, conv_coeff_intwindow, & ! [W m-2 K-1], [W m-2 K-1]
-                      conv_coeff_extwallroof, conv_coeff_extwindow, & ! [W m-2 K-1], [W m-2 K-1]
-                      conductivity_wallroof, conductivity_groundfloor, & ! [W m-1 K-1], [W m-1 K-1]
+                      conv_coeff_extwall, conv_coeff_extroof, conv_coeff_extwindow, & ! [W m-2 K-1], [W m-2 K-1], [W m-2 K-1]
+                      conductivity_wall, conductivity_roof, conductivity_groundfloor, & ! [W m-1 K-1], [W m-1 K-1],[W m-1 K-1]
                       conductivity_window, conductivity_ground, & ! [W m-1 K-1], [W m-1 K-1]
-                      density_wallroof, density_groundfloor, density_window, & ! [kg m-3], [kg m-3], [kg m-3]
+                      density_wall, density_roof, density_groundfloor, density_window, & ! [kg m-3], [kg m-3], [kg m-3], [kg m-3]
                       density_indoormass, density_air_ind, & ! [kg m-3], [kg m-3]
-                      cp_wallroof, cp_groundfloor, cp_window, & ! [J kg-1 K-1], [J kg-1 K-1], [J kg-1 K-1]
+                      cp_wall, cp_roof, cp_groundfloor, cp_window, & ! [J kg-1 K-1], [J kg-1 K-1], [J kg-1 K-1], [J kg-1 K-1]
                       cp_indoormass, cp_air_ind, & ! [J kg-1 K-1], [J kg-1 K-1]
-                      emissivity_extwallroof, emissivity_intwallroof, & ! [-], [-]
+                      emissivity_extwall, emissivity_extroof, emissivity_intwall, emissivity_introof, & ! [-], [-] [-], [-]
                       emissivity_indoormass, emissivity_extwindow, emissivity_intwindow, & ! [-], [-], [-]
                       windowTransmissivity, windowAbsorbtivity, windowReflectivity, & ! [-], [-], [-]
                       wallTransmisivity, wallAbsorbtivity, wallReflectivity, & ! [-], [-], [-]
-                      BVF_extwall, GVF_extwall, SVF_extwall ! [-], [-], [-]
+                      roofTransmisivity, roofAbsorbtivity, roofReflectivity, & ! [-], [-], [-]
+                 BVF_extwall, GVF_extwall, SVF_extwall, & ! [-], [-], [-]
+                 BVF_extroof, GVF_extroof, SVF_extroof ! [-], [-], [-]
    REAL(KIND(1D0)) :: occupants ! Number of occupants [-]
    REAL(KIND(1D0)) :: metabolic_rate, ratio_metabolic_latent_sensible, & ! [W], [-]
                       appliance_power_rating ! [W]
@@ -1885,25 +1202,26 @@
                       maxheatingpower_air, heating_efficiency_air, & ! [W], [-]
                       maxcoolingpower_air, coeff_performance_cooling, & ! [W], [-]
                       Vair_ind, ventilation_rate, & ! Fixed at begining to have no natural ventilation.
-                      Awallroof, Vwallroof, & ! [m2], [m3]
+                      Awall, Vwall, & ! [m2], [m3]
+                 Aroof, Vroof, & ! [m2], [m3]
                       Afootprint, Vgroundfloor, & ! [m2], [m3]
                       Awindow, Vwindow, & ! [m2], [m3]
                       Vindoormass, Aindoormass ! Assumed internal mass as a cube [m3], [m2]
-   REAL(KIND(1D0)) :: Tair_ind, Tindoormass, Tintwallroof, Textwallroof, & ! [K], [K], [K], [K]
+   REAL(KIND(1D0)) :: Tair_ind, Tindoormass, Tintwall, Tintroof, Textwall, Textroof, & ! [K], [K], [K], [K], [K], [K]
                       Tintwindow, Textwindow, Tintgroundfloor, Textgroundfloor ! [K], [K], [K], [K]
-   REAL(KIND(1D0)) :: dTair_ind = 0.0, dTindoormass = 0.0, dTintwallroof = 0.0, & ! [K], [K], [K]
-                      dTextwallroof = 0.0, dTintwindow = 0.0, dTextwindow = 0.0, & ! [K], [K], [K]
+   REAL(KIND(1D0)) :: dTair_ind = 0.0, dTindoormass = 0.0, dTintwall = 0.0, dTintroof = 0.0, & ! [K], [K], [K]
+                      dTextwall = 0.0, dTextroof = 0.0, dTintwindow = 0.0, dTextwindow = 0.0, & ! [K], [K], [K], [K]
                       dTintgroundfloor = 0.0, dTextgroundfloor = 0.0 ! [K], [K]
    REAL(KIND(1D0)) :: Qconv_water_to_inttankwall = 0.0, & ! heat flux to internal wall of hot water tank
                       Qconv_exttankwall_to_indair = 0.0, & ! convective heat flux to external wall of hot water tank
-                      Qlw_net_exttankwall_to_intwallroof = 0.0, & !
+                      Qlw_net_exttankwall_to_intwall = 0.0, & !
                       Qlw_net_exttankwall_to_indoormass = 0.0, & ! radiative heat flux to external wall of hot water tank
                       Qcond_tankwall = 0.0, & ! heat flux through wall of hot water tank
                       Qtotal_water_tank, & ! total heat input into water of hot water tank over simulation, hence do not equate to zero
                       Qconv_water_to_intvesselwall = 0.0, & ! heat flux to internal wall of vessels holding DHW in use in building
                       Qcond_vesselwall = 0.0, & ! heat flux through wall of vessels holding DHW in use in building
                       Qconv_extvesselwall_to_indair = 0.0, & ! convective heat flux to external wall of vessels holding DHW in use in building
-                      Qlw_net_extvesselwall_to_wallroof = 0.0, &
+                      Qlw_net_extvesselwall_to_wall = 0.0, &
                       Qlw_net_extvesselwall_to_indoormass = 0.0, & ! radiative heat flux to external wall of vessels holding DHW in use in building
                       !                      Qloss_drain = 0.0,                         & ! Heat loss as water held in use in building drains to sewer
                       Qloss_efficiency_heating_water = 0.0 ! additional heat release from efficieny losses/gains of heating hot water
@@ -1915,43 +1233,49 @@
    REAL(KIND(1D0)) :: qhwt_timestep = 0.0
    REAL(KIND(1D0)) :: VARatio_water_vessel = 0.0
    REAL(KIND(1D0)) :: minVwater_vessel
-   REAL(KIND(1D0)) :: weighting_factor_heatcapacity_wallroof
+   REAL(KIND(1D0)) :: weighting_factor_heatcapacity_wall, weighting_factor_heatcapacity_roof
    REAL(KIND(1D0)), DIMENSION(2) :: Ts ! Heating and Cooling setpoint temperature (K)s, respectively
    REAL(KIND(1D0)), DIMENSION(2) :: Qm ! Metabolic heat, sensible(1) and latent(2)
    INTEGER :: timestep, resolution
    REAL(KIND(1D0)) :: Qf_ground_timestep = 0.0, &
                       q_heating_timestep = 0.0, &
                       q_cooling_timestep = 0.0
-   REAL(KIND(1D0)) :: Qsw_transmitted_window = 0.0, Qsw_absorbed_window = 0.0, Qsw_absorbed_wallroof = 0.0, &
-                      Qconv_indair_to_indoormass = 0.0, Qlw_net_intwallroof_to_allotherindoorsurfaces = 0.0, &
+   REAL(KIND(1D0)) :: Qsw_transmitted_window = 0.0, Qsw_absorbed_window = 0.0, Qsw_absorbed_wall = 0.0, Qsw_absorbed_roof = 0.0, &
+     Qconv_indair_to_indoormass = 0.0, Qlw_net_intwall_to_allotherindoorsurfaces = 0.0, Qlw_net_introof_to_allotherindoorsurfaces = 0.0,&
                       Qlw_net_intwindow_to_allotherindoorsurfaces = 0.0, Qlw_net_intgroundfloor_to_allotherindoorsurfaces = 0.0
-   REAL(KIND(1D0)) :: Q_appliance = 0.0, Q_ventilation = 0.0, Qconv_indair_to_intwallroof = 0.0, &
+   REAL(KIND(1D0)) :: Q_appliance = 0.0, Q_ventilation = 0.0, Qconv_indair_to_intwall = 0.0, Qconv_indair_to_introof = 0.0, &
                       Qconv_indair_to_intwindow = 0.0, Qconv_indair_to_intgroundfloor = 0.0
-   REAL(KIND(1D0)) :: Qloss_efficiency_heating_air = 0.0, Qcond_wallroof = 0.0, Qcond_window = 0.0, &
+   REAL(KIND(1D0)) :: Qloss_efficiency_heating_air = 0.0, Qcond_wall = 0.0, Qcond_roof = 0.0, Qcond_window = 0.0, &
                       Qcond_groundfloor = 0.0, Qcond_ground = 0.0
-   REAL(KIND(1D0)) :: Qlw_net_extwallroof_to_outair = 0.0, Qlw_net_extwindow_to_outair = 0.0, &
-                      Qconv_extwallroof_to_outair = 0.0, Qconv_extwindow_to_outair = 0.0
+   REAL(KIND(1D0)) :: Qlw_net_extwall_to_outair = 0.0, Qlw_net_extroof_to_outair = 0.0, Qlw_net_extwindow_to_outair = 0.0, &
+                      Qconv_extwall_to_outair = 0.0, Qconv_extroof_to_outair = 0.0, Qconv_extwindow_to_outair = 0.0
    REAL(KIND(1D0)) :: QS_total = 0.0, QS_fabric = 0.0, QS_air = 0.0
    REAL(KIND(1D0)), INTENT(inout) :: Qsw_transmitted_window_tstepTotal, &
                                      Qsw_absorbed_window_tstepTotal, &
-                                     Qsw_absorbed_wallroof_tstepTotal, &
+                                     Qsw_absorbed_wall_tstepTotal, &
+                                Qsw_absorbed_roof_tstepTotal, &
                                      Qconv_indair_to_indoormass_tstepTotal, &
-                                     Qlw_net_intwallroof_to_allotherindoorsurfaces_tstepTotal, &
+                                     Qlw_net_intwall_to_allotherindoorsurfaces_tstepTotal, &
+                                Qlw_net_introof_to_allotherindoorsurfaces_tstepTotal, &
                                      Qlw_net_intwindow_to_allotherindoorsurfaces_tstepTotal, &
                                      Qlw_net_intgroundfloor_to_allotherindoorsurfaces_tstepTotal
    REAL(KIND(1D0)), INTENT(inout) :: Q_appliance_tstepTotal, &
                                      Q_ventilation_tstepTotal, &
-                                     Qconv_indair_to_intwallroof_tstepTotal, &
+                                     Qconv_indair_to_intwall_tstepTotal, &
+                                Qconv_indair_to_introof_tstepTotal, &
                                      Qconv_indair_to_intwindow_tstepTotal, &
                                      Qconv_indair_to_intgroundfloor_tstepTotal
    REAL(KIND(1D0)), INTENT(inout) :: Qloss_efficiency_heating_air_tstepTotal, &
-                                     Qcond_wallroof_tstepTotal, &
+                                     Qcond_wall_tstepTotal, &
+                                Qcond_roof_tstepTotal, &
                                      Qcond_window_tstepTotal, &
                                      Qcond_groundfloor_tstepTotal, &
                                      Qcond_ground_tstepTotal
-   REAL(KIND(1D0)), INTENT(inout) :: Qlw_net_extwallroof_to_outair_tstepTotal, &
+   REAL(KIND(1D0)), INTENT(inout) :: Qlw_net_extwall_to_outair_tstepTotal, &
+                                Qlw_net_extroof_to_outair_tstepTotal, &
                                      Qlw_net_extwindow_to_outair_tstepTotal, &
-                                     Qconv_extwallroof_to_outair_tstepTotal, &
+                                     Qconv_extwall_to_outair_tstepTotal, &
+                                Qconv_extroof_to_outair_tstepTotal, &
                                      Qconv_extwindow_to_outair_tstepTotal
    REAL(KIND(1D0)), INTENT(inout) :: q_cooling_timestepTotal, &
                                      qsensible_timestepTotal, &
@@ -1959,175 +1283,9 @@
    REAL(KIND(1D0)), INTENT(inout) :: QS_tstepTotal, QS_fabric_tstepTotal, QS_air_tstepTotal
    REAL(KIND(1D0)) :: Qmetabolic_sensible = 0.0, Qmetabolic_latent = 0.0
    REAL(KIND(1D0)) :: Qtotal_net_indoormass = 0.0, Qtotal_net_indair = 0.0, &
-                      Qtotal_net_intwallroof = 0.0, Qtotal_net_extwallroof = 0.0, &
+                      Qtotal_net_intwall = 0.0, Qtotal_net_introof = 0.0, Qtotal_net_extwall = 0.0, Qtotal_net_extroof = 0.0, &
                       Qtotal_net_intwindow = 0.0, Qtotal_net_extwindow = 0.0, &
                       Qtotal_net_intgroundfloor = 0.0, Qtotal_net_extgroundfloor = 0.0
-=======
-   REAL(rprc) :: Tair_out, Tair_out_bh, Tair_out_hbh, Tground_deep, Tsurf, &
-                 density_air_out, cp_air_out, Qsw_dn_extroof, &
-                 Qsw_dn_extwall, Qlw_dn_extwall, Qlw_dn_extroof
-   REAL(rprc) :: Twater_tank, & ! Water temperature in Hot Water Tank [K]
-                 Tintwall_tank, & ! Hot water tank internal wall temperature [K]
-                 Textwall_tank ! Hot water tank external wall temperature [K]
-   REAL(rprc) :: dTwater_tank = 0.0, dTintwall_tank = 0.0, dTextwall_tank = 0.0
-   REAL(rprc) :: thickness_tankwall ! Hot water tank wall thickness [m]
-   REAL(rprc) :: Tincomingwater_tank ! Water temperature of Water coming into the Water Tank [K]
-   REAL(rprc) :: Vwater_tank, & ! Volume of Water in Hot Water Tank [m3]
-                 Asurf_tank, & ! Surface Area of Hot Water Tank [m2]
-                 Vwall_tank, & ! Wall volume of Hot Water Tank [m3]
-                 setTwater_tank ! Water Tank setpoint temperature [K]
-   REAL(rprc) :: Twater_vessel, & ! Water temperature of water held in use in Building [K]
-                 Tintwall_vessel, & ! Hot water tank internal wall temperature [K]
-                 Textwall_vessel ! Hot water tank external wall temperature [K]
-   REAL(rprc) :: dTwater_vessel = 0.0, dTintwall_vessel = 0.0, dTextwall_vessel = 0.0
-   REAL(rprc) :: thickness_wall_vessel ! DHW vessels wall thickness [m]
-   REAL(rprc) :: Vwater_vessel ! Volume of water held in use in building [m3]
-   REAL(rprc) :: dVwater_vessel = 0.0 ! Change in volume of Domestic Hot Water held in use in building [m3]
-   REAL(rprc) :: Awater_vessel, & ! Surface Area of Hot Water in Vessels in Building [m2]
-                 Vwall_vessel, & ! Wall volume of Hot water Vessels in Building [m3]
-                 flowrate_water_supply, & ! Hot Water Flow Rate [m3 s-1]
-                 flowrate_water_drain ! Draining of Domestic Hot Water held in building [m3 s-1]
-   REAL(rprc) :: cp_water, & ! Specific Heat Capacity of Domestic Hot Water [J kg-1 K-1]
-                 cp_wall_tank, & ! Specific Heat Capacity of Hot Water Tank wall [J kg-1 K-1]
-                 cp_wall_vessel ! Specific Heat Capacity of Vessels containing DHW in use in Building [J kg-1 K-1]
-   REAL(rprc) :: density_water, & ! Density of water [kg m-3]
-                 density_wall_tank, & ! Density of hot water tank wall [kg m-3]
-                 density_wall_vessel ! Density of vessels containing DHW in use in buildings [kg m-3]
-   REAL(rprc) :: BVF_tank, & ! water tank - building wall view factor [-]
-                 MVF_tank ! water tank - building internal mass view factor [-]
-   REAL(rprc) :: conductivity_wall_tank, & ! Effective Wall conductivity of the Hot Water Tank [W m-1 K-1]
-                 conv_coeff_intwall_tank, & ! Effective Internal Wall convection coefficient of the Hot Water Tank [W m-2 K-1]
-                 conv_coeff_extwall_tank, & ! Effective External Wall convection coefficient of the Hot Water Tank [W m-2 K-1]
-                 emissivity_extwall_tank, & ! Effective External Wall emissivity of the Hot Water Tank [-]
-                 conductivity_wall_vessel, & ! Effective Conductivity of vessels containing DHW in use in Building [W m-1 K-1]
-                 conv_coeff_intwall_vessel, & ! Effective Internal Wall convection coefficient of the Vessels holding DHW in use in Building [W m-2 K-1]
-                 conv_coeff_extwall_vessel, & ! Effective Enternal Wall convection coefficient of the Vessels holding DHW in use in Building [W m-2 K-1]
-                 emissivity_extwall_vessel ! Effective External Wall emissivity of hot water being used within building [-]
-   REAL(rprc) :: maxheatingpower_water, & ! [deg C]
-                 heating_efficiency_water ! [-]
-   REAL(rprc) :: winT, & ! // window transmisivity [-]
-                 winA, & ! // window absorptivity [-]
-                 winR, & ! // window reflectivity [-]
-                 walT, & ! // wall transmisivity [-]
-                 walA, & ! // wall absorptivity [-]
-                 walR, & ! // wall reflectivity [-]
-                 roofT, & ! // roof transmisivity [-]
-                 roofA, & ! // roof absorptivity [-]
-                 roofR ! // roof reflectivity [-]
-   REAL(rprc) :: Qtotal_heating, & ! // currently only sensible but this needs to be  split into sensible and latent heat components
-                 Qtotal_cooling ! // currently only sensible but this needs to be  split into sensible and latent heat components
-   REAL(rprc) :: height_building, ratio_window_wall, & ! [m], [-]
-                 thickness_wall, thickness_roof, thickness_groundfloor, depth_ground, thickness_window, & ! [m] [m], [m], [m], [m]
-                 !    //float height_building, width, depth, ratio_window_wall, thickness_wallroof, thickness_groundfloor, depth_ground, thickness_window;
-                 conv_coeff_intwall, conv_coeff_introof, conv_coeff_indoormass, & ! [W m-2 K-1], [W m-2 K-1], [W m-2 K-1]
-                 conv_coeff_intgroundfloor, conv_coeff_intwindow, & ! [W m-2 K-1], [W m-2 K-1]
-                 conv_coeff_extwall, conv_coeff_extroof, conv_coeff_extwindow, & ! [W m-2 K-1], [W m-2 K-1], [W m-2 K-1]
-                 conductivity_wall, conductivity_roof, conductivity_groundfloor, & ! [W m-1 K-1], [W m-1 K-1],[W m-1 K-1]
-                 conductivity_window, conductivity_ground, & ! [W m-1 K-1], [W m-1 K-1]
-                 density_wall, density_roof, density_groundfloor, density_window, & ! [kg m-3], [kg m-3], [kg m-3], [kg m-3]
-                 density_indoormass, density_air_ind, & ! [kg m-3], [kg m-3]
-                 cp_wall, cp_roof, cp_groundfloor, cp_window, & ! [J kg-1 K-1], [J kg-1 K-1], [J kg-1 K-1], [J kg-1 K-1]
-                 cp_indoormass, cp_air_ind, & ! [J kg-1 K-1], [J kg-1 K-1]
-                 emissivity_extwall, emissivity_extroof, emissivity_intwall, emissivity_introof, & ! [-], [-] [-], [-]
-                 emissivity_indoormass, emissivity_extwindow, emissivity_intwindow, & ! [-], [-], [-]
-                 windowTransmissivity, windowAbsorbtivity, windowReflectivity, & ! [-], [-], [-]
-                 wallTransmisivity, wallAbsorbtivity, wallReflectivity, & ! [-], [-], [-]
-                 roofTransmisivity, roofAbsorbtivity, roofReflectivity, & ! [-], [-], [-]
-                 BVF_extwall, GVF_extwall, SVF_extwall, & ! [-], [-], [-]
-                 BVF_extroof, GVF_extroof, SVF_extroof ! [-], [-], [-]
-   REAL(rprc) :: occupants ! Number of occupants [-]
-   REAL(rprc) :: metabolic_rate, ratio_metabolic_latent_sensible, & ! [W], [-]
-                 appliance_power_rating ! [W]
-   INTEGER :: appliance_totalnumber ! Number of appliances [-]
-   REAL(rprc) :: appliance_usage_factor, & ! Number of appliances in use [-]
-                 maxheatingpower_air, heating_efficiency_air, & ! [W], [-]
-                 maxcoolingpower_air, coeff_performance_cooling, & ! [W], [-]
-                 Vair_ind, ventilation_rate, & ! Fixed at begining to have no natural ventilation.
-                 Awall, Vwall, & ! [m2], [m3]
-                 Aroof, Vroof, & ! [m2], [m3]
-                 Afootprint, Vgroundfloor, & ! [m2], [m3]
-                 Awindow, Vwindow, & ! [m2], [m3]
-                 Vindoormass, Aindoormass ! Assumed internal mass as a cube [m3], [m2]
-   REAL(rprc) :: Tair_ind, Tindoormass, Tintwall, Tintroof, Textwall, Textroof, & ! [K], [K], [K], [K], [K], [K]
-                 Tintwindow, Textwindow, Tintgroundfloor, Textgroundfloor ! [K], [K], [K], [K]
-   REAL(rprc) :: dTair_ind = 0.0, dTindoormass = 0.0, dTintwall = 0.0, dTintroof = 0.0, & ! [K], [K], [K]
-                 dTextwall = 0.0, dTextroof = 0.0, dTintwindow = 0.0, dTextwindow = 0.0, & ! [K], [K], [K], [K]
-                 dTintgroundfloor = 0.0, dTextgroundfloor = 0.0 ! [K], [K]
-   REAL(rprc) :: Qconv_water_to_inttankwall = 0.0, & ! heat flux to internal wall of hot water tank
-                 Qconv_exttankwall_to_indair = 0.0, & ! convective heat flux to external wall of hot water tank
-                 Qlw_net_exttankwall_to_intwall = 0.0, & !
-                 Qlw_net_exttankwall_to_indoormass = 0.0, & ! radiative heat flux to external wall of hot water tank
-                 Qcond_tankwall = 0.0, & ! heat flux through wall of hot water tank
-                 Qtotal_water_tank, & ! total heat input into water of hot water tank over simulation, hence do not equate to zero
-                 Qconv_water_to_intvesselwall = 0.0, & ! heat flux to internal wall of vessels holding DHW in use in building
-                 Qcond_vesselwall = 0.0, & ! heat flux through wall of vessels holding DHW in use in building
-                 Qconv_extvesselwall_to_indair = 0.0, & ! convective heat flux to external wall of vessels holding DHW in use in building
-                 Qlw_net_extvesselwall_to_wall = 0.0, &
-                 Qlw_net_extvesselwall_to_indoormass = 0.0, & ! radiative heat flux to external wall of vessels holding DHW in use in building
-                 !                      Qloss_drain = 0.0,                         & ! Heat loss as water held in use in building drains to sewer
-                 Qloss_efficiency_heating_water = 0.0 ! additional heat release from efficieny losses/gains of heating hot water
-
-   REAL(rprc), INTENT(out) :: Qloss_drain ! Heat loss as water held in use in building drains to sewer
-   REAL(rprc) :: Qtotal_net_water_tank = 0.0, Qtotal_net_intwall_tank = 0.0, &
-                 Qtotal_net_extwall_tank = 0.0, Qtotal_net_water_vessel = 0.0, &
-                 Qtotal_net_intwall_vessel = 0.0, Qtotal_net_extwall_vessel = 0.0
-   REAL(rprc) :: qhwt_timestep = 0.0
-   REAL(rprc) :: VARatio_water_vessel = 0.0
-   REAL(rprc) :: minVwater_vessel
-   REAL(rprc) :: weighting_factor_heatcapacity_wall, weighting_factor_heatcapacity_roof
-   REAL(rprc), DIMENSION(2) :: Ts ! Heating and Cooling setpoint temperature (K)s, respectively
-   REAL(rprc), DIMENSION(2) :: Qm ! Metabolic heat, sensible(1) and latent(2)
-   INTEGER :: timestep, resolution
-   REAL(rprc) :: Qf_ground_timestep = 0.0, &
-                 q_heating_timestep = 0.0, &
-                 q_cooling_timestep = 0.0
-   REAL(rprc) :: Qsw_transmitted_window = 0.0, Qsw_absorbed_window = 0.0, Qsw_absorbed_wall = 0.0, Qsw_absorbed_roof = 0.0, &
-Qconv_indair_to_indoormass = 0.0, Qlw_net_intwall_to_allotherindoorsurfaces = 0.0, Qlw_net_introof_to_allotherindoorsurfaces = 0.0,&
-                 Qlw_net_intwindow_to_allotherindoorsurfaces = 0.0, Qlw_net_intgroundfloor_to_allotherindoorsurfaces = 0.0
-   REAL(rprc) :: Q_appliance = 0.0, Q_ventilation = 0.0, Qconv_indair_to_intwall = 0.0, Qconv_indair_to_introof = 0.0, &
-                 Qconv_indair_to_intwindow = 0.0, Qconv_indair_to_intgroundfloor = 0.0
-   REAL(rprc) :: Qloss_efficiency_heating_air = 0.0, Qcond_wall = 0.0, Qcond_roof = 0.0, Qcond_window = 0.0, &
-                 Qcond_groundfloor = 0.0, Qcond_ground = 0.0
-   REAL(rprc) :: Qlw_net_extwall_to_outair = 0.0, Qlw_net_extroof_to_outair = 0.0, Qlw_net_extwindow_to_outair = 0.0, &
-                 Qconv_extwall_to_outair = 0.0, Qconv_extroof_to_outair = 0.0, Qconv_extwindow_to_outair = 0.0
-   REAL(rprc) :: QS_total = 0.0, QS_fabric = 0.0, QS_air = 0.0
-   REAL(rprc), INTENT(inout) :: Qsw_transmitted_window_tstepTotal, &
-                                Qsw_absorbed_window_tstepTotal, &
-                                Qsw_absorbed_wall_tstepTotal, &
-                                Qsw_absorbed_roof_tstepTotal, &
-                                Qconv_indair_to_indoormass_tstepTotal, &
-                                Qlw_net_intwall_to_allotherindoorsurfaces_tstepTotal, &
-                                Qlw_net_introof_to_allotherindoorsurfaces_tstepTotal, &
-                                Qlw_net_intwindow_to_allotherindoorsurfaces_tstepTotal, &
-                                Qlw_net_intgroundfloor_to_allotherindoorsurfaces_tstepTotal
-   REAL(rprc), INTENT(inout) :: Q_appliance_tstepTotal, &
-                                Q_ventilation_tstepTotal, &
-                                Qconv_indair_to_intwall_tstepTotal, &
-                                Qconv_indair_to_introof_tstepTotal, &
-                                Qconv_indair_to_intwindow_tstepTotal, &
-                                Qconv_indair_to_intgroundfloor_tstepTotal
-   REAL(rprc), INTENT(inout) :: Qloss_efficiency_heating_air_tstepTotal, &
-                                Qcond_wall_tstepTotal, &
-                                Qcond_roof_tstepTotal, &
-                                Qcond_window_tstepTotal, &
-                                Qcond_groundfloor_tstepTotal, &
-                                Qcond_ground_tstepTotal
-   REAL(rprc), INTENT(inout) :: Qlw_net_extwall_to_outair_tstepTotal, &
-                                Qlw_net_extroof_to_outair_tstepTotal, &
-                                Qlw_net_extwindow_to_outair_tstepTotal, &
-                                Qconv_extwall_to_outair_tstepTotal, &
-                                Qconv_extroof_to_outair_tstepTotal, &
-                                Qconv_extwindow_to_outair_tstepTotal
-   REAL(rprc), INTENT(inout) :: q_cooling_timestepTotal, &
-                                qsensible_timestepTotal, &
-                                qlatent_timestepTotal
-   REAL(rprc), INTENT(inout) :: QS_tstepTotal, QS_fabric_tstepTotal, QS_air_tstepTotal
-   REAL(rprc) :: Qmetabolic_sensible = 0.0, Qmetabolic_latent = 0.0
-   REAL(rprc) :: Qtotal_net_indoormass = 0.0, Qtotal_net_indair = 0.0, &
-                 Qtotal_net_intwall = 0.0, Qtotal_net_introof = 0.0, Qtotal_net_extwall = 0.0, Qtotal_net_extroof = 0.0, &
-                 Qtotal_net_intwindow = 0.0, Qtotal_net_extwindow = 0.0, &
-                 Qtotal_net_intgroundfloor = 0.0, Qtotal_net_extgroundfloor = 0.0
->>>>>>> 89d57586
    CHARACTER(len=256) :: fout
    Qsw_transmitted_window_tstepTotal = 0.0
    Qsw_absorbed_window_tstepTotal = 0.0
@@ -2518,13 +1676,8 @@
 
 SUBROUTINE gen_building(stebbsState, stebbsPrm, building_archtype, self)
 
-<<<<<<< HEAD
    USE SUEWS_DEF_DTS, ONLY: BUILDING_ARCHETYPE_PRM, STEBBS_STATE, STEBBS_PRM, STEBBS_BLDG
-=======
-   USE modulestebbs, ONLY: LBM
-   USE SUEWS_DEF_DTS, ONLY: BUILDING_ARCHETYPE_PRM, STEBBS_STATE, STEBBS_PRM
    USE modulestebbsfunc, ONLY: calculate_x1
->>>>>>> 89d57586
    IMPLICIT NONE
 
    TYPE(STEBBS_BLDG) :: self
