!========================================================================================
! SUEWS driver subroutines
! TS 31 Aug 2017: initial version
! TS 02 Oct 2017: added  as the generic wrapper
! TS 03 Oct 2017: added
MODULE SUEWS_Driver
   USE meteo, ONLY: qsatf, RH2qa, qa2RH
   USE AtmMoistStab_module, ONLY: cal_AtmMoist, cal_Stab, stab_psi_heat, stab_psi_mom
   USE NARP_MODULE, ONLY: NARP_cal_SunPosition
   USE AnOHM_module, ONLY: AnOHM
   USE resist_module, ONLY: AerodynamicResistance, BoundaryLayerResistance, SurfaceResistance, &
      cal_z0V, SUEWS_cal_RoughnessParameters
   USE ESTM_module, ONLY: ESTM
   USE Snow_module, ONLY: SnowCalc, Snow_cal_MeltHeat, SnowUpdate, update_snow_albedo, update_snow_dens
   USE DailyState_module, ONLY: SUEWS_cal_DailyState, update_DailyStateLine
   USE WaterDist_module, ONLY: drainage, cal_water_storage, &
      SUEWS_cal_SoilState, SUEWS_update_SoilMoist, &
      ReDistributeWater, SUEWS_cal_HorizontalSoilWater, &
      SUEWS_cal_WaterUse
   USE ctrl_output, ONLY: varListAll
   USE DailyState_module, ONLY: SUEWS_update_DailyState
   use lumps_module, only: LUMPS_cal_QHQE
   use evap_module, only: cal_evap
   use rsl_module, only: RSLProfile
   use anemsn_module, only: AnthropogenicEmissions
   use CO2_module, only: CO2_biogen
   use evap_module, only: cal_evap
   USE allocateArray, ONLY: &
      nsurf, nvegsurf, &
      PavSurf, BldgSurf, ConifSurf, DecidSurf, GrassSurf, BSoilSurf, WaterSurf, &
      ivConif, ivDecid, ivGrass, &
      ncolumnsDataOutSUEWS, ncolumnsDataOutSnow, &
      ncolumnsDataOutESTM, ncolumnsDataOutDailyState, &
      ncolumnsDataOutRSL, ncolumnsdataOutSOL
   use moist, only: avcp, avdens, lv_J_kg
   use solweig_module, only: SOLWEIG_cal_main

   IMPLICIT NONE

CONTAINS
   ! ===================MAIN CALCULATION WRAPPER FOR ENERGY AND WATER FLUX===========
   SUBROUTINE SUEWS_cal_Main( &
      AerodynamicResistanceMethod, AH_MIN, AHProf_24hr, AH_SLOPE_Cooling, & ! input&inout in alphabetical order
      AH_SLOPE_Heating, &
      alb, AlbMax_DecTr, AlbMax_EveTr, AlbMax_Grass, &
      AlbMin_DecTr, AlbMin_EveTr, AlbMin_Grass, &
      alpha_bioCO2, alpha_enh_bioCO2, alt, avkdn, avRh, avU1, BaseT, BaseTe, &
      BaseTHDD, beta_bioCO2, beta_enh_bioCO2, bldgH, CapMax_dec, CapMin_dec, &
      chAnOHM, CO2PointSource, cpAnOHM, CRWmax, CRWmin, DayWat, DayWatPer, &
      DecTreeH, Diagnose, DiagQN, DiagQS, DRAINRT, &
      dt_since_start, dqndt, qn1_av, dqnsdt, qn1_s_av, &
      EF_umolCO2perJ, emis, EmissionsMethod, EnEF_v_Jkm, endDLS, EveTreeH, FAIBldg, &
      FAIDecTree, FAIEveTree, Faut, FcEF_v_kgkm, fcld_obs, FlowChange, &
      FrFossilFuel_Heat, FrFossilFuel_NonHeat, G1, G2, G3, G4, G5, G6, GDD_id, &
      GDDFull, Gridiv, gsModel, H_maintain, HDD_id, HumActivity_24hr, &
      IceFrac, id, Ie_a, Ie_end, Ie_m, Ie_start, imin, &
      InternalWaterUse_h, IrrFracEveTr, IrrFracDecTr, IrrFracGrass, isec, it, EvapMethod, &
      iy, kkAnOHM, Kmax, LAI_id, LAICalcYes, LAIMax, LAIMin, LAI_obs, &
      LAIPower, LAIType, lat, lenDay_id, ldown_obs, lng, MaxConductance, MaxFCMetab, MaxQFMetab, &
      SnowWater, MetForcingData_grid, MinFCMetab, MinQFMetab, min_res_bioCO2, &
      NARP_EMIS_SNOW, NARP_TRANS_SITE, NetRadiationMethod, &
      OHM_coef, OHMIncQF, OHM_threshSW, &
      OHM_threshWD, PipeCapacity, PopDensDaytime, &
      PopDensNighttime, PopProf_24hr, PorMax_dec, PorMin_dec, &
      Precip, PrecipLimit, PrecipLimitAlb, Press_hPa, &
      QF0_BEU, Qf_A, Qf_B, Qf_C, &
      qn1_obs, qs_obs, qf_obs, &
      RadMeltFact, RAINCOVER, RainMaxRes, resp_a, resp_b, &
      RoughLenHeatMethod, RoughLenMomMethod, RunoffToWater, S1, S2, &
      SatHydraulicConduct, SDDFull, SDD_id, sfr, SMDMethod, SnowAlb, SnowAlbMax, &
      SnowAlbMin, SnowPackLimit, SnowDens, SnowDensMax, SnowDensMin, SnowfallCum, SnowFrac, &
      SnowLimBldg, SnowLimPaved, snowFrac_obs, SnowPack, SnowProf_24hr, snowUse, SoilDepth, &
      soilstore_id, SoilStoreCap, StabilityMethod, startDLS, state_id, StateLimit, &
      StorageHeatMethod, StoreDrainPrm, SurfaceArea, Tair_av, tau_a, tau_f, tau_r, &
      Tmax_id, Tmin_id, &
      T_CRITIC_Cooling, T_CRITIC_Heating, Temp_C, TempMeltFact, TH, &
      theta_bioCO2, timezone, TL, TrafficRate, TrafficUnits, &
      TraffProf_24hr, Ts5mindata_ir, tstep, tstep_prev, veg_type, &
      WaterDist, WaterUseMethod, WetThresh, wu_m3, &
      WUDay_id, DecidCap_id, albDecTr_id, albEveTr_id, albGrass_id, porosity_id, &
      WUProfA_24hr, WUProfM_24hr, xsmd, Z, z0m_in, zdm_in, &
      datetimeLine, dataOutLineSUEWS, dataOutLineSnow, dataOutLineESTM, dataoutLineRSL, dataOutLineSOLWEIG, &!output
      DailyStateLine)!output

      IMPLICIT NONE

      ! ########################################################################################
      ! input variables
      INTEGER, INTENT(IN)::AerodynamicResistanceMethod
      INTEGER, INTENT(IN)::Diagnose
      INTEGER, INTENT(IN)::DiagQN
      INTEGER, INTENT(IN)::DiagQS
      INTEGER, INTENT(IN)::startDLS
      INTEGER, INTENT(IN)::endDLS
      INTEGER, INTENT(IN)::EmissionsMethod
      INTEGER, INTENT(IN)::Gridiv
      INTEGER, INTENT(IN)::gsModel
      INTEGER, INTENT(IN)::id
      INTEGER, INTENT(IN)::Ie_end
      INTEGER, INTENT(IN)::Ie_start
      INTEGER, INTENT(IN)::isec
      INTEGER, INTENT(IN)::imin
      INTEGER, INTENT(IN)::it
      INTEGER, INTENT(IN)::EvapMethod
      INTEGER, INTENT(IN)::iy
      INTEGER, INTENT(IN)::LAICalcYes
      INTEGER, INTENT(IN)::NetRadiationMethod
      INTEGER, INTENT(IN)::OHMIncQF
      INTEGER, INTENT(IN)::RoughLenHeatMethod
      INTEGER, INTENT(IN)::RoughLenMomMethod
      INTEGER, INTENT(IN)::SMDMethod
      INTEGER, INTENT(IN)::snowUse
      INTEGER, INTENT(IN)::StabilityMethod
      INTEGER, INTENT(IN)::StorageHeatMethod
      INTEGER, INTENT(IN)::tstep
      INTEGER, INTENT(IN)::tstep_prev ! tstep size of the previous step
      INTEGER, INTENT(in)::dt_since_start ! time since simulation starts [s]
      INTEGER, INTENT(IN)::veg_type
      INTEGER, INTENT(IN)::WaterUseMethod

      REAL(KIND(1D0)), INTENT(IN)::AlbMax_DecTr
      REAL(KIND(1D0)), INTENT(IN)::AlbMax_EveTr
      REAL(KIND(1D0)), INTENT(IN)::AlbMax_Grass
      REAL(KIND(1D0)), INTENT(IN)::AlbMin_DecTr
      REAL(KIND(1D0)), INTENT(IN)::AlbMin_EveTr
      REAL(KIND(1D0)), INTENT(IN)::AlbMin_Grass
      REAL(KIND(1D0)), INTENT(IN)::alt
      REAL(KIND(1D0)), INTENT(IN)::avkdn
      REAL(KIND(1D0)), INTENT(IN)::avRh
      REAL(KIND(1D0)), INTENT(IN)::avU1
      REAL(KIND(1D0)), INTENT(IN)::BaseTHDD
      REAL(KIND(1D0)), INTENT(IN)::bldgH
      REAL(KIND(1D0)), INTENT(IN)::CapMax_dec
      REAL(KIND(1D0)), INTENT(IN)::CapMin_dec
      REAL(KIND(1D0)), INTENT(IN)::CO2PointSource
      REAL(KIND(1D0)), INTENT(IN)::CRWmax
      REAL(KIND(1D0)), INTENT(IN)::CRWmin
      REAL(KIND(1D0)), INTENT(IN)::DecTreeH
      REAL(KIND(1D0)), INTENT(IN)::DRAINRT
      REAL(KIND(1D0)), INTENT(IN)::EF_umolCO2perJ
      REAL(KIND(1D0)), INTENT(IN)::EnEF_v_Jkm
      REAL(KIND(1D0)), INTENT(IN)::EveTreeH
      REAL(KIND(1D0)), INTENT(IN)::FAIBldg
      REAL(KIND(1D0)), INTENT(IN)::FAIDecTree
      REAL(KIND(1D0)), INTENT(IN)::FAIEveTree
      REAL(KIND(1D0)), INTENT(IN)::Faut
      REAL(KIND(1D0)), INTENT(IN)::fcld_obs
      REAL(KIND(1D0)), INTENT(IN)::FlowChange
      REAL(KIND(1D0)), INTENT(IN)::FrFossilFuel_Heat
      REAL(KIND(1D0)), INTENT(IN)::FrFossilFuel_NonHeat
      REAL(KIND(1D0)), INTENT(IN)::G1
      REAL(KIND(1D0)), INTENT(IN)::G2
      REAL(KIND(1D0)), INTENT(IN)::G3
      REAL(KIND(1D0)), INTENT(IN)::G4
      REAL(KIND(1D0)), INTENT(IN)::G5
      REAL(KIND(1D0)), INTENT(IN)::G6
      REAL(KIND(1D0)), INTENT(IN)::H_maintain
      REAL(KIND(1D0)), INTENT(IN)::InternalWaterUse_h
      REAL(KIND(1D0)), INTENT(IN)::IrrFracEveTr
      REAL(KIND(1D0)), INTENT(IN)::IrrFracDecTr
      REAL(KIND(1D0)), INTENT(IN)::IrrFracGrass
      REAL(KIND(1D0)), INTENT(IN)::Kmax
      REAL(KIND(1D0)), INTENT(IN)::LAI_obs
      REAL(KIND(1D0)), INTENT(IN)::lat
      REAL(KIND(1D0)), INTENT(IN)::ldown_obs
      REAL(KIND(1D0)), INTENT(IN)::lng
      REAL(KIND(1D0)), INTENT(IN)::MaxFCMetab
      REAL(KIND(1D0)), INTENT(IN)::MaxQFMetab
      REAL(KIND(1D0)), INTENT(IN)::MinFCMetab
      REAL(KIND(1D0)), INTENT(IN)::MinQFMetab
      REAL(KIND(1D0)), INTENT(IN)::NARP_EMIS_SNOW
      REAL(KIND(1D0)), INTENT(IN)::NARP_TRANS_SITE
      REAL(KIND(1D0)), INTENT(IN)::PipeCapacity
      REAL(KIND(1D0)), INTENT(IN)::PopDensNighttime
      REAL(KIND(1D0)), INTENT(IN)::PorMax_dec
      REAL(KIND(1D0)), INTENT(IN)::PorMin_dec
      REAL(KIND(1D0)), INTENT(IN)::Precip
      REAL(KIND(1D0)), INTENT(IN)::PrecipLimit
      REAL(KIND(1D0)), INTENT(IN)::PrecipLimitAlb
      REAL(KIND(1D0)), INTENT(IN)::Press_hPa
      REAL(KIND(1D0)), INTENT(IN)::qn1_obs
      REAL(KIND(1D0)), INTENT(IN)::qs_obs
      REAL(KIND(1D0)), INTENT(IN)::qf_obs
      REAL(KIND(1D0)), INTENT(IN)::RadMeltFact
      REAL(KIND(1D0)), INTENT(IN)::RAINCOVER
      REAL(KIND(1D0)), INTENT(IN)::RainMaxRes
      REAL(KIND(1D0)), INTENT(IN)::RunoffToWater
      REAL(KIND(1D0)), INTENT(IN)::S1
      REAL(KIND(1D0)), INTENT(IN)::S2
      REAL(KIND(1D0)), INTENT(IN)::SnowAlbMax
      REAL(KIND(1D0)), INTENT(IN)::SnowAlbMin
      REAL(KIND(1D0)), INTENT(IN)::SnowDensMax
      REAL(KIND(1D0)), INTENT(IN)::SnowDensMin
      REAL(KIND(1D0)), INTENT(IN)::SnowLimBldg
      REAL(KIND(1D0)), INTENT(IN)::SnowLimPaved
      REAL(KIND(1D0)), INTENT(IN)::snowFrac_obs
      REAL(KIND(1D0)), INTENT(IN)::SurfaceArea
      REAL(KIND(1D0)), INTENT(IN)::tau_a
      REAL(KIND(1D0)), INTENT(IN)::tau_f
      REAL(KIND(1D0)), INTENT(IN)::tau_r
      REAL(KIND(1D0)), INTENT(IN)::Temp_C
      REAL(KIND(1D0)), INTENT(IN)::TempMeltFact
      REAL(KIND(1D0)), INTENT(IN)::TH
      REAL(KIND(1D0)), INTENT(IN)::timezone
      REAL(KIND(1D0)), INTENT(IN)::TL
      REAL(KIND(1D0)), INTENT(IN)::TrafficUnits
      REAL(KIND(1D0)), INTENT(IN)::wu_m3
      REAL(KIND(1D0)), INTENT(IN)::xsmd
      REAL(KIND(1D0)), INTENT(IN)::Z
      REAL(KIND(1D0)), INTENT(IN)::z0m_in
      REAL(KIND(1D0)), INTENT(IN)::zdm_in

      INTEGER, DIMENSION(NVEGSURF), INTENT(IN)::LAIType

      REAL(KIND(1D0)), DIMENSION(2), INTENT(IN)                   ::AH_MIN
      REAL(KIND(1D0)), DIMENSION(2), INTENT(IN)                   ::AH_SLOPE_Cooling
      REAL(KIND(1D0)), DIMENSION(2), INTENT(IN)                   ::AH_SLOPE_Heating
      REAL(KIND(1D0)), DIMENSION(2), INTENT(IN)                   ::FcEF_v_kgkm
      REAL(KIND(1D0)), DIMENSION(2), INTENT(IN)                   ::QF0_BEU
      REAL(KIND(1D0)), DIMENSION(2), INTENT(IN)                   ::Qf_A
      REAL(KIND(1D0)), DIMENSION(2), INTENT(IN)                   ::Qf_B
      REAL(KIND(1D0)), DIMENSION(2), INTENT(IN)                   ::Qf_C
      REAL(KIND(1D0)), DIMENSION(2), INTENT(IN)                   ::PopDensDaytime
      REAL(KIND(1D0)), DIMENSION(2), INTENT(IN)                   ::T_CRITIC_Cooling
      REAL(KIND(1D0)), DIMENSION(2), INTENT(IN)                   ::T_CRITIC_Heating
      REAL(KIND(1D0)), DIMENSION(2), INTENT(IN)                   ::TrafficRate
      REAL(KIND(1D0)), DIMENSION(3), INTENT(IN)                   ::Ie_a
      REAL(KIND(1D0)), DIMENSION(3), INTENT(IN)                   ::Ie_m
      REAL(KIND(1D0)), DIMENSION(3), INTENT(IN)                   ::MaxConductance
      REAL(KIND(1D0)), DIMENSION(7), INTENT(IN)                   ::DayWat
      REAL(KIND(1D0)), DIMENSION(7), INTENT(IN)                   ::DayWatPer
      REAL(KIND(1D0)), DIMENSION(nsurf + 1), INTENT(IN)           ::OHM_threshSW
      REAL(KIND(1D0)), DIMENSION(nsurf + 1), INTENT(IN)           ::OHM_threshWD
      REAL(KIND(1D0)), DIMENSION(NSURF), INTENT(IN)               ::chAnOHM
      REAL(KIND(1D0)), DIMENSION(NSURF), INTENT(IN)               ::cpAnOHM
      REAL(KIND(1D0)), DIMENSION(NSURF), INTENT(IN)               ::emis
      REAL(KIND(1D0)), DIMENSION(NSURF), INTENT(IN)               ::kkAnOHM
      REAL(KIND(1D0)), DIMENSION(NSURF), INTENT(IN)               ::SatHydraulicConduct
      REAL(KIND(1D0)), DIMENSION(NSURF), INTENT(IN)               ::sfr
      REAL(KIND(1D0)), DIMENSION(NSURF), INTENT(IN)               ::SnowPackLimit
      REAL(KIND(1D0)), DIMENSION(NSURF), INTENT(IN)               ::SoilDepth
      REAL(KIND(1D0)), DIMENSION(NSURF), INTENT(IN)               ::SoilStoreCap
      REAL(KIND(1D0)), DIMENSION(NSURF), INTENT(IN)               ::StateLimit
      REAL(KIND(1D0)), DIMENSION(NSURF), INTENT(IN)               ::WetThresh
      REAL(KIND(1D0)), DIMENSION(NVEGSURF), INTENT(IN)            ::alpha_bioCO2
      REAL(KIND(1D0)), DIMENSION(NVEGSURF), INTENT(IN)            ::alpha_enh_bioCO2
      REAL(KIND(1D0)), DIMENSION(NVEGSURF), INTENT(IN)            ::BaseT
      REAL(KIND(1D0)), DIMENSION(NVEGSURF), INTENT(IN)            ::BaseTe
      REAL(KIND(1D0)), DIMENSION(NVEGSURF), INTENT(IN)            ::beta_bioCO2
      REAL(KIND(1D0)), DIMENSION(NVEGSURF), INTENT(IN)            ::beta_enh_bioCO2
      REAL(KIND(1D0)), DIMENSION(NVEGSURF), INTENT(IN)            ::GDDFull
      REAL(KIND(1D0)), DIMENSION(NVEGSURF), INTENT(IN)            ::LAIMax
      REAL(KIND(1D0)), DIMENSION(NVEGSURF), INTENT(IN)            ::LAIMin
      REAL(KIND(1D0)), DIMENSION(NVEGSURF), INTENT(IN)            ::min_res_bioCO2
      REAL(KIND(1D0)), DIMENSION(NVEGSURF), INTENT(IN)            ::resp_a
      REAL(KIND(1D0)), DIMENSION(NVEGSURF), INTENT(IN)            ::resp_b
      REAL(KIND(1D0)), DIMENSION(NVEGSURF), INTENT(IN)            ::SDDFull
      REAL(KIND(1D0)), DIMENSION(0:23, 2), INTENT(IN)          ::SnowProf_24hr
      REAL(KIND(1D0)), DIMENSION(NVEGSURF), INTENT(IN)            ::theta_bioCO2
      REAL(KIND(1D0)), DIMENSION(4, NVEGSURF), INTENT(IN)         ::LAIPower
      REAL(KIND(1D0)), DIMENSION(nsurf + 1, 4, 3), INTENT(IN)     ::OHM_coef
      REAL(KIND(1D0)), DIMENSION(NSURF + 1, NSURF - 1), INTENT(IN)::WaterDist
      REAL(KIND(1d0)), DIMENSION(:), INTENT(IN)               ::Ts5mindata_ir
      REAL(KIND(1D0)), DIMENSION(:, :), INTENT(IN)             ::MetForcingData_grid

      ! diurnal profile values for 24hr
      REAL(KIND(1D0)), DIMENSION(0:23, 2), INTENT(IN) ::AHProf_24hr
      REAL(KIND(1D0)), DIMENSION(0:23, 2), INTENT(IN) ::HumActivity_24hr
      REAL(KIND(1D0)), DIMENSION(0:23, 2), INTENT(IN) ::PopProf_24hr
      REAL(KIND(1D0)), DIMENSION(0:23, 2), INTENT(IN) ::TraffProf_24hr
      REAL(KIND(1D0)), DIMENSION(0:23, 2), INTENT(IN) ::WUProfA_24hr
      REAL(KIND(1D0)), DIMENSION(0:23, 2), INTENT(IN) ::WUProfM_24hr

      ! ########################################################################################

      ! ########################################################################################
      ! inout variables
      ! OHM related:
      REAL(KIND(1d0)), INTENT(INOUT) ::qn1_av
      REAL(KIND(1d0)), INTENT(INOUT) ::dqndt
      REAL(KIND(1d0)), INTENT(INOUT) ::qn1_s_av
      REAL(KIND(1d0)), INTENT(INOUT) ::dqnsdt

      ! snow related:
      REAL(KIND(1D0)), INTENT(INOUT)                  ::SnowfallCum
      REAL(KIND(1D0)), INTENT(INOUT)                  ::SnowAlb
      REAL(KIND(1D0)), DIMENSION(NSURF), INTENT(INOUT)::IceFrac
      REAL(KIND(1D0)), DIMENSION(NSURF), INTENT(INOUT)::SnowWater
      REAL(KIND(1D0)), DIMENSION(NSURF), INTENT(INOUT)::SnowDens
      REAL(KIND(1D0)), DIMENSION(NSURF), INTENT(INOUT)::SnowFrac
      REAL(KIND(1D0)), DIMENSION(NSURF), INTENT(INOUT)::SnowPack

      ! water balance related:
      REAL(KIND(1D0)), DIMENSION(NSURF), INTENT(INOUT)   ::soilstore_id
      REAL(KIND(1D0)), DIMENSION(NSURF), INTENT(INOUT)   ::state_id
      REAL(KIND(1D0)), DIMENSION(6, NSURF), INTENT(INOUT)::StoreDrainPrm

      ! phenology related:
      REAL(KIND(1D0)), DIMENSION(NSURF), INTENT(INOUT)   ::alb
      REAL(KIND(1d0)), DIMENSION(nvegsurf), INTENT(INOUT)::GDD_id !Growing Degree Days (see SUEWS_DailyState.f95)
      REAL(KIND(1d0)), DIMENSION(nvegsurf), INTENT(INout)::SDD_id !Senescence Degree Days (see SUEWS_DailyState.f95)
      REAL(KIND(1d0)), DIMENSION(nvegsurf), INTENT(INOUT)::LAI_id !LAI for each veg surface [m2 m-2]
      REAL(KIND(1d0)), INTENT(INout)::Tmin_id
      REAL(KIND(1d0)), INTENT(INout)::Tmax_id
      REAL(KIND(1d0)), INTENT(INout)::lenDay_id
      REAL(KIND(1d0)), INTENT(INOUT)::DecidCap_id
      REAL(KIND(1d0)), INTENT(INOUT)::albDecTr_id
      REAL(KIND(1d0)), INTENT(INOUT)::albEveTr_id
      REAL(KIND(1d0)), INTENT(INOUT)::albGrass_id
      REAL(KIND(1d0)), INTENT(INOUT)::porosity_id

      ! anthropogenic heat related:
      REAL(KIND(1d0)), DIMENSION(12), INTENT(INOUT) ::HDD_id !Heating Degree Days (see SUEWS_DailyState.f95)

      ! water use related:
      REAL(KIND(1d0)), DIMENSION(9), INTENT(INOUT)  ::WUDay_id

      ! ESTM related:
      REAL(KIND(1d0)), INTENT(INOUT)    ::Tair_av
      ! ########################################################################################

      ! ########################################################################################
      ! output variables
      REAL(KIND(1D0)), DIMENSION(5), INTENT(OUT)                            ::datetimeLine
      REAL(KIND(1D0)), DIMENSION(ncolumnsDataOutSUEWS - 5), INTENT(OUT)     ::dataOutLineSUEWS
      REAL(KIND(1D0)), DIMENSION(ncolumnsDataOutSnow - 5), INTENT(OUT)      ::dataOutLineSnow
      REAL(KIND(1d0)), DIMENSION(ncolumnsDataOutESTM - 5), INTENT(OUT)      ::dataOutLineESTM
      REAL(KIND(1d0)), DIMENSION(ncolumnsDataOutRSL - 5), INTENT(OUT)       ::dataoutLineRSL ! RSL variable array
      REAL(KIND(1D0)), DIMENSION(ncolumnsDataOutSol - 5), INTENT(OUT)     ::dataOutLineSOLWEIG
      REAL(KIND(1d0)), DIMENSION(ncolumnsDataOutDailyState - 5), INTENT(OUT)::DailyStateLine
      ! ########################################################################################

      ! ########################################################################################
      ! local variables
      REAL(KIND(1D0))::a1
      REAL(KIND(1D0))::a2
      REAL(KIND(1D0))::a3
      REAL(KIND(1D0))::AdditionalWater
      REAL(KIND(1D0))::U10_ms
      REAL(KIND(1D0))::azimuth
      REAL(KIND(1D0))::chSnow_per_interval

      REAL(KIND(1D0))::dens_dry
      REAL(KIND(1d0))::deltaLAI
      REAL(KIND(1D0))::drain_per_tstep
      REAL(KIND(1D0))::Ea_hPa
      REAL(KIND(1D0))::QE_LUMPS
      REAL(KIND(1D0))::es_hPa
      REAL(KIND(1D0))::ev_per_tstep
      REAL(KIND(1D0))::wu_ext
      REAL(KIND(1D0))::Fc
      REAL(KIND(1D0))::Fc_anthro
      REAL(KIND(1D0))::Fc_biogen
      REAL(KIND(1D0))::Fc_build
      REAL(KIND(1D0))::fcld
      REAL(KIND(1D0))::Fc_metab
      REAL(KIND(1D0))::Fc_photo
      REAL(KIND(1D0))::Fc_point
      REAL(KIND(1D0))::Fc_respi
      REAL(KIND(1D0))::Fc_traff
      REAL(KIND(1D0))::gfunc
      REAL(KIND(1D0))::gsc
      REAL(KIND(1D0))::QH_LUMPS
      REAL(KIND(1D0))::wu_int
      REAL(KIND(1D0))::kclear
      REAL(KIND(1D0))::kup
      REAL(KIND(1D0))::ldown
      REAL(KIND(1D0))::lup
      REAL(KIND(1D0))::L_mod
      REAL(KIND(1D0))::mwh
      REAL(KIND(1D0))::mwstore
      REAL(KIND(1D0))::NWstate_per_tstep
      REAL(KIND(1D0))::planF
      REAL(KIND(1D0))::zL
      REAL(KIND(1D0))::q2_gkg
      REAL(KIND(1D0))::qe
      REAL(KIND(1D0))::qf
      REAL(KIND(1D0))::QF_SAHP
      REAL(KIND(1D0))::qh
      REAL(KIND(1D0))::qh_residual
      REAL(KIND(1D0))::qh_resist
      REAL(KIND(1D0))::Qm
      REAL(KIND(1D0))::QmFreez
      REAL(KIND(1D0))::QmRain
      REAL(KIND(1D0))::qn1
      REAL(KIND(1D0))::qn1_S
      REAL(KIND(1D0))::qn1_snowfree
      REAL(KIND(1D0))::qs
      REAL(KIND(1D0))::RA
      REAL(KIND(1D0))::ResistSurf
      REAL(KIND(1D0))::RH2
      REAL(KIND(1d0))::runoffAGveg
      REAL(KIND(1d0))::runoffAGimpervious
      REAL(KIND(1D0))::runoff_per_tstep
      REAL(KIND(1D0))::runoffPipes
      REAL(KIND(1D0))::runoffSoil_per_tstep
      REAL(KIND(1D0))::runoffwaterbody
      REAL(KIND(1D0))::smd
      REAL(KIND(1D0))::SoilState
      REAL(KIND(1D0))::state_per_tstep
      REAL(KIND(1D0))::surf_chang_per_tstep
      REAL(KIND(1D0))::swe
      REAL(KIND(1D0))::t2_C
      REAL(KIND(1D0))::TSfc_C
      REAL(KIND(1D0))::TempVeg
      REAL(KIND(1D0))::tot_chang_per_tstep
      REAL(KIND(1D0))::TStar
      REAL(KIND(1D0))::tsurf
      REAL(KIND(1D0))::UStar
      REAL(KIND(1D0))::VPD_Pa
      ! REAL(KIND(1D0))::wu_DecTr
      ! REAL(KIND(1D0))::wu_EveTr
      ! REAL(KIND(1D0))::wu_Grass
      REAL(KIND(1D0))::z0m
      REAL(KIND(1D0))::zdm
      REAL(KIND(1D0))::ZENITH_deg
      REAL(KIND(1D0))::Zh

      REAL(KIND(1D0)), DIMENSION(2)::SnowRemoval
      REAL(KIND(1D0)), DIMENSION(NSURF)::wu_nsurf
      REAL(KIND(1D0)), DIMENSION(NSURF)::FreezMelt
      REAL(KIND(1d0)), DIMENSION(nsurf)::kup_ind_snow
      REAL(KIND(1D0)), DIMENSION(NSURF)::mw_ind
      REAL(KIND(1D0)), DIMENSION(NSURF)::Qm_freezState
      REAL(KIND(1D0)), DIMENSION(NSURF)::Qm_melt
      REAL(KIND(1D0)), DIMENSION(NSURF)::Qm_rain
      REAL(KIND(1D0)), DIMENSION(NSURF)::qn1_ind_snow
      REAL(KIND(1D0)), DIMENSION(NSURF)::rainOnSnow
      REAL(KIND(1D0)), DIMENSION(NSURF)::runoffSoil
      REAL(KIND(1D0)), DIMENSION(NSURF)::smd_nsurf
      REAL(KIND(1D0)), DIMENSION(NSURF)::snowDepth

      REAL(KIND(1d0)), DIMENSION(nsurf)::Tsurf_ind_snow

      INTEGER, DIMENSION(NSURF)::snowCalcSwitch
      INTEGER, DIMENSION(3)    ::dayofWeek_id
      INTEGER::DLS

      ! REAL(KIND(1D0))::avcp
      ! REAL(KIND(1D0))::avdens
      ! REAL(KIND(1D0))::lv_J_kg
      REAL(KIND(1D0))::dq
      REAL(KIND(1D0))::lvS_J_kg
      REAL(KIND(1D0))::psyc_hPa
      REAL(KIND(1D0))::RAsnow
      REAL(KIND(1D0))::rb
      REAL(KIND(1D0))::runoff_per_interval
      REAL(KIND(1D0))::s_hPa
      REAL(KIND(1D0))::sIce_hpa
      REAL(KIND(1D0))::SoilMoistCap
      REAL(KIND(1D0))::veg_fr
      REAL(KIND(1D0))::VegPhenLumps
      REAL(KIND(1D0))::VPd_hpa
      REAL(KIND(1D0))::vsmd
      REAL(KIND(1D0))::ZZD

      REAL(KIND(1D0)), DIMENSION(NSURF)::deltaQi
      REAL(KIND(1D0)), DIMENSION(NSURF)::drain
      REAL(KIND(1D0)), DIMENSION(NSURF)::FreezState
      REAL(KIND(1D0)), DIMENSION(NSURF)::FreezStateVol
      REAL(KIND(1D0)), DIMENSION(NSURF)::soilstoreOld
      REAL(KIND(1D0)), DIMENSION(NSURF)::stateOld
      REAL(KIND(1D0)), DIMENSION(NSURF)::tsurf_ind

      ! TODO: TS 25 Oct 2017
      ! the  variables are not used currently as grid-to-grid connection is NOT set up.
      ! set these variables as zero.
      REAL(KIND(1D0))::addImpervious = 0
      REAL(KIND(1D0))::addPipes = 0
      REAL(KIND(1D0))::addVeg = 0
      REAL(KIND(1D0))::addWaterBody = 0
      REAL(KIND(1D0)), DIMENSION(NSURF)::AddWater = 0
      REAL(KIND(1D0)), DIMENSION(NSURF)::frac_water2runoff = 0

      ! values that are derived from tstep
      INTEGER::nsh ! number of timesteps per hour
      REAL(KIND(1D0))::nsh_real ! nsh in type real
      REAL(KIND(1D0))::tstep_real ! tstep in type real
      REAL(KIND(1D0))::dectime

      ! values that are derived from sfr (surface fractions)
      REAL(KIND(1D0))::VegFraction
      REAL(KIND(1D0))::ImpervFraction
      REAL(KIND(1D0))::PervFraction
      REAL(KIND(1D0))::NonWaterFraction

      ! snow related temporary values
      ! REAL(KIND(1D0))::alb0
      REAL(KIND(1D0))::alb1

      ! ########################################################################################
      ! TS 19 Sep 2019
      ! temporary variables to save values for inout varialbes
      ! suffixes  and  denote values from last and to next tsteps, respectively
      ! these variables are introduced to allow safe and robust iterations inccurred in this subroutine
      ! so that these values won't updated in unexpectedly many times

      ! OHM related:
      REAL(KIND(1D0))::qn1_av_prev, qn1_av_next
      REAL(KIND(1D0))::dqndt_prev, dqndt_next
      REAL(KIND(1D0))::qn1_s_av_prev, qn1_s_av_next
      REAL(KIND(1D0))::dqnsdt_prev, dqnsdt_next

      ! snow related:
      REAL(KIND(1D0))::SnowfallCum_prev, SnowfallCum_next
      REAL(KIND(1D0))::SnowAlb_prev, SnowAlb_next

      REAL(KIND(1D0)), DIMENSION(NSURF)::IceFrac_prev, IceFrac_next
      REAL(KIND(1D0)), DIMENSION(NSURF)::SnowWater_prev, SnowWater_next
      REAL(KIND(1D0)), DIMENSION(NSURF)::SnowDens_prev, SnowDens_next
      REAL(KIND(1D0)), DIMENSION(NSURF)::SnowFrac_prev, SnowFrac_next
      REAL(KIND(1D0)), DIMENSION(NSURF)::SnowPack_prev, SnowPack_next

      ! water balance related:
      REAL(KIND(1D0)), DIMENSION(NSURF)   ::soilstore_id_prev, soilstore_id_next
      REAL(KIND(1D0)), DIMENSION(NSURF)   ::state_id_prev, state_id_next
      REAL(KIND(1D0)), DIMENSION(6, NSURF)::StoreDrainPrm_prev, StoreDrainPrm_next

      ! phenology related:
      REAL(KIND(1D0)), DIMENSION(NSURF)   ::alb_prev, alb_next
      REAL(KIND(1d0)), DIMENSION(nvegsurf)::GDD_id_prev, GDD_id_next
      REAL(KIND(1d0)), DIMENSION(nvegsurf)::LAI_id_prev, LAI_id_next
      REAL(KIND(1d0)), DIMENSION(nvegsurf)::SDD_id_prev, SDD_id_next

      REAL(KIND(1D0))::DecidCap_id_prev, DecidCap_id_next
      REAL(KIND(1D0))::albDecTr_id_prev, albDecTr_id_next
      REAL(KIND(1D0))::albEveTr_id_prev, albEveTr_id_next
      REAL(KIND(1D0))::albGrass_id_prev, albGrass_id_next
      REAL(KIND(1D0))::porosity_id_prev, porosity_id_next

      REAL(KIND(1d0))::Tmin_id_prev, Tmin_id_next
      REAL(KIND(1d0))::Tmax_id_prev, Tmax_id_next
      REAL(KIND(1d0))::lenDay_id_prev, lenDay_id_next

      ! anthropogenic heat related:
      REAL(KIND(1d0)), DIMENSION(12)::HDD_id_prev, HDD_id_next

      ! water use related:
      REAL(KIND(1d0)), DIMENSION(9)::WUDay_id_prev, WUDay_id_next

      REAL(KIND(1D0))::Tair_av_prev, Tair_av_next
      ! ########################################################################################

      ! Related to RSL wind profiles
      INTEGER, PARAMETER :: nz = 90   ! number of levels 10 levels in canopy plus 20 (3 x Zh) above the canopy

      ! flag for Tsurf convergence
      logical:: flag_converge
      REAL(KIND(1D0)):: Ts_iter
      REAL(KIND(1D0)):: L_mod_iter
      REAL(KIND(1D0)):: QH_Init
      INTEGER::i_iter

      ! REAL(KIND(1d0)), DIMENSION(30):: psihatm_z
      ! REAL(KIND(1d0)), DIMENSION(30):: psihath_z

      ! ########################################################################################
      ! save initial values of inout variables
      qn1_av_prev = qn1_av
      dqndt_prev = dqndt
      qn1_s_av_prev = qn1_s_av
      dqnsdt_prev = dqnsdt
      SnowfallCum_prev = SnowfallCum
      SnowAlb_prev = SnowAlb
      IceFrac_prev = IceFrac
      SnowWater_prev = SnowWater
      SnowDens_prev = SnowDens
      SnowFrac_prev = SnowFrac
      SnowPack_prev = SnowPack
      soilstore_id_prev = soilstore_id
      state_id_prev = state_id
      Tair_av_prev = Tair_av
      LAI_id_prev = LAI_id
      GDD_id_prev = GDD_id
      SDD_id_prev = SDD_id
      Tmin_id_prev = Tmin_id
      Tmax_id_prev = Tmax_id
      lenDay_id_prev = lenDay_id
      StoreDrainPrm_prev = StoreDrainPrm
      DecidCap_id_prev = DecidCap_id
      porosity_id_prev = porosity_id
      alb_prev = alb
      albDecTr_id_prev = albDecTr_id
      albEveTr_id_prev = albEveTr_id
      albGrass_id_prev = albGrass_id
      HDD_id_prev = HDD_id
      WUDay_id_prev = WUDay_id

      ! initialise  variables
      qn1_av_next = qn1_av
      dqndt_next = dqndt
      qn1_s_av_next = qn1_s_av
      dqnsdt_next = dqnsdt
      SnowfallCum_next = SnowfallCum
      SnowAlb_next = SnowAlb
      IceFrac_next = IceFrac
      SnowWater_next = SnowWater
      SnowDens_next = SnowDens
      SnowFrac_next = SnowFrac
      SnowPack_next = SnowPack
      soilstore_id_next = soilstore_id
      state_id_next = state_id
      Tair_av_next = Tair_av
      LAI_id_next = LAI_id
      GDD_id_next = GDD_id
      SDD_id_next = SDD_id
      Tmin_id_next = Tmin_id
      Tmax_id_next = Tmax_id
      lenDay_id_next = lenDay_id
      StoreDrainPrm_next = StoreDrainPrm
      DecidCap_id_next = DecidCap_id
      porosity_id_next = porosity_id
      alb_next = alb
      albDecTr_id_next = albDecTr_id
      albEveTr_id_next = albEveTr_id
      albGrass_id_next = albGrass_id
      HDD_id_next = HDD_id
      WUDay_id_next = WUDay_id

      !########################################################################################
      !           main calculation starts here
      !########################################################################################

      ! iteration is used below to get results converge
      flag_converge = .false.
      Ts_iter = TEMP_C
      L_mod_iter = 10
      i_iter = 1
      do while (.not. flag_converge)

         ! calculate dectime
         CALL SUEWS_cal_dectime( &
            id, it, imin, isec, & ! input
            dectime) ! output

         ! calculate tstep related VARIABLES
         CALL SUEWS_cal_tstep( &
            tstep, & ! input
            nsh, nsh_real, tstep_real) ! output

         ! calculate surface fraction related VARIABLES
         CALL SUEWS_cal_surf( &
            sfr, & !input
            VegFraction, ImpervFraction, PervFraction, NonWaterFraction) ! output

         ! calculate dayofweek information
         CALL SUEWS_cal_weekday( &
            iy, id, lat, & !input
            dayofWeek_id) !output

         ! calculate dayofweek information
         CALL SUEWS_cal_DLS( &
            id, startDLS, endDLS, & !input
            DLS) !output

         ! calculate mean air temperature of past 24 hours
         Tair_av_next = cal_tair_av(Tair_av_prev, dt_since_start, tstep, temp_c)

         !==============main calculation start=======================

         !==============surface roughness calculation=======================
         IF (Diagnose == 1) WRITE (*, *) 'Calling SUEWS_cal_RoughnessParameters...'
         IF (Diagnose == 1) PRINT *, 'z0m_in =', z0m_in
         CALL SUEWS_cal_RoughnessParameters( &
            RoughLenMomMethod, sfr, &!input
            bldgH, EveTreeH, DecTreeH, &
            porosity_id_prev, FAIBldg, FAIEveTree, FAIDecTree, &
            z0m_in, zdm_in, Z, &
            planF, &!output
            Zh, z0m, zdm, ZZD)

         !=================Calculate sun position=================
         IF (Diagnose == 1) WRITE (*, *) 'Calling NARP_cal_SunPosition...'
         CALL NARP_cal_SunPosition( &
            REAL(iy, KIND(1d0)), &!input:
            dectime - tstep/2, &! sun position at middle of timestep before
            timezone, lat, lng, alt, &
            azimuth, zenith_deg)!output:

         !=================Call the SUEWS_cal_DailyState routine to get surface characteristics ready=================
         IF (Diagnose == 1) WRITE (*, *) 'Calling SUEWS_cal_DailyState...'
         CALL SUEWS_cal_DailyState( &
            iy, id, it, imin, isec, tstep, tstep_prev, dt_since_start, DayofWeek_id, &!input
            Tmin_id_prev, Tmax_id_prev, lenDay_id_prev, &
            WaterUseMethod, Ie_start, Ie_end, &
            LAICalcYes, LAIType, &
            nsh_real, avkdn, Temp_C, Precip, BaseTHDD, &
            lat, Faut, LAI_obs, &
            AlbMax_DecTr, AlbMax_EveTr, AlbMax_Grass, &
            AlbMin_DecTr, AlbMin_EveTr, AlbMin_Grass, &
            CapMax_dec, CapMin_dec, PorMax_dec, PorMin_dec, &
            Ie_a, Ie_m, DayWatPer, DayWat, &
            BaseT, BaseTe, GDDFull, SDDFull, LAIMin, LAIMax, LAIPower, &
            DecidCap_id_prev, StoreDrainPrm_prev, LAI_id_prev, GDD_id_prev, SDD_id_prev, &
            albDecTr_id_prev, albEveTr_id_prev, albGrass_id_prev, porosity_id_prev, &!input
            HDD_id_prev, &!input
            state_id_prev, soilstore_id_prev, SoilStoreCap, H_maintain, &!input
            HDD_id_next, &!output
            Tmin_id_next, Tmax_id_next, lenDay_id_next, &
            albDecTr_id_next, albEveTr_id_next, albGrass_id_next, porosity_id_next, &!output
            DecidCap_id_next, StoreDrainPrm_next, LAI_id_next, GDD_id_next, SDD_id_next, deltaLAI, WUDay_id_next)!output

         !=================Calculation of density and other water related parameters=================
         IF (Diagnose == 1) WRITE (*, *) 'Calling LUMPS_cal_AtmMoist...'
         CALL cal_AtmMoist( &
            Temp_C, Press_hPa, avRh, dectime, &! input:
            lv_J_kg, lvS_J_kg, &! output:
            es_hPa, Ea_hPa, VPd_hpa, VPD_Pa, dq, dens_dry, avcp, avdens)

         !======== Calculate soil moisture =========
         IF (Diagnose == 1) WRITE (*, *) 'Calling SUEWS_update_SoilMoist...'
         CALL SUEWS_update_SoilMoist( &
            NonWaterFraction, &!input
            SoilStoreCap, sfr, soilstore_id_prev, &
            SoilMoistCap, SoilState, &!output
            vsmd, smd)

         IF (Diagnose == 1) WRITE (*, *) 'Calling SUEWS_cal_WaterUse...'
         !=================Gives the external and internal water uses per timestep=================
         CALL SUEWS_cal_WaterUse( &
            nsh_real, & ! input:
            wu_m3, SurfaceArea, sfr, &
            IrrFracEveTr, IrrFracDecTr, IrrFracGrass, &
            DayofWeek_id, WUProfA_24hr, WUProfM_24hr, &
            InternalWaterUse_h, HDD_id_next, WUDay_id_next, &
            WaterUseMethod, NSH, it, imin, DLS, &
            wu_nsurf, wu_int, wu_ext)! output:

         ! ===================ANTHROPOGENIC HEAT AND CO2 FLUX======================
         CALL SUEWS_cal_AnthropogenicEmission( &
            AH_MIN, AHProf_24hr, AH_SLOPE_Cooling, AH_SLOPE_Heating, CO2PointSource, &! input:
            dayofWeek_id, DLS, EF_umolCO2perJ, EmissionsMethod, EnEF_v_Jkm, &
            FcEF_v_kgkm, FrFossilFuel_Heat, FrFossilFuel_NonHeat, HDD_id_next, HumActivity_24hr, &
            id, imin, it, MaxFCMetab, MaxQFMetab, MinFCMetab, MinQFMetab, nsh, &
            PopDensDaytime, PopDensNighttime, PopProf_24hr, QF, QF0_BEU, Qf_A, Qf_B, Qf_C, &
            QF_obs, QF_SAHP, SurfaceArea, T_CRITIC_Cooling, T_CRITIC_Heating, &
            Temp_C, TrafficRate, TrafficUnits, TraffProf_24hr, &
            Fc_anthro, Fc_build, Fc_metab, Fc_point, Fc_traff)! output:

         ! ========================================================================
         ! N.B.: the following parts involves snow-related calculations.

         ! ===================NET ALLWAVE RADIATION================================
         CALL SUEWS_cal_Qn( &
            NetRadiationMethod, snowUse, &!input
            tstep, SnowPack_prev, tau_a, tau_f, SnowAlbMax, SnowAlbMin, &
            Diagnose, snowFrac_obs, ldown_obs, fcld_obs, &
            dectime, ZENITH_deg, Ts_iter, avKdn, Temp_C, avRH, ea_hPa, qn1_obs, &
            SnowAlb_prev, snowFrac_prev, DiagQN, &
            NARP_TRANS_SITE, NARP_EMIS_SNOW, IceFrac_prev, sfr, emis, &
            alb_prev, albDecTr_id_next, albEveTr_id_next, albGrass_id_next, &!input
            alb_next, &!output
            ldown, fcld, &!output
            qn1, qn1_snowfree, qn1_S, kclear, kup, lup, tsurf, &
            qn1_ind_snow, kup_ind_snow, Tsurf_ind_snow, Tsurf_ind, &
            alb1, snowFrac_next, SnowAlb_next)

         ! =================STORAGE HEAT FLUX=======================================
         CALL SUEWS_cal_Qs( &
            StorageHeatMethod, qs_obs, OHMIncQF, Gridiv, &!input
            id, tstep, dt_since_start, Diagnose, sfr, &
            OHM_coef, OHM_threshSW, OHM_threshWD, &
            soilstore_id_prev, SoilStoreCap, state_id_prev, SnowUse, snowFrac_next, DiagQS, &
            HDD_id_next, MetForcingData_grid, Ts5mindata_ir, qf, qn1, &
            avkdn, avu1, temp_c, zenith_deg, avrh, press_hpa, ldown, &
            bldgh, alb_next, emis, cpAnOHM, kkAnOHM, chAnOHM, EmissionsMethod, &
            Tair_av_next, qn1_av_prev, dqndt_prev, qn1_s_av_prev, dqnsdt_prev, &
            StoreDrainPrm_next, &
            qn1_S, dataOutLineESTM, qs, &!output
            qn1_av_next, dqndt_next, qn1_s_av_next, dqnsdt_next, &
            deltaQi, a1, a2, a3)

         !==================Energy related to snow melting/freezing processes=======
         IF (Diagnose == 1) WRITE (*, *) 'Calling MeltHeat'

         CALL Snow_cal_MeltHeat( &
            snowUse, &!input
            tstep, tau_r, SnowDensMax, &
            lvS_J_kg, lv_J_kg, tstep_real, RadMeltFact, TempMeltFact, SnowAlbMax, &
            SnowDensMin, Temp_C, Precip, PrecipLimit, PrecipLimitAlb, &
            nsh_real, sfr, Tsurf_ind, Tsurf_ind_snow, state_id_prev, qn1_ind_snow, &
            kup_ind_snow, SnowWater_prev, deltaQi, alb1, &
            SnowPack_prev, SnowFrac_next, SnowAlb_next, SnowDens_prev, SnowfallCum_prev, &!input
            SnowPack_next, SnowFrac_next, SnowAlb_next, SnowDens_next, SnowfallCum_next, &!output
            mwh, Qm, QmFreez, QmRain, &! output
            veg_fr, snowCalcSwitch, Qm_melt, Qm_freezState, Qm_rain, FreezMelt, &
            FreezState, FreezStateVol, rainOnSnow, SnowDepth, mw_ind, &
            dataOutLineSnow)!output

         !==========================Turbulent Fluxes================================
         IF (Diagnose == 1) WRITE (*, *) 'Calling LUMPS_cal_QHQE...'
         if (i_iter == 1) then
            !Calculate QH and QE from LUMPS in the first iteration of each time step
            CALL LUMPS_cal_QHQE( &
               veg_type, & !input
               snowUse, qn1, qf, qs, Qm, Temp_C, Veg_Fr, avcp, Press_hPa, lv_J_kg, &
               tstep_real, DRAINRT, nsh_real, &
               Precip, RainMaxRes, RAINCOVER, sfr, LAI_id_next, LAImax, LAImin, &
               QH_LUMPS, & !output
               QE_LUMPS, psyc_hPa, s_hPa, sIce_hpa, TempVeg, VegPhenLumps)

            ! use LUMPS QH to do stability correction
            QH_Init = QH_LUMPS
         else
            ! use SUEWS QH to do stability correction
            QH_Init = QH
         end if

         !============= calculate water balance =============
         CALL SUEWS_cal_Water( &
            Diagnose, &!input
            snowUse, NonWaterFraction, addPipes, addImpervious, addVeg, addWaterBody, &
            state_id_prev, soilstore_id_prev, sfr, StoreDrainPrm_next, WaterDist, nsh_real, &
            drain_per_tstep, &  !output
            drain, frac_water2runoff, &
            AdditionalWater, runoffPipes, runoff_per_interval, &
            AddWater, stateOld, soilstoreOld)
         !============= calculate water balance end =============

         !===============Resistance Calculations=======================
         CALL SUEWS_cal_Resistance( &
            StabilityMethod, &!input:
            Diagnose, AerodynamicResistanceMethod, RoughLenHeatMethod, snowUse, &
            id, it, gsModel, SMDMethod, &
            avdens, avcp, QH_Init, zzd, z0m, zdm, &
            avU1, Temp_C, VegFraction, avkdn, &
            Kmax, &
            g1, g2, g3, g4, &
            g5, g6, s1, s2, &
            th, tl, &
            dq, xsmd, vsmd, MaxConductance, LAIMax, LAI_id_next, SnowFrac_next, sfr, &
            UStar, TStar, L_mod, &!output
            zL, gsc, ResistSurf, RA, RAsnow, rb)

         !======== Evaporation and surface state_id ========
         CALL SUEWS_cal_QE( &
            Diagnose, snowuse, &!input
            tstep, imin, it, EvapMethod, snowCalcSwitch, dayofWeek_id, CRWmin, CRWmax, &
            dectime, avdens, avcp, lv_J_kg, lvS_J_kg, avRh, Press_hPa, Temp_C, &
            RAsnow, psyc_hPa, sIce_hPa, &
            PervFraction, vegfraction, addimpervious, qn1_snowfree, qf, qs, vpd_hPa, s_hPa, &
            ResistSurf, RA, rb, snowdensmin, precip, PipeCapacity, RunoffToWater, &
            NonWaterFraction, wu_nsurf, addVeg, addWaterBody, SnowLimPaved, SnowLimBldg, &
            SurfaceArea, FlowChange, drain, WetThresh, stateOld, mw_ind, SoilStoreCap, rainonsnow, &
            freezmelt, freezstate, freezstatevol, Qm_Melt, Qm_rain, Tsurf_ind, sfr, &
            StateLimit, AddWater, frac_water2runoff, StoreDrainPrm_next, SnowPackLimit, SnowProf_24hr, &
            SnowPack_next, SnowFrac_next, SnowWater_prev, IceFrac_prev, SnowDens_next, &! input:
            runoff_per_interval, state_id_prev, soilstore_id_prev, &! input:
            state_id_next, soilstore_id_next, &! output:
            SnowPack_next, SnowFrac_next, SnowWater_next, iceFrac_next, SnowDens_next, &! output
            runoffSoil, &! output:
            SnowRemoval, &
            state_per_tstep, NWstate_per_tstep, qe, &
            swe, chSnow_per_interval, ev_per_tstep, runoff_per_tstep, &
            surf_chang_per_tstep, runoffPipes, mwstore, runoffwaterbody, &
            runoffAGveg, runoffAGimpervious)
         !======== Evaporation and surface state_id end========

         !============ Sensible heat flux ===============
         IF (Diagnose == 1) WRITE (*, *) 'Calling SUEWS_cal_QH...'
         CALL SUEWS_cal_QH( &
            1, &
            qn1, qf, QmRain, qe, qs, QmFreez, qm, avdens, avcp, tsurf, Temp_C, RA, &
            qh, qh_residual, qh_resist)!output
         !============ Sensible heat flux end===============

         ! N.B.: snow-related calculations end here.
         !===================================================

         !=== Horizontal movement between soil stores ===
         ! Now water is allowed to move horizontally between the soil stores
         IF (Diagnose == 1) WRITE (*, *) 'Calling SUEWS_cal_HorizontalSoilWater...'
         CALL SUEWS_cal_HorizontalSoilWater( &
            sfr, &! input: ! surface fractions
            SoilStoreCap, &!Capacity of soil store for each surface [mm]
            SoilDepth, &!Depth of sub-surface soil store for each surface [mm]
            SatHydraulicConduct, &!Saturated hydraulic conductivity for each soil subsurface [mm s-1]
            SurfaceArea, &!Surface area of the study area [m2]
            NonWaterFraction, &! sum of surface cover fractions for all except water surfaces
            tstep_real, & !tstep cast as a real for use in calculations
            soilstore_id_next, &! inout:!Soil moisture of each surface type [mm]
            runoffSoil, &!Soil runoff from each soil sub-surface [mm]
            runoffSoil_per_tstep &!  output:!Runoff to deep soil per timestep [mm] (for whole surface, excluding water body)
            )

         !========== Calculate soil moisture ============
         IF (Diagnose == 1) WRITE (*, *) 'Calling SUEWS_cal_SoilState...'
         CALL SUEWS_cal_SoilState( &
            SMDMethod, xsmd, NonWaterFraction, SoilMoistCap, &!input
            SoilStoreCap, surf_chang_per_tstep, &
            soilstore_id_next, soilstoreOld, sfr, &
            smd, smd_nsurf, tot_chang_per_tstep, SoilState)!output

         !============ surface-level diagonostics ===============
         ! IF (Diagnose == 1) WRITE (*, *) 'Calling SUEWS_cal_Diagnostics...'
         ! CALL SUEWS_cal_Diagnostics( &
         !    dectime, &!input
         !    avU1, Temp_C, avRH, Press_hPa, &
         !    qh, qe, &
         !    VegFraction, z, z0m, zdm, RA, avdens, avcp, lv_J_kg, tstep_real, &
         !    RoughLenHeatMethod, StabilityMethod, &
         !    U10_ms, t2_C, q2_gkg, tsfc_C, RH2)!output

         !============ roughness sub-layer diagonostics ===============
         ! IF (Diagnose == 1) WRITE (*, *) 'Calling RSLProfile...'
         ! CALL RSLProfile( &
         !    Zh, z0m, zdm, &
         !    UStar, L_MOD, sfr, planF, StabilityMethod, &
         !    avcp, lv_J_kg, &
         !    Temp_C, avRH, Press_hPa, z, qh, qe, &  ! input
         !    T2_C, q2_gkg, U10_ms, RH2, & !output
         !    dataoutLineRSL) ! output

         !============ calculate surface temperature ===============
         TSfc_C = cal_tsfc(qh, avdens, avcp, RA, temp_c)

         !============ surface-level diagonostics end ===============

         ! ============ BIOGENIC CO2 FLUX =======================
         ! CALL SUEWS_cal_BiogenCO2( &
         !    alpha_bioCO2, alpha_enh_bioCO2, avkdn, avRh, beta_bioCO2, beta_enh_bioCO2, BSoilSurf, &! input:
         !    ConifSurf, DecidSurf, dectime, Diagnose, EmissionsMethod, Fc_anthro, G1, G2, G3, G4, &
         !    G5, G6, gfunc, GrassSurf, gsmodel, id, it, ivConif, ivDecid, ivGrass, Kmax, LAI_id_next, LAIMin, &
         !    LAIMax, MaxConductance, min_res_bioCO2, nsurf, NVegSurf, Press_hPa, resp_a, &
         !    resp_b, S1, S2, sfr, SMDMethod, SnowFrac, t2_C, Temp_C, theta_bioCO2, TH, TL, vsmd, xsmd, &
         !    Fc, Fc_biogen, Fc_photo, Fc_respi)! output:

         ! force quit do-while, i.e., skip iteration and use NARP for Tsurf calculation
         ! if (NetRadiationMethod < 10 .or. NetRadiationMethod > 100) exit

         ! Test if sensible heat fluxes converge in iterations
         i_iter = i_iter + 1
         if (abs(QH - QH_Init) > 0.1) then
            flag_converge = .false.
         else
            flag_converge = .true.
         end if

         ! force quit do-while loop if not convergent after 100 iterations
         if (i_iter > 100) exit

         Ts_iter = TSfc_C
         l_mod_iter = l_mod

         !==============main calculation end=======================
      ENDDO ! end iteration for tsurf calculations

      !==============================================================
      ! Calculate diagnostics: these variables are decoupled from the main SUEWS calculation

      !============ roughness sub-layer diagonostics ===============
      IF (Diagnose == 1) WRITE (*, *) 'Calling RSLProfile...'
      CALL RSLProfile( &
         Zh, z0m, zdm, &
         L_MOD, sfr, planF, StabilityMethod, &
         avcp, lv_J_kg, avdens, &
         avU1, Temp_C, avRH, Press_hPa, z, qh, qe, &  ! input
         T2_C, q2_gkg, U10_ms, RH2, & !output
         dataoutLineRSL) ! output

      ! ============ BIOGENIC CO2 FLUX =======================
      CALL SUEWS_cal_BiogenCO2( &
         alpha_bioCO2, alpha_enh_bioCO2, avkdn, avRh, beta_bioCO2, beta_enh_bioCO2, BSoilSurf, &! input:
         ConifSurf, DecidSurf, dectime, Diagnose, EmissionsMethod, Fc_anthro, G1, G2, G3, G4, &
         G5, G6, gfunc, GrassSurf, gsmodel, id, it, ivConif, ivDecid, ivGrass, Kmax, LAI_id_next, LAIMin, &
         LAIMax, MaxConductance, min_res_bioCO2, nsurf, NVegSurf, Press_hPa, resp_a, &
         resp_b, S1, S2, sfr, SMDMethod, SnowFrac, t2_C, Temp_C, theta_bioCO2, TH, TL, vsmd, xsmd, &
         Fc, Fc_biogen, Fc_photo, Fc_respi)! output:

      ! calculations of diagnostics end
      !==============================================================

      !==============================================================
      ! update inout variables with new values
      qn1_av = qn1_av_next
      dqndt = dqndt_next
      qn1_s_av = qn1_s_av_next
      dqnsdt = dqnsdt_next
      SnowfallCum = SnowfallCum_next
      SnowAlb = SnowAlb_next
      IceFrac = IceFrac_next
      SnowWater = SnowWater_next
      SnowDens = SnowDens_next
      SnowFrac = SnowFrac_next
      SnowPack = SnowPack_next

      soilstore_id = soilstore_id_next
      state_id = state_id_next
      alb = alb_next
      GDD_id = GDD_id_next
      SDD_id = SDD_id_next
      LAI_id = LAI_id_next
      DecidCap_id = DecidCap_id_next
      albDecTr_id = albDecTr_id_next
      albEveTr_id = albEveTr_id_next
      albGrass_id = albGrass_id_next
      porosity_id = porosity_id_next
      StoreDrainPrm = StoreDrainPrm_next
      Tair_av = Tair_av_next
      Tmin_id = Tmin_id_next
      Tmax_id = Tmax_id_next
      lenday_id = lenday_id_next
      HDD_id = HDD_id_next
      WUDay_id = WUDay_id_next

      !==============use SOLWEIG to get localised radiation flux==================
      if (sfr(BldgSurf) > 0) then
         CALL SOLWEIG_cal_main(id, it, dectime, 0.8d0, planf, avkdn, ldown, Temp_C, avRh, Press_hPa, TSfc_C, &
                               lat, ZENITH_deg, azimuth, 1.d0, alb(1), alb(2), emis(1), emis(2), bldgH, dataOutLineSOLWEIG)
      else
         dataOutLineSOLWEIG = set_nan(dataOutLineSOLWEIG)
      endif
      !==============translation of  output variables into output array===========
      CALL SUEWS_update_outputLine( &
         AdditionalWater, alb, avkdn, U10_ms, azimuth, &!input
         chSnow_per_interval, dectime, &
         drain_per_tstep, QE_LUMPS, ev_per_tstep, wu_ext, Fc, Fc_build, fcld, &
         Fc_metab, Fc_photo, Fc_respi, Fc_point, Fc_traff, FlowChange, &
         QH_LUMPS, id, imin, wu_int, it, iy, &
         kup, LAI_id, ldown, l_mod, lup, mwh, &
         MwStore, &
         nsh_real, NWstate_per_tstep, Precip, q2_gkg, &
         qe, qf, qh, qh_resist, Qm, QmFreez, &
         QmRain, qn1, qn1_S, qn1_snowfree, qs, RA, &
         resistsurf, RH2, runoffAGimpervious, runoffAGveg, &
         runoff_per_tstep, runoffPipes, runoffSoil_per_tstep, &
         runoffWaterBody, sfr, smd, smd_nsurf, SnowAlb, SnowRemoval, &
         state_id_next, state_per_tstep, surf_chang_per_tstep, swe, t2_C, TSfc_C, &
         tot_chang_per_tstep, tsurf, UStar, &
         wu_nsurf, &
         z0m, zdm, zenith_deg, &
         datetimeLine, dataOutLineSUEWS)!output

      ! model state_id:

      ! daily state_id:
      CALL update_DailyStateLine( &
         it, imin, nsh_real, &!input
         GDD_id, HDD_id, LAI_id, &
         SDD_id, &
         Tmin_id, Tmax_id, lenday_id, &
         DecidCap_id, &
         albDecTr_id, &
         albEveTr_id, &
         albGrass_id, &
         porosity_id, &
         WUDay_id, &
         deltaLAI, VegPhenLumps, &
         SnowAlb, SnowDens, &
         a1, a2, a3, &
         DailyStateLine)!out

      !==============translation end ================

   END SUBROUTINE SUEWS_cal_Main
   ! ================================================================================

   ! ===================ANTHROPOGENIC HEAT + CO2 FLUX================================
   SUBROUTINE SUEWS_cal_AnthropogenicEmission( &
      AH_MIN, AHProf_24hr, AH_SLOPE_Cooling, AH_SLOPE_Heating, CO2PointSource, &! input:
      dayofWeek_id, DLS, EF_umolCO2perJ, EmissionsMethod, EnEF_v_Jkm, &
      FcEF_v_kgkm, FrFossilFuel_Heat, FrFossilFuel_NonHeat, HDD_id, HumActivity_24hr, &
      id, imin, it, MaxFCMetab, MaxQFMetab, MinFCMetab, MinQFMetab, nsh, &
      PopDensDaytime, PopDensNighttime, PopProf_24hr, QF, QF0_BEU, Qf_A, Qf_B, Qf_C, &
      QF_obs, QF_SAHP, SurfaceArea, T_CRITIC_Cooling, T_CRITIC_Heating, &
      Temp_C, TrafficRate, TrafficUnits, TraffProf_24hr, &
      Fc_anthro, Fc_build, Fc_metab, Fc_point, Fc_traff)! output:

      IMPLICIT NONE

      ! INTEGER, INTENT(in)::Diagnose
      INTEGER, INTENT(in)::DLS
      INTEGER, INTENT(in)::EmissionsMethod
      INTEGER, INTENT(in)::id
      INTEGER, INTENT(in)::it
      INTEGER, INTENT(in)::imin
      INTEGER, INTENT(in)::nsh
      INTEGER, DIMENSION(3), INTENT(in)::dayofWeek_id

      REAL(KIND(1d0)), DIMENSION(6, 2), INTENT(in)::HDD_id

      REAL(KIND(1d0)), DIMENSION(2), INTENT(in)::AH_MIN
      REAL(KIND(1d0)), DIMENSION(2), INTENT(in)::AH_SLOPE_Heating
      REAL(KIND(1d0)), DIMENSION(2), INTENT(in)::AH_SLOPE_Cooling
      REAL(KIND(1D0)), DIMENSION(2), INTENT(in)::FcEF_v_kgkm
      ! REAL(KIND(1d0)), DIMENSION(2), INTENT(in)::NumCapita
      REAL(KIND(1d0)), DIMENSION(2), INTENT(in)::PopDensDaytime
      REAL(KIND(1d0)), DIMENSION(2), INTENT(in)::QF0_BEU
      REAL(KIND(1d0)), DIMENSION(2), INTENT(in)::Qf_A
      REAL(KIND(1d0)), DIMENSION(2), INTENT(in)::Qf_B
      REAL(KIND(1d0)), DIMENSION(2), INTENT(in)::Qf_C
      REAL(KIND(1d0)), DIMENSION(2), INTENT(in)::T_CRITIC_Heating
      REAL(KIND(1d0)), DIMENSION(2), INTENT(in)::T_CRITIC_Cooling
      REAL(KIND(1d0)), DIMENSION(2), INTENT(in)::TrafficRate

      REAL(KIND(1d0)), DIMENSION(0:23, 2), INTENT(in)::AHProf_24hr
      REAL(KIND(1d0)), DIMENSION(0:23, 2), INTENT(in)::HumActivity_24hr
      REAL(KIND(1d0)), DIMENSION(0:23, 2), INTENT(in)::TraffProf_24hr
      REAL(KIND(1d0)), DIMENSION(0:23, 2), INTENT(in)::PopProf_24hr

      REAL(KIND(1D0)), INTENT(in)::CO2PointSource
      REAL(KIND(1D0)), INTENT(in)::EF_umolCO2perJ
      REAL(KIND(1D0)), INTENT(in)::EnEF_v_Jkm
      REAL(KIND(1D0)), INTENT(in)::FrFossilFuel_Heat
      REAL(KIND(1D0)), INTENT(in)::FrFossilFuel_NonHeat
      REAL(KIND(1D0)), INTENT(in)::MaxFCMetab
      REAL(KIND(1D0)), INTENT(in)::MaxQFMetab
      REAL(KIND(1D0)), INTENT(in)::MinFCMetab
      REAL(KIND(1D0)), INTENT(in)::MinQFMetab
      REAL(KIND(1D0)), INTENT(in)::PopDensNighttime
      REAL(KIND(1D0)), INTENT(in)::QF_obs
      REAL(KIND(1D0)), INTENT(in)::Temp_C
      REAL(KIND(1D0)), INTENT(in)::TrafficUnits

      ! REAL(KIND(1d0)), DIMENSION(nsurf), INTENT(in)::sfr
      ! REAL(KIND(1d0)), DIMENSION(nsurf), INTENT(in)::SnowFrac
      REAL(KIND(1D0)), INTENT(IN)::SurfaceArea

      REAL(KIND(1D0)), INTENT(out)::Fc_anthro
      REAL(KIND(1D0)), INTENT(out)::Fc_build
      REAL(KIND(1D0)), INTENT(out)::Fc_metab
      REAL(KIND(1D0)), INTENT(out)::Fc_point
      REAL(KIND(1D0)), INTENT(out)::Fc_traff
      REAL(KIND(1D0)), INTENT(out)::QF
      REAL(KIND(1D0)), INTENT(out)::QF_SAHP

      INTEGER, PARAMETER :: notUsedI = -999
      REAL(KIND(1D0)), PARAMETER::notUsed = -999

      IF (EmissionsMethod == 0) THEN ! use observed qf
         qf = QF_obs
      ELSEIF ((EmissionsMethod > 0 .AND. EmissionsMethod <= 6) .OR. EmissionsMethod >= 11) THEN
         CALL AnthropogenicEmissions( &
            CO2PointSource, EmissionsMethod, &
            id, it, imin, DLS, nsh, DayofWeek_id, &
            EF_umolCO2perJ, FcEF_v_kgkm, EnEF_v_Jkm, TrafficUnits, &
            FrFossilFuel_Heat, FrFossilFuel_NonHeat, &
            MinFCMetab, MaxFCMetab, MinQFMetab, MaxQFMetab, &
            PopDensDaytime, PopDensNighttime, &
            Temp_C, HDD_id, Qf_A, Qf_B, Qf_C, &
            AH_MIN, AH_SLOPE_Heating, AH_SLOPE_Cooling, &
            T_CRITIC_Heating, T_CRITIC_Cooling, &
            TrafficRate, &
            QF0_BEU, QF_SAHP, &
            Fc_anthro, Fc_metab, Fc_traff, Fc_build, Fc_point, &
            AHProf_24hr, HumActivity_24hr, TraffProf_24hr, PopProf_24hr, SurfaceArea)

      ELSE
         CALL ErrorHint(73, 'RunControl.nml:EmissionsMethod unusable', notUsed, notUsed, EmissionsMethod)
      ENDIF

      IF (EmissionsMethod >= 1) qf = QF_SAHP

      IF (EmissionsMethod >= 0 .AND. EmissionsMethod <= 6) THEN
         Fc_anthro = 0
         Fc_metab = 0
         Fc_traff = 0
         Fc_build = 0
         Fc_point = 0
      ENDIF

   END SUBROUTINE SUEWS_cal_AnthropogenicEmission
   ! ================================================================================

   !==============BIOGENIC CO2 flux==================================================
   SUBROUTINE SUEWS_cal_BiogenCO2( &
      alpha_bioCO2, alpha_enh_bioCO2, avkdn, avRh, beta_bioCO2, beta_enh_bioCO2, BSoilSurf, &! input:
      ConifSurf, DecidSurf, dectime, Diagnose, EmissionsMethod, Fc_anthro, G1, G2, G3, G4, &
      G5, G6, gfunc, GrassSurf, gsmodel, id, it, ivConif, ivDecid, ivGrass, Kmax, LAI_id, LAIMin, &
      LAIMax, MaxConductance, min_res_bioCO2, nsurf, NVegSurf, Press_hPa, resp_a, &
      resp_b, S1, S2, sfr, SMDMethod, SnowFrac, t2_C, Temp_C, theta_bioCO2, TH, TL, vsmd, xsmd, &
      Fc, Fc_biogen, Fc_photo, Fc_respi)! output:

      IMPLICIT NONE

      REAL(KIND(1d0)), DIMENSION(nvegsurf), INTENT(in)::alpha_bioCO2
      REAL(KIND(1d0)), DIMENSION(nvegsurf), INTENT(in)::alpha_enh_bioCO2
      REAL(KIND(1d0)), DIMENSION(nvegsurf), INTENT(in)::beta_bioCO2
      REAL(KIND(1d0)), DIMENSION(nvegsurf), INTENT(in)::beta_enh_bioCO2
      REAL(KIND(1d0)), DIMENSION(nvegsurf), INTENT(in)::LAI_id
      REAL(KIND(1d0)), DIMENSION(nvegsurf), INTENT(in)::LAIMin
      REAL(KIND(1d0)), DIMENSION(nvegsurf), INTENT(in)::LAIMax
      REAL(KIND(1d0)), DIMENSION(nvegsurf), INTENT(in)::min_res_bioCO2
      REAL(KIND(1d0)), DIMENSION(nvegsurf), INTENT(in)::resp_a
      REAL(KIND(1d0)), DIMENSION(nvegsurf), INTENT(in)::resp_b
      REAL(KIND(1d0)), DIMENSION(nvegsurf), INTENT(in)::theta_bioCO2

      REAL(KIND(1d0)), DIMENSION(nsurf), INTENT(in)::sfr
      REAL(KIND(1d0)), DIMENSION(nsurf), INTENT(in)::SnowFrac

      REAL(KIND(1d0)), DIMENSION(3), INTENT(in)::MaxConductance

      INTEGER, INTENT(in)::BSoilSurf
      INTEGER, INTENT(in)::ConifSurf
      INTEGER, INTENT(in)::DecidSurf
      INTEGER, INTENT(in)::Diagnose
      INTEGER, INTENT(in)::EmissionsMethod
      INTEGER, INTENT(in)::GrassSurf
      INTEGER, INTENT(in)::gsmodel
      INTEGER, INTENT(in)::id
      INTEGER, INTENT(in)::it
      INTEGER, INTENT(in)::ivConif
      INTEGER, INTENT(in)::ivDecid
      INTEGER, INTENT(in)::ivGrass
      INTEGER, INTENT(in)::nsurf
      INTEGER, INTENT(in)::NVegSurf
      INTEGER, INTENT(in)::SMDMethod

      REAL(KIND(1d0)), INTENT(in)::avkdn
      REAL(KIND(1d0)), INTENT(in)::avRh
      REAL(KIND(1d0)), INTENT(in)::dectime
      REAL(KIND(1d0)), INTENT(in)::Fc_anthro
      REAL(KIND(1d0)), INTENT(in)::G1
      REAL(KIND(1d0)), INTENT(in)::G2
      REAL(KIND(1d0)), INTENT(in)::G3
      REAL(KIND(1d0)), INTENT(in)::G4
      REAL(KIND(1d0)), INTENT(in)::G5
      REAL(KIND(1d0)), INTENT(in)::G6
      REAL(KIND(1d0)), INTENT(in)::gfunc
      REAL(KIND(1d0)), INTENT(in)::Kmax
      REAL(KIND(1d0)), INTENT(in)::Press_hPa
      REAL(KIND(1d0)), INTENT(in)::S1
      REAL(KIND(1d0)), INTENT(in)::S2
      REAL(KIND(1d0)), INTENT(in)::t2_C
      REAL(KIND(1d0)), INTENT(in)::Temp_C
      REAL(KIND(1d0)), INTENT(in)::TH
      REAL(KIND(1d0)), INTENT(in)::TL
      REAL(KIND(1d0)), INTENT(in)::vsmd
      REAL(KIND(1d0)), INTENT(in)::xsmd

      REAL(KIND(1d0)), INTENT(out)::Fc_biogen
      REAL(KIND(1d0)), INTENT(out)::Fc_photo
      REAL(KIND(1d0)), INTENT(out)::Fc_respi
      REAL(KIND(1d0)), INTENT(out)::Fc

      REAL(KIND(1d0))::gfunc2
      REAL(KIND(1d0))::dq
      REAL(KIND(1d0))::t2
      REAL(KIND(1d0))::dummy1
      REAL(KIND(1d0))::dummy2
      REAL(KIND(1d0))::dummy3
      REAL(KIND(1d0))::dummy4
      REAL(KIND(1d0))::dummy5
      REAL(KIND(1d0))::dummy6
      REAL(KIND(1d0))::dummy7
      REAL(KIND(1d0))::dummy8
      REAL(KIND(1d0))::dummy9
      REAL(KIND(1d0))::dummy10
      REAL(KIND(1d0))::dummy11

      IF (EmissionsMethod >= 11) THEN

         IF (gsmodel == 3 .OR. gsmodel == 4) THEN ! With modelled 2 meter temperature
            ! Call LUMPS_cal_AtmMoist for dq and SurfaceResistance for gfunc with 2 meter temperature
            ! If modelled 2 meter temperature is too different from measured air temperature then
            ! use temp_c
            IF (ABS(Temp_C - t2_C) > 5) THEN
               t2 = Temp_C
            ELSE
               t2 = t2_C
            ENDIF

            CALL cal_AtmMoist( &
               t2, Press_hPa, avRh, dectime, &! input:
               dummy1, dummy2, &! output:
               dummy3, dummy4, dummy5, dummy6, dq, dummy7, dummy8, dummy9)

            CALL SurfaceResistance( &
               id, it, &! input:
               SMDMethod, SnowFrac, sfr, avkdn, t2, dq, xsmd, vsmd, MaxConductance, &
               LAIMax, LAI_id, gsModel, Kmax, &
               G1, G2, G3, G4, G5, G6, TH, TL, S1, S2, &
               gfunc2, dummy10, dummy11)! output:
         ENDIF

         ! Calculate CO2 fluxes from biogenic components
         IF (Diagnose == 1) WRITE (*, *) 'Calling CO2_biogen...'
         CALL CO2_biogen( &
            alpha_bioCO2, alpha_enh_bioCO2, avkdn, beta_bioCO2, beta_enh_bioCO2, BSoilSurf, &! input:
            ConifSurf, DecidSurf, dectime, EmissionsMethod, gfunc, gfunc2, GrassSurf, gsmodel, &
            id, it, ivConif, ivDecid, ivGrass, LAI_id, LAIMin, LAIMax, min_res_bioCO2, nsurf, &
            NVegSurf, resp_a, resp_b, sfr, SnowFrac, t2, Temp_C, theta_bioCO2, &
            Fc_biogen, Fc_photo, Fc_respi)! output:
      ENDIF

      IF (EmissionsMethod >= 0 .AND. EmissionsMethod <= 6) THEN
         Fc_biogen = 0
         Fc_photo = 0
         Fc_respi = 0
      ENDIF

      Fc = Fc_anthro + Fc_biogen

   END SUBROUTINE SUEWS_cal_BiogenCO2
   !========================================================================

   !=============net all-wave radiation=====================================
   SUBROUTINE SUEWS_cal_Qn( &
      NetRadiationMethod, snowUse, &!input
      tstep, SnowPack_prev, tau_a, tau_f, SnowAlbMax, SnowAlbMin, &
      Diagnose, snowFrac_obs, ldown_obs, fcld_obs, &
      dectime, ZENITH_deg, Tsurf_0, avKdn, Temp_C, avRH, ea_hPa, qn1_obs, &
      SnowAlb_prev, snowFrac_prev, DiagQN, &
      NARP_TRANS_SITE, NARP_EMIS_SNOW, IceFrac, sfr, emis, &
      alb_prev, albDecTr_id, albEveTr_id, albGrass_id, &!input
      alb_next, &!output
      ldown, fcld, &!output
      qn1, qn1_snowfree, qn1_S, kclear, kup, lup, tsurf, &
      qn1_ind_snow, kup_ind_snow, Tsurf_ind_snow, Tsurf_ind, &
      alb1, snowFrac_next, SnowAlb_next)
      USE NARP_MODULE, ONLY: RadMethod, NARP

      IMPLICIT NONE
      ! INTEGER,PARAMETER ::nsurf     = 7 ! number of surface types
      ! INTEGER,PARAMETER ::ConifSurf = 3 !New surface classes: Grass = 5th/7 surfaces
      ! INTEGER,PARAMETER ::DecidSurf = 4 !New surface classes: Grass = 5th/7 surfaces
      ! INTEGER,PARAMETER ::GrassSurf = 5

      INTEGER, INTENT(in)::NetRadiationMethod
      INTEGER, INTENT(in)::snowUse
      INTEGER, INTENT(in)::Diagnose
      INTEGER, INTENT(in)::DiagQN
      INTEGER, INTENT(in)::tstep

      REAL(KIND(1d0)), INTENT(in)::snowFrac_obs
      REAL(KIND(1d0)), INTENT(in)::ldown_obs
      REAL(KIND(1d0)), INTENT(in)::fcld_obs
      REAL(KIND(1d0)), INTENT(in)::dectime
      REAL(KIND(1d0)), INTENT(in)::ZENITH_deg
      REAL(KIND(1d0)), INTENT(in)::Tsurf_0
      REAL(KIND(1d0)), INTENT(in)::avKdn
      REAL(KIND(1d0)), INTENT(in)::Temp_C
      REAL(KIND(1d0)), INTENT(in)::avRH
      REAL(KIND(1d0)), INTENT(in)::ea_hPa
      REAL(KIND(1d0)), INTENT(in)::qn1_obs
      REAL(KIND(1d0)), INTENT(in)::SnowAlb_prev
      REAL(KIND(1d0)), INTENT(in)::NARP_EMIS_SNOW
      REAL(KIND(1d0)), INTENT(in)::NARP_TRANS_SITE
      REAL(KIND(1d0)), INTENT(in)::tau_a, tau_f, SnowAlbMax, SnowAlbMin

      REAL(KIND(1d0)), DIMENSION(nsurf), INTENT(in):: IceFrac
      REAL(KIND(1d0)), DIMENSION(nsurf), INTENT(in):: sfr
      REAL(KIND(1d0)), DIMENSION(nsurf), INTENT(in):: emis

      REAL(KIND(1d0)), DIMENSION(nsurf)  ::alb
      REAL(KIND(1d0)), DIMENSION(nsurf), INTENT(in)  ::alb_prev
      REAL(KIND(1d0)), DIMENSION(nsurf), INTENT(out)  ::alb_next
      REAL(KIND(1d0)), INTENT(in)  ::albDecTr_id
      ! REAL(KIND(1d0)), INTENT(in)  ::DecidCap_id
      REAL(KIND(1d0)), INTENT(in)  ::albEveTr_id
      REAL(KIND(1d0)), INTENT(in)  ::albGrass_id

      ! REAL(KIND(1d0)), DIMENSION(6, nsurf), INTENT(inout)::StoreDrainPrm

      REAL(KIND(1d0)), DIMENSION(nsurf), INTENT(in)::SnowPack_prev
      REAL(KIND(1d0)), DIMENSION(nsurf), INTENT(in)::snowFrac_prev
      REAL(KIND(1d0)), DIMENSION(nsurf), INTENT(out)::snowFrac_next
      REAL(KIND(1d0)), DIMENSION(nsurf)::SnowFrac

      REAL(KIND(1d0)), INTENT(out)::ldown
      REAL(KIND(1d0)), INTENT(out)::fcld
      REAL(KIND(1d0)), INTENT(out)::qn1
      REAL(KIND(1d0)), INTENT(out)::qn1_snowfree
      REAL(KIND(1d0)), INTENT(out)::qn1_S
      REAL(KIND(1d0)), INTENT(out)::kclear
      REAL(KIND(1d0)), INTENT(out)::kup
      REAL(KIND(1d0)), INTENT(out)::lup
      REAL(KIND(1d0)), INTENT(out)::tsurf
      REAL(KIND(1d0)), INTENT(out)::alb1
      REAL(KIND(1d0)), INTENT(out)::SnowAlb_next
      REAL(KIND(1d0))::alb0
      REAL(KIND(1d0))::SnowAlb

      REAL(KIND(1d0)), DIMENSION(nsurf), INTENT(out) ::qn1_ind_snow
      REAL(KIND(1d0)), DIMENSION(nsurf), INTENT(out) ::kup_ind_snow
      REAL(KIND(1d0)), DIMENSION(nsurf), INTENT(out) ::Tsurf_ind_snow
      REAL(KIND(1d0)), DIMENSION(nsurf), INTENT(out):: tsurf_ind

      REAL(KIND(1d0)), DIMENSION(nsurf):: lup_ind
      REAL(KIND(1d0)), DIMENSION(nsurf):: kup_ind
      REAL(KIND(1d0)), DIMENSION(nsurf):: qn1_ind

      REAL(KIND(1d0)), PARAMETER::NAN = -999
      INTEGER :: NetRadiationMethod_use
      INTEGER::AlbedoChoice, ldown_option

      ! translate values
      alb = alb_prev

      ! update snow albedo
      SnowAlb = update_snow_albedo( &
                tstep, SnowPack_prev, SnowAlb_prev, Temp_C, &
                tau_a, tau_f, SnowAlbMax, SnowAlbMin)

      CALL RadMethod( &
         NetRadiationMethod, &!input
         snowUse, &!input
         NetRadiationMethod_use, AlbedoChoice, ldown_option)!output

      SnowFrac = snowFrac_prev
      IF (NetRadiationMethod_use > 0) THEN

         ! IF (snowUse==0) SnowFrac=snowFrac_obs
         IF (snowUse == 0) SnowFrac = 0

         IF (ldown_option == 1) THEN !Observed ldown provided as forcing
            ldown = ldown_obs
         ELSE
            ldown = -9              !to be filled in NARP
         ENDIF

         IF (ldown_option == 2) THEN !observed cloud fraction provided as forcing
            fcld = fcld_obs
         ENDIF

         !write(*,*) DecidCap(id), id, it, imin, 'Calc - near start'

         ! Update variables that change daily and represent seasonal variability
         alb(DecidSurf) = albDecTr_id !Change deciduous albedo
         ! StoreDrainPrm(6, DecidSurf) = DecidCap_id !Change current storage capacity of deciduous trees
         ! Change EveTr and Grass albedo too
         alb(ConifSurf) = albEveTr_id
         alb(GrassSurf) = albGrass_id

         IF (Diagnose == 1) WRITE (*, *) 'Calling NARP...'
         IF (Diagqn == 1) WRITE (*, *) 'NetRadiationMethodX:', NetRadiationMethod_use
         IF (Diagqn == 1) WRITE (*, *) 'AlbedoChoice:', AlbedoChoice

         CALL NARP( &
            nsurf, sfr, SnowFrac, alb, emis, IceFrac, &! input:
            NARP_TRANS_SITE, NARP_EMIS_SNOW, &
            dectime, ZENITH_deg, tsurf_0, avKdn, Temp_C, avRH, ea_hPa, qn1_obs, &
            SnowAlb, &
            AlbedoChoice, ldown_option, NetRadiationMethod_use, DiagQN, &
            qn1, qn1_snowfree, qn1_S, kclear, kup, LDown, lup, fcld, tsurf, &! output:
            qn1_ind_snow, kup_ind_snow, Tsurf_ind_snow, Tsurf_ind, alb0, alb1)

      ELSE ! NetRadiationMethod==0
         SnowFrac = snowFrac_obs
         qn1 = qn1_obs
         qn1_snowfree = qn1_obs
         qn1_s = qn1_obs
         ldown = NAN
         lup = NAN
         kup = NAN
         tsurf = NAN
         lup_ind = NAN
         kup_ind = NAN
         tsurf_ind = NAN
         qn1_ind = NAN
         Fcld = NAN
      ENDIF
      snowFrac_next = SnowFrac

      IF (ldown_option == 1) THEN
         Fcld = NAN
      ENDIF

      ! translate values
      alb_next = alb
      SnowAlb_next = SnowAlb

   END SUBROUTINE SUEWS_cal_Qn
   !========================================================================

   !=============storage heat flux=========================================
   SUBROUTINE SUEWS_cal_Qs( &
      StorageHeatMethod, qs_obs, OHMIncQF, Gridiv, &!input
      id, tstep, dt_since_start, Diagnose, sfr, &
      OHM_coef, OHM_threshSW, OHM_threshWD, &
      soilstore_id, SoilStoreCap, state_id, SnowUse, SnowFrac, DiagQS, &
      HDD_id, MetForcingData_grid, Ts5mindata_ir, qf, qn1, &
      avkdn, avu1, temp_c, zenith_deg, avrh, press_hpa, ldown, &
      bldgh, alb, emis, cpAnOHM, kkAnOHM, chAnOHM, EmissionsMethod, &
      Tair_av, qn1_av_prev, dqndt_prev, qn1_s_av_prev, dqnsdt_prev, &
      StoreDrainPrm, &
      qn1_S, dataOutLineESTM, qs, &!output
      qn1_av_next, dqndt_next, qn1_s_av_next, dqnsdt_next, &
      deltaQi, a1, a2, a3)

      IMPLICIT NONE

      INTEGER, INTENT(in)  ::StorageHeatMethod
      INTEGER, INTENT(in)  ::OHMIncQF
      INTEGER, INTENT(in)  ::Gridiv
      INTEGER, INTENT(in)  ::id
      INTEGER, INTENT(in)  ::tstep ! time step [s]
      INTEGER, INTENT(in) ::dt_since_start  ! time since simulation starts [s]
      INTEGER, INTENT(in)  ::Diagnose
      ! INTEGER, INTENT(in)  ::nsh              ! number of timesteps in one hour
      INTEGER, INTENT(in)  ::SnowUse          ! option for snow related calculations
      INTEGER, INTENT(in)  ::DiagQS           ! diagnostic option
      INTEGER, INTENT(in)  :: EmissionsMethod !< AnthropHeat option [-]

      REAL(KIND(1d0)), INTENT(in)::OHM_coef(nsurf + 1, 4, 3)                 ! OHM coefficients
      REAL(KIND(1d0)), INTENT(in)::OHM_threshSW(nsurf + 1) ! OHM thresholds
      REAL(KIND(1d0)), INTENT(in)::OHM_threshWD(nsurf + 1) ! OHM thresholds
      REAL(KIND(1d0)), INTENT(in)::soilstore_id(nsurf)                ! soil moisture
      REAL(KIND(1d0)), INTENT(in)::SoilStoreCap(nsurf)             ! capacity of soil store
      REAL(KIND(1d0)), INTENT(in)::state_id(nsurf) ! wetness status

      REAL(KIND(1d0)), DIMENSION(12), INTENT(in)::HDD_id
      REAL(KIND(1d0)), INTENT(in)::qf
      REAL(KIND(1d0)), INTENT(in)::qn1
      REAL(KIND(1d0)), INTENT(in)::qs_obs
      REAL(KIND(1d0)), INTENT(in)::avkdn, avu1, temp_c, zenith_deg, avrh, press_hpa, ldown
      REAL(KIND(1d0)), INTENT(in)::bldgh

      REAL(KIND(1d0)), DIMENSION(nsurf), INTENT(in)::sfr
      REAL(KIND(1d0)), DIMENSION(nsurf), INTENT(in)::alb  !< albedo [-]
      REAL(KIND(1d0)), DIMENSION(nsurf), INTENT(in)::emis !< emissivity [-]
      REAL(KIND(1d0)), DIMENSION(nsurf), INTENT(in)::cpAnOHM   !< heat capacity [J m-3 K-1]
      REAL(KIND(1d0)), DIMENSION(nsurf), INTENT(in)::kkAnOHM   !< thermal conductivity [W m-1 K-1]
      REAL(KIND(1d0)), DIMENSION(nsurf), INTENT(in)::chAnOHM   !< bulk transfer coef [J m-3 K-1]
      REAL(KIND(1d0)), DIMENSION(nsurf), INTENT(in)::SnowFrac

      REAL(KIND(1d0)), DIMENSION(:, :), INTENT(in)::MetForcingData_grid !< met forcing array of grid

      REAL(KIND(1d0)), DIMENSION(:), INTENT(in)::Ts5mindata_ir

      REAL(KIND(1d0)), INTENT(in)::Tair_av
      REAL(KIND(1d0)), INTENT(in)::qn1_av_prev
      REAL(KIND(1d0)), INTENT(out)::qn1_av_next
      REAL(KIND(1d0)), INTENT(in)::dqndt_prev  ! Rate of change of net radiation [W m-2 h-1] at t-1
      REAL(KIND(1d0)), INTENT(out)::dqndt_next  ! Rate of change of net radiation [W m-2 h-1] at t-1
      REAL(KIND(1d0)), INTENT(in)::qn1_s_av_prev
      REAL(KIND(1d0)), INTENT(out)::qn1_s_av_next
      REAL(KIND(1d0)), INTENT(in)::dqnsdt_prev ! Rate of change of net radiation [W m-2 h-1] at t-1
      REAL(KIND(1d0)), INTENT(out)::dqnsdt_next ! Rate of change of net radiation [W m-2 h-1] at t-1
      ! REAL(KIND(1d0)),DIMENSION(nsh),INTENT(inout)   ::qn1_store_grid
      ! REAL(KIND(1d0)),DIMENSION(nsh),INTENT(inout)   ::qn1_S_store_grid !< stored qn1 [W m-2]

      ! REAL(KIND(1d0)),DIMENSION(2*nsh+1),INTENT(inout)::qn1_av_store_grid
      ! REAL(KIND(1d0)),DIMENSION(2*nsh+1),INTENT(inout)::qn1_S_av_store_grid !< average net radiation over previous hour [W m-2]
      REAL(KIND(1d0)), DIMENSION(6, nsurf), INTENT(in)::StoreDrainPrm

      REAL(KIND(1d0)), DIMENSION(nsurf), INTENT(out)::deltaQi ! storage heat flux of snow surfaces

      REAL(KIND(1d0)), DIMENSION(27), INTENT(out):: dataOutLineESTM
      REAL(KIND(1d0)), INTENT(out)::qn1_S
      REAL(KIND(1d0)), INTENT(out):: qs ! storage heat flux
      REAL(KIND(1d0)), INTENT(out):: a1 !< AnOHM coefficients of grid [-]
      REAL(KIND(1d0)), INTENT(out):: a2 !< AnOHM coefficients of grid [h]
      REAL(KIND(1d0)), INTENT(out):: a3 !< AnOHM coefficients of grid [W m-2]

      REAL(KIND(1d0))::Tair_mav_5d ! Tair_mav_5d=HDD(id-1,4) HDD at the begining of today (id-1)
      REAL(KIND(1d0))::qn1_use ! qn used in OHM calculations

      REAL(KIND(1d0)):: moist_surf(nsurf) !< non-dimensional surface wetness status (0-1) [-]

      ! initialise output variables
      !deltaQi = 0
      !SnowFrac = 0
      !qn1_S = 0
      dataOutLineESTM = -999
      qs = -999
      a1 = -999
      a2 = -999
      a3 = -999

      ! calculate qn if qf should be included
      IF (OHMIncQF == 1) THEN
         qn1_use = qf + qn1
      ELSEIF (OHMIncQF == 0) THEN
         qn1_use = qn1
      ENDIF

      IF (StorageHeatMethod == 0) THEN           !Use observed QS
         qs = qs_obs

      ELSEIF (StorageHeatMethod == 1) THEN           !Use OHM to calculate QS
         Tair_mav_5d = HDD_id(10)
         IF (Diagnose == 1) WRITE (*, *) 'Calling OHM...'
         CALL OHM(qn1_use, qn1_av_prev, dqndt_prev, qn1_av_next, dqndt_next, &
                  qn1_S, qn1_s_av_prev, dqnsdt_prev, qn1_s_av_next, dqnsdt_next, &
                  tstep, dt_since_start, &
                  sfr, nsurf, &
                  Tair_mav_5d, &
                  OHM_coef, &
                  OHM_threshSW, OHM_threshWD, &
                  soilstore_id, SoilStoreCap, state_id, &
                  BldgSurf, WaterSurf, &
                  SnowUse, SnowFrac, &
                  DiagQS, &
                  a1, a2, a3, qs, deltaQi)

         ! use AnOHM to calculate QS, TS 14 Mar 2016
      ELSEIF (StorageHeatMethod == 3) THEN
         IF (Diagnose == 1) WRITE (*, *) 'Calling AnOHM...'
         ! CALL AnOHM(qn1_use,qn1_store_grid,qn1_av_store_grid,qf,&
         !      MetForcingData_grid,state_id/StoreDrainPrm(6,:),&
         !      alb, emis, cpAnOHM, kkAnOHM, chAnOHM,&
         !      sfr,nsurf,nsh,EmissionsMethod,id,Gridiv,&
         !      a1,a2,a3,qs,deltaQi)
         moist_surf = state_id/StoreDrainPrm(6, :)
         CALL AnOHM( &
            tstep, dt_since_start, &
            qn1_use, qn1_av_prev, dqndt_prev, qf, &
            MetForcingData_grid, moist_surf, &
            alb, emis, cpAnOHM, kkAnOHM, chAnOHM, &! input
            sfr, nsurf, EmissionsMethod, id, Gridiv, &
            qn1_av_next, dqndt_next, &
            a1, a2, a3, qs, deltaQi)! output

         ! !Calculate QS using ESTM
      ELSEIF (StorageHeatMethod == 4 .OR. StorageHeatMethod == 14) THEN
         !    !CALL ESTM(QSestm,iMB)
         IF (Diagnose == 1) WRITE (*, *) 'Calling ESTM...'
         CALL ESTM( &
            Gridiv, &!input
            tstep, &
            avkdn, avu1, temp_c, zenith_deg, avrh, press_hpa, ldown, &
            bldgh, Ts5mindata_ir, &
            Tair_av, &
            dataOutLineESTM, QS)!output
         !    CALL ESTM(QSestm,Gridiv,ir)  ! iMB corrected to Gridiv, TS 09 Jun 2016
         !    QS=QSestm   ! Use ESTM qs
      ENDIF

   END SUBROUTINE SUEWS_cal_Qs
   !=======================================================================

   !==========================drainage and runoff================================
   SUBROUTINE SUEWS_cal_Water( &
      Diagnose, &!input
      snowUse, NonWaterFraction, addPipes, addImpervious, addVeg, addWaterBody, &
      state_id, soilstore_id, sfr, StoreDrainPrm, WaterDist, nsh_real, &
      drain_per_tstep, &  !output
      drain, frac_water2runoff, &
      AdditionalWater, runoffPipes, runoff_per_interval, &
      AddWater, stateOld, soilstoreOld)

      IMPLICIT NONE
      ! INTEGER,PARAMETER :: nsurf=7! number of surface types
      ! INTEGER,PARAMETER ::WaterSurf = 7
      INTEGER, INTENT(in) ::Diagnose
      INTEGER, INTENT(in) ::snowUse

      REAL(KIND(1d0)), INTENT(in)::NonWaterFraction
      REAL(KIND(1d0)), INTENT(in)::addPipes
      REAL(KIND(1d0)), INTENT(in)::addImpervious
      REAL(KIND(1d0)), INTENT(in)::addVeg
      REAL(KIND(1d0)), INTENT(in)::addWaterBody
      REAL(KIND(1d0)), INTENT(in)::nsh_real !nsh cast as a real for use in calculations

      REAL(KIND(1d0)), DIMENSION(nsurf), INTENT(in)          ::state_id
      REAL(KIND(1d0)), DIMENSION(nsurf), INTENT(in)          ::soilstore_id
      REAL(KIND(1d0)), DIMENSION(nsurf), INTENT(in)          ::sfr
      REAL(KIND(1d0)), DIMENSION(6, nsurf), INTENT(in)        ::StoreDrainPrm
      REAL(KIND(1d0)), DIMENSION(nsurf + 1, nsurf - 1), INTENT(in)::WaterDist

      REAL(KIND(1d0)), DIMENSION(nsurf), INTENT(out):: drain         !Drainage of surface type "is" [mm]
      REAL(KIND(1d0)), DIMENSION(nsurf), INTENT(out):: frac_water2runoff!Fraction of water going to runoff/sub-surface soil (WGWaterDist) [-]
      REAL(KIND(1d0)), DIMENSION(nsurf), INTENT(out):: AddWater      !water from other surfaces (WGWaterDist in SUEWS_ReDistributeWater.f95) [mm]
      REAL(KIND(1d0)), DIMENSION(nsurf), INTENT(out):: stateOld
      REAL(KIND(1d0)), DIMENSION(nsurf), INTENT(out):: soilstoreOld

      REAL(KIND(1d0)), INTENT(out)::drain_per_tstep
      REAL(KIND(1d0)), INTENT(out)::AdditionalWater
      REAL(KIND(1d0)), INTENT(out)::runoffPipes
      REAL(KIND(1d0)), INTENT(out)::runoff_per_interval
      INTEGER:: is

      ! Retain previous surface state_id and soil moisture state_id
      stateOld = state_id     !state_id of each surface [mm] for the previous timestep
      soilstoreOld = soilstore_id !Soil moisture of each surface [mm] for the previous timestep

      !============= Grid-to-grid runoff =============
      ! Calculate additional water coming from other grids
      ! i.e. the variables addImpervious, addVeg, addWaterBody, addPipes
      !call RunoffFromGrid(GridFromFrac)  !!Need to code between-grid water transfer

      ! Sum water coming from other grids (these are expressed as depths over the whole surface)
      AdditionalWater = addPipes + addImpervious + addVeg + addWaterBody  ![mm]

      ! Initialise runoff in pipes
      runoffPipes = addPipes !Water flowing in pipes from other grids. QUESTION: No need for scaling?
      !! CHECK p_i
      runoff_per_interval = addPipes !pipe plor added to total runoff.

      !================== Drainage ===================
      ! Calculate drainage for each soil subsurface (excluding water body)
      IF (Diagnose == 1) WRITE (*, *) 'Calling Drainage...'

      IF (NonWaterFraction /= 0) THEN !Soil states only calculated if soil exists. LJ June 2017
         DO is = 1, nsurf - 1

            CALL drainage( &
               is, &! input:
               state_id(is), &
               StoreDrainPrm(6, is), &
               StoreDrainPrm(2, is), &
               StoreDrainPrm(3, is), &
               StoreDrainPrm(4, is), &
               nsh_real, &
               drain(is))! output

            ! !HCW added and changed to StoreDrainPrm(6,is) here 20 Feb 2015
            ! drain_per_tstep=drain_per_tstep+(drain(is)*sfr(is)/NonWaterFraction)   !No water body included
         ENDDO
         drain_per_tstep = DOT_PRODUCT(drain(1:nsurf - 1), sfr(1:nsurf - 1))/NonWaterFraction !No water body included
      ELSE
         drain(1:nsurf - 1) = 0
         drain_per_tstep = 0
      ENDIF

      drain(WaterSurf) = 0  ! Set drainage from water body to zero

      ! Distribute water within grid, according to WithinGridWaterDist matrix (Cols 1-7)
      IF (Diagnose == 1) WRITE (*, *) 'Calling ReDistributeWater...'
      ! CALL ReDistributeWater
      !Calculates AddWater(is)
      CALL ReDistributeWater( &
         snowUse, WaterDist, sfr, Drain, &! input:
         frac_water2runoff, AddWater)! output

   END SUBROUTINE SUEWS_cal_Water
   !=======================================================================

   !===============initialize sensible heat flux============================
   SUBROUTINE SUEWS_init_QH( &
      avdens, avcp, h_mod, qn1, dectime, &!input
      H_init)!output

      IMPLICIT NONE
      ! REAL(KIND(1d0)), INTENT(in)::qh_obs
      REAL(KIND(1d0)), INTENT(in)::avdens
      REAL(KIND(1d0)), INTENT(in)::avcp
      REAL(KIND(1d0)), INTENT(in)::h_mod
      REAL(KIND(1d0)), INTENT(in)::qn1
      REAL(KIND(1d0)), INTENT(in)::dectime
      REAL(KIND(1d0)), INTENT(out)::H_init

      REAL(KIND(1d0)), PARAMETER::NAN = -999
      INTEGER, PARAMETER::notUsedI = -999

      ! Calculate kinematic heat flux (w'T') from sensible heat flux [W m-2] from observed data (if available) or LUMPS
      ! IF (qh_obs /= NAN) THEN   !if(qh_obs/=NAN) qh=qh_obs   !Commented out by HCW 04 Mar 2015
      !    H_init = qh_obs/(avdens*avcp)  !Use observed value
      ! ELSE
      IF (h_mod /= NAN) THEN
         H_init = h_mod/(avdens*avcp)   !Use LUMPS value
      ELSE
         H_init = (qn1*0.2)/(avdens*avcp)   !If LUMPS has had a problem, we still need a value
         CALL ErrorHint(38, 'LUMPS unable to calculate realistic value for H_mod.', h_mod, dectime, notUsedI)
      ENDIF
      ! ENDIF

   END SUBROUTINE SUEWS_init_QH
   !========================================================================

   !================latent heat flux and surface wetness===================
   ! TODO: optimise the structure of this function
   SUBROUTINE SUEWS_cal_QE( &
      Diagnose, snowuse, &!input
      tstep, imin, it, EvapMethod, snowCalcSwitch, dayofWeek_id, CRWmin, CRWmax, &
      dectime, avdens, avcp, lv_J_kg, lvS_J_kg, avRh, Press_hPa, Temp_C, &
      RAsnow, psyc_hPa, sIce_hPa, &
      PervFraction, vegfraction, addimpervious, qn1_snowfree, qf, qs, vpd_hPa, s_hPa, &
      ResistSurf, RA, rb, snowdensmin, precip, PipeCapacity, RunoffToWater, &
      NonWaterFraction, WU_nsurf, addVeg, addWaterBody, SnowLimPaved, SnowLimBldg, &
      SurfaceArea, FlowChange, drain, WetThresh, stateOld, mw_ind, SoilStoreCap, rainonsnow, &
      freezmelt, freezstate, freezstatevol, Qm_Melt, Qm_rain, Tsurf_ind, sfr, &
      StateLimit, AddWater, addwaterrunoff, StoreDrainPrm, SnowPackLimit, SnowProf_24hr, &
      SnowPack_in, SnowFrac_in, SnowWater_in, iceFrac_in, SnowDens_in, &! input:
      runoff_per_interval_in, state_id_in, soilstore_id_in, &! input:
      state_id_out, soilstore_id_out, &! output:
      SnowPack_out, SnowFrac_out, SnowWater_out, iceFrac_out, SnowDens_out, &! output
      runoffSoil, &! output:
      SnowRemoval, &
      state_per_tstep, NWstate_per_tstep, qe, &
      swe, chSnow_per_interval, ev_per_tstep, runoff_per_tstep, &
      surf_chang_per_tstep, runoffPipes, mwstore, runoffwaterbody, &
      runoffAGveg, runoffAGimpervious)

      IMPLICIT NONE

      INTEGER, INTENT(in) ::Diagnose
      INTEGER, INTENT(in) ::snowuse
      INTEGER, INTENT(in) ::tstep
      INTEGER, INTENT(in) ::imin
      INTEGER, INTENT(in) ::it
      INTEGER, INTENT(in) ::EvapMethod !Evaporation calculated according to Rutter (1) or Shuttleworth (2)

      INTEGER, DIMENSION(nsurf), INTENT(in)::snowCalcSwitch
      INTEGER, DIMENSION(3), INTENT(in)::dayofWeek_id

      REAL(KIND(1d0)), INTENT(in)::CRWmin
      REAL(KIND(1d0)), INTENT(in)::CRWmax
      REAL(KIND(1d0)), INTENT(in)::dectime
      REAL(KIND(1d0)), INTENT(in)::lvS_J_kg
      REAL(KIND(1d0)), INTENT(in)::lv_j_kg
      REAL(KIND(1d0)), INTENT(in)::avdens
      REAL(KIND(1d0)), INTENT(in)::avRh
      REAL(KIND(1d0)), INTENT(in)::Press_hPa
      REAL(KIND(1d0)), INTENT(in)::Temp_C
      REAL(KIND(1d0)), INTENT(in)::RAsnow
      REAL(KIND(1d0)), INTENT(in)::psyc_hPa
      REAL(KIND(1d0)), INTENT(in)::avcp
      REAL(KIND(1d0)), INTENT(in)::sIce_hPa
      REAL(KIND(1d0)), INTENT(in)::PervFraction
      REAL(KIND(1d0)), INTENT(in)::vegfraction
      REAL(KIND(1d0)), INTENT(in)::addimpervious
      REAL(KIND(1d0)), INTENT(in)::qn1_snowfree
      REAL(KIND(1d0)), INTENT(in)::qf
      REAL(KIND(1d0)), INTENT(in)::qs
      REAL(KIND(1d0)), INTENT(in)::vpd_hPa
      REAL(KIND(1d0)), INTENT(in)::s_hPa
      REAL(KIND(1d0)), INTENT(in)::ResistSurf
      REAL(KIND(1d0)), INTENT(in)::RA
      REAL(KIND(1d0)), INTENT(in)::rb
      REAL(KIND(1d0)), INTENT(in)::snowdensmin
      REAL(KIND(1d0)), INTENT(in)::precip
      REAL(KIND(1d0)), INTENT(in)::PipeCapacity
      REAL(KIND(1d0)), INTENT(in)::RunoffToWater
      REAL(KIND(1d0)), INTENT(in)::NonWaterFraction
      ! REAL(KIND(1d0)), INTENT(in)::wu_EveTr!Water use for evergreen trees/shrubs [mm]
      ! REAL(KIND(1d0)), INTENT(in)::wu_DecTr!Water use for deciduous trees/shrubs [mm]
      ! REAL(KIND(1d0)), INTENT(in)::wu_Grass!Water use for grass [mm]
      REAL(KIND(1d0)), INTENT(in)::addVeg!Water from vegetated surfaces of other grids [mm] for whole surface area
      REAL(KIND(1d0)), INTENT(in)::addWaterBody!Water from water surface of other grids [mm] for whole surface area
      REAL(KIND(1d0)), INTENT(in)::SnowLimPaved
      REAL(KIND(1d0)), INTENT(in)::SnowLimBldg
      REAL(KIND(1d0)), INTENT(in)::SurfaceArea
      REAL(KIND(1d0)), INTENT(in)::FlowChange

      REAL(KIND(1d0)), DIMENSION(nsurf), INTENT(in)::WU_nsurf
      REAL(KIND(1d0)), DIMENSION(nsurf), INTENT(in)::drain
      REAL(KIND(1d0)), DIMENSION(nsurf), INTENT(in)::WetThresh
      REAL(KIND(1d0)), DIMENSION(nsurf), INTENT(in)::stateOld
      REAL(KIND(1d0)), DIMENSION(nsurf), INTENT(in)::mw_ind
      REAL(KIND(1d0)), DIMENSION(nsurf), INTENT(in)::SoilStoreCap
      REAL(KIND(1d0)), DIMENSION(nsurf), INTENT(in)::rainonsnow
      REAL(KIND(1d0)), DIMENSION(nsurf), INTENT(in)::freezmelt
      REAL(KIND(1d0)), DIMENSION(nsurf), INTENT(in)::freezstate
      REAL(KIND(1d0)), DIMENSION(nsurf), INTENT(in)::freezstatevol
      REAL(KIND(1d0)), DIMENSION(nsurf), INTENT(in)::Qm_Melt
      REAL(KIND(1d0)), DIMENSION(nsurf), INTENT(in)::Qm_rain
      REAL(KIND(1d0)), DIMENSION(nsurf), INTENT(in)::Tsurf_ind
      REAL(KIND(1d0)), DIMENSION(nsurf), INTENT(in)::sfr
      REAL(KIND(1d0)), DIMENSION(nsurf), INTENT(in)::SnowPackLimit
      REAL(KIND(1d0)), DIMENSION(nsurf), INTENT(in)::StateLimit !Limit for state_id of each surface type [mm] (specified in input files)
      REAL(KIND(1d0)), DIMENSION(nsurf), INTENT(in)::AddWater
      REAL(KIND(1d0)), DIMENSION(nsurf), INTENT(in)::addwaterrunoff
      REAL(KIND(1d0)), DIMENSION(6, nsurf), INTENT(in)::StoreDrainPrm
      REAL(KIND(1d0)), DIMENSION(0:23, 2), INTENT(in):: SnowProf_24hr

      ! Total water transported to each grid for grid-to-grid connectivity
      REAL(KIND(1d0)), INTENT(in)::runoff_per_interval_in
      REAL(KIND(1d0)), DIMENSION(nsurf), INTENT(in)::state_id_in
      REAL(KIND(1d0)), DIMENSION(nsurf), INTENT(in)::soilstore_id_in
      REAL(KIND(1d0)), DIMENSION(nsurf), INTENT(in)::SnowPack_in
      REAL(KIND(1d0)), DIMENSION(nsurf), INTENT(in)::SnowFrac_in
      REAL(KIND(1d0)), DIMENSION(nsurf), INTENT(in)::SnowWater_in
      REAL(KIND(1d0)), DIMENSION(nsurf), INTENT(in)::iceFrac_in
      REAL(KIND(1d0)), DIMENSION(nsurf), INTENT(in)::SnowDens_in

      ! output:
      REAL(KIND(1d0))::runoff_per_interval_out
      REAL(KIND(1d0)), DIMENSION(nsurf), INTENT(out)::state_id_out
      REAL(KIND(1d0)), DIMENSION(nsurf), INTENT(out)::soilstore_id_out
      REAL(KIND(1d0)), DIMENSION(nsurf), INTENT(out)::SnowPack_out
      REAL(KIND(1d0)), DIMENSION(nsurf), INTENT(out)::SnowFrac_out
      REAL(KIND(1d0)), DIMENSION(nsurf), INTENT(out)::SnowWater_out
      REAL(KIND(1d0)), DIMENSION(nsurf), INTENT(out)::iceFrac_out
      REAL(KIND(1d0)), DIMENSION(nsurf), INTENT(out)::SnowDens_out

      REAL(KIND(1d0)), DIMENSION(nsurf)::runoffSnow !Initialize for runoff caused by snowmelting
      REAL(KIND(1d0)), DIMENSION(nsurf)::runoff
      REAL(KIND(1d0)), DIMENSION(nsurf), INTENT(out)::runoffSoil
      REAL(KIND(1d0)), DIMENSION(nsurf)::chang
      REAL(KIND(1d0)), DIMENSION(nsurf)::changSnow
      REAL(KIND(1d0)), DIMENSION(nsurf)::snowDepth
      REAL(KIND(1d0)), DIMENSION(nsurf)::SnowToSurf
      REAL(KIND(1d0)), DIMENSION(nsurf)::ev_snow
      REAL(KIND(1d0)), DIMENSION(2), INTENT(out)::SnowRemoval
      REAL(KIND(1d0)), DIMENSION(nsurf)::evap
      REAL(KIND(1d0)), DIMENSION(nsurf)::rss_nsurf

      REAL(KIND(1d0))::p_mm!Inputs to surface water balance
      ! REAL(KIND(1d0)),INTENT(out)::rss
      REAL(KIND(1d0))::qe_surf ! latent heat flux [W m-2]
      REAL(KIND(1d0)), INTENT(out)::state_per_tstep
      REAL(KIND(1d0)), INTENT(out)::NWstate_per_tstep
      REAL(KIND(1d0)), INTENT(out)::qe
      REAL(KIND(1d0)), INTENT(out)::swe
      REAL(KIND(1d0))::ev
      REAL(KIND(1d0)), INTENT(out)::chSnow_per_interval
      REAL(KIND(1d0)), INTENT(out)::ev_per_tstep
      REAL(KIND(1d0))::qe_per_tstep
      REAL(KIND(1d0)), INTENT(out)::runoff_per_tstep
      REAL(KIND(1d0)), INTENT(out)::surf_chang_per_tstep
      REAL(KIND(1d0)), INTENT(out)::runoffPipes
      REAL(KIND(1d0)), INTENT(out)::mwstore
      REAL(KIND(1d0)), INTENT(out)::runoffwaterbody
      REAL(KIND(1d0))::runoffWaterBody_m3
      REAL(KIND(1d0))::runoffPipes_m3
      REAL(KIND(1d0)), INTENT(out)::runoffAGveg
      REAL(KIND(1d0)), INTENT(out)::runoffAGimpervious

      ! local:
      INTEGER:: is

      REAL(KIND(1d0))::runoff_per_interval
      REAL(KIND(1d0)), DIMENSION(nsurf)::state_id
      REAL(KIND(1d0)), DIMENSION(nsurf)::soilstore_id
      REAL(KIND(1d0)), DIMENSION(nsurf)::SnowPack
      REAL(KIND(1d0)), DIMENSION(nsurf)::SnowFrac
      REAL(KIND(1d0)), DIMENSION(nsurf)::SnowWater
      REAL(KIND(1d0)), DIMENSION(nsurf)::iceFrac
      REAL(KIND(1d0)), DIMENSION(nsurf)::SnowDens

      REAL(KIND(1d0)), DIMENSION(2)    ::SurplusEvap        !Surplus for evaporation in 5 min timestep
      REAL(KIND(1d0))::surplusWaterBody
      REAL(KIND(1d0))::pin!Rain per time interval
      ! REAL(KIND(1d0))::sae
      ! REAL(KIND(1d0))::vdrc
      ! REAL(KIND(1d0))::sp
      ! REAL(KIND(1d0))::numPM
      REAL(KIND(1d0))::qn_e
      REAL(KIND(1d0))::tlv
      REAL(KIND(1d0))::runoffAGimpervious_m3
      REAL(KIND(1d0))::runoffAGveg_m3
      REAL(KIND(1d0))::nsh_real
      REAL(KIND(1d0))::tstep_real
      REAL(KIND(1d0))::ev_tot
      REAL(KIND(1d0))::qe_tot
      REAL(KIND(1d0))::surf_chang_tot
      REAL(KIND(1d0))::runoff_tot
      REAL(KIND(1d0))::chSnow_tot

      REAL(KIND(1d0)), DIMENSION(7)::capStore ! current storage capacity [mm]

      runoff_per_interval = runoff_per_interval_in
      state_id = state_id_in
      soilstore_id = soilstore_id_in
      SnowPack = SnowPack_in
      SnowFrac = SnowFrac_in
      SnowWater = SnowWater_in
      iceFrac = iceFrac_in
      SnowDens = SnowDens_in

      tstep_real = tstep*1.d0
      nsh_real = 3600/tstep_real

      capStore = 0 !initialise capStore

      tlv = lv_J_kg/tstep_real !Latent heat of vapourisation per timestep

      pin = MAX(0., Precip)!Initiate rain data [mm]

      ! Initialize the output variables
      qe_surf = 0
      ev = 0
      qe_tot = 0
      ev_tot = 0
      swe = 0
      ev_snow = 0
      ev_per_tstep = 0
      qe_per_tstep = 0
      surf_chang_per_tstep = 0
      runoff_per_tstep = 0
      state_per_tstep = 0
      NWstate_per_tstep = 0
      qe = 0
      runoffwaterbody = 0
      chSnow_per_interval = 0
      mwstore = 0
      runoffAGveg = 0
      runoffAGimpervious = 0
      surplusWaterBody = 0
      runoffSoil = 0
      runoff = 0
      chang = 0
      SurplusEvap = 0
      SnowRemoval = 0

      ! net available energy for evaporation
      qn_e = qn1_snowfree + qf - qs ! qn1 changed to qn1_snowfree, lj in May 2013

      IF (Diagnose == 1) WRITE (*, *) 'Calling evap_SUEWS and SoilStore...'
      DO is = 1, nsurf   !For each surface in turn
         IF (snowuse == 1 .and. snowCalcSwitch(is) == 1) THEN ! snow calculation
            IF (sfr(is) /= 0) THEN
               ! IF (Diagnose == 1) WRITE (*, *) 'Calling SnowCalc...'
               CALL SnowCalc( &
                  tstep, imin, it, dectime, is, &!input
                  EvapMethod, CRWmin, CRWmax, nsh_real, lvS_J_kg, avdens, &
                  avRh, Press_hPa, Temp_C, RAsnow, psyc_hPa, avcp, sIce_hPa, &
                  PervFraction, vegfraction, addimpervious, &
                  vpd_hPa, qn_e, s_hPa, ResistSurf, RA, rb, tlv, snowdensmin, SnowProf_24hr, precip, &
                  PipeCapacity, RunoffToWater, &
                  addVeg, SnowLimPaved, SnowLimBldg, FlowChange, drain, &
                  WetThresh, stateOld, mw_ind, SoilStoreCap, rainonsnow, &
                  freezmelt, freezstate, freezstatevol, &
                  Qm_Melt, Qm_rain, Tsurf_ind, sfr, dayofWeek_id, StoreDrainPrm, SnowPackLimit, &
                  AddWater, addwaterrunoff, &
                  soilstore_id, SnowPack, SurplusEvap, &!inout
                  SnowFrac, SnowWater, iceFrac, SnowDens, &
                  runoffAGimpervious, runoffAGveg, surplusWaterBody, &
                  rss_nsurf, runoffSnow, & ! output
                  runoff, runoffSoil, chang, changSnow, SnowToSurf, state_id, ev_snow, &
                  SnowDepth, SnowRemoval, swe, ev, chSnow_tot, &
                  ev_tot, qe_tot, runoff_tot, surf_chang_tot, &
                  runoffPipes, mwstore, runoffwaterbody)

               !Actual updates here as xx_tstep variables not taken as input to snowcalc
               ev_per_tstep = ev_per_tstep + ev_tot
               qe_per_tstep = qe_per_tstep + qe_tot
               runoff_per_tstep = runoff_per_tstep + runoff_tot
               surf_chang_per_tstep = surf_chang_per_tstep + surf_chang_tot
               chSnow_per_interval = chSnow_per_interval + chSnow_tot
            ELSE
               SnowFrac(is) = 0
               SnowDens(is) = 0
               SnowPack(is) = 0
            ENDIF

            !Store ev_tot for each surface
            evap(is) = ev_tot
         ELSE ! snow-free calculation

            capStore(is) = StoreDrainPrm(6, is)
            !Calculates ev [mm]
            CALL cal_evap( &
               EvapMethod, state_id(is), WetThresh(is), capStore(is), &!input
               vpd_hPa, avdens, avcp, qn_e, s_hPa, psyc_hPa, ResistSurf, RA, rb, tlv, &
               rss_nsurf(is), ev, qe_surf) !output

            !Surface water balance and soil store updates (can modify ev, updates state_id)
            CALL cal_water_storage( &
               is, sfr, PipeCapacity, RunoffToWater, pin, & ! input:
               WU_nsurf, &
               drain, AddWater, addImpervious, nsh_real, stateOld, AddWaterRunoff, &
               PervFraction, addVeg, SoilStoreCap, addWaterBody, FlowChange, StateLimit, runoffAGimpervious, surplusWaterBody, &
               runoffAGveg, runoffPipes, ev, soilstore_id, SurplusEvap, runoffWaterBody, &
               p_mm, chang, runoff, state_id)!output:

            !Store ev for each surface
            evap(is) = ev

            ! Sum evaporation from different surfaces to find total evaporation [mm]
            ev_per_tstep = ev_per_tstep + evap(is)*sfr(is)

            ! Sum latent heat flux from different surfaces to find total latent heat flux
            qe_per_tstep = qe_per_tstep + qe_surf*sfr(is)

            ! Sum change from different surfaces to find total change to surface state_id
            surf_chang_per_tstep = surf_chang_per_tstep + (state_id(is) - stateOld(is))*sfr(is)

            ! Sum runoff from different surfaces to find total runoff
            runoff_per_tstep = runoff_per_tstep + runoff(is)*sfr(is)

            ! Calculate total state_id (including water body)
            state_per_tstep = state_per_tstep + state_id(is)*sfr(is)

            ! sum The total runoff from the area !!Check (HCW)
            runoff_per_interval = runoff_per_interval + (runoff(is)*sfr(is))

            IF (NonWaterFraction /= 0 .AND. is /= WaterSurf) THEN
               NWstate_per_tstep = NWstate_per_tstep + (state_id(is)*sfr(is)/NonWaterFraction)
            ENDIF

            ChangSnow(is) = 0
            runoffSnow(is) = 0

         ENDIF
      ENDDO  !end loop over surfaces

      qe = qe_per_tstep

      ! Calculate volume of water that will move between grids
      ! Volume [m3] = Depth relative to whole area [mm] / 1000 [mm m-1] * SurfaceArea [m2]
      ! Need to use these volumes when converting back to addImpervious, AddVeg and AddWater
      runoffAGimpervious_m3 = runoffAGimpervious/1000*SurfaceArea
      runoffAGveg_m3 = runoffAGveg/1000*SurfaceArea
      runoffWaterBody_m3 = runoffWaterBody/1000*SurfaceArea
      runoffPipes_m3 = runoffPipes/1000*SurfaceArea

      runoff_per_interval_out = runoff_per_interval
      state_id_out = state_id
      soilstore_id_out = soilstore_id
      SnowPack_out = SnowPack
      SnowFrac_out = SnowFrac
      SnowWater_out = SnowWater
      iceFrac_out = iceFrac
      SnowDens_out = SnowDens

   END SUBROUTINE SUEWS_cal_QE
   !========================================================================

   !===============sensible heat flux======================================
   SUBROUTINE SUEWS_cal_QH( &
      QHMethod, &!input
      qn1, qf, QmRain, qeOut, qs, QmFreez, qm, avdens, avcp, tsurf, Temp_C, RA, &
      qh, qh_residual, qh_resist)!output
      IMPLICIT NONE

      INTEGER, INTENT(in) :: QHMethod ! option for QH calculation: 1, residual; 2, resistance-based

      REAL(KIND(1d0)), INTENT(in)::qn1
      REAL(KIND(1d0)), INTENT(in)::qf
      REAL(KIND(1d0)), INTENT(in)::QmRain
      REAL(KIND(1d0)), INTENT(in)::qeOut
      REAL(KIND(1d0)), INTENT(in)::qs
      REAL(KIND(1d0)), INTENT(in)::QmFreez
      REAL(KIND(1d0)), INTENT(in)::qm
      REAL(KIND(1d0)), INTENT(in)::avdens
      REAL(KIND(1d0)), INTENT(in)::avcp
      REAL(KIND(1d0)), INTENT(in)::tsurf
      REAL(KIND(1d0)), INTENT(in)::Temp_C
      REAL(KIND(1d0)), INTENT(in)::RA

      REAL(KIND(1d0)), INTENT(out)::qh
      REAL(KIND(1d0)), INTENT(out)::qh_resist
      REAL(KIND(1d0)), INTENT(out)::qh_residual

      REAL(KIND(1d0)), PARAMETER::NAN = -999

      ! Calculate sensible heat flux as a residual (Modified by LJ in Nov 2012)
      qh_residual = (qn1 + qf + QmRain) - (qeOut + qs + Qm + QmFreez)     !qh=(qn1+qf+QmRain+QmFreez)-(qeOut+qs+Qm)

      ! ! Calculate QH using resistance method (for testing HCW 06 Jul 2016)
      ! Aerodynamic-Resistance-based method
      IF (RA /= 0) THEN
         qh_resist = avdens*avcp*(tsurf - Temp_C)/RA
      ELSE
         qh_resist = NAN
      ENDIF

      ! choose output QH
      SELECT CASE (QHMethod)
      CASE (1)
         qh = qh_residual
      CASE (2)
         qh = qh_resist
      END SELECT

   END SUBROUTINE SUEWS_cal_QH
   !========================================================================

   !===============Resistance Calculations=======================
   SUBROUTINE SUEWS_cal_Resistance( &
      StabilityMethod, &!input:
      Diagnose, AerodynamicResistanceMethod, RoughLenHeatMethod, snowUse, &
      id, it, gsModel, SMDMethod, &
      avdens, avcp, QH_init, zzd, z0m, zdm, &
      avU1, Temp_C, VegFraction, &
      avkdn, Kmax, G1, G2, G3, G4, G5, G6, S1, S2, TH, TL, dq, &
      xsmd, vsmd, MaxConductance, LAIMax, LAI_id, SnowFrac, sfr, &
      UStar, TStar, L_mod, &!output
      zL, gsc, ResistSurf, RA, RAsnow, rb)

      IMPLICIT NONE

      INTEGER, INTENT(in)::StabilityMethod
      INTEGER, INTENT(in)::Diagnose
      INTEGER, INTENT(in)::AerodynamicResistanceMethod
      INTEGER, INTENT(in)::RoughLenHeatMethod
      INTEGER, INTENT(in)::snowUse
      INTEGER, INTENT(in)::id
      INTEGER, INTENT(in)::it       !time: day of year and hour
      INTEGER, INTENT(in)::gsModel  !Choice of gs parameterisation (1 = Ja11, 2 = Wa16)
      INTEGER, INTENT(in)::SMDMethod!Method of measured soil moisture

      ! REAL(KIND(1d0)), INTENT(in)::qh_obs
      REAL(KIND(1d0)), INTENT(in)::avdens
      REAL(KIND(1d0)), INTENT(in)::avcp
      REAL(KIND(1d0)), INTENT(in)::QH_init
      REAL(KIND(1d0)), INTENT(in)::zzd        !Active measurement height (meas. height-displac. height)
      REAL(KIND(1d0)), INTENT(in)::z0m        !Aerodynamic roughness length
      REAL(KIND(1d0)), INTENT(in)::zdm        !Displacement height
      REAL(KIND(1d0)), INTENT(in)::avU1       !Average wind speed
      REAL(KIND(1d0)), INTENT(in)::Temp_C     !Air temperature
      REAL(KIND(1d0)), INTENT(in)::VegFraction!Fraction of vegetation
      REAL(KIND(1d0)), INTENT(in)::avkdn      !Average downwelling shortwave radiation
      REAL(KIND(1d0)), INTENT(in)::Kmax       !Annual maximum hourly solar radiation
      REAL(KIND(1d0)), INTENT(in)::G1         !Fitted parameters related to surface res. calculations
      REAL(KIND(1d0)), INTENT(in)::G2         !Fitted parameters related to surface res. calculations
      REAL(KIND(1d0)), INTENT(in)::G3         !Fitted parameters related to surface res. calculations
      REAL(KIND(1d0)), INTENT(in)::G4         !Fitted parameters related to surface res. calculations
      REAL(KIND(1d0)), INTENT(in)::G5         !Fitted parameters related to surface res. calculations
      REAL(KIND(1d0)), INTENT(in)::G6         !Fitted parameters related to surface res. calculations
      REAL(KIND(1d0)), INTENT(in)::S1         !Fitted parameters related to surface res. calculations
      REAL(KIND(1d0)), INTENT(in)::S2         !Fitted parameters related to surface res. calculations
      REAL(KIND(1d0)), INTENT(in)::TH         !Maximum temperature limit
      REAL(KIND(1d0)), INTENT(in)::TL         !Minimum temperature limit
      REAL(KIND(1d0)), INTENT(in)::dq         !Specific humidity deficit
      REAL(KIND(1d0)), INTENT(in)::xsmd       !Measured soil moisture deficit
      REAL(KIND(1d0)), INTENT(in)::vsmd       !Soil moisture deficit for vegetated surfaces only (QUESTION: what about BSoil?)

      REAL(KIND(1d0)), DIMENSION(3), INTENT(in) ::MaxConductance!Max conductance [mm s-1]
      REAL(KIND(1d0)), DIMENSION(3), INTENT(in) ::LAIMax        !Max LAI [m2 m-2]
      REAL(KIND(1d0)), DIMENSION(3), INTENT(in) ::LAI_id        !=LAI_id(id-1,:), LAI for each veg surface [m2 m-2]

      REAL(KIND(1d0)), DIMENSION(nsurf), INTENT(in)::SnowFrac      !Surface fraction of snow cover
      REAL(KIND(1d0)), DIMENSION(nsurf), INTENT(in)::sfr           !Surface fractions [-]

      REAL(KIND(1d0)), INTENT(out)::TStar     !T*
      REAL(KIND(1d0)), INTENT(out)  ::UStar     !Friction velocity
      REAL(KIND(1d0)), INTENT(out)  ::zL        !
      REAL(KIND(1d0)), INTENT(out)  ::gsc       !Surface Layer Conductance
      REAL(KIND(1d0)), INTENT(out)  ::ResistSurf!Surface resistance
      REAL(KIND(1d0)), INTENT(out)  ::RA        !Aerodynamic resistance [s m^-1]
      REAL(KIND(1d0)), INTENT(out)  ::RAsnow    !Aerodynamic resistance for snow [s m^-1]
      REAL(KIND(1d0)), INTENT(out)  ::rb        !boundary layer resistance shuttleworth
      REAL(KIND(1d0)), INTENT(out)  ::L_mod     !Obukhov length
      REAL(KIND(1d0))              ::gfunc     !gdq*gtemp*gs*gq for photosynthesis calculations
      ! REAL(KIND(1d0))              ::H_init    !Kinematic sensible heat flux [K m s-1] used to calculate friction velocity

      ! Get first estimate of sensible heat flux. Modified by HCW 26 Feb 2015
      ! CALL SUEWS_init_QH( &
      !    avdens, avcp, QH_init, qn1, dectime, &
      !    H_init)

      IF (Diagnose == 1) WRITE (*, *) 'Calling STAB_lumps...'
      !u* and Obukhov length out
      CALL cal_Stab( &
         StabilityMethod, &  ! input
         zzd, &     !Active measurement height (meas. height-displac. height)
         z0m, &     !Aerodynamic roughness length
         zdm, &     !zero-plane displacement
         avU1, &    !Average wind speed
         Temp_C, &  !Air temperature
         QH_init, & !sensible heat flux
         avdens, & ! air density
         avcp, & ! heat capacity of air
         L_mod, &! output: !Obukhov length
         TStar, & !T*, temperature scale
         UStar, & !Friction velocity
         zL)!Stability scale

      IF (Diagnose == 1) WRITE (*, *) 'Calling AerodynamicResistance...'
      CALL AerodynamicResistance( &
         ZZD, &! input:
         z0m, &
         AVU1, &
         L_mod, &
         UStar, &
         VegFraction, &
         AerodynamicResistanceMethod, &
         StabilityMethod, &
         RoughLenHeatMethod, &
         RA) ! output:

      IF (snowUse == 1) THEN
         IF (Diagnose == 1) WRITE (*, *) 'Calling AerodynamicResistance for snow...'
         CALL AerodynamicResistance( &
            ZZD, &! input:
            z0m, &
            AVU1, &
            L_mod, &
            UStar, &
            VegFraction, &
            AerodynamicResistanceMethod, &
            StabilityMethod, &
            3, &
            RAsnow)     ! output:
      ENDIF

      IF (Diagnose == 1) WRITE (*, *) 'Calling SurfaceResistance...'
      ! CALL SurfaceResistance(id,it)   !qsc and surface resistance out
      CALL SurfaceResistance( &
         id, it, &! input:
         SMDMethod, SnowFrac, sfr, avkdn, Temp_C, dq, xsmd, vsmd, MaxConductance, &
         LAIMax, LAI_id, gsModel, Kmax, &
         G1, G2, G3, G4, G5, G6, TH, TL, S1, S2, &
         gfunc, gsc, ResistSurf)! output:

      IF (Diagnose == 1) WRITE (*, *) 'Calling BoundaryLayerResistance...'
      CALL BoundaryLayerResistance( &
         zzd, &! input:     !Active measurement height (meas. height- zero-plane displacement)
         z0m, &     !Aerodynamic roughness length
         avU1, &    !Average wind speed
         UStar, &  ! input/output:
         rb)  ! output:

   END SUBROUTINE SUEWS_cal_Resistance
   !========================================================================

   !==============Update output arrays=========================
   SUBROUTINE SUEWS_update_outputLine( &
      AdditionalWater, alb, avkdn, avU10_ms, azimuth, &!input
      chSnow_per_interval, dectime, &
      drain_per_tstep, E_mod, ev_per_tstep, ext_wu, Fc, Fc_build, fcld, &
      Fc_metab, Fc_photo, Fc_respi, Fc_point, Fc_traff, FlowChange, &
      h_mod, id, imin, int_wu, it, iy, &
      kup, LAI_id, ldown, l_mod, lup, mwh, &
      MwStore, &
      nsh_real, NWstate_per_tstep, Precip, q2_gkg, &
      qeOut, qf, qh, qh_resist, Qm, QmFreez, &
      QmRain, qn1, qn1_S, qn1_snowfree, qs, RA, &
      resistsurf, RH2, runoffAGimpervious, runoffAGveg, &
      runoff_per_tstep, runoffPipes, runoffSoil_per_tstep, &
      runoffWaterBody, sfr, smd, smd_nsurf, SnowAlb, SnowRemoval, &
      state_id, state_per_tstep, surf_chang_per_tstep, swe, t2_C, tskin_C, &
      tot_chang_per_tstep, tsurf, UStar, &
      wu_nsurf, &
      z0m, zdm, zenith_deg, &
      datetimeLine, dataOutLineSUEWS)!output
      IMPLICIT NONE

      REAL(KIND(1d0)), PARAMETER :: NAN = -999
      INTEGER, INTENT(in) :: iy
      ! INTEGER,INTENT(in) :: iy_prev_t
      INTEGER, INTENT(in) :: id
      ! INTEGER,INTENT(in) :: id_prev_t
      INTEGER, INTENT(in) :: it
      INTEGER, INTENT(in) :: imin
      !  INTEGER, INTENT(in) :: Gridiv
      REAL(KIND(1d0)), INTENT(in) :: AdditionalWater
      REAL(KIND(1d0)), INTENT(in) :: alb(nsurf)
      REAL(KIND(1d0)), INTENT(in) :: avkdn
      REAL(KIND(1d0)), INTENT(in) :: avU10_ms
      REAL(KIND(1d0)), INTENT(in) :: azimuth
      REAL(KIND(1d0)), INTENT(in) :: chSnow_per_interval
      REAL(KIND(1d0)), INTENT(in) :: dectime
      REAL(KIND(1d0)), INTENT(in) :: drain_per_tstep
      REAL(KIND(1d0)), INTENT(in) :: E_mod
      REAL(KIND(1d0)), INTENT(in) :: ev_per_tstep
      REAL(KIND(1d0)), INTENT(in) :: ext_wu
      REAL(KIND(1d0)), INTENT(in) :: Fc
      REAL(KIND(1d0)), INTENT(in) :: Fc_build
      REAL(KIND(1d0)), INTENT(in) :: Fc_metab
      REAL(KIND(1d0)), INTENT(in) :: Fc_photo
      REAL(KIND(1d0)), INTENT(in) :: Fc_respi
      REAL(KIND(1d0)), INTENT(in) :: Fc_point
      REAL(KIND(1d0)), INTENT(in) :: Fc_traff
      REAL(KIND(1d0)), INTENT(in) :: fcld
      REAL(KIND(1d0)), INTENT(in) :: FlowChange
      REAL(KIND(1d0)), INTENT(in) :: h_mod
      REAL(KIND(1d0)), INTENT(in) :: int_wu
      REAL(KIND(1d0)), INTENT(in) :: kup
      REAL(KIND(1d0)), INTENT(in) :: l_mod
      REAL(KIND(1d0)), INTENT(in) :: LAI_id(nvegsurf)
      REAL(KIND(1d0)), INTENT(in) :: ldown
      REAL(KIND(1d0)), INTENT(in) :: lup
      REAL(KIND(1d0)), INTENT(in) :: mwh
      REAL(KIND(1d0)), INTENT(in) :: MwStore
      REAL(KIND(1d0)), INTENT(in) :: nsh_real
      REAL(KIND(1d0)), INTENT(in) :: NWstate_per_tstep
      REAL(KIND(1d0)), INTENT(in) :: Precip
      REAL(KIND(1d0)), INTENT(in) :: q2_gkg
      REAL(KIND(1d0)), INTENT(in) :: qeOut
      REAL(KIND(1d0)), INTENT(in) :: qf
      REAL(KIND(1d0)), INTENT(in) :: qh
      REAL(KIND(1d0)), INTENT(in) :: qh_resist
      REAL(KIND(1d0)), INTENT(in) :: Qm
      REAL(KIND(1d0)), INTENT(in) :: QmFreez
      REAL(KIND(1d0)), INTENT(in) :: QmRain
      REAL(KIND(1d0)), INTENT(in) :: qn1
      REAL(KIND(1d0)), INTENT(in) :: qn1_S
      REAL(KIND(1d0)), INTENT(in) :: qn1_snowfree
      REAL(KIND(1d0)), INTENT(in) :: qs
      REAL(KIND(1d0)), INTENT(in) :: RA
      REAL(KIND(1d0)), INTENT(in) :: resistsurf
      REAL(KIND(1d0)), INTENT(in) :: RH2
      REAL(KIND(1d0)), INTENT(in) :: runoff_per_tstep
      REAL(KIND(1d0)), INTENT(in) :: runoffAGimpervious
      REAL(KIND(1d0)), INTENT(in) :: runoffAGveg
      REAL(KIND(1d0)), INTENT(in) :: runoffPipes
      REAL(KIND(1d0)), INTENT(in) :: runoffSoil_per_tstep
      REAL(KIND(1d0)), INTENT(in) :: runoffWaterBody
      REAL(KIND(1d0)), INTENT(in) :: sfr(nsurf)
      REAL(KIND(1d0)), INTENT(in) :: smd
      REAL(KIND(1d0)), INTENT(in) :: smd_nsurf(nsurf)
      REAL(KIND(1d0)), INTENT(in) :: SnowAlb
      REAL(KIND(1d0)), INTENT(in) :: SnowRemoval(2)
      REAL(KIND(1d0)), INTENT(in) :: state_id(nsurf)
      REAL(KIND(1d0)), INTENT(in) :: state_per_tstep
      REAL(KIND(1d0)), INTENT(in) :: surf_chang_per_tstep
      REAL(KIND(1d0)), INTENT(in) :: swe
      REAL(KIND(1d0)), INTENT(in) :: t2_C
      REAL(KIND(1d0)), INTENT(in) :: tskin_C
      REAL(KIND(1d0)), INTENT(in) :: tot_chang_per_tstep
      REAL(KIND(1d0)), INTENT(in) :: tsurf
      REAL(KIND(1d0)), INTENT(in) :: UStar
      REAL(KIND(1d0)), DIMENSION(nsurf), INTENT(in) :: wu_nsurf

      REAL(KIND(1d0)), INTENT(in) :: z0m
      REAL(KIND(1d0)), INTENT(in) :: zdm
      REAL(KIND(1d0)), INTENT(in) :: zenith_deg

      REAL(KIND(1D0)), DIMENSION(5), INTENT(OUT)::datetimeLine
      REAL(KIND(1d0)), DIMENSION(ncolumnsDataOutSUEWS - 5), INTENT(out) :: dataOutLineSUEWS
      ! REAL(KIND(1d0)),DIMENSION(ncolumnsDataOutSnow-5),INTENT(out) :: dataOutLineSnow
      ! REAL(KIND(1d0)),DIMENSION(ncolumnsDataOutESTM-5),INTENT(out) :: dataOutLineESTM
      ! INTEGER:: is
      REAL(KIND(1d0)):: LAI_wt
      REAL(KIND(1d0)):: RH2_pct ! RH2 in percentage

      ! the variables below with '_x' endings stand for 'exported' values
      REAL(KIND(1d0))::ResistSurf_x
      REAL(KIND(1d0))::l_mod_x
      REAL(KIND(1d0))::bulkalbedo
      REAL(KIND(1d0))::smd_nsurf_x(nsurf)
      REAL(KIND(1d0))::state_x(nsurf)
      REAL(KIND(1d0)):: wu_DecTr
      REAL(KIND(1d0)):: wu_EveTr
      REAL(KIND(1d0)):: wu_Grass

      !=====================================================================
      !====================== Prepare data for output ======================
      ! values outside of reasonable range are set as NAN-like numbers. TS 10 Jun 2018

      ! Remove non-existing surface type from surface and soil outputs   ! Added back in with NANs by HCW 24 Aug 2016
      state_x = UNPACK(SPREAD(NAN, dim=1, ncopies=SIZE(sfr)), mask=(sfr < 0.00001), field=state_id)
      smd_nsurf_x = UNPACK(SPREAD(NAN, dim=1, ncopies=SIZE(sfr)), mask=(sfr < 0.00001), field=smd_nsurf)

      ResistSurf_x = MIN(9999., ResistSurf)

      l_mod_x = MAX(MIN(9999., l_mod), -9999.)

      ! Calculate areally-weighted LAI
      ! IF(iy == (iy_prev_t  +1) .AND. (id-1) == 0) THEN   !Check for start of next year and avoid using LAI(id-1) as this is at the start of the year
      !    LAI_wt=DOT_PRODUCT(LAI(id_prev_t,:),sfr(1+2:nvegsurf+2))
      ! ELSE
      !    LAI_wt=DOT_PRODUCT(LAI(id-1,:),sfr(1+2:nvegsurf+2))
      ! ENDIF

      LAI_wt = DOT_PRODUCT(LAI_id(:), sfr(1 + 2:nvegsurf + 2))

      ! Calculate areally-weighted albedo
      bulkalbedo = DOT_PRODUCT(alb, sfr)

      ! convert RH2 to a percentage form
      RH2_pct = RH2*100.0

      ! translate water use to vegetated surfaces
      wu_DecTr = wu_nsurf(3)
      wu_EveTr = wu_nsurf(4)
      wu_Grass = wu_nsurf(5)

      !====================== update output line ==============================
      ! date & time:
      datetimeLine = [ &
                     REAL(iy, KIND(1D0)), REAL(id, KIND(1D0)), &
                     REAL(it, KIND(1D0)), REAL(imin, KIND(1D0)), dectime]
      !Define the overall output matrix to be printed out step by step
      dataOutLineSUEWS = [ &
                         avkdn, kup, ldown, lup, tsurf, &
                         qn1, qf, qs, qh, qeOut, &
                         h_mod, e_mod, qh_resist, &
                         precip, ext_wu, ev_per_tstep, runoff_per_tstep, tot_chang_per_tstep, &
                         surf_chang_per_tstep, state_per_tstep, NWstate_per_tstep, drain_per_tstep, smd, &
                         FlowChange/nsh_real, AdditionalWater, &
                         runoffSoil_per_tstep, runoffPipes, runoffAGimpervious, runoffAGveg, runoffWaterBody, &
                         int_wu, wu_EveTr, wu_DecTr, wu_Grass, &
                         smd_nsurf_x(1:nsurf - 1), &
                         state_x(1:nsurf), &
                         zenith_deg, azimuth, bulkalbedo, Fcld, &
                         LAI_wt, z0m, zdm, &
                         UStar, l_mod, RA, ResistSurf, &
                         Fc, &
                         Fc_photo, Fc_respi, Fc_metab, Fc_traff, Fc_build, Fc_point, &
                         qn1_snowfree, qn1_S, SnowAlb, &
                         Qm, QmFreez, QmRain, swe, mwh, MwStore, chSnow_per_interval, &
                         SnowRemoval(1:2), &
                         tskin_C, t2_C, q2_gkg, avU10_ms, RH2_pct & ! surface-level diagonostics
                         ]
      ! set invalid values to NAN
      ! dataOutLineSUEWS = set_nan(dataOutLineSUEWS)

      !====================update output line end==============================

   END SUBROUTINE SUEWS_update_outputLine
   !========================================================================

   !==============Update output arrays=========================
   SUBROUTINE SUEWS_update_output( &
      SnowUse, storageheatmethod, &!input
      ReadLinesMetdata, NumberOfGrids, &
      ir, gridiv, &
      datetimeLine, dataOutLineSUEWS, dataOutLineSnow, dataOutLineESTM, dataoutLineRSL, dataOutLineSOLWEIG, &!input
      dataOutSUEWS, dataOutSnow, dataOutESTM, dataOutRSL, dataOutSOLWEIG)!inout
      IMPLICIT NONE

      INTEGER, INTENT(in) ::ReadLinesMetdata
      INTEGER, INTENT(in) ::NumberOfGrids
      INTEGER, INTENT(in) ::Gridiv
      INTEGER, INTENT(in) ::SnowUse
      INTEGER, INTENT(in) ::storageheatmethod
      INTEGER, INTENT(in) ::ir

      REAL(KIND(1d0)), DIMENSION(5), INTENT(in) :: datetimeLine
      REAL(KIND(1d0)), DIMENSION(ncolumnsDataOutSUEWS - 5), INTENT(in) :: dataOutLineSUEWS
      REAL(KIND(1d0)), DIMENSION(ncolumnsDataOutESTM - 5), INTENT(in) :: dataOutLineESTM
      REAL(KIND(1d0)), DIMENSION(ncolumnsDataOutSnow - 5), INTENT(in) :: dataOutLineSnow
      REAL(KIND(1d0)), DIMENSION(ncolumnsDataOutRSL - 5), INTENT(in) :: dataoutLineRSL
      REAL(KIND(1d0)), DIMENSION(ncolumnsdataOutSOL - 5), INTENT(in) :: dataOutLineSOLWEIG

      REAL(KIND(1d0)), INTENT(inout) :: dataOutSUEWS(ReadLinesMetdata, ncolumnsDataOutSUEWS, NumberOfGrids)
      REAL(KIND(1d0)), INTENT(inout) :: dataOutSnow(ReadLinesMetdata, ncolumnsDataOutSnow, NumberOfGrids)
      REAL(KIND(1d0)), INTENT(inout) :: dataOutESTM(ReadLinesMetdata, ncolumnsDataOutESTM, NumberOfGrids)
      REAL(KIND(1d0)), INTENT(inout) :: dataOutRSL(ReadLinesMetdata, ncolumnsDataOutRSL, NumberOfGrids)
      REAL(KIND(1d0)), INTENT(inout) :: dataOutSOLWEIG(ReadLinesMetdata, ncolumnsDataOutRSL, NumberOfGrids)

      !====================== update output arrays ==============================
      !Define the overall output matrix to be printed out step by step
      dataOutSUEWS(ir, 1:ncolumnsDataOutSUEWS, Gridiv) = [datetimeLine, set_nan(dataOutLineSUEWS)]
      dataOutRSL(ir, 1:ncolumnsDataOutRSL, Gridiv) = [datetimeLine, set_nan(dataoutLineRSL)]
      dataOutSOLWEIG(ir, 1:ncolumnsDataOutSOL, Gridiv) = [datetimeLine, set_nan(dataOutLineSOLWEIG)]
      ! ! set invalid values to NAN
      ! dataOutSUEWS(ir,6:ncolumnsDataOutSUEWS,Gridiv)=set_nan(dataOutSUEWS(ir,6:ncolumnsDataOutSUEWS,Gridiv))

      IF (snowUse == 1) THEN
         dataOutSnow(ir, 1:ncolumnsDataOutSnow, Gridiv) = [datetimeLine, set_nan(dataOutLineSnow)]
      END IF

      IF (storageheatmethod == 4) THEN
         dataOutESTM(ir, 1:ncolumnsDataOutESTM, Gridiv) = [datetimeLine, set_nan(dataOutLineESTM)]
      END IF

      !====================update output arrays end==============================

   END SUBROUTINE SUEWS_update_output

   ! !========================================================================
   ! SUBROUTINE SUEWS_cal_Diagnostics( &
   !    dectime, &!input
   !    avU1, Temp_C, avRH, Press_hPa, &
   !    qh, qe, &
   !    VegFraction, zMeas, z0m, zdm, RA, avdens, avcp, lv_J_kg, tstep_real, &
   !    RoughLenHeatMethod, StabilityMethod, &
   !    avU10_ms, t2_C, q2_gkg, tskin_C, RH2)!output
   !    ! TS 03 Aug 2018: added limit on q2 by restricting RH2_max to 100%
   !    ! TS 31 Jul 2018: removed dependence on surface variables (Tsurf, qsat)
   !    ! TS 26 Jul 2018: improved the calculation logic
   !    ! TS 05 Sep 2017: improved interface
   !    ! TS 20 May 2017: calculate surface-level diagonostics
   !    IMPLICIT NONE
   !    REAL(KIND(1d0)), INTENT(in) ::dectime
   !    REAL(KIND(1d0)), INTENT(in) ::avU1, Temp_C, avRH
   !    REAL(KIND(1d0)), INTENT(in) ::qh
   !    REAL(KIND(1d0)), INTENT(in) ::Press_hPa, qe
   !    REAL(KIND(1d0)), INTENT(in) :: VegFraction, z0m, RA, avdens, avcp, lv_J_kg, tstep_real
   !    REAL(KIND(1d0)), INTENT(in) :: zMeas! height for measurement
   !    REAL(KIND(1d0)), INTENT(in) :: zdm ! displacement height

   !    ! INTEGER,INTENT(in)         :: opt ! 0 for momentum, 1 for temperature, 2 for humidity
   !    INTEGER, INTENT(in)         :: RoughLenHeatMethod, StabilityMethod

   !    REAL(KIND(1d0)), INTENT(out):: avU10_ms, t2_C, q2_gkg, tskin_C, RH2
   !    REAL(KIND(1d0))::qa_gkg
   !    REAL(KIND(1d0)), PARAMETER::k = 0.4

   !    ! wind speed:
   !    CALL diagSfc( &
   !       0, &
   !       zMeas, avU1, 0d0, 10d0, avU10_ms, &
   !       VegFraction, &
   !       z0m, zdm, avdens, avcp, lv_J_kg, &
   !       avU1, Temp_C, qh, &
   !       RoughLenHeatMethod, StabilityMethod, tstep_real, dectime)

   !    ! temperature at 2 m agl:
   !    CALL diagSfc( &
   !       1, &
   !       zMeas, Temp_C, qh, 2d0, t2_C, &
   !       VegFraction, &
   !       z0m, zdm, avdens, avcp, lv_J_kg, &
   !       avU1, Temp_C, qh, &
   !       RoughLenHeatMethod, StabilityMethod, tstep_real, dectime)

   !    ! skin temperature:
   !    tskin_C = qh/(avdens*avcp)*RA + temp_C

   !    ! humidity:
   !    qa_gkg = RH2qa(avRH/100, Press_hPa, Temp_c)
   !    CALL diagSfc( &
   !       2, &
   !       zMeas, qa_gkg, qe, 2d0, q2_gkg, &
   !       VegFraction, &
   !       z0m, zdm, avdens, avcp, lv_J_kg, &
   !       avU1, Temp_C, qh, &
   !       RoughLenHeatMethod, StabilityMethod, tstep_real, dectime)
   !    ! re-examine if the diagnostic RH2 > 100% ?
   !    RH2 = qa2RH(q2_gkg, Press_hPa, Temp_c)
   !    IF (RH2 > 1) THEN
   !       ! if so, limit RH2 to 100%
   !       RH2 = 1d0
   !       ! and adjust the diagnostic q2_gkg
   !       q2_gkg = RH2qa(RH2, Press_hPa, Temp_c)
   !    END IF

   ! END SUBROUTINE SUEWS_cal_Diagnostics

   ! calculate several surface fraction related parameters
   SUBROUTINE SUEWS_cal_surf( &
      sfr, & !input
      vegfraction, ImpervFraction, PervFraction, NonWaterFraction) ! output
      IMPLICIT NONE

      REAL(KIND(1D0)), DIMENSION(NSURF), INTENT(IN)::sfr
      REAL(KIND(1D0)), INTENT(OUT)::VegFraction
      REAL(KIND(1D0)), INTENT(OUT)::ImpervFraction
      REAL(KIND(1D0)), INTENT(OUT)::PervFraction
      REAL(KIND(1D0)), INTENT(OUT)::NonWaterFraction

      VegFraction = sfr(ConifSurf) + sfr(DecidSurf) + sfr(GrassSurf)
      ImpervFraction = sfr(PavSurf) + sfr(BldgSurf)
      PervFraction = 1 - ImpervFraction
      NonWaterFraction = 1 - sfr(WaterSurf)

   END SUBROUTINE SUEWS_cal_surf

   ! SUBROUTINE diagSfc( &
   !    opt, &
   !    zMeas, xMeas, xFlux, zDiag, xDiag, &
   !    VegFraction, &
   !    z0m, zd, avdens, avcp, lv_J_kg, &
   !    avU1, Temp_C, qh, &
   !    RoughLenHeatMethod, StabilityMethod, tstep_real, dectime)
   !    ! TS 31 Jul 2018: removed dependence on surface variables (Tsurf, qsat)
   !    ! TS 26 Jul 2018: improved the calculation logic
   !    ! TS 05 Sep 2017: improved interface
   !    ! TS 20 May 2017: calculate surface-level diagonostics

   !    IMPLICIT NONE
   !    REAL(KIND(1d0)), INTENT(in) :: dectime
   !    REAL(KIND(1d0)), INTENT(in) :: qh ! sensible heat flux
   !    REAL(KIND(1d0)), INTENT(in) :: z0m, avdens, avcp, lv_J_kg, tstep_real
   !    REAL(KIND(1d0)), INTENT(in) :: avU1, Temp_C ! atmospheric level variables
   !    REAL(KIND(1d0)), INTENT(in) :: zDiag ! height for diagonostics
   !    REAL(KIND(1d0)), INTENT(in) :: zMeas! height for measurement
   !    REAL(KIND(1d0)), INTENT(in) :: zd ! displacement height
   !    REAL(KIND(1d0)), INTENT(in) :: xMeas ! measurement at height
   !    REAL(KIND(1d0)), INTENT(in) :: xFlux!
   !    REAL(KIND(1d0)), INTENT(in) :: VegFraction ! vegetation fraction

   !    INTEGER, INTENT(in)         :: opt ! 0 for momentum, 1 for temperature, 2 for humidity
   !    INTEGER, INTENT(in)         :: RoughLenHeatMethod, StabilityMethod

   !    REAL(KIND(1d0)), INTENT(out):: xDiag

   !    REAL(KIND(1d0)) :: L_mod
   !    REAL(KIND(1d0)) :: psimz0, psihzDiag, psihzMeas, psihz0, psimzDiag ! stability correction functions
   !    REAL(KIND(1d0)) :: z0h ! Roughness length for heat
   !    REAL(KIND(1d0)) :: zDiagzd! height for diagnositcs
   !    REAL(KIND(1d0)) :: zMeaszd
   !    REAL(KIND(1d0)) :: tlv, H_kms, TStar, zL, UStar
   !    REAL(KIND(1d0)), PARAMETER :: muu = 1.46e-5 !molecular viscosity
   !    REAL(KIND(1d0)), PARAMETER :: nan = -999
   !    REAL(KIND(1d0)), PARAMETER :: zdm = 0 ! assuming Displacement height is ZERO
   !    REAL(KIND(1d0)), PARAMETER::k = 0.4

   !    tlv = lv_J_kg/tstep_real !Latent heat of vapourisation per timestep
   !    zDiagzd = zDiag + z0m ! height at hgtX assuming Displacement height is ZERO; set lower limit as z0 to prevent arithmetic error, zd=0

   !    ! get !Kinematic sensible heat flux [K m s-1] used to calculate friction velocity
   !    CALL SUEWS_init_QH( &
   !       avdens, avcp, qh, 0d0, dectime, & ! use qh as qh_obs to initialise H_init
   !       H_kms)!output

   !    ! redo the calculation for stability correction
   !    CALL cal_Stab( &
   !       ! input
   !       StabilityMethod, &
   !       dectime, & !Decimal time
   !       zDiagzd, &     !Active measurement height (meas. height-displac. height)
   !       z0m, &     !Aerodynamic roughness length
   !       zdm, &     !Displacement height
   !       avU1, &    !Average wind speed
   !       Temp_C, &  !Air temperature
   !       H_kms, & !Kinematic sensible heat flux [K m s-1] used to calculate friction velocity
   !       ! output:
   !       L_MOD, & !Obukhov length
   !       TStar, & !T*
   !       UStar, & !Friction velocity
   !       zL)!Stability scale

   !    !***************************************************************
   !    ! log-law based stability corrections:
   !    ! Roughness length for heat
   !    z0h = cal_z0V(RoughLenHeatMethod, z0m, VegFraction, UStar)

   !    ! stability correction functions
   !    ! momentum:
   !    psimzDiag = stab_psi_mom(StabilityMethod, zDiagzd/L_mod)
   !    ! psimz2=stab_fn_mom(StabilityMethod,z2zd/L_mod,z2zd/L_mod)
   !    psimz0 = stab_psi_mom(StabilityMethod, z0m/L_mod)

   !    ! heat and vapor: assuming both are the same
   !    ! psihz2=stab_fn_heat(StabilityMethod,z2zd/L_mod,z2zd/L_mod)
   !    psihz0 = stab_psi_heat(StabilityMethod, z0h/L_mod)

   !    !***************************************************************
   !    SELECT CASE (opt)
   !    CASE (0) ! wind (momentum) at hgtX=10 m
   !       zDiagzd = zDiag + z0m! set lower limit as z0h to prevent arithmetic error, zd=0

   !       ! stability correction functions
   !       ! momentum:
   !       psimzDiag = stab_psi_mom(StabilityMethod, zDiagzd/L_mod)
   !       psimz0 = stab_psi_mom(StabilityMethod, z0m/L_mod)
   !       xDiag = UStar/k*(LOG(zDiagzd/z0m) - psimzDiag + psimz0) ! Brutsaert (2005), p51, eq.2.54

   !    CASE (1) ! temperature at hgtX=2 m
   !       zMeaszd = zMeas - zd
   !       zDiagzd = zDiag + z0h! set lower limit as z0h to prevent arithmetic error, zd=0

   !       ! heat and vapor: assuming both are the same
   !       psihzMeas = stab_psi_heat(StabilityMethod, zMeaszd/L_mod)
   !       psihzDiag = stab_psi_heat(StabilityMethod, zDiagzd/L_mod)
   !       ! psihz0=stab_fn_heat(StabilityMethod,z0h/L_mod,z0h/L_mod)
   !       xDiag = xMeas + xFlux/(k*UStar*avdens*avcp)*(LOG(zMeaszd/zDiagzd) - (psihzMeas - psihzDiag)) ! Brutsaert (2005), p51, eq.2.55
   !       !  IF ( ABS((LOG(z2zd/z0h)-psihz2+psihz0))>10 ) THEN
   !       !     PRINT*, '#####################################'
   !       !     PRINT*, 'xSurf',xSurf
   !       !     PRINT*, 'xFlux',xFlux
   !       !     PRINT*, 'k*us*avdens*avcp',k*us*avdens*avcp
   !       !     PRINT*, 'k',k
   !       !     PRINT*, 'us',us
   !       !     PRINT*, 'avdens',avdens
   !       !     PRINT*, 'avcp',avcp
   !       !     PRINT*, 'xFlux/X',xFlux/(k*us*avdens*avcp)
   !       !     PRINT*, 'stab',(LOG(z2zd/z0h)-psihz2+psihz0)
   !       !     PRINT*, 'LOG(z2zd/z0h)',LOG(z2zd/z0h)
   !       !     PRINT*, 'z2zd',z2zd,'L_mod',L_mod,'z0h',z0h
   !       !     PRINT*, 'z2zd/L_mod',z2zd/L_mod
   !       !     PRINT*, 'psihz2',psihz2
   !       !     PRINT*, 'psihz0',psihz0
   !       !     PRINT*, 'psihz2-psihz0',psihz2-psihz0
   !       !     PRINT*, 'xDiag',xDiag
   !       !     PRINT*, '*************************************'
   !       !  END IF

   !    CASE (2) ! humidity at hgtX=2 m
   !       zMeaszd = zMeas - zd
   !       zDiagzd = zDiag + z0h! set lower limit as z0h to prevent arithmetic error, zd=0

   !       ! heat and vapor: assuming both are the same
   !       psihzMeas = stab_psi_heat(StabilityMethod, zMeaszd/L_mod)
   !       psihzDiag = stab_psi_heat(StabilityMethod, zDiagzd/L_mod)
   !       ! psihz0=stab_fn_heat(StabilityMethod,z0h/L_mod,z0h/L_mod)

   !       xDiag = xMeas + xFlux/(k*UStar*avdens*tlv)*(LOG(zMeaszd/zDiagzd) - (psihzMeas - psihzDiag)) ! Brutsaert (2005), p51, eq.2.56

   !    END SELECT

   ! END SUBROUTINE diagSfc

   !===============set variable of invalid value to NAN=====================
   ELEMENTAL FUNCTION set_nan(x) RESULT(xx)
      IMPLICIT NONE
      REAL(KIND(1d0)), PARAMETER::pNAN = 30000 ! 30000 to prevent water_state being filtered out as it can be large
      REAL(KIND(1d0)), PARAMETER::NAN = -999
      REAL(KIND(1d0)), INTENT(in)::x
      REAL(KIND(1d0))::xx

      IF (ABS(x) > pNAN) THEN
         xx = NAN
      ELSE
         xx = x
      ENDIF

   END FUNCTION set_nan
   !========================================================================

   !===============the functions below are only for test in f2py conversion===
   FUNCTION square(x) RESULT(xx)
      IMPLICIT NONE
      REAL(KIND(1d0)), PARAMETER::pNAN = 9999
      REAL(KIND(1d0)), PARAMETER::NAN = -999
      REAL(KIND(1d0)), INTENT(in)::x
      REAL(KIND(1d0))::xx

      xx = x**2 + nan/pNAN
      xx = x**2

   END FUNCTION square

   FUNCTION square_real(x) RESULT(xx)
      IMPLICIT NONE
      REAL, PARAMETER::pNAN = 9999
      REAL, PARAMETER::NAN = -999
      REAL, INTENT(in)::x
      REAL::xx

      xx = x**2 + nan/pNAN
      xx = x**2

   END FUNCTION square_real

   SUBROUTINE output_name_n(i, name, group, aggreg, outlevel)
<<<<<<< HEAD
      ! used by f2py module  to handle output names
=======
      ! used by f2py module `SuPy` to handle output names
>>>>>>> 5a8aa858
      IMPLICIT NONE
      ! the dimension is potentially incorrect,
      ! which should be consistent with that in output module
      INTEGER, INTENT(in) :: i
      CHARACTER(len=15), INTENT(out) :: name, group, aggreg
      INTEGER, INTENT(out) :: outlevel

      INTEGER :: nVar
      nVar = SIZE(varListAll, dim=1)
      IF (i < nVar .AND. i > 0) THEN
         name = TRIM(varListAll(i)%header)
         group = TRIM(varListAll(i)%group)
         aggreg = TRIM(varListAll(i)%aggreg)
         outlevel = varListAll(i)%level
      ELSE
         name = ''
         group = ''
         aggreg = ''
         outlevel = 0
      END IF

   END SUBROUTINE output_name_n

   SUBROUTINE output_size(nVar)
      ! used by f2py module  to get size of the output list
      IMPLICIT NONE
      ! the dimension is potentially incorrect,
      ! which should be consistent with that in output module
      INTEGER, INTENT(out) :: nVar

      nVar = SIZE(varListAll, dim=1)

   END SUBROUTINE output_size

   SUBROUTINE SUEWS_cal_multitsteps( &
      MetForcingBlock, len_sim, &
      AerodynamicResistanceMethod, AH_MIN, AHProf_24hr, AH_SLOPE_Cooling, & ! input&inout in alphabetical order
      AH_SLOPE_Heating, &
      alb, AlbMax_DecTr, AlbMax_EveTr, AlbMax_Grass, &
      AlbMin_DecTr, AlbMin_EveTr, AlbMin_Grass, &
      alpha_bioCO2, alpha_enh_bioCO2, alt, BaseT, BaseTe, &
      BaseTHDD, beta_bioCO2, beta_enh_bioCO2, bldgH, CapMax_dec, CapMin_dec, &
      chAnOHM, CO2PointSource, cpAnOHM, CRWmax, CRWmin, DayWat, DayWatPer, &
      DecTreeH, Diagnose, DiagQN, DiagQS, DRAINRT, &
      dt_since_start, dqndt, qn1_av, dqnsdt, qn1_s_av, &
      EF_umolCO2perJ, emis, EmissionsMethod, EnEF_v_Jkm, endDLS, EveTreeH, FAIBldg, &
      FAIDecTree, FAIEveTree, Faut, FcEF_v_kgkm, FlowChange, &
      FrFossilFuel_Heat, FrFossilFuel_NonHeat, G1, G2, G3, G4, G5, G6, GDD_id, &
      GDDFull, Gridiv, gsModel, H_maintain, HDD_id, HumActivity_24hr, &
      IceFrac, Ie_a, Ie_end, Ie_m, Ie_start, &
      InternalWaterUse_h, IrrFracEveTr, IrrFracDecTr, IrrFracGrass, EvapMethod, &
      kkAnOHM, Kmax, LAI_id, LAICalcYes, LAIMax, LAIMin, &
      LAIPower, LAIType, lat, lng, MaxConductance, MaxFCMetab, MaxQFMetab, &
      SnowWater, MinFCMetab, MinQFMetab, min_res_bioCO2, &
      NARP_EMIS_SNOW, NARP_TRANS_SITE, NetRadiationMethod, &
      OHM_coef, OHMIncQF, OHM_threshSW, &
      OHM_threshWD, PipeCapacity, PopDensDaytime, &
      PopDensNighttime, PopProf_24hr, PorMax_dec, PorMin_dec, &
      PrecipLimit, PrecipLimitAlb, &
      QF0_BEU, Qf_A, Qf_B, Qf_C, &
      RadMeltFact, RAINCOVER, RainMaxRes, resp_a, resp_b, &
      RoughLenHeatMethod, RoughLenMomMethod, RunoffToWater, S1, S2, &
      SatHydraulicConduct, SDDFull, SDD_id, sfr, SMDMethod, SnowAlb, SnowAlbMax, &
      SnowAlbMin, SnowPackLimit, SnowDens, SnowDensMax, SnowDensMin, SnowfallCum, SnowFrac, &
      SnowLimBldg, SnowLimPaved, SnowPack, SnowProf_24hr, snowUse, SoilDepth, &
      soilstore_id, SoilStoreCap, StabilityMethod, startDLS, state_id, StateLimit, &
      StorageHeatMethod, StoreDrainPrm, SurfaceArea, Tair_av, tau_a, tau_f, tau_r, &
      T_CRITIC_Cooling, T_CRITIC_Heating, TempMeltFact, TH, &
      theta_bioCO2, timezone, TL, TrafficRate, TrafficUnits, &
      Tmin_id, Tmax_id, lenday_id, &
      TraffProf_24hr, Ts5mindata_ir, tstep, tstep_prev, veg_type, &
      WaterDist, WaterUseMethod, WetThresh, &
      WUDay_id, DecidCap_id, albDecTr_id, albEveTr_id, albGrass_id, porosity_id, &
      WUProfA_24hr, WUProfM_24hr, Z, z0m_in, zdm_in, &
      dataOutBlockSUEWS, dataOutBlockSnow, dataOutBlockESTM, dataOutBlockRSL, dataOutBlockSOL, &!output
      DailyStateBlock)

      IMPLICIT NONE
      ! input:
      ! met forcing block
      REAL(KIND(1D0)), DIMENSION(len_sim, 24), INTENT(IN) ::MetForcingBlock
      INTEGER, INTENT(IN) :: len_sim
      ! input variables
      INTEGER, INTENT(IN)::AerodynamicResistanceMethod
      INTEGER, INTENT(IN)::Diagnose
      INTEGER, INTENT(IN)::DiagQN
      INTEGER, INTENT(IN)::DiagQS
      INTEGER, INTENT(IN)::startDLS
      INTEGER, INTENT(IN)::endDLS
      INTEGER, INTENT(IN)::EmissionsMethod
      INTEGER, INTENT(IN)::Gridiv
      INTEGER, INTENT(IN)::gsModel
      INTEGER, INTENT(IN)::Ie_end
      INTEGER, INTENT(IN)::Ie_start
      INTEGER, INTENT(IN)::EvapMethod
      INTEGER, INTENT(IN)::LAICalcYes
      INTEGER, INTENT(IN)::NetRadiationMethod
      INTEGER, INTENT(IN)::OHMIncQF
      INTEGER, INTENT(IN)::RoughLenHeatMethod
      INTEGER, INTENT(IN)::RoughLenMomMethod
      INTEGER, INTENT(IN)::SMDMethod
      INTEGER, INTENT(IN)::snowUse
      INTEGER, INTENT(IN)::StabilityMethod
      INTEGER, INTENT(IN)::StorageHeatMethod
      INTEGER, INTENT(IN)::tstep
      INTEGER, INTENT(IN)::tstep_prev ! tstep size of the previous step
      ! dt_since_start is intentionally made as inout to keep naming consistency with the embedded subroutine
      INTEGER, INTENT(inout)::dt_since_start ! time since simulation starts [s]
      INTEGER, INTENT(IN)::veg_type
      INTEGER, INTENT(IN)::WaterUseMethod

      INTEGER, DIMENSION(NVEGSURF), INTENT(IN)::LAIType

      REAL(KIND(1D0)), INTENT(IN)::AlbMax_DecTr
      REAL(KIND(1D0)), INTENT(IN)::AlbMax_EveTr
      REAL(KIND(1D0)), INTENT(IN)::AlbMax_Grass
      REAL(KIND(1D0)), INTENT(IN)::AlbMin_DecTr
      REAL(KIND(1D0)), INTENT(IN)::AlbMin_EveTr
      REAL(KIND(1D0)), INTENT(IN)::AlbMin_Grass
      REAL(KIND(1D0)), INTENT(IN)::alt
      ! REAL(KIND(1D0)),INTENT(IN)::avkdn
      ! REAL(KIND(1D0)),INTENT(IN)::avRh
      ! REAL(KIND(1D0)),INTENT(IN)::avU1
      REAL(KIND(1D0)), INTENT(IN)::BaseTHDD
      REAL(KIND(1D0)), INTENT(IN)::bldgH
      REAL(KIND(1D0)), INTENT(IN)::CapMax_dec
      REAL(KIND(1D0)), INTENT(IN)::CapMin_dec
      REAL(KIND(1D0)), INTENT(IN)::CO2PointSource
      REAL(KIND(1D0)), INTENT(IN)::CRWmax
      REAL(KIND(1D0)), INTENT(IN)::CRWmin
      REAL(KIND(1D0)), INTENT(IN)::DecTreeH
      REAL(KIND(1D0)), INTENT(IN)::DRAINRT
      REAL(KIND(1D0)), INTENT(IN)::EF_umolCO2perJ
      REAL(KIND(1D0)), INTENT(IN)::EnEF_v_Jkm
      REAL(KIND(1D0)), INTENT(IN)::EveTreeH
      REAL(KIND(1D0)), INTENT(IN)::FAIBldg
      REAL(KIND(1D0)), INTENT(IN)::FAIDecTree
      REAL(KIND(1D0)), INTENT(IN)::FAIEveTree
      REAL(KIND(1D0)), INTENT(IN)::Faut
      ! REAL(KIND(1D0)),INTENT(IN)::fcld_obs
      REAL(KIND(1D0)), INTENT(IN)::FlowChange
      REAL(KIND(1D0)), INTENT(IN)::FrFossilFuel_Heat
      REAL(KIND(1D0)), INTENT(IN)::FrFossilFuel_NonHeat
      REAL(KIND(1D0)), INTENT(IN)::G1
      REAL(KIND(1D0)), INTENT(IN)::G2
      REAL(KIND(1D0)), INTENT(IN)::G3
      REAL(KIND(1D0)), INTENT(IN)::G4
      REAL(KIND(1D0)), INTENT(IN)::G5
      REAL(KIND(1D0)), INTENT(IN)::G6
      REAL(KIND(1D0)), INTENT(IN)::H_maintain
      REAL(KIND(1D0)), INTENT(IN)::InternalWaterUse_h
      REAL(KIND(1D0)), INTENT(IN)::IrrFracEveTr
      REAL(KIND(1D0)), INTENT(IN)::IrrFracDecTr
      REAL(KIND(1D0)), INTENT(IN)::IrrFracGrass
      REAL(KIND(1D0)), INTENT(IN)::Kmax
      ! REAL(KIND(1D0)),INTENT(IN)::LAI_obs
      REAL(KIND(1D0)), INTENT(IN)::lat
      ! REAL(KIND(1D0)),INTENT(IN)::ldown_obs
      REAL(KIND(1D0)), INTENT(IN)::lng
      REAL(KIND(1D0)), INTENT(IN)::MaxFCMetab
      REAL(KIND(1D0)), INTENT(IN)::MaxQFMetab
      REAL(KIND(1D0)), INTENT(IN)::MinFCMetab
      REAL(KIND(1D0)), INTENT(IN)::MinQFMetab
      REAL(KIND(1D0)), INTENT(IN)::NARP_EMIS_SNOW
      REAL(KIND(1D0)), INTENT(IN)::NARP_TRANS_SITE
      REAL(KIND(1D0)), INTENT(IN)::PipeCapacity
      REAL(KIND(1D0)), INTENT(IN)::PopDensNighttime
      REAL(KIND(1D0)), INTENT(IN)::PorMax_dec
      REAL(KIND(1D0)), INTENT(IN)::PorMin_dec
      ! REAL(KIND(1D0)),INTENT(IN)::Precip
      REAL(KIND(1D0)), INTENT(IN)::PrecipLimit
      REAL(KIND(1D0)), INTENT(IN)::PrecipLimitAlb
      ! REAL(KIND(1D0)),INTENT(IN)::Press_hPa
      ! REAL(KIND(1D0)),INTENT(IN)::qh_obs
      ! REAL(KIND(1D0)),INTENT(IN)::qn1_obs
      ! REAL(KIND(1D0)),INTENT(IN)::qs_obs
      ! REAL(KIND(1D0)),INTENT(IN)::qf_obs
      REAL(KIND(1D0)), INTENT(IN)::RadMeltFact
      REAL(KIND(1D0)), INTENT(IN)::RAINCOVER
      REAL(KIND(1D0)), INTENT(IN)::RainMaxRes
      REAL(KIND(1D0)), INTENT(IN)::RunoffToWater
      REAL(KIND(1D0)), INTENT(IN)::S1
      REAL(KIND(1D0)), INTENT(IN)::S2
      REAL(KIND(1D0)), INTENT(IN)::SnowAlbMax
      REAL(KIND(1D0)), INTENT(IN)::SnowAlbMin
      REAL(KIND(1D0)), INTENT(IN)::SnowDensMax
      REAL(KIND(1D0)), INTENT(IN)::SnowDensMin
      REAL(KIND(1D0)), INTENT(IN)::SnowLimBldg
      REAL(KIND(1D0)), INTENT(IN)::SnowLimPaved
      ! REAL(KIND(1D0)),INTENT(IN)::snowFrac_obs
      REAL(KIND(1D0)), INTENT(IN)::SurfaceArea
      REAL(KIND(1D0)), INTENT(IN)::tau_a
      REAL(KIND(1D0)), INTENT(IN)::tau_f
      REAL(KIND(1D0)), INTENT(IN)::tau_r
      ! REAL(KIND(1D0)),INTENT(IN)::Temp_C
      REAL(KIND(1D0)), INTENT(IN)::TempMeltFact
      REAL(KIND(1D0)), INTENT(IN)::TH
      REAL(KIND(1D0)), INTENT(IN)::timezone
      REAL(KIND(1D0)), INTENT(IN)::TL
      REAL(KIND(1D0)), INTENT(IN)::TrafficUnits
      ! REAL(KIND(1D0)),INTENT(IN)::xsmd
      REAL(KIND(1D0)), INTENT(IN)::Z
      REAL(KIND(1D0)), INTENT(IN)::z0m_in
      REAL(KIND(1D0)), INTENT(IN)::zdm_in

      REAL(KIND(1D0)), DIMENSION(2), INTENT(IN)        ::AH_MIN
      REAL(KIND(1D0)), DIMENSION(2), INTENT(IN)        ::AH_SLOPE_Cooling
      REAL(KIND(1D0)), DIMENSION(2), INTENT(IN)        ::AH_SLOPE_Heating
      REAL(KIND(1D0)), DIMENSION(2), INTENT(IN)        ::FcEF_v_kgkm
      REAL(KIND(1D0)), DIMENSION(2), INTENT(IN)        ::QF0_BEU
      REAL(KIND(1D0)), DIMENSION(2), INTENT(IN)        ::Qf_A
      REAL(KIND(1D0)), DIMENSION(2), INTENT(IN)        ::Qf_B
      REAL(KIND(1D0)), DIMENSION(2), INTENT(IN)        ::Qf_C
      ! REAL(KIND(1D0)), DIMENSION(2), INTENT(IN)        ::Numcapita
      REAL(KIND(1D0)), DIMENSION(2), INTENT(IN)        ::PopDensDaytime
      REAL(KIND(1D0)), DIMENSION(2), INTENT(IN)        ::T_CRITIC_Cooling
      REAL(KIND(1D0)), DIMENSION(2), INTENT(IN)        ::T_CRITIC_Heating
      REAL(KIND(1D0)), DIMENSION(2), INTENT(IN)        ::TrafficRate
      REAL(KIND(1D0)), DIMENSION(3), INTENT(IN)        ::Ie_a
      REAL(KIND(1D0)), DIMENSION(3), INTENT(IN)        ::Ie_m
      REAL(KIND(1D0)), DIMENSION(3), INTENT(IN)        ::MaxConductance
      REAL(KIND(1D0)), DIMENSION(7), INTENT(IN)        ::DayWat
      REAL(KIND(1D0)), DIMENSION(7), INTENT(IN)        ::DayWatPer
      REAL(KIND(1D0)), DIMENSION(nsurf + 1), INTENT(IN)::OHM_threshSW
      REAL(KIND(1D0)), DIMENSION(nsurf + 1), INTENT(IN)::OHM_threshWD
      REAL(KIND(1D0)), DIMENSION(NSURF), INTENT(IN)    ::chAnOHM
      REAL(KIND(1D0)), DIMENSION(NSURF), INTENT(IN)    ::cpAnOHM
      REAL(KIND(1D0)), DIMENSION(NSURF), INTENT(IN)    ::emis
      REAL(KIND(1D0)), DIMENSION(NSURF), INTENT(IN)    ::kkAnOHM
      REAL(KIND(1D0)), DIMENSION(NSURF), INTENT(IN)    ::SatHydraulicConduct
      REAL(KIND(1D0)), DIMENSION(NSURF), INTENT(IN)    ::sfr
      REAL(KIND(1D0)), DIMENSION(NSURF), INTENT(IN)    ::SnowPackLimit
      REAL(KIND(1D0)), DIMENSION(NSURF), INTENT(IN)    ::SoilDepth
      REAL(KIND(1D0)), DIMENSION(NSURF), INTENT(IN)    ::SoilStoreCap
      REAL(KIND(1D0)), DIMENSION(NSURF), INTENT(IN)    ::StateLimit
      REAL(KIND(1D0)), DIMENSION(NSURF), INTENT(IN)    ::WetThresh
      REAL(KIND(1D0)), DIMENSION(NVEGSURF), INTENT(IN) ::alpha_bioCO2
      REAL(KIND(1D0)), DIMENSION(NVEGSURF), INTENT(IN) ::alpha_enh_bioCO2
      REAL(KIND(1D0)), DIMENSION(NVEGSURF), INTENT(IN) ::BaseT
      REAL(KIND(1D0)), DIMENSION(NVEGSURF), INTENT(IN) ::BaseTe
      REAL(KIND(1D0)), DIMENSION(NVEGSURF), INTENT(IN) ::beta_bioCO2
      REAL(KIND(1D0)), DIMENSION(NVEGSURF), INTENT(IN) ::beta_enh_bioCO2
      REAL(KIND(1D0)), DIMENSION(NVEGSURF), INTENT(IN) ::GDDFull
      REAL(KIND(1D0)), DIMENSION(NVEGSURF), INTENT(IN) ::LAIMax
      REAL(KIND(1D0)), DIMENSION(NVEGSURF), INTENT(IN) ::LAIMin
      REAL(KIND(1D0)), DIMENSION(NVEGSURF), INTENT(IN) ::min_res_bioCO2
      REAL(KIND(1D0)), DIMENSION(NVEGSURF), INTENT(IN) ::resp_a
      REAL(KIND(1D0)), DIMENSION(NVEGSURF), INTENT(IN) ::resp_b
      REAL(KIND(1D0)), DIMENSION(NVEGSURF), INTENT(IN) ::SDDFull
      REAL(KIND(1D0)), DIMENSION(0:23, 2), INTENT(IN)          ::SnowProf_24hr
      REAL(KIND(1D0)), DIMENSION(NVEGSURF), INTENT(IN)        ::theta_bioCO2
      REAL(KIND(1D0)), DIMENSION(4, NVEGSURF), INTENT(IN)      ::LAIPower
      REAL(KIND(1D0)), DIMENSION(nsurf + 1, 4, 3), INTENT(IN)     ::OHM_coef
      REAL(KIND(1D0)), DIMENSION(NSURF + 1, NSURF - 1), INTENT(IN) ::WaterDist
      REAL(KIND(1d0)), DIMENSION(:), INTENT(IN)               ::Ts5mindata_ir

      ! diurnal profile values for 24hr
      REAL(KIND(1D0)), DIMENSION(0:23, 2), INTENT(IN) ::AHProf_24hr
      REAL(KIND(1D0)), DIMENSION(0:23, 2), INTENT(IN) ::HumActivity_24hr
      REAL(KIND(1D0)), DIMENSION(0:23, 2), INTENT(IN) ::PopProf_24hr
      REAL(KIND(1D0)), DIMENSION(0:23, 2), INTENT(IN) ::TraffProf_24hr
      REAL(KIND(1D0)), DIMENSION(0:23, 2), INTENT(IN) ::WUProfA_24hr
      REAL(KIND(1D0)), DIMENSION(0:23, 2), INTENT(IN) ::WUProfM_24hr
      ! ########################################################################################

      ! ########################################################################################
      ! inout variables
      ! OHM related:
      REAL(KIND(1d0)), INTENT(INOUT) ::qn1_av
      REAL(KIND(1d0)), INTENT(INOUT) ::dqndt
      REAL(KIND(1d0)), INTENT(INOUT) ::qn1_s_av
      REAL(KIND(1d0)), INTENT(INOUT) ::dqnsdt

      ! snow related:
      REAL(KIND(1D0)), INTENT(INOUT)                  ::SnowfallCum
      REAL(KIND(1D0)), INTENT(INOUT)                  ::SnowAlb
      REAL(KIND(1D0)), DIMENSION(NSURF), INTENT(INOUT) ::IceFrac
      REAL(KIND(1D0)), DIMENSION(NSURF), INTENT(INOUT) ::SnowWater
      REAL(KIND(1D0)), DIMENSION(NSURF), INTENT(INOUT) ::SnowDens
      REAL(KIND(1D0)), DIMENSION(NSURF), INTENT(INOUT) ::SnowFrac
      REAL(KIND(1D0)), DIMENSION(NSURF), INTENT(INOUT) ::SnowPack

      ! water balance related:
      REAL(KIND(1D0)), DIMENSION(NSURF), INTENT(INOUT)   ::soilstore_id
      REAL(KIND(1D0)), DIMENSION(NSURF), INTENT(INOUT)   ::state_id
      REAL(KIND(1D0)), DIMENSION(6, NSURF), INTENT(INOUT) ::StoreDrainPrm

      ! phenology related:
      REAL(KIND(1D0)), DIMENSION(NSURF), INTENT(INOUT)   ::alb
      REAL(KIND(1d0)), DIMENSION(nvegsurf), INTENT(INOUT)       ::GDD_id !Growing Degree Days (see SUEWS_DailyState.f95)
      REAL(KIND(1d0)), DIMENSION(nvegsurf), INTENT(INOUT)       ::SDD_id !Senescence Degree Days (see SUEWS_DailyState.f95)
      REAL(KIND(1d0)), DIMENSION(nvegsurf), INTENT(INOUT)::LAI_id !LAI for each veg surface [m2 m-2]
      REAL(KIND(1d0)), INTENT(INOUT)                    :: DecidCap_id
      REAL(KIND(1d0)), INTENT(INOUT)                    :: albDecTr_id
      REAL(KIND(1d0)), INTENT(INOUT)                    :: albEveTr_id
      REAL(KIND(1d0)), INTENT(INOUT)                    :: albGrass_id
      REAL(KIND(1d0)), INTENT(INOUT)                    :: porosity_id
      REAL(KIND(1d0)), INTENT(INOUT)                    :: Tmin_id
      REAL(KIND(1d0)), INTENT(INOUT)                    :: Tmax_id
      REAL(KIND(1d0)), INTENT(INOUT)                    :: lenday_id

      ! anthropogenic heat related:
      REAL(KIND(1d0)), DIMENSION(12), INTENT(INOUT) ::HDD_id !Heating Degree Days (see SUEWS_DailyState.f95)

      ! water use related:
      REAL(KIND(1d0)), DIMENSION(9), INTENT(INOUT)  ::WUDay_id

      ! ESTM related:
      REAL(KIND(1d0)), INTENT(INOUT)    ::Tair_av
      ! ########################################################################################

      ! ########################################################################################
      ! output variables
      ! REAL(KIND(1D0)),DIMENSION(:,:,:),ALLOCATABLE,INTENT(OUT) ::datetimeBlock
      REAL(KIND(1D0)), DIMENSION(len_sim, ncolumnsDataOutSUEWS), INTENT(OUT) ::dataOutBlockSUEWS
      REAL(KIND(1D0)), DIMENSION(len_sim, ncolumnsDataOutSnow), INTENT(OUT) ::dataOutBlockSnow
      REAL(KIND(1d0)), DIMENSION(len_sim, ncolumnsDataOutESTM), INTENT(OUT) ::dataOutBlockESTM
      REAL(KIND(1d0)), DIMENSION(len_sim, ncolumnsDataOutRSL), INTENT(OUT) ::dataOutBlockRSL
      REAL(KIND(1d0)), DIMENSION(len_sim, ncolumnsdataOutSOL), INTENT(OUT) ::dataOutBlockSOL
      REAL(KIND(1d0)), DIMENSION(len_sim, ncolumnsDataOutDailyState), INTENT(OUT) ::DailyStateBlock
      ! ########################################################################################

      ! internal temporal iteration related variables
      ! INTEGER::dt_since_start ! time since simulation starts [s]

      ! model output blocks of the same size as met forcing block

      ! local variables
      ! length of met forcing block
      INTEGER :: ir
      ! met forcing variables
      INTEGER :: iy
      INTEGER :: id
      INTEGER :: it
      INTEGER :: imin
      INTEGER :: isec
      INTEGER, PARAMETER :: gridiv_x = 1 ! a dummy gridiv as this routine is only one grid
      REAL(KIND(1D0))::qn1_obs
      REAL(KIND(1D0))::qh_obs
      REAL(KIND(1D0))::qe_obs
      REAL(KIND(1D0))::qs_obs
      REAL(KIND(1D0))::qf_obs
      REAL(KIND(1D0))::avu1
      REAL(KIND(1D0))::avrh
      REAL(KIND(1D0))::Temp_C
      REAL(KIND(1D0))::Press_hPa
      REAL(KIND(1D0))::Precip
      REAL(KIND(1D0))::avkdn
      REAL(KIND(1D0))::snowFrac_obs
      REAL(KIND(1D0))::ldown_obs
      REAL(KIND(1D0))::fcld_obs
      REAL(KIND(1D0))::wu_m3
      REAL(KIND(1D0))::xsmd
      REAL(KIND(1D0))::LAI_obs
      REAL(KIND(1D0))::kdiff
      REAL(KIND(1D0))::kdir
      REAL(KIND(1D0))::wdir

      REAL(KIND(1D0)), DIMENSION(5)::datetimeLine
      REAL(KIND(1D0)), DIMENSION(ncolumnsDataOutSUEWS - 5)::dataOutLineSUEWS
      REAL(KIND(1D0)), DIMENSION(ncolumnsDataOutSnow - 5)::dataOutLineSnow
      REAL(KIND(1d0)), DIMENSION(ncolumnsDataOutESTM - 5)::dataOutLineESTM
      REAL(KIND(1d0)), DIMENSION(ncolumnsDataOutRSL - 5)::dataOutLineRSL
      REAL(KIND(1D0)), DIMENSION(ncolumnsDataOutSol - 5) ::dataOutLineSOLWEIG
      REAL(KIND(1d0)), DIMENSION(ncolumnsDataOutDailyState - 5)::DailyStateLine

      REAL(KIND(1D0)), DIMENSION(len_sim, ncolumnsDataOutSUEWS, 1) ::dataOutBlockSUEWS_X
      REAL(KIND(1D0)), DIMENSION(len_sim, ncolumnsDataOutSnow, 1) ::dataOutBlockSnow_X
      REAL(KIND(1d0)), DIMENSION(len_sim, ncolumnsDataOutESTM, 1) ::dataOutBlockESTM_X
      REAL(KIND(1d0)), DIMENSION(len_sim, ncolumnsDataOutRSL, 1) ::dataOutBlockRSL_X
      REAL(KIND(1d0)), DIMENSION(len_sim, ncolumnsDataOutSOL, 1) ::dataOutBlockSOL_X
      ! REAL(KIND(1d0)),DIMENSION(len_sim,ncolumnsDataOutDailyState,1) ::DailyStateBlock_X

      REAL(KIND(1D0)), DIMENSION(10, 10)          ::MetForcingData_grid ! fake array as a placeholder

      ! CHARACTER(len=150):: FileStateInit
      ! CHARACTER(len=4):: year_txt
      ! CHARACTER(len=3):: id_text
      ! CHARACTER(len=2):: it_text, imin_text

      ! get initial dt_since_start_x from dt_since_start, dt_since_start_x is used for Qn averaging. TS 28 Nov 2018
      ! dt_since_start = dt_since_start

      DO ir = 1, len_sim, 1
         ! =============================================================================
         ! === Translate met data from MetForcingBlock to variable names used in model ==
         ! =============================================================================
         iy = INT(MetForcingBlock(ir, 1)) !Integer variables
         id = INT(MetForcingBlock(ir, 2))
         it = INT(MetForcingBlock(ir, 3))
         imin = INT(MetForcingBlock(ir, 4))
         isec = 0 ! NOT used by SUEWS but by WRF-SUEWS via the cal_main interface
         qn1_obs = MetForcingBlock(ir, 5)      !Real values (kind(1d0))
         qh_obs = MetForcingBlock(ir, 6)
         qe_obs = MetForcingBlock(ir, 7)
         qs_obs = MetForcingBlock(ir, 8)
         qf_obs = MetForcingBlock(ir, 9)
         avu1 = MetForcingBlock(ir, 10)
         avrh = MetForcingBlock(ir, 11)
         Temp_C = MetForcingBlock(ir, 12)
         Press_hPa = MetForcingBlock(ir, 13)
         Precip = MetForcingBlock(ir, 14)
         avkdn = MetForcingBlock(ir, 15)
         snowFrac_obs = MetForcingBlock(ir, 16)
         ldown_obs = MetForcingBlock(ir, 17)
         fcld_obs = MetForcingBlock(ir, 18)
         wu_m3 = MetForcingBlock(ir, 19)
         xsmd = MetForcingBlock(ir, 20)
         LAI_obs = MetForcingBlock(ir, 21)
         kdiff = MetForcingBlock(ir, 22)
         kdir = MetForcingBlock(ir, 23)
         wdir = MetForcingBlock(ir, 24)

         ! !================================================
         ! ! below is for debugging
         ! WRITE (year_txt, '(I4)') INT(iy)
         ! WRITE (id_text, '(I3)') INT(id)
         ! WRITE (it_text, '(I4)') INT(it)
         ! WRITE (imin_text, '(I4)') INT(imin)

         ! FileStateInit = './'//TRIM(ADJUSTL(year_txt))//'_'&
         ! //TRIM(ADJUSTL(id_text))//'_'&
         ! //TRIM(ADJUSTL(it_text))//'_'&
         ! //TRIM(ADJUSTL(imin_text))//'_'&
         ! //'state_init.nml'

         ! OPEN (12, file=FileStateInit, position='rewind')

         ! write (12, *) '&state_init'
         ! write (12, *) 'aerodynamicresistancemethod=', aerodynamicresistancemethod
         ! write (12, *) 'ah_min=', ah_min
         ! write (12, *) 'ahprof_24hr=', ahprof_24hr
         ! write (12, *) 'ah_slope_cooling=', ah_slope_cooling
         ! write (12, *) 'ah_slope_heating=', ah_slope_heating
         ! write (12, *) 'alb=', alb
         ! write (12, *) 'albmax_dectr=', albmax_dectr
         ! write (12, *) 'albmax_evetr=', albmax_evetr
         ! write (12, *) 'albmax_grass=', albmax_grass
         ! write (12, *) 'albmin_dectr=', albmin_dectr
         ! write (12, *) 'albmin_evetr=', albmin_evetr
         ! write (12, *) 'albmin_grass=', albmin_grass
         ! write (12, *) 'alpha_bioco2=', alpha_bioco2
         ! write (12, *) 'alpha_enh_bioco2=', alpha_enh_bioco2
         ! write (12, *) 'alt=', alt
         ! write (12, *) 'avkdn=', avkdn
         ! write (12, *) 'avrh=', avrh
         ! write (12, *) 'avu1=', avu1
         ! write (12, *) 'baset=', baset
         ! write (12, *) 'basete=', basete
         ! write (12, *) 'basethdd=', basethdd
         ! write (12, *) 'beta_bioco2=', beta_bioco2
         ! write (12, *) 'beta_enh_bioco2=', beta_enh_bioco2
         ! write (12, *) 'bldgh=', bldgh
         ! write (12, *) 'capmax_dec=', capmax_dec
         ! write (12, *) 'capmin_dec=', capmin_dec
         ! write (12, *) 'chanohm=', chanohm
         ! write (12, *) 'co2pointsource=', co2pointsource
         ! write (12, *) 'cpanohm=', cpanohm
         ! write (12, *) 'crwmax=', crwmax
         ! write (12, *) 'crwmin=', crwmin
         ! write (12, *) 'daywat=', daywat
         ! write (12, *) 'daywatper=', daywatper
         ! write (12, *) 'dectreeh=', dectreeh
         ! write (12, *) 'diagnose=', diagnose
         ! write (12, *) 'diagqn=', diagqn
         ! write (12, *) 'diagqs=', diagqs
         ! write (12, *) 'drainrt=', drainrt
         ! write (12, *) 'dt_since_start=', dt_since_start
         ! write (12, *) 'dqndt=', dqndt
         ! write (12, *) 'qn1_av=', qn1_av
         ! write (12, *) 'dqnsdt=', dqnsdt
         ! write (12, *) 'qn1_s_av=', qn1_s_av
         ! write (12, *) 'ef_umolco2perj=', ef_umolco2perj
         ! write (12, *) 'emis=', emis
         ! write (12, *) 'emissionsmethod=', emissionsmethod
         ! write (12, *) 'enef_v_jkm=', enef_v_jkm
         ! write (12, *) 'enddls=', enddls
         ! write (12, *) 'evetreeh=', evetreeh
         ! write (12, *) 'faibldg=', faibldg
         ! write (12, *) 'faidectree=', faidectree
         ! write (12, *) 'faievetree=', faievetree
         ! write (12, *) 'faut=', faut
         ! write (12, *) 'fcef_v_kgkm=', fcef_v_kgkm
         ! write (12, *) 'fcld_obs=', fcld_obs
         ! write (12, *) 'flowchange=', flowchange
         ! write (12, *) 'frfossilfuel_heat=', frfossilfuel_heat
         ! write (12, *) 'frfossilfuel_nonheat=', frfossilfuel_nonheat
         ! write (12, *) 'g1=', g1
         ! write (12, *) 'g2=', g2
         ! write (12, *) 'g3=', g3
         ! write (12, *) 'g4=', g4
         ! write (12, *) 'g5=', g5
         ! write (12, *) 'g6=', g6
         ! write (12, *) 'gdd_id=', gdd_id
         ! write (12, *) 'gddfull=', gddfull
         ! write (12, *) 'gridiv=', gridiv
         ! write (12, *) 'gsmodel=', gsmodel
         ! write (12, *) 'hdd_id=', hdd_id
         ! write (12, *) 'humactivity_24hr=', humactivity_24hr
         ! write (12, *) 'icefrac=', icefrac
         ! write (12, *) 'id=', id
         ! write (12, *) 'ie_a=', ie_a
         ! write (12, *) 'ie_end=', ie_end
         ! write (12, *) 'ie_m=', ie_m
         ! write (12, *) 'ie_start=', ie_start
         ! write (12, *) 'imin=', imin
         ! write (12, *) 'internalwateruse_h=', internalwateruse_h
         ! write (12, *) 'IrrFracEveTr=', IrrFracEveTr
         ! write (12, *) 'IrrFracDecTr=', IrrFracDecTr
         ! write (12, *) 'irrfracgrass=', irrfracgrass
         ! write (12, *) 'isec=', isec
         ! write (12, *) 'it=', it
         ! write (12, *) 'evapmethod=', evapmethod
         ! write (12, *) 'iy=', iy
         ! write (12, *) 'kkanohm=', kkanohm
         ! write (12, *) 'kmax=', kmax
         ! write (12, *) 'lai_id=', lai_id
         ! write (12, *) 'laicalcyes=', laicalcyes
         ! write (12, *) 'laimax=', laimax
         ! write (12, *) 'laimin=', laimin
         ! write (12, *) 'lai_obs=', lai_obs
         ! write (12, *) 'laipower=', laipower
         ! write (12, *) 'laitype=', laitype
         ! write (12, *) 'lat=', lat
         ! write (12, *) 'lenday_id=', lenday_id
         ! write (12, *) 'ldown_obs=', ldown_obs
         ! write (12, *) 'lng=', lng
         ! write (12, *) 'maxconductance=', maxconductance
         ! write (12, *) 'maxfcmetab=', maxfcmetab
         ! write (12, *) 'maxqfmetab=', maxqfmetab
         ! write (12, *) 'snowwater=', snowwater
         ! ! write (12, *) 'metforcingdata_grid=', metforcingdata_grid
         ! write (12, *) 'minfcmetab=', minfcmetab
         ! write (12, *) 'minqfmetab=', minqfmetab
         ! write (12, *) 'min_res_bioco2=', min_res_bioco2
         ! write (12, *) 'narp_emis_snow=', narp_emis_snow
         ! write (12, *) 'narp_trans_site=', narp_trans_site
         ! write (12, *) 'netradiationmethod=', netradiationmethod
         ! write (12, *) 'ohm_coef=', ohm_coef
         ! write (12, *) 'ohmincqf=', ohmincqf
         ! write (12, *) 'ohm_threshsw=', ohm_threshsw
         ! write (12, *) 'ohm_threshwd=', ohm_threshwd
         ! write (12, *) 'pipecapacity=', pipecapacity
         ! write (12, *) 'popdensdaytime=', popdensdaytime
         ! write (12, *) 'popdensnighttime=', popdensnighttime
         ! write (12, *) 'popprof_24hr=', popprof_24hr
         ! write (12, *) 'pormax_dec=', pormax_dec
         ! write (12, *) 'pormin_dec=', pormin_dec
         ! write (12, *) 'precip=', precip
         ! write (12, *) 'preciplimit=', preciplimit
         ! write (12, *) 'preciplimitalb=', preciplimitalb
         ! write (12, *) 'press_hpa=', press_hpa
         ! write (12, *) 'qf0_beu=', qf0_beu
         ! write (12, *) 'qf_a=', qf_a
         ! write (12, *) 'qf_b=', qf_b
         ! write (12, *) 'qf_c=', qf_c
         ! write (12, *) 'qn1_obs=', qn1_obs
         ! write (12, *) 'qh_obs=', qh_obs
         ! write (12, *) 'qs_obs=', qs_obs
         ! write (12, *) 'qf_obs=', qf_obs
         ! write (12, *) 'radmeltfact=', radmeltfact
         ! write (12, *) 'raincover=', raincover
         ! write (12, *) 'rainmaxres=', rainmaxres
         ! write (12, *) 'resp_a=', resp_a
         ! write (12, *) 'resp_b=', resp_b
         ! write (12, *) 'roughlenheatmethod=', roughlenheatmethod
         ! write (12, *) 'roughlenmommethod=', roughlenmommethod
         ! write (12, *) 'runofftowater=', runofftowater
         ! write (12, *) 's1=', s1
         ! write (12, *) 's2=', s2
         ! write (12, *) 'sathydraulicconduct=', sathydraulicconduct
         ! write (12, *) 'sddfull=', sddfull
         ! write (12, *) 'sdd_id=', sdd_id
         ! write (12, *) 'sfr=', sfr
         ! write (12, *) 'smdmethod=', smdmethod
         ! write (12, *) 'snowalb=', snowalb
         ! write (12, *) 'snowalbmax=', snowalbmax
         ! write (12, *) 'snowalbmin=', snowalbmin
         ! write (12, *) 'snowpacklimit=', snowpacklimit
         ! write (12, *) 'snowdens=', snowdens
         ! write (12, *) 'snowdensmax=', snowdensmax
         ! write (12, *) 'snowdensmin=', snowdensmin
         ! write (12, *) 'snowfallcum=', snowfallcum
         ! write (12, *) 'snowfrac=', snowfrac
         ! write (12, *) 'snowlimbldg=', snowlimbldg
         ! write (12, *) 'snowlimpaved=', snowlimpaved
         ! write (12, *) 'snowfrac_obs=', snowfrac_obs
         ! write (12, *) 'snowpack=', snowpack
         ! write (12, *) 'snowprof_24hr=', snowprof_24hr
         ! write (12, *) 'snowuse=', snowuse
         ! write (12, *) 'soildepth=', soildepth
         ! write (12, *) 'soilstore_id=', soilstore_id
         ! write (12, *) 'soilstorecap=', soilstorecap
         ! write (12, *) 'stabilitymethod=', stabilitymethod
         ! write (12, *) 'startdls=', startdls
         ! write (12, *) 'state_id=', state_id
         ! write (12, *) 'statelimit=', statelimit
         ! write (12, *) 'storageheatmethod=', storageheatmethod
         ! write (12, *) 'storedrainprm=', storedrainprm
         ! write (12, *) 'surfacearea=', surfacearea
         ! write (12, *) 'tair_av=', tair_av
         ! write (12, *) 'tau_a=', tau_a
         ! write (12, *) 'tau_f=', tau_f
         ! write (12, *) 'tau_r=', tau_r
         ! write (12, *) 'tmax_id=', tmax_id
         ! write (12, *) 'tmin_id=', tmin_id
         ! write (12, *) 't_critic_cooling=', t_critic_cooling
         ! write (12, *) 't_critic_heating=', t_critic_heating
         ! write (12, *) 'temp_c=', temp_c
         ! write (12, *) 'tempmeltfact=', tempmeltfact
         ! write (12, *) 'th=', th
         ! write (12, *) 'theta_bioco2=', theta_bioco2
         ! write (12, *) 'timezone=', timezone
         ! write (12, *) 'tl=', tl
         ! write (12, *) 'trafficrate=', trafficrate
         ! write (12, *) 'trafficunits=', trafficunits
         ! write (12, *) 'traffprof_24hr=', traffprof_24hr
         ! ! write (12, *) 'ts5mindata_ir=', ts5mindata_ir
         ! write (12, *) 'tstep=', tstep
         ! write (12, *) 'tstep_prev=', tstep_prev
         ! write (12, *) 'veg_type=', veg_type
         ! write (12, *) 'waterdist=', waterdist
         ! write (12, *) 'waterusemethod=', waterusemethod
         ! write (12, *) 'wetthresh=', wetthresh
         ! write (12, *) 'wu_m3=', wu_m3
         ! write (12, *) 'wuday_id=', wuday_id
         ! write (12, *) 'decidcap_id=', decidcap_id
         ! write (12, *) 'albdectr_id=', albdectr_id
         ! write (12, *) 'albevetr_id=', albevetr_id
         ! write (12, *) 'albgrass_id=', albgrass_id
         ! write (12, *) 'porosity_id=', porosity_id
         ! write (12, *) 'wuprofa_24hr=', wuprofa_24hr
         ! write (12, *) 'wuprofm_24hr=', wuprofm_24hr
         ! write (12, *) 'xsmd=', xsmd
         ! write (12, *) 'z=', z
         ! write (12, *) 'z0m_in=', z0m_in
         ! write (12, *) 'zdm_in=', zdm_in
         ! write (12, *) '/'

         ! WRITE (12, *) ''

         ! CLOSE (12)
         ! !================================================

         CALL SUEWS_cal_Main( &
            AerodynamicResistanceMethod, AH_MIN, AHProf_24hr, AH_SLOPE_Cooling, & ! input&inout in alphabetical order
            AH_SLOPE_Heating, &
            alb, AlbMax_DecTr, AlbMax_EveTr, AlbMax_Grass, &
            AlbMin_DecTr, AlbMin_EveTr, AlbMin_Grass, &
            alpha_bioCO2, alpha_enh_bioCO2, alt, avkdn, avRh, avU1, BaseT, BaseTe, &
            BaseTHDD, beta_bioCO2, beta_enh_bioCO2, bldgH, CapMax_dec, CapMin_dec, &
            chAnOHM, CO2PointSource, cpAnOHM, CRWmax, CRWmin, DayWat, DayWatPer, &
            DecTreeH, Diagnose, DiagQN, DiagQS, DRAINRT, &
            dt_since_start, dqndt, qn1_av, dqnsdt, qn1_s_av, &
            EF_umolCO2perJ, emis, EmissionsMethod, EnEF_v_Jkm, endDLS, EveTreeH, FAIBldg, &
            FAIDecTree, FAIEveTree, Faut, FcEF_v_kgkm, fcld_obs, FlowChange, &
            FrFossilFuel_Heat, FrFossilFuel_NonHeat, G1, G2, G3, G4, G5, G6, GDD_id, &
            GDDFull, Gridiv, gsModel, H_maintain, HDD_id, HumActivity_24hr, &
            IceFrac, id, Ie_a, Ie_end, Ie_m, Ie_start, imin, &
            InternalWaterUse_h, IrrFracEveTr, IrrFracDecTr, IrrFracGrass, isec, it, EvapMethod, &
            iy, kkAnOHM, Kmax, LAI_id, LAICalcYes, LAIMax, LAIMin, LAI_obs, &
            LAIPower, LAIType, lat, lenDay_id, ldown_obs, lng, MaxConductance, MaxFCMetab, MaxQFMetab, &
            SnowWater, MetForcingData_grid, MinFCMetab, MinQFMetab, min_res_bioCO2, &
            NARP_EMIS_SNOW, NARP_TRANS_SITE, NetRadiationMethod, &
            OHM_coef, OHMIncQF, OHM_threshSW, &
            OHM_threshWD, PipeCapacity, PopDensDaytime, &
            PopDensNighttime, PopProf_24hr, PorMax_dec, PorMin_dec, &
            Precip, PrecipLimit, PrecipLimitAlb, Press_hPa, &
            QF0_BEU, Qf_A, Qf_B, Qf_C, &
            qn1_obs, qs_obs, qf_obs, &
            RadMeltFact, RAINCOVER, RainMaxRes, resp_a, resp_b, &
            RoughLenHeatMethod, RoughLenMomMethod, RunoffToWater, S1, S2, &
            SatHydraulicConduct, SDDFull, SDD_id, sfr, SMDMethod, SnowAlb, SnowAlbMax, &
            SnowAlbMin, SnowPackLimit, SnowDens, SnowDensMax, SnowDensMin, SnowfallCum, SnowFrac, &
            SnowLimBldg, SnowLimPaved, snowFrac_obs, SnowPack, SnowProf_24hr, snowUse, SoilDepth, &
            soilstore_id, SoilStoreCap, StabilityMethod, startDLS, state_id, StateLimit, &
            StorageHeatMethod, StoreDrainPrm, SurfaceArea, Tair_av, tau_a, tau_f, tau_r, &
            Tmax_id, Tmin_id, &
            T_CRITIC_Cooling, T_CRITIC_Heating, Temp_C, TempMeltFact, TH, &
            theta_bioCO2, timezone, TL, TrafficRate, TrafficUnits, &
            TraffProf_24hr, Ts5mindata_ir, tstep, tstep_prev, veg_type, &
            WaterDist, WaterUseMethod, WetThresh, wu_m3, &
            WUDay_id, DecidCap_id, albDecTr_id, albEveTr_id, albGrass_id, porosity_id, &
            WUProfA_24hr, WUProfM_24hr, xsmd, Z, z0m_in, zdm_in, &
            datetimeLine, dataOutLineSUEWS, dataOutLineSnow, dataOutLineESTM, dataoutLineRSL, dataOutLineSOLWEIG, &!output
            DailyStateLine)!output

         ! update dt_since_start_x for next iteration, dt_since_start_x is used for Qn averaging. TS 28 Nov 2018
         dt_since_start = dt_since_start + tstep

         !============ update DailyStateBlock ===============
         DailyStateBlock(ir, :) = [datetimeLine, DailyStateLine]

         !============ write out results ===============
         ! works at each timestep
         CALL SUEWS_update_output( &
            SnowUse, storageheatmethod, &!input
            len_sim, 1, &
            ir, gridiv_x, datetimeLine, dataOutLineSUEWS, dataOutLineSnow, dataOutLineESTM, dataoutLineRSL, dataOutLineSOLWEIG, &!input
            dataOutBlockSUEWS_X, dataOutBlockSnow_X, dataOutBlockESTM_X, dataOutBlockRSL_X, dataOutBlockSOL_X)!inout

      END DO

      dataOutBlockSUEWS = dataOutBlockSUEWS_X(:, :, 1)
      dataOutBlockSnow = dataOutBlockSnow_X(:, :, 1)
      dataOutBlockESTM = dataOutBlockESTM_X(:, :, 1)
      dataOutBlockRSL = dataOutBlockRSL_X(:, :, 1)
      dataOutBlockSOL = dataOutBlockSOL_X(:, :, 1)
      ! DailyStateBlock=DailyStateBlock_X(:,:,1)

   END SUBROUTINE SUEWS_cal_multitsteps

   ! a wrapper of NARP_cal_SunPosition used by supy
   SUBROUTINE SUEWS_cal_sunposition( &
      year, idectime, UTC, locationlatitude, locationlongitude, locationaltitude, & !input
      sunazimuth, sunzenith) !output
      IMPLICIT NONE

      REAL(KIND(1D0)), INTENT(in) :: year, idectime, UTC, &
                                     locationlatitude, locationlongitude, locationaltitude
      REAL(KIND(1D0)), INTENT(out) ::sunazimuth, sunzenith

      CALL NARP_cal_SunPosition( &
         year, idectime, UTC, locationlatitude, locationlongitude, locationaltitude, &
         sunazimuth, sunzenith)

   END SUBROUTINE SUEWS_cal_sunposition

   ! function func(arg) result(retval)
   !    implicit none
   !    type :: arg
   !    type :: retval

   ! end function func

   function cal_tair_av(tair_av_prev, dt_since_start, tstep, temp_c) result(tair_av_next)
      ! calculate mean air temperature of past 24 hours
      ! TS, 17 Sep 2019
      implicit none
      real(KIND(1D0)), intent(in) :: tair_av_prev
      real(KIND(1D0)), intent(in) ::  temp_c
      integer, intent(in) ::  dt_since_start
      integer, intent(in) ::  tstep

      real(KIND(1D0)) ::tair_av_next

      real(KIND(1D0)), parameter:: len_day_s = 24*3600 ! day length in seconds
      real(KIND(1D0)):: len_cal_s ! length of average period in seconds
      real(KIND(1D0)):: temp_k ! temp in K

      ! determine the average period
      if (dt_since_start > len_day_s) then
         ! if simulation has been running over one day
         len_cal_s = len_day_s
      else
         ! if simulation has been running less than one day
         len_cal_s = dt_since_start + tstep
      end if
      temp_k = temp_c + 273.15
      tair_av_next = tair_av_prev*(len_cal_s - tstep*1.)/len_cal_s + temp_k*tstep/len_cal_s

   end function cal_tair_av

   function cal_tsfc(qh, avdens, avcp, RA, temp_c) result(tsfc_C)
      ! calculate surface/skin temperature
      ! TS, 23 Oct 2019
      implicit none
      real(KIND(1D0)), intent(in) :: qh ! sensible heat flux [W m-2]
      real(KIND(1D0)), intent(in) ::  avdens ! air density [kg m-3]
      real(KIND(1D0)), intent(in) ::  avcp !air heat capacity [J m-3 K-1]
      real(KIND(1D0)), intent(in) ::  RA !Aerodynamic resistance [s m^-1]
      real(KIND(1D0)), intent(in) ::  temp_C ! air temperature [C]

      real(KIND(1D0)) ::tsfc_C ! surface temperature [C]

      tsfc_C = qh/(avdens*avcp)*RA + temp_C
   end function cal_tsfc

END MODULE SUEWS_Driver<|MERGE_RESOLUTION|>--- conflicted
+++ resolved
@@ -2783,11 +2783,7 @@
    END FUNCTION square_real
 
    SUBROUTINE output_name_n(i, name, group, aggreg, outlevel)
-<<<<<<< HEAD
-      ! used by f2py module  to handle output names
-=======
       ! used by f2py module `SuPy` to handle output names
->>>>>>> 5a8aa858
       IMPLICIT NONE
       ! the dimension is potentially incorrect,
       ! which should be consistent with that in output module
