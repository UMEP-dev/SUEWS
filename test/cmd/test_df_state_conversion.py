"""Test df_state conversion functionality."""

import pytest
import pandas as pd
import numpy as np
from pathlib import Path
import tempfile
import shutil

import supy as sp
from supy.util.converter import (
    detect_input_type,
    load_df_state_file,
    detect_df_state_version,
    convert_df_state_format,
    convert_to_yaml,
)
from supy.util.converter.df_state import validate_converted_df_state


class TestDfStateDetection:
    """Test input type and version detection."""

    def test_detect_nml_input(self, tmp_path):
        """Test detection of RunControl.nml input."""
        nml_file = tmp_path / "RunControl.nml"
        nml_file.write_text("&runcontrol\n/\n")

        assert detect_input_type(nml_file) == "nml"

    def test_detect_csv_input(self, tmp_path):
        """Test detection of CSV df_state input."""
        csv_file = tmp_path / "df_state.csv"
        csv_file.touch()

        assert detect_input_type(csv_file) == "df_state"

    def test_detect_pkl_input(self, tmp_path):
        """Test detection of pickle df_state input."""
        pkl_file = tmp_path / "state.pkl"
        pkl_file.touch()

        assert detect_input_type(pkl_file) == "df_state"

    def test_detect_invalid_input(self, tmp_path):
        """Test error on invalid input type."""
        txt_file = tmp_path / "invalid.txt"
        txt_file.touch()

        with pytest.raises(ValueError, match="Unknown input file type"):
            detect_input_type(txt_file)

    def test_detect_directory_input(self, tmp_path):
        """Test error on directory input."""
        with pytest.raises(ValueError, match="Input must be a file"):
            detect_input_type(tmp_path)


class TestCsvFileConversion:
    """Test conversion of actual CSV file."""

    @pytest.fixture
    def old_csv_path(self):
        """Path to the provided old format CSV."""
        # Use the fixture file in the test directory
        csv_path = Path("test/fixtures/legacy_format/old_df_state.csv")
        if csv_path.exists():
            return csv_path
        else:
            pytest.skip("Test CSV file not available")

    def test_load_old_csv(self, old_csv_path):
        """Test loading the provided old CSV file."""
        df = load_df_state_file(old_csv_path)

        assert isinstance(df, pd.DataFrame)
        assert isinstance(df.columns, pd.MultiIndex)
        assert len(df) == 1  # Single grid
        assert len(df.columns) == 1397  # Expected number of columns

    def test_detect_old_csv_version(self, old_csv_path):
        """Test version detection on provided CSV."""
        df = load_df_state_file(old_csv_path)
        version = detect_df_state_version(df)

        assert version == "old"

    def test_convert_old_csv(self, old_csv_path):
        """Test converting the provided old CSV."""
        df_old = load_df_state_file(old_csv_path)
        df_new = convert_df_state_format(df_old)

        # Check structure
        assert len(df_new) == len(df_old)
<<<<<<< HEAD
        assert (
            len(df_new.columns) == 1423
        )  # New format has 1423 columns (1420 + 3 view factors from master)
=======
        assert len(df_new.columns) == 1423  # New format has 1423 columns (1420 + 3 view factors from master)
>>>>>>> 3a44bc6c

        # Check old columns removed
        col_names = {
            col[0] if isinstance(col, tuple) else col for col in df_new.columns
        }
        assert "age_0_4" not in col_names
        assert "age_5_11" not in col_names

        # Check new columns added
        assert "buildingname" in col_names
        assert "buildingtype" in col_names

    @pytest.mark.slow
    def test_full_yaml_conversion(self, old_csv_path, tmp_path):
        """Test full conversion from old CSV to YAML."""
        output_yaml = tmp_path / "config.yml"

        # Convert to YAML
        convert_to_yaml(
            input_file=str(old_csv_path),
            output_file=str(output_yaml),
        )

        # Check output exists
        assert output_yaml.exists()

        # Check it's valid YAML
        import yaml

        with open(output_yaml) as f:
            config = yaml.safe_load(f)

        assert "sites" in config
        assert len(config["sites"]) == 1<|MERGE_RESOLUTION|>--- conflicted
+++ resolved
@@ -92,13 +92,7 @@
 
         # Check structure
         assert len(df_new) == len(df_old)
-<<<<<<< HEAD
-        assert (
-            len(df_new.columns) == 1423
-        )  # New format has 1423 columns (1420 + 3 view factors from master)
-=======
         assert len(df_new.columns) == 1423  # New format has 1423 columns (1420 + 3 view factors from master)
->>>>>>> 3a44bc6c
 
         # Check old columns removed
         col_names = {
