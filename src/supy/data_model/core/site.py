from typing import Optional
from pydantic import ConfigDict, BaseModel, Field, model_validator
from .type import RefValue, Reference, FlexibleRefValue
from .profile import HourlyProfile
from .type import init_df_state
from .timezone_enum import TimezoneOffset
from ..validation.core.utils import (
    warn_missing_params,
    check_missing_params,
    validate_only_when_complete,
)
from .surface import (
    SurfaceType,
    SurfaceProperties,
    PavedProperties,
    BldgsProperties,
    BsoilProperties,
    WaterProperties,
    VerticalLayers,
)
from .human_activity import AnthropogenicEmissions, IrrigationParams
from .hydro import (
    WaterDistribution,
)
from .state import InitialStates

import pandas as pd
from typing import List, Literal, Union, Dict, Tuple

from datetime import datetime
from pytz import timezone
from pytz.exceptions import AmbiguousTimeError, NonExistentTimeError
import pytz
import warnings


class VegetationParams(BaseModel):
    """Vegetation phenology parameters."""

    model_config = ConfigDict(title="Vegetation Parameters")

    porosity_id: FlexibleRefValue(int) = Field(
        description="Initial porosity for deciduous trees",
        json_schema_extra={"unit": "dimensionless", "display_name": "Porosity Id"},
    )
    gdd_id: FlexibleRefValue(int) = Field(
        description="Growing degree days ID",
        json_schema_extra={"unit": "degC d", "display_name": "Gdd Id"},
    )
    sdd_id: FlexibleRefValue(int) = Field(
        description="Senescence degree days ID",
        json_schema_extra={"unit": "degC d", "display_name": "Sdd Id"},
    )
    lai: Dict[str, Union[FlexibleRefValue(float), List[FlexibleRefValue(float)]]] = (
        Field(
            description="Leaf area index parameters",
            json_schema_extra={"unit": "m^2 m^-2"},
        )
    )
    ie_a: FlexibleRefValue(float) = Field(
        description="Irrigation efficiency coefficient a",
        json_schema_extra={"unit": "dimensionless", "display_name": "Ie A"},
    )
    ie_m: FlexibleRefValue(float) = Field(
        description="Irrigation efficiency coefficient m",
        json_schema_extra={"unit": "dimensionless", "display_name": "Ie M"},
    )

    ref: Optional[Reference] = None


class Conductance(BaseModel):
    """Surface conductance parameters for water vapour and heat exchange.

    These parameters control the resistance to water vapour transfer from surfaces,
    which is critical for calculating evapotranspiration rates.
    """

    model_config = ConfigDict(title="Conductance")

    g_max: Optional[FlexibleRefValue(float)] = Field(
        default=None,
        description="Maximum surface conductance for photosynthesis",
        json_schema_extra={"unit": "mm s^-1", "display_name": "G Max"},
    )
    g_k: Optional[FlexibleRefValue(float)] = Field(
        default=None,
        description="Conductance parameter related to incoming solar radiation",
        json_schema_extra={"unit": "dimensionless", "display_name": "G K"},
    )
    g_q_base: Optional[FlexibleRefValue(float)] = Field(
        default=None,
        description="Base value for conductance parameter related to vapour pressure deficit",
        json_schema_extra={"unit": "kPa^-1", "display_name": "G Q Base"},
    )
    g_q_shape: Optional[FlexibleRefValue(float)] = Field(
        default=None,
        description="Shape parameter for conductance related to vapour pressure deficit",
        json_schema_extra={"unit": "dimensionless", "display_name": "G Q Shape"},
    )
    g_t: Optional[FlexibleRefValue(float)] = Field(
        default=None,
        description="Conductance parameter related to air temperature",
        json_schema_extra={"unit": "degC", "display_name": "G T"},
    )
    g_sm: Optional[FlexibleRefValue(float)] = Field(
        default=None,
        description="Conductance parameter related to soil moisture",
        json_schema_extra={"unit": "dimensionless", "display_name": "G Sm"},
    )
    kmax: Optional[FlexibleRefValue(float)] = Field(
        default=None,
        description="Maximum incoming shortwave radiation",
        json_schema_extra={"unit": "W m^-2", "display_name": "Kmax"},
    )
    s1: Optional[FlexibleRefValue(float)] = Field(
        default=None,
        description="Lower soil moisture threshold for conductance response",
        json_schema_extra={"unit": "dimensionless", "display_name": "S1"},
    )
    s2: Optional[FlexibleRefValue(float)] = Field(
        default=None,
        description="Parameter related to soil moisture dependence",
        json_schema_extra={"unit": "mm", "display_name": "S2"},
    )
    tl: Optional[FlexibleRefValue(float)] = Field(
        default=None,
        description="Lower air temperature threshold for conductance response",
        json_schema_extra={"unit": "degC", "display_name": "Tl"},
    )
    th: Optional[FlexibleRefValue(float)] = Field(
        default=None,
        description="Upper air temperature threshold for conductance response",
        json_schema_extra={"unit": "degC", "display_name": "Th"},
    )

    ref: Optional[Reference] = Reference(ref="Test ref", DOI="test doi", ID="test id")

    def to_df_state(self, grid_id: int) -> pd.DataFrame:
        """
        Convert conductance parameters to DataFrame state format.

        Args:
            grid_id (int): Grid ID for the DataFrame index.

        Returns:
            pd.DataFrame: DataFrame containing conductance parameters.
        """

        df_state = init_df_state(grid_id)

        scalar_params = {
            "g_max": self.g_max,
            "g_k": self.g_k,
            "g_q_base": self.g_q_base,
            "g_q_shape": self.g_q_shape,
            "g_t": self.g_t,
            "g_sm": self.g_sm,
            "kmax": self.kmax,
            "s1": self.s1,
            "s2": self.s2,
            "tl": self.tl,
            "th": self.th,
        }

        for param_name, value in scalar_params.items():
            if value is not None:
                val = value.value if isinstance(value, RefValue) else value
            else:
                val = 0.0  # Default to 0.0 for DataFrame compatibility
            df_state.loc[grid_id, (param_name, "0")] = val

        return df_state

    @classmethod
    def from_df_state(cls, df: pd.DataFrame, grid_id: int) -> "Conductance":
        """
        Reconstruct Conductance from a DataFrame state format.

        Args:
            df: DataFrame containing conductance parameters
            grid_id: Grid ID for the DataFrame index

        Returns:
            Conductance: Instance of Conductance
        """
        scalar_params = {
            "g_max": df.loc[grid_id, ("g_max", "0")],
            "g_k": df.loc[grid_id, ("g_k", "0")],
            "g_q_base": df.loc[grid_id, ("g_q_base", "0")],
            "g_q_shape": df.loc[grid_id, ("g_q_shape", "0")],
            "g_t": df.loc[grid_id, ("g_t", "0")],
            "g_sm": df.loc[grid_id, ("g_sm", "0")],
            "kmax": df.loc[grid_id, ("kmax", "0")],
            "s1": df.loc[grid_id, ("s1", "0")],
            "s2": df.loc[grid_id, ("s2", "0")],
            "tl": df.loc[grid_id, ("tl", "0")],
            "th": df.loc[grid_id, ("th", "0")],
        }

        # Convert scalar parameters to RefValue
        scalar_params = {key: RefValue(value) for key, value in scalar_params.items()}

        return cls(**scalar_params)


class LAIPowerCoefficients(BaseModel):
    """Power law coefficients for LAI calculation."""

    model_config = ConfigDict(title="LAI Power Coefficients")

    growth_lai: Optional[FlexibleRefValue(float)] = Field(
        default=None,
        description="Power coefficient for LAI in growth equation (LAIPower[1])",
        json_schema_extra={"unit": "dimensionless", "display_name": "Growth Lai"},
    )
    growth_gdd: Optional[FlexibleRefValue(float)] = Field(
        default=None,
        description="Power coefficient for GDD in growth equation (LAIPower[2])",
        json_schema_extra={"unit": "dimensionless", "display_name": "Growth Gdd"},
    )
    senescence_lai: Optional[FlexibleRefValue(float)] = Field(
        default=None,
        description="Power coefficient for LAI in senescence equation (LAIPower[3])",
        json_schema_extra={"unit": "dimensionless", "display_name": "Senescence Lai"},
    )
    senescence_sdd: Optional[FlexibleRefValue(float)] = Field(
        default=None,
        description="Power coefficient for SDD in senescence equation (LAIPower[4])",
        json_schema_extra={"unit": "dimensionless", "display_name": "Senescence Sdd"},
    )

    ref: Optional[Reference] = None

    def to_list(self) -> List[float]:
        """Convert to list format for Fortran interface"""
        return [
            self.growth_lai if self.growth_lai is not None else 0.1,
            self.growth_gdd if self.growth_gdd is not None else 0.1,
            self.senescence_lai if self.senescence_lai is not None else 0.1,
            self.senescence_sdd if self.senescence_sdd is not None else 0.1,
        ]

    def to_df_state(self, grid_id: int, veg_idx: int) -> pd.DataFrame:
        """Convert LAI power coefficients to DataFrame state format.

        Args:
            grid_id: Grid ID for the DataFrame index
            veg_idx: Vegetation index (0: EVETR, 1: DECTR, 2: GRASS)

        Returns:
            pd.DataFrame: DataFrame containing LAI power coefficients
        """
        df_state = init_df_state(grid_id)

        # Helper function to set values in DataFrame
        def set_df_value(col_name: str, indices: Tuple, value: float):
            idx_str = str(indices)
            if (col_name, idx_str) not in df_state.columns:
                # df_state[(col_name, idx_str)] = np.nan
                df_state[(col_name, idx_str)] = None
            df_state.at[grid_id, (col_name, idx_str)] = value

        # Set power coefficients in order
        for i, value in enumerate(self.to_list()):
            val = value.value if isinstance(value, RefValue) else value
            set_df_value("laipower", (i, veg_idx), val)

        return df_state

    @classmethod
    def from_df_state(
        cls, df: pd.DataFrame, grid_id: int, veg_idx: int
    ) -> "LAIPowerCoefficients":
        """
        Reconstruct LAIPowerCoefficients from DataFrame state format.

        Args:
            df: DataFrame containing LAI power coefficients
            grid_id: Grid ID for the DataFrame index
            veg_idx: Vegetation index (0: EVETR, 1: DECTR, 2: GRASS)

        Returns:
            LAIPowerCoefficients: Instance of LAIPowerCoefficients
        """
        # Map each coefficient to its corresponding index
        coefficients = [
            RefValue(df.loc[grid_id, ("laipower", f"(0, {veg_idx})")]),
            RefValue(df.loc[grid_id, ("laipower", f"(1, {veg_idx})")]),
            RefValue(df.loc[grid_id, ("laipower", f"(2, {veg_idx})")]),
            RefValue(df.loc[grid_id, ("laipower", f"(3, {veg_idx})")]),
        ]

        # Return the instance with coefficients
        return cls(
            growth_lai=coefficients[0],
            growth_gdd=coefficients[1],
            senescence_lai=coefficients[2],
            senescence_sdd=coefficients[3],
        )


class LAIParams(BaseModel):
    model_config = ConfigDict(title="LAI")

    baset: Optional[FlexibleRefValue(float)] = Field(
        default=None,
        description="Base temperature for initiating growing degree days (GDD) for leaf growth",
        json_schema_extra={"unit": "degC", "display_name": "Baset"},
    )
    gddfull: Optional[FlexibleRefValue(float)] = Field(
        default=None,
        description="Growing degree days (GDD) needed for full capacity of LAI",
        json_schema_extra={"unit": "degC*day", "display_name": "Gddfull"},
    )
    basete: Optional[FlexibleRefValue(float)] = Field(
        default=None,
        description="Base temperature for initiating senescence degree days (SDD) for leaf off",
        json_schema_extra={"unit": "degC", "display_name": "Basete"},
    )
    sddfull: Optional[FlexibleRefValue(float)] = Field(
        default=None,
        description="Senescence degree days (SDD) needed to initiate leaf off",
        json_schema_extra={"unit": "degC*day", "display_name": "Sddfull"},
    )
    laimin: FlexibleRefValue(float) = Field(
        default=0.1,
        description="Leaf-off wintertime LAI value",
        json_schema_extra={"unit": "m^2 m^-2", "display_name": "Laimin"},
    )
    laimax: Optional[FlexibleRefValue(float)] = Field(
        default=None,
        description="Full leaf-on summertime LAI value",
        json_schema_extra={"unit": "m^2 m^-2", "display_name": "Laimax"},
    )
    laipower: LAIPowerCoefficients = Field(
        default_factory=LAIPowerCoefficients,
        description="LAI calculation power parameters for growth and senescence",
    )
    laitype: FlexibleRefValue(int) = Field(
        default=0,
        description="LAI calculation choice (0: original, 1: new high latitude)",
        json_schema_extra={"unit": "dimensionless", "display_name": "Laitype"},
    )

    ref: Optional[Reference] = None

    def to_df_state(self, grid_id: int, surf_idx: int) -> pd.DataFrame:
        """Convert LAI parameters to DataFrame state format.

        Args:
            grid_id: Grid ID for the DataFrame index
            surf_idx: Surface index for vegetation (2: EVETR, 3: DECTR, 4: GRASS)

        Returns:
            pd.DataFrame: DataFrame containing LAI parameters
        """
        df_state = init_df_state(grid_id)

        # Adjust index for vegetation surfaces (surface index - 2)
        veg_idx = surf_idx - 2

        # Helper function to set values in DataFrame
        def set_df_value(col_name: str, indices: Union[Tuple, int], value: float):
            idx_str = str(indices) if isinstance(indices, int) else str(indices)
            if (col_name, idx_str) not in df_state.columns:
                # df_state[(col_name, idx_str)] = np.nan
                df_state[(col_name, idx_str)] = None
            df_state.at[grid_id, (col_name, idx_str)] = value

        # Set basic LAI parameters
        lai_params = {
            "baset": self.baset,
            "gddfull": self.gddfull,
            "basete": self.basete,
            "sddfull": self.sddfull,
            "laimin": self.laimin,
            "laimax": self.laimax,
            "laitype": self.laitype,
        }

        for param, value in lai_params.items():
            if value is not None:
                val = value.value if isinstance(value, RefValue) else value
            else:
                # Default values for None
                defaults = {
                    "baset": 10.0,
                    "gddfull": 100.0,
                    "basete": 10.0,
                    "sddfull": 100.0,
                    "laimax": 10.0,
                    "laitype": 0,
                }
                val = defaults.get(param, 0.0)
            set_df_value(param, (veg_idx,), val)

        # Add LAI power coefficients using the LAIPowerCoefficients to_df_state method
        if self.laipower:
            df_power = self.laipower.to_df_state(grid_id, veg_idx)
            # Merge power coefficients into main DataFrame
            for col in df_power.columns:
                if col[0] != "grid_iv":  # Skip the grid_iv column
                    df_state[col] = df_power[col]

        return df_state

    @classmethod
    def from_df_state(
        cls, df: pd.DataFrame, grid_id: int, surf_idx: int
    ) -> "LAIParams":
        """
        Reconstruct LAIParams from DataFrame state format.

        Args:
            df (pd.DataFrame): DataFrame containing LAI parameters.
            grid_id (int): Grid ID for the DataFrame index.
            surf_idx (int): Surface index for vegetation (2: EVETR, 3: DECTR, 4: GRASS).

        Returns:
            LAIParams: Instance of LAIParams.
        """
        # Adjust index for vegetation surfaces (surface index - 2)
        veg_idx = surf_idx - 2

        # Helper function to extract values from DataFrame
        def get_df_value(col_name: str, indices: Union[Tuple, int]) -> float:
            idx_str = str(indices) if isinstance(indices, int) else str(indices)
            return df.loc[grid_id, (col_name, idx_str)]

        # Extract basic LAI parameters
        lai_params = {
            "baset": get_df_value("baset", (veg_idx,)),
            "gddfull": get_df_value("gddfull", (veg_idx,)),
            "basete": get_df_value("basete", (veg_idx,)),
            "sddfull": get_df_value("sddfull", (veg_idx,)),
            "laimin": get_df_value("laimin", (veg_idx,)),
            "laimax": get_df_value("laimax", (veg_idx,)),
            "laitype": int(get_df_value("laitype", (veg_idx,))),
        }

        # Convert scalar parameters to RefValue
        lai_params = {key: RefValue(value) for key, value in lai_params.items()}

        # Extract LAI power coefficients
        laipower = LAIPowerCoefficients.from_df_state(df, grid_id, veg_idx)

        return cls(**lai_params, laipower=laipower)


class VegetatedSurfaceProperties(SurfaceProperties):
    alb: FlexibleRefValue(float) = Field(
        ge=0,
        le=1,
        description="Albedo",
        json_schema_extra={"unit": "dimensionless", "display_name": "Albedo"},
        default=0.2,
    )
    alb_min: FlexibleRefValue(float) = Field(
        ge=0,
        le=1,
        description="Minimum albedo",
        json_schema_extra={"unit": "dimensionless", "display_name": "Alb Min"},
        default=0.2,
    )
    alb_max: FlexibleRefValue(float) = Field(
        ge=0,
        le=1,
        description="Maximum albedo",
        json_schema_extra={"unit": "dimensionless", "display_name": "Alb Max"},
        default=0.3,
    )
    beta_bioco2: Optional[FlexibleRefValue(float)] = Field(
        default=None,
        description="Biogenic CO2 exchange coefficient",
        json_schema_extra={"unit": "dimensionless", "display_name": "Beta Bioco2"},
    )
    beta_enh_bioco2: FlexibleRefValue(float) = Field(
        default=0.7,
        description="Enhanced biogenic CO2 exchange coefficient",
        json_schema_extra={"unit": "dimensionless", "display_name": "Beta Enh Bioco2"},
    )
    alpha_bioco2: Optional[FlexibleRefValue(float)] = Field(
        default=None,
        description="Biogenic CO2 exchange coefficient",
        json_schema_extra={"unit": "dimensionless", "display_name": "Alpha Bioco2"},
    )
    alpha_enh_bioco2: FlexibleRefValue(float) = Field(
        default=0.9,
        description="Enhanced biogenic CO2 exchange coefficient",
        json_schema_extra={"unit": "dimensionless", "display_name": "Alpha Enh Bioco2"},
    )
    resp_a: Optional[FlexibleRefValue(float)] = Field(
        default=None,
        description="Respiration coefficient",
        json_schema_extra={"unit": "umol m^-2 s^-1", "display_name": "Resp A"},
    )
    resp_b: Optional[FlexibleRefValue(float)] = Field(
        default=None,
        description="Respiration coefficient",
        json_schema_extra={"unit": "dimensionless", "display_name": "Resp B"},
    )
    theta_bioco2: Optional[FlexibleRefValue(float)] = Field(
        default=None,
        description="Biogenic CO2 exchange coefficient",
        json_schema_extra={"unit": "dimensionless", "display_name": "Theta Bioco2"},
    )
    maxconductance: FlexibleRefValue(float) = Field(
        default=0.5,
        description="Maximum surface conductance",
        json_schema_extra={"unit": "mm s^-1", "display_name": "Maxconductance"},
    )
    min_res_bioco2: FlexibleRefValue(float) = Field(
        default=0.1,
        description="Minimum respiratory biogenic CO2",
        json_schema_extra={"unit": "umol m^-2 s^-1", "display_name": "Min Res Bioco2"},
    )
    lai: LAIParams = Field(
        default_factory=LAIParams, description="Leaf area index parameters"
    )
    ie_a: FlexibleRefValue(float) = Field(
        default=0.5,
        description="Irrigation efficiency coefficient-automatic",
        json_schema_extra={"unit": "dimensionless", "display_name": "Ie A"},
    )
    ie_m: FlexibleRefValue(float) = Field(
        default=0.6,
        description="Irrigation efficiency coefficient-manual",
        json_schema_extra={"unit": "dimensionless", "display_name": "Ie M"},
    )

    ref: Optional[Reference] = None

    def to_df_state(self, grid_id: int) -> pd.DataFrame:
        """Convert vegetated surface properties to DataFrame state format."""
        # Get base properties
        df_state = super().to_df_state(grid_id)

        # Add vegetation-specific properties
        surf_idx = self.get_surface_index()

        # Helper function to set values in DataFrame
        def set_df_value(col_name: str, idx_str: str, value: float):
            if (col_name, idx_str) not in df_state.columns:
                # df_state[(col_name, idx_str)] = np.nan
                df_state[(col_name, idx_str)] = None
            df_state.loc[grid_id, (col_name, idx_str)] = value

        # add ordinary float properties
        for attr in [
            "alb",
            # "alb_min",
            # "alb_max",
            "beta_bioco2",
            "beta_enh_bioco2",
            "alpha_bioco2",
            "alpha_enh_bioco2",
            "resp_a",
            "resp_b",
            "theta_bioco2",
            "maxconductance",
            "min_res_bioco2",
            "ie_a",
            "ie_m",
        ]:
            field_val = getattr(self, attr)
            if field_val is not None:
                val = field_val.value if isinstance(field_val, RefValue) else field_val
            else:
                # Default values for None vegetation parameters
                defaults = {
                    "beta_bioco2": 0.6,
                    "alpha_bioco2": 0.8,
                    "resp_a": 1.0,
                    "resp_b": 1.1,
                    "theta_bioco2": 1.2,
                }
                val = defaults.get(attr, 0.0)
            set_df_value(attr, f"({surf_idx - 2},)", val)

        df_lai = self.lai.to_df_state(grid_id, surf_idx)
        df_state = pd.concat([df_state, df_lai], axis=1).sort_index(axis=1)

        return df_state

    @classmethod
    def from_df_state(
        cls, df: pd.DataFrame, grid_id: int, surf_idx: int
    ) -> "VegetatedSurfaceProperties":
        """Reconstruct vegetated surface properties from DataFrame state format."""
        instance = super().from_df_state(df, grid_id, surf_idx)
        # add ordinary float properties
        for attr in [
            "alb",
            # "alb_min",
            # "alb_max",
            "beta_bioco2",
            "beta_enh_bioco2",
            "alpha_bioco2",
            "alpha_enh_bioco2",
            "resp_a",
            "resp_b",
            "theta_bioco2",
            "maxconductance",
            "min_res_bioco2",
            "ie_a",
            "ie_m",
        ]:
            setattr(
                instance, attr, RefValue(df.loc[grid_id, (attr, f"({surf_idx - 2},)")])
            )

        instance.lai = LAIParams.from_df_state(df, grid_id, surf_idx)

        return instance


class EvetrProperties(VegetatedSurfaceProperties):  # TODO: Move waterdist VWD here?
    """Properties for evergreen trees and shrubs.

    Evergreen vegetation maintains foliage year-round, providing consistent
    evapotranspiration and shading. Common in urban parks and residential areas,
    these surfaces have relatively low albedo and high roughness lengths.
    """

    model_config = ConfigDict(title="Evergreen Trees")
    alb: FlexibleRefValue(float) = Field(
        ge=0,
        le=1,
        default=0.2,
        description="Albedo",
        json_schema_extra={"unit": "dimensionless", "display_name": "Albedo"},
    )
    faievetree: Optional[FlexibleRefValue(float)] = Field(
        default=None,
        description="Frontal area index of evergreen trees",
        json_schema_extra={"unit": "dimensionless", "display_name": "Faievetree"},
    )
    evetreeh: Optional[FlexibleRefValue(float)] = Field(
        default=None,
        description="Evergreen tree height",
        json_schema_extra={"unit": "m", "display_name": "Evetreeh"},
    )
    _surface_type: Literal[SurfaceType.EVETR] = SurfaceType.EVETR
    waterdist: WaterDistribution = Field(
        default_factory=lambda: WaterDistribution(SurfaceType.EVETR),
        description="Water distribution for evergreen trees",
        json_schema_extra={"display_name": "Water Distribution"},
    )

    ref: Optional[Reference] = None

    def to_df_state(self, grid_id: int) -> pd.DataFrame:
        """Convert evergreen tree properties to DataFrame state format."""
        # Get base properties from parent
        df_state = super().to_df_state(grid_id)
        surf_idx = self.get_surface_index()

        # Helper function to set values in DataFrame
        def set_df_value(col_name: str, value: float):
            idx_str = f"({surf_idx},)"
            if (col_name, idx_str) not in df_state.columns:
                # df_state[(col_name, idx_str)] = np.nan
                df_state[(col_name, idx_str)] = None
            df_state.loc[grid_id, (col_name, idx_str)] = value

        # Add all non-inherited properties
        list_properties = ["faievetree", "evetreeh"]
        for attr in list_properties:
            field_val = getattr(self, attr)
            if field_val is not None:
                val = field_val.value if isinstance(field_val, RefValue) else field_val
            else:
                # Default values for None parameters
                defaults = {
                    "faievetree": 0.1,
                    "evetreeh": 15.0,
                }
                val = defaults.get(attr, 0.0)
            df_state.loc[grid_id, (attr, "0")] = val

        # specific properties
        df_state.loc[grid_id, ("alb", "(2,)")] = (
            self.alb.value if isinstance(self.alb, RefValue) else self.alb
        )
        df_state.loc[grid_id, ("albmin_evetr", "0")] = (
            self.alb_min.value if isinstance(self.alb_min, RefValue) else self.alb_min
        )
        df_state.loc[grid_id, ("albmax_evetr", "0")] = (
            self.alb_max.value if isinstance(self.alb_max, RefValue) else self.alb_max
        )

        return df_state

    @classmethod
    def from_df_state(cls, df: pd.DataFrame, grid_id: int) -> "EvetrProperties":
        """Reconstruct evergreen tree properties from DataFrame state format."""
        surf_idx = 2
        instance = super().from_df_state(df, grid_id, surf_idx)

        instance.alb = RefValue(df.loc[grid_id, ("alb", "(2,)")])
        instance.faievetree = RefValue(df.loc[grid_id, ("faievetree", "0")])
        instance.evetreeh = RefValue(df.loc[grid_id, ("evetreeh", "0")])

        instance.alb_min = RefValue(df.loc[grid_id, ("albmin_evetr", "0")])
        instance.alb_max = RefValue(df.loc[grid_id, ("albmax_evetr", "0")])

        return instance


class DectrProperties(VegetatedSurfaceProperties):
    """Properties for deciduous trees and shrubs.

    Deciduous vegetation undergoes seasonal changes with leaf growth and fall,
    significantly affecting surface energy balance throughout the year. These
    surfaces provide seasonal shading and have variable evapotranspiration rates.
    """

    model_config = ConfigDict(title="Deciduous Trees")
    alb: FlexibleRefValue(float) = Field(
        ge=0,
        le=1,
        default=0.2,
        description="Albedo",
        json_schema_extra={"unit": "dimensionless", "display_name": "Albedo"},
    )
    faidectree: Optional[FlexibleRefValue(float)] = Field(
        default=None,
        description="Frontal area index of deciduous trees",
        json_schema_extra={"unit": "dimensionless", "display_name": "Faidectree"},
    )
    dectreeh: Optional[FlexibleRefValue(float)] = Field(
        default=None,
        description="Deciduous tree height",
        json_schema_extra={"unit": "m", "display_name": "Dectreeh"},
    )
    pormin_dec: FlexibleRefValue(float) = Field(
        ge=0.1,
        le=0.9,
        default=0.2,
        description="Minimum porosity",
        json_schema_extra={"unit": "dimensionless", "display_name": "Pormin Dec"},
    )  # pormin_dec cannot be less than 0.1 and greater than 0.9
    pormax_dec: FlexibleRefValue(float) = Field(
        ge=0.1,
        le=0.9,
        default=0.6,
        description="Maximum porosity",
        json_schema_extra={"unit": "dimensionless", "display_name": "Pormax Dec"},
    )  # pormax_dec cannot be less than 0.1 and greater than 0.9
    capmax_dec: FlexibleRefValue(float) = Field(
        default=100.0,
        description="Maximum water capacity",
        json_schema_extra={"unit": "mm", "display_name": "Capmax Dec"},
    )
    capmin_dec: FlexibleRefValue(float) = Field(
        default=10.0,
        description="Minimum water capacity",
        json_schema_extra={"unit": "mm", "display_name": "Capmin Dec"},
    )
    _surface_type: Literal[SurfaceType.DECTR] = SurfaceType.DECTR
    waterdist: WaterDistribution = Field(
        default_factory=lambda: WaterDistribution(SurfaceType.DECTR),
        description="Water distribution for deciduous trees",
        json_schema_extra={"display_name": "Water Distribution"},
    )

    ref: Optional[Reference] = None

    def to_df_state(self, grid_id: int) -> pd.DataFrame:
        """Convert deciduous tree properties to DataFrame state format."""
        # Get base properties from parent
        df_state = super().to_df_state(grid_id)

        list_properties = [
            "faidectree",
            "dectreeh",
            "pormin_dec",
            "pormax_dec",
            "capmax_dec",
            "capmin_dec",
        ]
        # Add all non-inherited properties
        for attr in list_properties:
            field_val = getattr(self, attr)
            if field_val is not None:
                val = field_val.value if isinstance(field_val, RefValue) else field_val
            else:
                # Default values for None parameters
                defaults = {
                    "faidectree": 0.1,
                    "dectreeh": 15.0,
                }
                val = defaults.get(attr, field_val)  # Keep existing defaults for others
            df_state.loc[grid_id, (attr, "0")] = val

        # specific properties
        df_state.loc[grid_id, ("alb", "(3,)")] = (
            self.alb.value if isinstance(self.alb, RefValue) else self.alb
        )
        df_state.loc[grid_id, ("albmin_dectr", "0")] = (
            self.alb_min.value if isinstance(self.alb_min, RefValue) else self.alb_min
        )
        df_state.loc[grid_id, ("albmax_dectr", "0")] = (
            self.alb_max.value if isinstance(self.alb_max, RefValue) else self.alb_max
        )

        return df_state

    @classmethod
    def from_df_state(cls, df: pd.DataFrame, grid_id: int) -> "DectrProperties":
        """Reconstruct deciduous tree properties from DataFrame state format."""
        surf_idx = 3
        instance = super().from_df_state(df, grid_id, surf_idx)

        instance.alb = RefValue(df.loc[grid_id, ("alb", "(3,)")])
        instance.faidectree = RefValue(df.loc[grid_id, ("faidectree", "0")])
        instance.dectreeh = RefValue(df.loc[grid_id, ("dectreeh", "0")])
        instance.pormin_dec = RefValue(df.loc[grid_id, ("pormin_dec", "0")])
        instance.pormax_dec = RefValue(df.loc[grid_id, ("pormax_dec", "0")])
        instance.capmax_dec = RefValue(df.loc[grid_id, ("capmax_dec", "0")])
        instance.capmin_dec = RefValue(df.loc[grid_id, ("capmin_dec", "0")])

        instance.alb_min = RefValue(df.loc[grid_id, ("albmin_dectr", "0")])
        instance.alb_max = RefValue(df.loc[grid_id, ("albmax_dectr", "0")])

        return instance


class GrassProperties(VegetatedSurfaceProperties):
    """Properties for grass and lawn surfaces.

    Grass surfaces include managed lawns, parks, and playing fields. They provide
    cooling through evapotranspiration and have moderate albedo values. Irrigation
    and maintenance significantly affect their water use and energy balance.
    """

    model_config = ConfigDict(title="Grass")
    alb: FlexibleRefValue(float) = Field(
        ge=0,
        le=1,
        default=0.2,
        description="Minimum albedo",
        json_schema_extra={"unit": "dimensionless", "display_name": "Albedo"},
    )
    _surface_type: Literal[SurfaceType.GRASS] = SurfaceType.GRASS
    waterdist: WaterDistribution = Field(
        default_factory=lambda: WaterDistribution(SurfaceType.GRASS),
        description="Water distribution for grass",
        json_schema_extra={"display_name": "Water Distribution"},
    )

    def to_df_state(self, grid_id: int) -> pd.DataFrame:
        """Convert grass properties to DataFrame state format."""
        # Get base properties from parent
        df_state = super().to_df_state(grid_id)

        # add specific properties
        df_state.loc[grid_id, ("alb", "(4,)")] = (
            self.alb.value if isinstance(self.alb, RefValue) else self.alb
        )
        df_state[("albmin_grass", "0")] = (
            self.alb_min.value if isinstance(self.alb_min, RefValue) else self.alb_min
        )
        df_state[("albmax_grass", "0")] = (
            self.alb_max.value if isinstance(self.alb_max, RefValue) else self.alb_max
        )

        # Sort the MultiIndex columns to avoid performance warnings
        df_state = df_state.sort_index(axis=1)

        return df_state

    @classmethod
    def from_df_state(cls, df: pd.DataFrame, grid_id: int) -> "GrassProperties":
        """Reconstruct grass properties from DataFrame state format."""
        surf_idx = 4
        instance = super().from_df_state(df, grid_id, surf_idx)

        instance.alb = RefValue(df.loc[grid_id, ("alb", "(4,)")])
        instance.alb_min = RefValue(df.loc[grid_id, ("albmin_grass", "0")])
        instance.alb_max = RefValue(df.loc[grid_id, ("albmax_grass", "0")])

        return instance


class SnowParams(BaseModel):
    model_config = ConfigDict(title="Snow")

    crwmax: FlexibleRefValue(float) = Field(
        default=0.1,
        description="Maximum water holding capacity of snow",
        json_schema_extra={"unit": "mm", "display_name": "Crwmax"},
    )
    crwmin: FlexibleRefValue(float) = Field(
        default=0.05,
        description="Minimum water holding capacity of snow",
        json_schema_extra={"unit": "mm", "display_name": "Crwmin"},
    )
    narp_emis_snow: FlexibleRefValue(float) = Field(
        default=0.99,
        description="Snow surface emissivity",
        json_schema_extra={"unit": "dimensionless", "display_name": "Narp Emis Snow"},
    )
    preciplimit: Optional[FlexibleRefValue(float)] = Field(
        default=None,
        description="Temperature threshold for snow vs rain precipitation",
        json_schema_extra={"unit": "degC", "display_name": "Preciplimit"},
    )
    preciplimitalb: FlexibleRefValue(float) = Field(
        default=0.1,
        description="Precipitation threshold for snow albedo aging",
        json_schema_extra={"unit": "mm", "display_name": "Preciplimitalb"},
    )
    snowalbmax: FlexibleRefValue(float) = Field(
        default=0.85,
        description="Maximum snow albedo",
        json_schema_extra={"unit": "dimensionless", "display_name": "Snowalbmax"},
    )
    snowalbmin: FlexibleRefValue(float) = Field(
        default=0.4,
        description="Minimum snow albedo",
        json_schema_extra={"unit": "dimensionless", "display_name": "Snowalbmin"},
    )
    snowdensmin: Optional[FlexibleRefValue(float)] = Field(
        default=None,
        description="Minimum snow density",
        json_schema_extra={"unit": "kg m^-3", "display_name": "Snowdensmin"},
    )
    snowdensmax: Optional[FlexibleRefValue(float)] = Field(
        default=None,
        description="Maximum snow density",
        json_schema_extra={"unit": "kg m^-3", "display_name": "Snowdensmax"},
    )
    snowlimbldg: FlexibleRefValue(float) = Field(
        default=0.1,
        description="Maximum snow depth limit on buildings",
        json_schema_extra={"unit": "m", "display_name": "Snowlimbldg"},
    )
    snowlimpaved: FlexibleRefValue(float) = Field(
        default=0.1,
        description="Maximum snow depth limit on paved surfaces",
        json_schema_extra={"unit": "m", "display_name": "Snowlimpaved"},
    )
    snowprof_24hr: HourlyProfile = Field(
        default_factory=HourlyProfile, description="24-hour snow profile"
    )
    tau_a: FlexibleRefValue(float) = Field(
        default=0.018,
        description="Time constant for snow albedo aging in cold snow",
        json_schema_extra={"unit": "dimensionless", "display_name": "Tau A"},
    )
    tau_f: FlexibleRefValue(float) = Field(
        default=0.11,
        description="Time constant for snow albedo aging in melting snow",
        json_schema_extra={"unit": "dimensionless", "display_name": "Tau F"},
    )
    tau_r: FlexibleRefValue(float) = Field(
        default=0.05,
        description="Time constant for snow albedo aging in refreezing snow",
        json_schema_extra={"unit": "dimensionless", "display_name": "Tau R"},
    )
    tempmeltfact: FlexibleRefValue(float) = Field(
        default=0.12,
        description="Hourly temperature melt factor of snow",
        json_schema_extra={"unit": "mm K^-1 h^-1", "display_name": "Tempmeltfact"},
    )
    radmeltfact: FlexibleRefValue(float) = Field(
        default=0.0016,
        description="Hourly radiation melt factor of snow",
        json_schema_extra={"unit": "mm W^-1 m^2 h^-1", "display_name": "Radmeltfact"},
    )

    ref: Optional[Reference] = None

    def to_df_state(self, grid_id: int) -> pd.DataFrame:
        """
        Convert snow parameters to DataFrame state format.

        Args:
            grid_id (int): Grid ID for the DataFrame index.

        Returns:
            pd.DataFrame: DataFrame containing snow parameters.
        """

        df_state = init_df_state(grid_id)

        scalar_params = {
            "crwmax": self.crwmax,
            "crwmin": self.crwmin,
            "narp_emis_snow": self.narp_emis_snow,
            "preciplimit": self.preciplimit,
            "preciplimitalb": self.preciplimitalb,
            "snowalbmax": self.snowalbmax,
            "snowalbmin": self.snowalbmin,
            "snowdensmin": self.snowdensmin,
            "snowdensmax": self.snowdensmax,
            "snowlimbldg": self.snowlimbldg,
            "snowlimpaved": self.snowlimpaved,
            "tau_a": self.tau_a,
            "tau_f": self.tau_f,
            "tau_r": self.tau_r,
            "tempmeltfact": self.tempmeltfact,
            "radmeltfact": self.radmeltfact,
        }
        for param_name, value in scalar_params.items():
            if value is not None:
                val = value.value if isinstance(value, RefValue) else value
            else:
                # Default values for None snow parameters
                defaults = {
                    "preciplimit": 2.2,
                    "snowdensmin": 100.0,
                    "snowdensmax": 400.0,
                }
                val = defaults.get(param_name, 0.0)
            df_state.loc[grid_id, (param_name, "0")] = val

        df_hourly_profile = self.snowprof_24hr.to_df_state(grid_id, "snowprof_24hr")
        df_state = df_state.combine_first(df_hourly_profile)

        return df_state

    @classmethod
    def from_df_state(cls, df: pd.DataFrame, grid_id: int) -> "SnowParams":
        """
        Reconstruct SnowParams from a DataFrame state format.

        Args:
            df: DataFrame containing snow parameters.
            grid_id: Grid ID for the DataFrame index.

        Returns:
            SnowParams: Instance of SnowParams.
        """
        # Extract scalar attributes
        scalar_params = {
            "crwmax": df.loc[grid_id, ("crwmax", "0")],
            "crwmin": df.loc[grid_id, ("crwmin", "0")],
            "narp_emis_snow": df.loc[grid_id, ("narp_emis_snow", "0")],
            "preciplimit": df.loc[grid_id, ("preciplimit", "0")],
            "preciplimitalb": df.loc[grid_id, ("preciplimitalb", "0")],
            "snowalbmax": df.loc[grid_id, ("snowalbmax", "0")],
            "snowalbmin": df.loc[grid_id, ("snowalbmin", "0")],
            "snowdensmin": df.loc[grid_id, ("snowdensmin", "0")],
            "snowdensmax": df.loc[grid_id, ("snowdensmax", "0")],
            "snowlimbldg": df.loc[grid_id, ("snowlimbldg", "0")],
            "snowlimpaved": df.loc[grid_id, ("snowlimpaved", "0")],
            "tau_a": df.loc[grid_id, ("tau_a", "0")],
            "tau_f": df.loc[grid_id, ("tau_f", "0")],
            "tau_r": df.loc[grid_id, ("tau_r", "0")],
            "tempmeltfact": df.loc[grid_id, ("tempmeltfact", "0")],
            "radmeltfact": df.loc[grid_id, ("radmeltfact", "0")],
        }

        # Convert scalar parameters to RefValue
        scalar_params = {key: RefValue(value) for key, value in scalar_params.items()}

        # Extract HourlyProfile
        snowprof_24hr = HourlyProfile.from_df_state(df, grid_id, "snowprof_24hr")

        # Construct and return the SnowParams instance
        return cls(snowprof_24hr=snowprof_24hr, **scalar_params)


class LandCover(BaseModel):
    """Surface properties for the seven SUEWS land cover types.

    SUEWS divides the urban surface into seven distinct surface types, each with
    unique thermal, radiative, and hydrological properties. The surface fractions
    (sfr) for all seven types must sum to 1.0 for each site.
    """

    model_config = ConfigDict(title="Land Cover")

    paved: PavedProperties = Field(
        default_factory=PavedProperties,
        description="Properties for paved surfaces like roads and pavements",
    )
    bldgs: BldgsProperties = Field(
        default_factory=BldgsProperties,
        description="Properties for building surfaces including roofs and walls",
    )
    evetr: EvetrProperties = Field(
        default_factory=EvetrProperties,
        description="Properties for evergreen trees and vegetation",
    )
    dectr: DectrProperties = Field(
        default_factory=DectrProperties,
        description="Properties for deciduous trees and vegetation",
    )
    grass: GrassProperties = Field(
        default_factory=GrassProperties, description="Properties for grass surfaces"
    )
    bsoil: BsoilProperties = Field(
        default_factory=BsoilProperties, description="Properties for bare soil surfaces"
    )
    water: WaterProperties = Field(
        default_factory=WaterProperties,
        description="Properties for water surfaces like lakes and ponds",
    )

    ref: Optional[Reference] = None

    # @model_validator(mode="after")
    # def validate_land_cover_fractions(self) -> "LandCover":
    #     # Handle both RefValue and direct value types
    #     def get_value(field):
    #         return field.value if hasattr(field, 'value') else field

    #     fractions = {
    #         "paved": get_value(self.paved.sfr),
    #         "bldgs": get_value(self.bldgs.sfr),
    #         "evetr": get_value(self.evetr.sfr),
    #         "dectr": get_value(self.dectr.sfr),
    #         "grass": get_value(self.grass.sfr),
    #         "bsoil": get_value(self.bsoil.sfr),
    #         "water": get_value(self.water.sfr),
    #     }

    #     total = sum(fractions.values())
    #     if abs(total - 1.0) > 1e-6:
    #         details = ", ".join(f"{k}={v:.3f}" for k, v in fractions.items())
    #         raise ValueError(f"Land cover fractions must sum to 1.0 (got {total:.6f}): {details}")
    #     return self

    def to_df_state(self, grid_id: int) -> pd.DataFrame:
        """Convert land cover to DataFrame state format"""
        # df_state = init_df_state(grid_id)

        list_df_state = []
        for lc in ["paved", "bldgs", "dectr", "evetr", "grass", "bsoil", "water"]:
            df_state = getattr(self, lc).to_df_state(grid_id)
            list_df_state.append(df_state)
        df_state = pd.concat(list_df_state, axis=1)
        return df_state

    @classmethod
    def from_df_state(cls, df: pd.DataFrame, grid_id: int) -> "LandCover":
        """Reconstruct LandCover instance from DataFrame state.

        Args:
            df: DataFrame containing land cover parameters
            grid_id: Grid ID for the DataFrame index

        Returns:
            LandCover: Reconstructed LandCover instance
        """
        # Reconstruct each surface type from the DataFrame
        params = {
            "paved": PavedProperties.from_df_state(df, grid_id),
            "bldgs": BldgsProperties.from_df_state(df, grid_id),
            "evetr": EvetrProperties.from_df_state(df, grid_id),
            "dectr": DectrProperties.from_df_state(df, grid_id),
            "grass": GrassProperties.from_df_state(df, grid_id),
            "bsoil": BsoilProperties.from_df_state(df, grid_id),
            "water": WaterProperties.from_df_state(df, grid_id),
        }

        # Return reconstructed instance
        return cls(**params)


class ArchetypeProperties(BaseModel):
    """Urban morphology and archetype properties."""

    model_config = ConfigDict(title="Archetype Properties")

    # Not used in STEBBS - DAVE only
    # BuildingCode='1'
    # BuildingClass='SampleClass'

    BuildingType: str = "SampleType"
    BuildingName: str = "SampleBuilding"
    BuildingCount: FlexibleRefValue(int) = Field(
        default=1,
        description="Number of buildings of this archetype [-]",
        json_schema_extra={"unit": "dimensionless", "display_name": "Buildingcount"},
    )
    Occupants: FlexibleRefValue(int) = Field(
        default=1,
        description="Number of occupants present in building [-]",
        json_schema_extra={"unit": "dimensionless", "display_name": "Occupants"},
    )

    # Not used in STEBBS - DAVE only
    # hhs0: int = Field(default=0, description="")
    # hhs1: int = Field(default=0, description="")
    # hhs2: int = Field(default=0, description="")
    # hhs3: int = Field(default=0, description="")
    # hhs4: int = Field(default=0, description="")
    # hhs5: int = Field(default=0, description="")
    # hhs6: int = Field(default=0, description="")
    # hhs7: int = Field(default=0, description="")
    # hhs8: int = Field(default=0, description="")
    # age_0_4: int = Field(default=0, description="")
    # age_5_11: int = Field(default=0, description="")
    # age_12_18: int = Field(default=0, description="")
    # age_19_64: int = Field(default=0, description="")
    # age_65plus: int = Field(default=0, description="")

    stebbs_Height: FlexibleRefValue(float) = Field(
        default=10.0,
        description="Building height [m]",
        json_schema_extra={"unit": "m", "display_name": "Stebbs Height"},
        gt=0.0,
    )
    FootprintArea: FlexibleRefValue(float) = Field(
        default=64.0,
        description="Building footprint area [m2]",
        json_schema_extra={"unit": "m^2", "display_name": "Footprintarea"},
        gt=0.0,
    )
    WallExternalArea: FlexibleRefValue(float) = Field(
        default=80.0,
        description="External wall area (including window area) [m2]",
        json_schema_extra={"unit": "m^2", "display_name": "Wallexternalarea"},
        gt=0.0,
    )
    RatioInternalVolume: FlexibleRefValue(float) = Field(
        default=0.01,
        description="Ratio of internal mass volume to total building volume [-]",
        json_schema_extra={
            "unit": "dimensionless",
            "display_name": "Ratiointernalvolume",
        },
        ge=0.0,
        le=1.0,
    )
    WWR: FlexibleRefValue(float) = Field(
        default=0.20,
        description="window to wall ratio [-]",
        json_schema_extra={"unit": "dimensionless", "display_name": "Wwr"},
        ge=0.0,
        le=1.0,
    )
    WallThickness: FlexibleRefValue(float) = Field(
        default=0.2,
        description="Thickness of external wall [m]",
        json_schema_extra={"unit": "m", "display_name": "Wallthickness"},
        gt=0.0,
    )
    WallEffectiveConductivity: FlexibleRefValue(float) = Field(
        default=0.6,
        description="Effective thermal conductivity of walls [W m-1 K-1]",
        json_schema_extra={
            "unit": "W m^-1 K^-1",
            "display_name": "Walleffectiveconductivity",
        },
        gt=0.0,
    )
    WallDensity: FlexibleRefValue(float) = Field(
        default=1600.0,
        description="Effective density of the walls [kg m-3]",
        json_schema_extra={"unit": "kg m^-3", "display_name": "Walldensity"},
        gt=0.0,
    )
    WallCp: FlexibleRefValue(float) = Field(
        default=850.0,
        description="Effective specific heat capacity of walls [J kg-1 K-1]",
        gt=0.0,
    )
    WallextThickness: FlexibleRefValue(float) = Field(
        default=20.0,
        description="Thickness of layers external to insulation in external wall [m]",
        json_schema_extra={"unit": "m", "display_name": "Wallextthickness"},
        gt=0.0,
    )
    WallextEffectiveConductivity: FlexibleRefValue(float) = Field(
        default=60.0,
        description="Effective thermal conductivity of layers external to insulation in walls [W m-1 K-1]",
        json_schema_extra={
            "unit": "W m^-1 K^-1",
            "display_name": "Walleffectiveconductivity",
        },
        gt=0.0,
    )
    WallextDensity: FlexibleRefValue(float) = Field(
        default=1600.0,
        description="Effective density of layers external to insulation in the walls [kg m-3]",
        json_schema_extra={"unit": "kg m^-3", "display_name": "Wallextdensity"},
        gt=0.0,
    )
    WallextCp: FlexibleRefValue(float) = Field(
        default=850.0,
        description="Effective specific heat capacity of layers external to insulation in walls [J kg-1 K-1]",
        json_schema_extra={"unit": "J kg^-1 K^-1", "display_name": "Wallextcp"},
        gt=0.0,
    )
    Wallx1: FlexibleRefValue(float) = Field(
        default=1.0,
        description="Weighting factor for heat capacity of walls [-]",
        json_schema_extra={"unit": "dimensionless", "display_name": "Wallx1"},
        ge=0.0,
        le=1.0,
    )
    WallExternalEmissivity: FlexibleRefValue(float) = Field(
        default=0.9,
        description="Emissivity of the external surface of walls [-]",
        json_schema_extra={
            "unit": "dimensionless",
            "display_name": "Wallexternalemissivity",
        },
        ge=0.0,
        le=1.0,
    )
    WallInternalEmissivity: FlexibleRefValue(float) = Field(
        default=0.9,
        description="Emissivity of the internal surface of walls [-]",
        json_schema_extra={
            "unit": "dimensionless",
            "display_name": "Wallinternalemissivity",
        },
        ge=0.0,
        le=1.0,
    )
    WallTransmissivity: FlexibleRefValue(float) = Field(
        default=0.0,
        description="Transmissivity of walls [-]",
        json_schema_extra={
            "unit": "dimensionless",
            "display_name": "Walltransmissivity",
        },
        ge=0.0,
        le=1.0,
    )
    WallAbsorbtivity: FlexibleRefValue(float) = Field(
        default=0.8,
        description="Absorbtivity of walls [-]",
        json_schema_extra={"unit": "dimensionless", "display_name": "Wallabsorbtivity"},
        ge=0.0,
        le=1.0,
    )
    WallReflectivity: FlexibleRefValue(float) = Field(
        default=0.2,
        description="Reflectivity of the external surface of walls [-]",
        json_schema_extra={"unit": "dimensionless", "display_name": "Wallreflectivity"},
        ge=0.0,
        le=1.0,
    )
    RoofThickness: FlexibleRefValue(float) = Field(
        default=20.0,
        description="Thickness of roof [m]",
        json_schema_extra={"unit": "m", "display_name": "Roofthickness"},
        gt=0.0,
    )
    RoofEffectiveConductivity: FlexibleRefValue(float) = Field(
        default=60.0,
        description="Effective thermal conductivity of roof [W m-1 K-1]",
        json_schema_extra={
            "unit": "W m^-1 K^-1",
            "display_name": "Roofeffectiveconductivity",
        },
        gt=0.0,
    )
    RoofDensity: FlexibleRefValue(float) = Field(
        default=1600.0,
        description="Effective density of the roof [kg m-3]",
        json_schema_extra={"unit": "kg m^-3", "display_name": "Roofdensity"},
        gt=0.0,
    )
    RoofCp: FlexibleRefValue(float) = Field(
        default=850.0,
        description="Effective specific heat capacity of roof [J kg-1 K-1]",
        gt=0.0,
    )
    RoofextThickness: FlexibleRefValue(float) = Field(
        default=20.0,
        description="Thickness of layers external to insulation in roof [m]",
        json_schema_extra={"unit": "m", "display_name": "Roofextthickness"},
        gt=0.0,
    )
    RoofextEffectiveConductivity: FlexibleRefValue(float) = Field(
        default=60.0,
        description="Effective thermal conductivity of layers external to insulation in roof [W m-1 K-1]",
        json_schema_extra={
            "unit": "W m^-1 K^-1",
            "display_name": "Roofeffectiveconductivity",
        },
        gt=0.0,
    )
    RoofextDensity: FlexibleRefValue(float) = Field(
        default=1600.0,
        description="Effective density of layers external to insulation in the roof [kg m-3]",
        json_schema_extra={"unit": "kg m^-3", "display_name": "Roofextdensity"},
        gt=0.0,
    )
    RoofextCp: FlexibleRefValue(float) = Field(
        default=850.0,
        description="Effective specific heat capacity of layers external to insulation in roof [J kg-1 K-1]",
        json_schema_extra={"unit": "J kg^-1 K^-1", "display_name": "Roofextcp"},
        gt=0.0,
    )
    Roofx1: FlexibleRefValue(float) = Field(
        default=1.0,
        description="Weighting factor for heat capacity of roof [-]",
        json_schema_extra={"unit": "dimensionless", "display_name": "Roofx1"},
        ge=0.0,
        le=1.0,
    )
    RoofExternalEmissivity: FlexibleRefValue(float) = Field(
        default=0.9,
        description="Emissivity of the external surface of roof [-]",
        json_schema_extra={
            "unit": "dimensionless",
            "display_name": "Roofexternalemissivity",
        },
        ge=0.0,
        le=1.0,
    )
    RoofInternalEmissivity: FlexibleRefValue(float) = Field(
        default=0.9,
        description="Emissivity of the internal surface of roof [-]",
        json_schema_extra={
            "unit": "dimensionless",
            "display_name": "Roofinternalemissivity",
        },
        ge=0.0,
        le=1.0,
    )
    RoofTransmissivity: FlexibleRefValue(float) = Field(
        default=0.0,
        description="Transmissivity of roof [-]",
        json_schema_extra={
            "unit": "dimensionless",
            "display_name": "Rooftransmissivity",
        },
        ge=0.0,
        le=1.0,
    )
    RoofAbsorbtivity: FlexibleRefValue(float) = Field(
        default=0.8,
        description="Absorbtivity of roof [-]",
        json_schema_extra={"unit": "dimensionless", "display_name": "Roofabsorbtivity"},
        ge=0.0,
        le=1.0,
    )
    RoofReflectivity: FlexibleRefValue(float) = Field(
        default=0.2,
        description="Reflectivity of the external surface of roof [-]",
        json_schema_extra={"unit": "dimensionless", "display_name": "RoofReflectivity"},
        ge=0.0,
        le=1.0,
    )
    FloorThickness: FlexibleRefValue(float) = Field(
        default=0.2,
        description="Thickness of ground floor [m]",
        json_schema_extra={"unit": "m", "display_name": "Floorthickness"},
        gt=0.0,
    )
    GroundFloorEffectiveConductivity: FlexibleRefValue(float) = Field(
        default=0.15,
        description="Effective thermal conductivity of ground floor [W m-1 K-1]",
        json_schema_extra={
            "unit": "W m^-1 K^-1",
            "display_name": "Groundflooreffectiveconductivity",
        },
        gt=0.0,
    )
    GroundFloorDensity: FlexibleRefValue(float) = Field(
        default=500.0,
        description="Density of the ground floor [kg m-3]",
        json_schema_extra={"unit": "kg m^-3", "display_name": "Groundfloordensity"},
        gt=0.0,
    )
    GroundFloorCp: FlexibleRefValue(float) = Field(
        default=1500.0,
        description="Effective specific heat capacity of the ground floor [J kg-1 K-1]",
        json_schema_extra={"unit": "J kg^-1 K^-1", "display_name": "Groundfloorcp"},
        gt=0.0,
    )
    WindowThickness: FlexibleRefValue(float) = Field(
        default=0.015,
        description="Window thickness [m]",
        json_schema_extra={"unit": "m", "display_name": "Windowthickness"},
        gt=0.0,
    )
    WindowEffectiveConductivity: FlexibleRefValue(float) = Field(
        default=1.0,
        description="Effective thermal conductivity of windows [W m-1 K-1]",
        json_schema_extra={
            "unit": "W m^-1 K^-1",
            "display_name": "Windoweffectiveconductivity",
        },
        gt=0.0,
    )
    WindowDensity: FlexibleRefValue(float) = Field(
        default=2500.0,
        description="Effective density of the windows [kg m-3]",
        json_schema_extra={"unit": "kg m^-3", "display_name": "Windowdensity"},
        gt=0.0,
    )
    WindowCp: FlexibleRefValue(float) = Field(
        default=840.0,
        description="Effective specific heat capacity of windows [J kg-1 K-1]",
        json_schema_extra={"unit": "J kg^-1 K^-1", "display_name": "Windowcp"},
        gt=0.0,
    )
    WindowExternalEmissivity: FlexibleRefValue(float) = Field(
        default=0.90,
        description="Emissivity of the external surface of windows [-]",
        json_schema_extra={
            "unit": "dimensionless",
            "display_name": "Windowexternalemissivity",
        },
        ge=0.0,
        le=1.0,
    )
    WindowInternalEmissivity: FlexibleRefValue(float) = Field(
        default=0.90,
        description="Emissivity of the internal surface of windows [-]",
        json_schema_extra={
            "unit": "dimensionless",
            "display_name": "Windowinternalemissivity",
        },
        ge=0.0,
        le=1.0,
    )
    WindowTransmissivity: FlexibleRefValue(float) = Field(
        default=0.90,
        description="Transmissivity of windows [-]",
        json_schema_extra={
            "unit": "dimensionless",
            "display_name": "Windowtransmissivity",
        },
        ge=0.0,
        le=1.0,
    )
    WindowAbsorbtivity: FlexibleRefValue(float) = Field(
        default=0.01,
        description="Absorbtivity of windows [-]",
        json_schema_extra={
            "unit": "dimensionless",
            "display_name": "Windowabsorbtivity",
        },
        ge=0.0,
        le=1.0,
    )
    WindowReflectivity: FlexibleRefValue(float) = Field(
        default=0.09,
        description="Reflectivity of the external surface of windows [-]",
        json_schema_extra={
            "unit": "dimensionless",
            "display_name": "Windowreflectivity",
        },
        ge=0.0,
        le=1.0,
    )
    # TODO: Add defaults below here
    InternalMassDensity: FlexibleRefValue(float) = Field(
        default=0.0,
        description="Effective density of the internal mass [kg m-3]",
        json_schema_extra={"unit": "kg m^-3", "display_name": "Internalmassdensity"},
    )
    InternalMassCp: FlexibleRefValue(float) = Field(
        default=0.0,
        description="Specific heat capacity of internal mass [J kg-1 K-1]",
        json_schema_extra={"unit": "J kg^-1 K^-1", "display_name": "Internalmasscp"},
    )
    InternalMassEmissivity: FlexibleRefValue(float) = Field(
        default=0.0,
        description="Emissivity of internal mass [-]",
        json_schema_extra={
            "unit": "dimensionless",
            "display_name": "Internalmassemissivity",
        },
    )
    MaxHeatingPower: FlexibleRefValue(float) = Field(
        default=0.0,
        description="Maximum power demand of heating system [W]",
        json_schema_extra={"unit": "W", "display_name": "Maxheatingpower"},
        ge=0.0,
    )
    WaterTankWaterVolume: FlexibleRefValue(float) = Field(
        default=0.15,
        description="Volume of water in hot water tank [m3]",
        json_schema_extra={"unit": "m^3", "display_name": "Watertankwatervolume"},
        gt=0.0,
    )
    MaximumHotWaterHeatingPower: FlexibleRefValue(float) = Field(
        default=3000.0,
        description="Maximum power demand of water heating system [W]",
        json_schema_extra={"unit": "W", "display_name": "Maximumhotwaterheatingpower"},
        gt=0.0,
    )
    HeatingSetpointTemperature: FlexibleRefValue(float) = Field(
        default=0.0,
        description="Heating setpoint temperature [degC]",
        json_schema_extra={
            "unit": "degC",
            "display_name": "Heatingsetpointtemperature",
        },
    )
    CoolingSetpointTemperature: FlexibleRefValue(float) = Field(
        default=0.0,
        description="Cooling setpoint temperature [degC]",
        json_schema_extra={
            "unit": "degC",
            "display_name": "Coolingsetpointtemperature",
        },
    )

    ref: Optional[Reference] = None

    def to_df_state(self, grid_id: int) -> pd.DataFrame:
        """Convert ArchetypeProperties to DataFrame state format."""

        df_state = init_df_state(grid_id)

        # Create an empty DataFrame with MultiIndex columns
        columns = [
            (field.lower(), "0")
            for field in self.__class__.model_fields.keys()
            if field != "ref"
        ]
        df_state = pd.DataFrame(
            index=[grid_id], columns=pd.MultiIndex.from_tuples(columns)
        )

        # Set the values in the DataFrame
        for field_name, field_info in self.__class__.model_fields.items():
            if field_name == "ref":
                continue
            attribute = getattr(self, field_name)
            if isinstance(attribute, RefValue):
                value = attribute.value
            else:
                value = attribute
            df_state.loc[grid_id, (field_name.lower(), "0")] = value

        return df_state

    @classmethod
    def from_df_state(cls, df: pd.DataFrame, grid_id: int) -> "ArchetypeProperties":
        """Reconstruct ArchetypeProperties from DataFrame state format."""
        # Extract the values from the DataFrame, using defaults for missing columns
        params = {}
        for field_name in cls.model_fields.keys():
            if field_name == "ref":
                continue

            col = (field_name.lower(), "0")
            if col in df.columns:
                params[field_name] = df.loc[grid_id, col]
            else:
                # Use default value from field definition for missing columns
                field_info = cls.model_fields[field_name]
                if field_info.default is not None:
                    params[field_name] = field_info.default
                elif field_info.default_factory is not None:
                    params[field_name] = field_info.default_factory()

        # Convert params to RefValue
        non_value_with_doi = ["BuildingType", "BuildingName"]
        params = {
            key: (RefValue(value) if key not in non_value_with_doi else value)
            for key, value in params.items()
        }

        # Create an instance using the extracted parameters
        return cls(**params)


class StebbsProperties(BaseModel):
    """STEBBS (Surface Temperature Energy Balance for Building Surfaces) model parameters.

    Controls the building energy balance calculations including internal heating/cooling,
    building materials properties, and thermal behaviour.
    """

    model_config = ConfigDict(title="STEBBS")

    WallInternalConvectionCoefficient: Optional[FlexibleRefValue(float)] = Field(
        default=7.69,  # Default value calculated from the CIBSE GUIDE A, Table 3.47, Page 176
        description="Internal convection coefficient of walls [W m-2 K-1]",
        json_schema_extra={
            "unit": "W m^-2 K^-1",
            "display_name": "Wallinternalconvectioncoefficient",
            "default_description": "Default value calculated from the CIBSE GUIDE A, Table 3.47, Page 176",
            "range_description": "Value must be greater than zero.",
        },
        gt=0.0,
    )
    RoofInternalConvectionCoefficient: Optional[FlexibleRefValue(float)] = Field(
        default=10.0,  # Default value calculated from the CIBSE GUIDE A, Table 3.47, Page 176
        description="Internal convection coefficient of roof [W m-2 K-1]",
        json_schema_extra={
            "unit": "W m^-2 K^-1",
            "display_name": "Roofinternalconvectioncoefficient",
        },
        gt=0.0,
    )
    InternalMassConvectionCoefficient: Optional[FlexibleRefValue(float)] = Field(
        default=7.69,  # Default value calculated from the CIBSE GUIDE A, Table 3.47, Page 176
        description="Convection coefficient of internal mass [W m-2 K-1]",
        json_schema_extra={
            "unit": "W m^-2 K^-1",
            "display_name": "Internalmassconvectioncoefficient",
        },
        gt=0.0,
    )
    FloorInternalConvectionCoefficient: Optional[FlexibleRefValue(float)] = Field(
        default=5.88,  # Default value calculated from the CIBSE GUIDE A, Table 3.47, Page 176
        description="Internal convection coefficient of ground floor [W m-2 K-1]",
        json_schema_extra={
            "unit": "W m^-2 K^-1",
            "display_name": "Floorinternalconvectioncoefficient",
        },
        gt=0.0,
    )
    WindowInternalConvectionCoefficient: Optional[FlexibleRefValue(float)] = Field(
        default=7.69,  # Default value calculated from the CIBSE GUIDE A, Table 3.47, Page 176
        description="Internal convection coefficient of windows [W m-2 K-1]",
        json_schema_extra={
            "unit": "W m^-2 K^-1",
            "display_name": "Windowinternalconvectioncoefficient",
        },
        gt=0.0,
    )
    WallExternalConvectionCoefficient: Optional[FlexibleRefValue(float)] = Field(
        default=25.0,  # Default value calculated from the CIBSE GUIDE A, Table 3.47, Page 176
        description="Initial external convection coefficient of walls and roof [W m-2 K-1]",
        json_schema_extra={
            "unit": "W m^-2 K^-1",
            "display_name": "Wallexternalconvectioncoefficient",
        },
        gt=0.0,
    )
    RoofExternalConvectionCoefficient: Optional[FlexibleRefValue(float)] = Field(
        default=25.0,  # Default value calculated from the CIBSE GUIDE A, Table 3.47, Page 176
        description="Initial external convection coefficient of roof [W m-2 K-1]",
        json_schema_extra={
            "unit": "W m^-2 K^-1",
            "display_name": "Roofexternalconvectioncoefficient",
        },
        gt=0.0,
    )
    WindowExternalConvectionCoefficient: Optional[FlexibleRefValue(float)] = Field(
        default=25.0,  # Default value calculated from the CIBSE GUIDE A, Table 3.47, Page 176
        description="Initial external convection coefficient of windows [W m-2 K-1]",
        json_schema_extra={
            "unit": "W m^-2 K^-1",
            "display_name": "Windowexternalconvectioncoefficient",
        },
        gt=0.0,
    )
    GroundDepth: Optional[FlexibleRefValue(float)] = Field(
        default=0.0,
        description="Depth of external ground (deep soil) [m]",
        json_schema_extra={"unit": "m", "display_name": "Grounddepth"},
    )
    ExternalGroundConductivity: Optional[FlexibleRefValue(float)] = Field(
        default=0.0,
        description="External ground thermal conductivity",
        json_schema_extra={
            "unit": "W m^-1 K^-1",
            "display_name": "Externalgroundconductivity",
        },
    )
    IndoorAirDensity: Optional[FlexibleRefValue(float)] = Field(
        default=1.2,
        description="Density of indoor air [kg m-3]",
        json_schema_extra={"unit": "kg m^-3", "display_name": "Indoorairdensity"},
        gt=0.0,
    )
    IndoorAirCp: Optional[FlexibleRefValue(float)] = Field(
<<<<<<< HEAD
        default=0.0,
=======
        default=1005.0,
>>>>>>> 3a44bc6c
        description="Specific heat capacity of indoor air [J kg-1 K-1]",
        json_schema_extra={"unit": "J kg^-1 K^-1", "display_name": "Indooraircp"},
        gt=0.0,
    )
    WallBuildingViewFactor: Optional[FlexibleRefValue(float)] = Field(
        default=0.0,
        description="Building view factor of external walls [-]",
        json_schema_extra={
            "unit": "dimensionless",
            "display_name": "Wallbuildingviewfactor",
        },
        ge=0.0,
        le=1.0,
    )
    WallGroundViewFactor: Optional[FlexibleRefValue(float)] = Field(
        default=0.0,
        description="Ground view factor of external walls [-]",
        json_schema_extra={
            "unit": "dimensionless",
            "display_name": "Wallgroundviewfactor",
        },
        ge=0.0,
        le=1.0,
    )
    WallSkyViewFactor: Optional[FlexibleRefValue(float)] = Field(
        default=0.0,
        description="Sky view factor of external walls [-]",
        json_schema_extra={
            "unit": "dimensionless",
            "display_name": "Wallskyviewfactor",
        },
        ge=0.0,
        le=1.0,
    )
    MetabolicRate: Optional[FlexibleRefValue(float)] = Field(
        default=0.0,
        description="Metabolic rate of building occupants [W]",
        json_schema_extra={"unit": "W", "display_name": "Metabolicrate"},
        ge=0.0,
    )
    LatentSensibleRatio: Optional[FlexibleRefValue(float)] = Field(
        default=0.0,
        description="Latent-to-sensible ratio of metabolic energy release of occupants [-]",
        json_schema_extra={
            "unit": "dimensionless",
            "display_name": "Latentsensibleratio",
        },
        ge=0.0,
    )
    ApplianceRating: Optional[FlexibleRefValue(float)] = Field(
        default=0.0,
        description="Power demand of single appliance [W]",
        json_schema_extra={"unit": "W", "display_name": "Appliancerating"},
        ge=0.0,
    )
    TotalNumberofAppliances: Optional[FlexibleRefValue(float)] = Field(
        default=0.0,
        description="Number of appliances present in building [-]",
        json_schema_extra={
            "unit": "dimensionless",
            "display_name": "Totalnumberofappliances",
        },
        ge=0.0,
    )
    ApplianceUsageFactor: Optional[FlexibleRefValue(float)] = Field(
        default=0.0,
        description="Number of appliances in use [-]",
        json_schema_extra={
            "unit": "dimensionless",
            "display_name": "Applianceusagefactor",
        },
        ge=0.0,
        le=1.0,
    )
    HeatingSystemEfficiency: Optional[FlexibleRefValue(float)] = Field(
        default=0.0,
        description="Efficiency of space heating system [-]",
        json_schema_extra={
            "unit": "dimensionless",
            "display_name": "Heatingsystemefficiency",
        },
        ge=0.0,
        le=1.0,
    )
    MaxCoolingPower: Optional[FlexibleRefValue(float)] = Field(
        default=0.0,
        description="Maximum power demand of cooling system [W]",
        json_schema_extra={"unit": "W", "display_name": "Maxcoolingpower"},
        ge=0.0,
    )
    CoolingSystemCOP: Optional[FlexibleRefValue(float)] = Field(
        default=0.0,
        description="Coefficient of performance of cooling system [-]",
        json_schema_extra={"unit": "dimensionless", "display_name": "Coolingsystemcop"},
        ge=0.0,
    )
    VentilationRate: Optional[FlexibleRefValue(float)] = Field(
        default=0.0,
        description="Ventilation rate (air changes per hour, ACH) [h-1]",
        json_schema_extra={"unit": "h^-1", "display_name": "Ventilationrate"},
        ge=0.0,
    )
    OutdoorAirAnnualTemperature: FlexibleRefValue(float) = Field(
        description="Annual mean air temperature, which can be used as deep soil temperature",
        json_schema_extra={
            "unit": "degC",
            "display_name": "Annual mean air temperature",
        },
        default=10.0,
    )
    OutdoorAirStartTemperature: Optional[FlexibleRefValue(float)] = Field(
        default=0.0,
        description="Initial outdoor air temperature [degC]",
        json_schema_extra={
            "unit": "degC",
            "display_name": "Outdoorairstarttemperature",
        },
    )
    IndoorAirStartTemperature: Optional[FlexibleRefValue(float)] = Field(
        default=0.0,
        description="Initial indoor air temperature [degC]",
        json_schema_extra={"unit": "degC", "display_name": "Indoorairstarttemperature"},
    )
    IndoorMassStartTemperature: Optional[FlexibleRefValue(float)] = Field(
        default=0.0,
        description="Initial indoor mass temperature [degC]",
        json_schema_extra={
            "unit": "degC",
            "display_name": "Indoormassstarttemperature",
        },
    )
    WallIndoorSurfaceTemperature: Optional[FlexibleRefValue(float)] = Field(
        default=0.0,
        description="Initial wall indoor surface temperature [degC]",
        json_schema_extra={
            "unit": "degC",
            "display_name": "Wallindoorsurfacetemperature",
        },
    )
    WallOutdoorSurfaceTemperature: Optional[FlexibleRefValue(float)] = Field(
        default=0.0,
        description="Initial wall outdoor surface temperature [degC]",
        json_schema_extra={
            "unit": "degC",
            "display_name": "Walloutdoorsurfacetemperature",
        },
    )
    RoofIndoorSurfaceTemperature: Optional[FlexibleRefValue(float)] = Field(
        default=0.0,
        description="Initial roof indoor surface temperature [degC]",
        json_schema_extra={
            "unit": "degC",
            "display_name": "Roofindoorsurfacetemperature",
        },
    )
    RoofOutdoorSurfaceTemperature: Optional[FlexibleRefValue(float)] = Field(
        default=0.0,
        description="Initial roof outdoor surface temperature [degC]",
        json_schema_extra={
            "unit": "degC",
            "display_name": "Roofoutdoorsurfacetemperature",
        },
    )
    WindowIndoorSurfaceTemperature: Optional[FlexibleRefValue(float)] = Field(
        default=0.0,
        description="Initial window indoor surface temperature [degC]",
        json_schema_extra={
            "unit": "degC",
            "display_name": "Windowindoorsurfacetemperature",
        },
    )
    WindowOutdoorSurfaceTemperature: Optional[FlexibleRefValue(float)] = Field(
        default=0.0,
        description="Initial window outdoor surface temperature [degC]",
        json_schema_extra={
            "unit": "degC",
            "display_name": "Windowoutdoorsurfacetemperature",
        },
    )
    GroundFloorIndoorSurfaceTemperature: Optional[FlexibleRefValue(float)] = Field(
        default=0.0,
        description="Initial ground floor indoor surface temperature [degC]",
        json_schema_extra={
            "unit": "degC",
            "display_name": "Groundfloorindoorsurfacetemperature",
        },
    )
    GroundFloorOutdoorSurfaceTemperature: Optional[FlexibleRefValue(float)] = Field(
        default=0.0,
        description="Initial ground floor outdoor surface temperature [degC]",
        json_schema_extra={
            "unit": "degC",
            "display_name": "Groundflooroutdoorsurfacetemperature",
        },
    )
    WaterTankTemperature: Optional[FlexibleRefValue(float)] = Field(
        default=50.0,
        description="Initial water temperature in hot water tank [degC]",
        json_schema_extra={"unit": "degC", "display_name": "Watertanktemperature"},
        gt=0.0,
    )
    InternalWallWaterTankTemperature: Optional[FlexibleRefValue(float)] = Field(
        default=0.0,
        description="Initial hot water tank internal wall temperature [degC]",
        json_schema_extra={
            "unit": "degC",
            "display_name": "Internalwallwatertanktemperature",
        },
    )
    ExternalWallWaterTankTemperature: Optional[FlexibleRefValue(float)] = Field(
        default=0.0,
        description="Initial hot water tank external wall temperature [degC]",
        json_schema_extra={
            "unit": "degC",
            "display_name": "Externalwallwatertanktemperature",
        },
    )
    WaterTankWallThickness: Optional[FlexibleRefValue(float)] = Field(
        default=0.01,
        description="Hot water tank wall thickness [m]",
        json_schema_extra={"unit": "m", "display_name": "Watertankwallthickness"},
        gt=0.0,
    )
    MainsWaterTemperature: Optional[FlexibleRefValue(float)] = Field(
        default=0.0,
        description="Temperature of water coming into the water tank [degC]",
        json_schema_extra={"unit": "degC", "display_name": "Mainswatertemperature"},
    )
    WaterTankSurfaceArea: Optional[FlexibleRefValue(float)] = Field(
        default=0.0,
        description="Surface area of hot water tank cylinder [m2]",
        json_schema_extra={"unit": "m^2", "display_name": "Watertanksurfacearea"},
    )
    HotWaterHeatingSetpointTemperature: Optional[FlexibleRefValue(float)] = Field(
        default=60.0,
        description="Water tank setpoint temperature [degC]",
        json_schema_extra={
            "unit": "degC",
            "display_name": "Hotwaterheatingsetpointtemperature",
        },
        gt=0.0,
    )
    HotWaterTankWallEmissivity: Optional[FlexibleRefValue(float)] = Field(
        default=0.0,
        description="Effective external wall emissivity of the hot water tank [-]",
        json_schema_extra={
            "unit": "dimensionless",
            "display_name": "Hotwatertankwallemissivity",
        },
        ge=0.0,
        le=1.0,
    )
    DomesticHotWaterTemperatureInUseInBuilding: Optional[FlexibleRefValue(float)] = (
        Field(
            default=40.0,
            description="Initial water temperature of water held in use in building [degC]",
            json_schema_extra={
                "unit": "degC",
                "display_name": "Domestichotwatertemperatureinuseinbuilding",
            },
            gt=0.0,
        )
    )
    InternalWallDHWVesselTemperature: Optional[FlexibleRefValue(float)] = Field(
        default=0.0,
        description="Initial hot water vessel internal wall temperature [degC]",
        json_schema_extra={
            "unit": "degC",
            "display_name": "Internalwalldhwvesseltemperature",
        },
    )
    ExternalWallDHWVesselTemperature: Optional[FlexibleRefValue(float)] = Field(
        default=0.0,
        description="Initial hot water vessel external wall temperature [degC]",
        json_schema_extra={
            "unit": "degC",
            "display_name": "Externalwalldhwvesseltemperature",
        },
    )
    DHWVesselWallThickness: Optional[FlexibleRefValue(float)] = Field(
        default=0.005,
        description="Hot water vessel wall thickness [m]",
        json_schema_extra={"unit": "m", "display_name": "Dhwvesselwallthickness"},
        gt=0.0,
    )
    DHWWaterVolume: Optional[FlexibleRefValue(float)] = Field(
        default=0.05,
        description="Volume of water held in use in building [m3]",
        json_schema_extra={
            "unit": "m^3",
            "display_name": "Dhwwatervolume",
            "default_description": "Missing default explanation.",
            "range_description": "Missing range explanation.",
        },
        gt=0.0,
    )
    DHWSurfaceArea: Optional[FlexibleRefValue(float)] = Field(
        default=0.5,
        description="Surface area of hot water in vessels in building [m2]",
        json_schema_extra={"unit": "m^2", "display_name": "Dhwsurfacearea"},
        gt=0.0,
    )
    DHWVesselEmissivity: Optional[FlexibleRefValue(float)] = Field(
        default=0.0,
        description="NEEDS CHECKED! NOT USED (assumed same as DHWVesselWallEmissivity) [-]",
        json_schema_extra={
            "unit": "dimensionless",
            "display_name": "Dhwvesselemissivity",
        },
        ge=0.0,
        le=1.0,
    )
    HotWaterFlowRate: Optional[FlexibleRefValue(float)] = Field(
        default=0.0,
        description="Hot water flow rate from tank to vessel [m3 s-1]",
        json_schema_extra={"unit": "m^3 s^-1", "display_name": "Hotwaterflowrate"},
        ge=0.0,
    )
    DHWDrainFlowRate: Optional[FlexibleRefValue(float)] = Field(
        default=0.0,
        description="Flow rate of hot water held in building to drain [m3 s-1]",
        json_schema_extra={"unit": "m^3 s^-1", "display_name": "Dhwdrainflowrate"},
        ge=0.0,
    )
    DHWSpecificHeatCapacity: Optional[FlexibleRefValue(float)] = Field(
        default=4186.0,
        description="Specific heat capacity of hot water [J kg-1 K-1]",
        json_schema_extra={
            "unit": "J kg^-1 K^-1",
            "display_name": "Dhwspecificheatcapacity",
        },
        gt=0.0,
    )
    HotWaterTankSpecificHeatCapacity: Optional[FlexibleRefValue(float)] = Field(
        default=500.0,
        description="Specific heat capacity of hot water tank wal [J kg-1 K-1]",
        json_schema_extra={
            "unit": "J kg^-1 K^-1",
            "display_name": "Hotwatertankspecificheatcapacity",
        },
        gt=0.0,
    )
    DHWVesselSpecificHeatCapacity: Optional[FlexibleRefValue(float)] = Field(
        default=500.0,
        description="Specific heat capacity of vessels containing hot water in use in buildings [J kg-1 K-1]",
        json_schema_extra={
            "unit": "J kg^-1 K^-1",
            "display_name": "Dhwvesselspecificheatcapacity",
        },
        gt=0.0,
    )
    DHWDensity: Optional[FlexibleRefValue(float)] = Field(
        default=1000.0,
        description="Density of hot water in use [kg m-3]",
        json_schema_extra={"unit": "kg m^-3", "display_name": "Dhwdensity"},
        gt=0.0,
    )
    HotWaterTankWallDensity: Optional[FlexibleRefValue(float)] = Field(
        default=2500.0,
        description="Density of hot water tank wall [kg m-3]",
        json_schema_extra={
            "unit": "kg m^-3",
            "display_name": "Hotwatertankwalldensity",
        },
        gt=0.0,
    )
    DHWVesselDensity: Optional[FlexibleRefValue(float)] = Field(
        default=2500.0,
        description="Density of vessels containing hot water in use [kg m-3]",
        json_schema_extra={"unit": "kg m^-3", "display_name": "Dhwvesseldensity"},
        gt=0.0,
    )
    HotWaterTankBuildingWallViewFactor: Optional[FlexibleRefValue(float)] = Field(
        default=0.0,
        description="Water tank/vessel internal building wall/roof view factor [-]",
        json_schema_extra={
            "unit": "dimensionless",
            "display_name": "Hotwatertankbuildingwallviewfactor",
        },
        ge=0.0,
        le=1.0,
    )
    HotWaterTankInternalMassViewFactor: Optional[FlexibleRefValue(float)] = Field(
        default=0.0,
        description="Water tank/vessel building internal mass view factor [-]",
        json_schema_extra={
            "unit": "dimensionless",
            "display_name": "Hotwatertankinternalmassviewfactor",
        },
        ge=0.0,
        le=1.0,
    )
    HotWaterTankWallConductivity: Optional[FlexibleRefValue(float)] = Field(
        default=0.5,
        description="Effective wall conductivity of the hot water tank [W m-1 K-1]",
        json_schema_extra={
            "unit": "W m^-1 K^-1",
            "display_name": "Hotwatertankwallconductivity",
        },
        gt=0.0,
    )
    HotWaterTankInternalWallConvectionCoefficient: Optional[FlexibleRefValue(float)] = (
        Field(
            default=0.0,
            description="Effective internal wall convection coefficient of the hot water tank [W m-2 K-1]",
            json_schema_extra={
                "unit": "W m^-2 K^-1",
                "display_name": "Hotwatertankinternalwallconvectioncoefficient",
            },
        )
    )
    HotWaterTankExternalWallConvectionCoefficient: Optional[FlexibleRefValue(float)] = (
        Field(
            default=0.0,
            description="Effective external wall convection coefficient of the hot water tank [W m-2 K-1]",
            json_schema_extra={
                "unit": "W m^-2 K^-1",
                "display_name": "Hotwatertankexternalwallconvectioncoefficient",
            },
        )
    )
    DHWVesselWallConductivity: Optional[FlexibleRefValue(float)] = Field(
        default=0.5,
        description="Effective wall conductivity of the hot water tank [W m-1 K-1]",
        json_schema_extra={
            "unit": "W m^-1 K^-1",
            "display_name": "Dhwvesselwallconductivity",
        },
        gt=0.0,
    )
    DHWVesselInternalWallConvectionCoefficient: Optional[FlexibleRefValue(float)] = (
        Field(
            default=0.0,
            description="Effective internal wall convection coefficient of the vessels holding hot water in use in building [W m-2 K-1]",
            json_schema_extra={
                "unit": "W m^-2 K^-1",
                "display_name": "Dhwvesselinternalwallconvectioncoefficient",
            },
        )
    )
    DHWVesselExternalWallConvectionCoefficient: Optional[FlexibleRefValue(float)] = (
        Field(
            default=0.0,
            description="Effective external wall convection coefficient of the vessels holding hot water in use in building [W m-2 K-1]",
            json_schema_extra={
                "unit": "W m^-2 K^-1",
                "display_name": "Dhwvesselexternalwallconvectioncoefficient",
            },
        )
    )
    DHWVesselWallEmissivity: Optional[FlexibleRefValue(float)] = Field(
        default=0.9,
        description="Effective external wall emissivity of hot water being used within building [-]",
        json_schema_extra={
            "unit": "dimensionless",
            "display_name": "Dhwvesselwallemissivity",
        },
        gt=0.0,
        le=1.0,
    )
    HotWaterHeatingEfficiency: Optional[FlexibleRefValue(float)] = Field(
        default=0.0,
        description="Efficiency of hot water system [-]",
        json_schema_extra={
            "unit": "dimensionless",
            "display_name": "Hotwaterheatingefficiency",
        },
        ge=0.0,
        le=1.0,
    )
    MinimumVolumeOfDHWinUse: Optional[FlexibleRefValue(float)] = Field(
        default=0.0,
        description="Minimum volume of hot water in use [m3]",
        json_schema_extra={"unit": "m^3", "display_name": "Minimumvolumeofdhwinuse"},
        ge=0.0,
    )

    ref: Optional[Reference] = None

    def to_df_state(self, grid_id: int) -> pd.DataFrame:
        """Convert StebbsProperties to DataFrame state format."""
        df_state = init_df_state(grid_id)

        # Create an empty DataFrame with MultiIndex columns
        columns = [
            (field.lower(), "0")
            for field in self.__class__.model_fields.keys()
            if field != "ref"
        ]
        df_state = pd.DataFrame(
            index=[grid_id], columns=pd.MultiIndex.from_tuples(columns)
        )

        # Set the values in the DataFrame
        for field_name, field_info in self.__class__.model_fields.items():
            if field_name == "ref":
                continue
            field_val = getattr(self, field_name)
            val = field_val.value if isinstance(field_val, RefValue) else field_val
            df_state.loc[grid_id, (field_name.lower(), "0")] = val

        return df_state

    @classmethod
    def from_df_state(cls, df: pd.DataFrame, grid_id: int) -> "StebbsProperties":
        """Reconstruct StebbsProperties from DataFrame state format."""
        # Extract the values from the DataFrame, using defaults for missing columns
        params = {}
        for field_name in cls.model_fields.keys():
            if field_name == "ref":
                continue

            col = (field_name.lower(), "0")
            if col in df.columns:
                params[field_name] = df.loc[grid_id, col]
            else:
                # Use default value from field definition for missing columns
                field_info = cls.model_fields[field_name]
                if field_info.default is not None:
                    params[field_name] = field_info.default
                elif field_info.default_factory is not None:
                    params[field_name] = field_info.default_factory()

        # Convert params to RefValue
        params = {key: RefValue(value) for key, value in params.items()}

        # Create an instance using the extracted parameters
        return cls(**params)


class SPARTACUSParams(BaseModel):
    """SPARTACUS radiation model parameters.

    Controls the SPARTACUS-Surface radiation scheme for detailed
    3D radiation interactions in urban environments.
    """

    model_config = ConfigDict(title="SPARTACUS")

    air_ext_lw: FlexibleRefValue(float) = Field(
        default=0.0,
        description="Air extinction coefficient for longwave radiation",
        json_schema_extra={"unit": "m^-1", "display_name": "Air Ext Lw"},
    )
    air_ext_sw: FlexibleRefValue(float) = Field(
        default=0.0,
        description="Air extinction coefficient for shortwave radiation",
        json_schema_extra={"unit": "m^-1", "display_name": "Air Ext Sw"},
    )
    air_ssa_lw: FlexibleRefValue(float) = Field(
        default=0.5,
        description="Air single scattering albedo for longwave radiation",
        json_schema_extra={"unit": "dimensionless", "display_name": "Air Ssa Lw"},
    )
    air_ssa_sw: FlexibleRefValue(float) = Field(
        default=0.5,
        description="Air single scattering albedo for shortwave radiation",
        json_schema_extra={"unit": "dimensionless", "display_name": "Air Ssa Sw"},
    )
    ground_albedo_dir_mult_fact: FlexibleRefValue(float) = Field(
        default=1.0,
        description="Multiplication factor for direct ground albedo",
        json_schema_extra={
            "unit": "dimensionless",
            "display_name": "Ground Albedo Dir Mult Fact",
        },
    )
    n_stream_lw_urban: FlexibleRefValue(int) = Field(
        default=2,
        description="Number of streams for longwave radiation in urban areas",
        json_schema_extra={
            "unit": "dimensionless",
            "display_name": "N Stream Lw Urban",
        },
    )
    n_stream_sw_urban: FlexibleRefValue(int) = Field(
        default=2,
        description="Number of streams for shortwave radiation in urban areas",
        json_schema_extra={
            "unit": "dimensionless",
            "display_name": "N Stream Sw Urban",
        },
    )
    n_vegetation_region_urban: FlexibleRefValue(int) = Field(
        default=1,
        description="Number of vegetation regions in urban areas",
        json_schema_extra={
            "unit": "dimensionless",
            "display_name": "N Vegetation Region Urban",
        },
    )
    sw_dn_direct_frac: FlexibleRefValue(float) = Field(
        default=0.5,
        description="Fraction of downward shortwave radiation that is direct",
        json_schema_extra={
            "unit": "dimensionless",
            "display_name": "Sw Dn Direct Frac",
        },
    )
    use_sw_direct_albedo: FlexibleRefValue(float) = Field(
        default=1.0,
        description="Flag to use direct albedo for shortwave radiation",
        json_schema_extra={
            "unit": "dimensionless",
            "display_name": "Use Sw Direct Albedo",
        },
    )
    veg_contact_fraction_const: FlexibleRefValue(float) = Field(
        default=0.5,
        description="Constant vegetation contact fraction",
        json_schema_extra={
            "unit": "dimensionless",
            "display_name": "Veg Contact Fraction Const",
        },
    )
    veg_fsd_const: FlexibleRefValue(float) = Field(
        default=0.5,
        description="Constant vegetation fractional standard deviation",
        json_schema_extra={"unit": "dimensionless", "display_name": "Veg Fsd Const"},
    )
    veg_ssa_lw: FlexibleRefValue(float) = Field(
        default=0.5,
        description="Vegetation single scattering albedo for longwave radiation",
        json_schema_extra={"unit": "dimensionless", "display_name": "Veg Ssa Lw"},
    )
    veg_ssa_sw: FlexibleRefValue(float) = Field(
        default=0.5,
        description="Vegetation single scattering albedo for shortwave radiation",
        json_schema_extra={"unit": "dimensionless", "display_name": "Veg Ssa Sw"},
    )

    ref: Optional[Reference] = None

    def to_df_state(self, grid_id: int) -> pd.DataFrame:
        """
        Convert SPARTACUS parameters to DataFrame state format.

        Args:
            grid_id: Grid ID for the DataFrame index

        Returns:
            pd.DataFrame: DataFrame containing SPARTACUS parameters
        """
        # Initialize DataFrame with grid index
        df_state = init_df_state(grid_id)

        # Map SPARTACUS parameters to DataFrame columns
        spartacus_params = {
            "air_ext_lw": self.air_ext_lw,
            "air_ext_sw": self.air_ext_sw,
            "air_ssa_lw": self.air_ssa_lw,
            "air_ssa_sw": self.air_ssa_sw,
            "ground_albedo_dir_mult_fact": self.ground_albedo_dir_mult_fact,
            "n_stream_lw_urban": self.n_stream_lw_urban,
            "n_stream_sw_urban": self.n_stream_sw_urban,
            "n_vegetation_region_urban": self.n_vegetation_region_urban,
            "sw_dn_direct_frac": self.sw_dn_direct_frac,
            "use_sw_direct_albedo": self.use_sw_direct_albedo,
            "veg_contact_fraction_const": self.veg_contact_fraction_const,
            "veg_fsd_const": self.veg_fsd_const,
            "veg_ssa_lw": self.veg_ssa_lw,
            "veg_ssa_sw": self.veg_ssa_sw,
        }

        # Assign each parameter to its corresponding column in the DataFrame
        for param_name, value in spartacus_params.items():
            val = value.value if isinstance(value, RefValue) else value
            df_state[(param_name, "0")] = val

        return df_state

    @classmethod
    def from_df_state(cls, df: pd.DataFrame, grid_id: int) -> "SPARTACUSParams":
        """
        Reconstruct SPARTACUSParams from DataFrame state format.

        Args:
            df: DataFrame containing SPARTACUS parameters
            grid_id: Grid ID for the DataFrame index

        Returns:
            SPARTACUSParams: An instance of SPARTACUSParams
        """

        spartacus_params = {
            "air_ext_lw",
            "air_ext_sw",
            "air_ssa_lw",
            "air_ssa_sw",
            "ground_albedo_dir_mult_fact",
            "n_stream_lw_urban",
            "n_stream_sw_urban",
            "n_vegetation_region_urban",
            "sw_dn_direct_frac",
            "use_sw_direct_albedo",
            "veg_contact_fraction_const",
            "veg_fsd_const",
            "veg_ssa_lw",
            "veg_ssa_sw",
        }

        params = {
            param: RefValue(df.loc[grid_id, (param, "0")]) for param in spartacus_params
        }

        return cls(**params)


class LUMPSParams(BaseModel):
    """LUMPS model parameters for surface moisture."""

    model_config = ConfigDict(title="LUMPS Parameters")

    raincover: FlexibleRefValue(float) = Field(
        ge=0,
        le=1,
        default=0.25,
        description="Rain water coverage fraction",
        json_schema_extra={"unit": "dimensionless", "display_name": "Raincover"},
    )
    rainmaxres: FlexibleRefValue(float) = Field(
        ge=0,
        le=20,
        default=0.25,
        description="Maximum rain water storage",
        json_schema_extra={"unit": "mm", "display_name": "Rainmaxres"},
    )
    drainrt: FlexibleRefValue(float) = Field(
        ge=0,
        le=1,
        default=0.25,
        description="Drainage rate coefficient",
        json_schema_extra={"unit": "dimensionless", "display_name": "Drainrt"},
    )
    veg_type: FlexibleRefValue(int) = Field(
        default=1,
        description="Vegetation type selection",
        json_schema_extra={"unit": "dimensionless", "display_name": "Veg Type"},
    )

    ref: Optional[Reference] = None

    def to_df_state(self, grid_id: int) -> pd.DataFrame:
        """Convert LUMPS parameters to DataFrame state format.

        Args:
            grid_id: Grid ID for the DataFrame index

        Returns:
            pd.DataFrame: DataFrame containing LUMPS parameters
        """
        df_state = init_df_state(grid_id)

        # Add all attributes
        for attr in ["raincover", "rainmaxres", "drainrt", "veg_type"]:
            field_val = getattr(self, attr)
            val = field_val.value if isinstance(field_val, RefValue) else field_val
            df_state[(attr, "0")] = val

        return df_state

    @classmethod
    def from_df_state(cls, df: pd.DataFrame, grid_id: int) -> "LUMPSParams":
        """Create LUMPSParams from DataFrame state format.

        Args:
            df: DataFrame containing LUMPS parameters
            grid_id: Grid ID for the DataFrame index

        Returns:
            LUMPSParams: Instance of LUMPSParams
        """
        # Extract attributes from DataFrame
        params = {}
        for attr in ["raincover", "rainmaxres", "drainrt", "veg_type"]:
            params[attr] = df.loc[grid_id, (attr, "0")]

        # Convert attributes to RefValue
        params = {key: RefValue(value) for key, value in params.items()}

        return cls(**params)


class SiteProperties(BaseModel):
    """Physical and geographical characteristics of the simulation site.

    Defines the location, dimensions, surface characteristics, and environmental
    parameters for a specific urban site being modelled in SUEWS.
    """

    model_config = ConfigDict(
        title="Site Properties",
        extra="forbid",  # This will prevent extra fields from being accepted
        validate_assignment=True,  # This will validate fields on assignment
        validate_default=True,  # This will validate default values
    )

    lat: FlexibleRefValue(float) = Field(
        ge=-90,
        le=90,
        description="Latitude of the site in degrees",
        json_schema_extra={"unit": "degrees", "display_name": "Latitude"},
        default=51.5,
    )
    lng: FlexibleRefValue(float) = Field(
        ge=-180,
        le=180,
        description="Longitude of the site in degrees",
        json_schema_extra={"unit": "degrees", "display_name": "Longitude"},
        default=-0.13,
    )
    alt: FlexibleRefValue(float) = Field(
        gt=0,
        description="Altitude of the site above sea level",
        json_schema_extra={"unit": "m", "display_name": "Altitude"},
        default=40.0,
    )
    timezone: FlexibleRefValue(Union[TimezoneOffset, float]) = Field(
        description="Time zone offset from UTC",
        json_schema_extra={"unit": "hours", "display_name": "Time zone (UTC offset)"},
        default=TimezoneOffset.UTC,
    )
    surfacearea: FlexibleRefValue(float) = Field(
        gt=0,
        description="Total surface area of the site",
        json_schema_extra={"unit": "m²", "display_name": "Surface area"},
        default=10000.0,  # 1 hectare in m²
    )
    z: FlexibleRefValue(float) = Field(
        gt=0,
        description="Measurement height",
        json_schema_extra={"unit": "m", "display_name": "Measurement height"},
        default=10.0,
    )
    z0m_in: FlexibleRefValue(float) = Field(
        gt=0,
        description="Momentum roughness length",
        json_schema_extra={
            "unit": "m",
            "display_name": "Z0M In - Momentum roughness length",
        },
        default=1.0,
    )
    zdm_in: FlexibleRefValue(float) = Field(
        gt=0,
        description="Zero-plane displacement height",
        json_schema_extra={
            "unit": "m",
            "display_name": "Zdm In - Zero-plane displacement height",
        },
        default=5.0,
    )
    pipecapacity: FlexibleRefValue(float) = Field(
        gt=0,
        description="Maximum capacity of drainage pipes",
        json_schema_extra={
            "unit": "mm h^-1",
            "display_name": "Pipe capacity - Maximum drainage rate",
        },
        default=100.0,
    )
    runofftowater: FlexibleRefValue(float) = Field(
        ge=0,
        le=1,
        description="Fraction of excess water going to water bodies",
        json_schema_extra={"unit": "dimensionless", "display_name": "Runofftowater"},
        default=0.0,
    )
    narp_trans_site: FlexibleRefValue(float) = Field(
        description="Site-specific NARP transmission coefficient",
        json_schema_extra={"unit": "dimensionless", "display_name": "Narp Trans Site"},
        default=0.2,
    )
    lumps: LUMPSParams = Field(
        default_factory=LUMPSParams,
        description="Parameters for Local-scale Urban Meteorological Parameterization Scheme",
    )
    spartacus: SPARTACUSParams = Field(
        default_factory=SPARTACUSParams,
        description="Parameters for Solar Parametrizations for Radiative Transfer through Urban Canopy Scheme",
    )
    stebbs: StebbsProperties = Field(
        default_factory=StebbsProperties,
        description="Parameters for the STEBBS building energy model",
    )
    building_archetype: ArchetypeProperties = Field(
        default_factory=ArchetypeProperties,
        description="Parameters for building archetypes",
    )
    conductance: Conductance = Field(
        default_factory=Conductance,
        description="Parameters for surface conductance calculations",
    )
    irrigation: IrrigationParams = Field(
        default_factory=IrrigationParams,
        description="Parameters for irrigation modelling",
    )
    anthropogenic_emissions: AnthropogenicEmissions = Field(
        default_factory=AnthropogenicEmissions,
        description="Parameters for anthropogenic heat and water emissions",
    )
    snow: SnowParams = Field(
        default_factory=SnowParams, description="Parameters for snow modelling"
    )
    land_cover: LandCover = Field(
        default_factory=LandCover,
        description="Parameters for land cover characteristics",
    )
    vertical_layers: VerticalLayers = Field(
        default_factory=VerticalLayers,
        description="Parameters for vertical layer structure",
    )

    n_buildings: FlexibleRefValue(int) = Field(
        default=1,
        description="Number of buildings in the site",
        json_schema_extra={"unit": "dimensionless", "display_name": "N Buildings"},
    )

    h_std: FlexibleRefValue(float) = Field(
        default=10.0,
        description="Standard deviation of building heights in the site",
        json_schema_extra={"unit": "m", "display_name": "H Std"},
    )

    lambda_c: FlexibleRefValue(float) = Field(
        default=0,
        description="External building surface area to plan area ratio",
        json_schema_extra={"unit": "m^2 m^-2", "display_name": "Lambda C"},
        ge=0,
    )

    ref: Optional[Reference] = None

    @model_validator(mode="before")
    @classmethod
    def validate_timezone(cls, values):
        """Convert numeric timezone values to TimezoneOffset enum."""
        if isinstance(values, dict) and "timezone" in values:
            tz_value = values["timezone"]

            # Handle different input formats
            if isinstance(tz_value, dict) and "value" in tz_value:
                # RefValue format: {"value": 5.5}
                numeric_value = tz_value["value"]
                if isinstance(numeric_value, (int, float)):
                    enum_value = TimezoneOffset._missing_(numeric_value)
                    if enum_value is not None:
                        tz_value["value"] = enum_value
                    else:
                        raise ValueError(
                            f"Invalid timezone offset: {numeric_value}. Must be one of the standard timezone offsets."
                        )
            elif isinstance(tz_value, (int, float)):
                # Direct numeric value
                enum_value = TimezoneOffset._missing_(tz_value)
                if enum_value is not None:
                    values["timezone"] = enum_value
                else:
                    raise ValueError(
                        f"Invalid timezone offset: {tz_value}. Must be one of the standard timezone offsets."
                    )

        return values

    def to_df_state(self, grid_id: int) -> pd.DataFrame:
        """Convert site properties to DataFrame state format"""
        df_state = init_df_state(grid_id)

        # simple attributes
        for var in [
            "lat",
            "lng",
            "alt",
            "timezone",
            "surfacearea",
            "z",
            "z0m_in",
            "zdm_in",
            "pipecapacity",
            "runofftowater",
            "narp_trans_site",
            "n_buildings",
            "h_std",
            "lambda_c",
        ]:
            field_val = getattr(self, var)
            val = field_val.value if isinstance(field_val, RefValue) else field_val

            # Handle TimezoneOffset enum
            if var == "timezone" and isinstance(val, TimezoneOffset):
                val = val.value  # Get the float value from the enum

            df_state.loc[grid_id, (f"{var}", "0")] = val

        # complex attributes
        df_lumps = self.lumps.to_df_state(grid_id)
        df_spartacus = self.spartacus.to_df_state(grid_id)
        df_conductance = self.conductance.to_df_state(grid_id)
        df_irrigation = self.irrigation.to_df_state(grid_id)
        df_anthropogenic_emissions = self.anthropogenic_emissions.to_df_state(grid_id)
        df_snow = self.snow.to_df_state(grid_id)
        df_land_cover = self.land_cover.to_df_state(grid_id)
        df_vertical_layers = self.vertical_layers.to_df_state(grid_id)
        df_stebbs = self.stebbs.to_df_state(grid_id)
        df_building_archetype = self.building_archetype.to_df_state(grid_id)

        df_state = pd.concat(
            [
                df_state,
                df_lumps,
                df_spartacus,
                df_conductance,
                df_irrigation,
                df_anthropogenic_emissions,
                df_snow,
                df_land_cover,
                df_vertical_layers,
                df_stebbs,
                df_building_archetype,
            ],
            axis=1,
        )
        return df_state

    @classmethod
    def from_df_state(cls, df: pd.DataFrame, grid_id: int) -> "SiteProperties":
        """Reconstruct SiteProperties from DataFrame state format.

        Args:
            df: DataFrame containing site properties
            grid_id: Grid ID for the DataFrame index

        Returns:
            SiteProperties: Reconstructed instance
        """
        # Extract simple attributes
        params = {}
        for var in [
            "lat",
            "lng",
            "alt",
            "timezone",
            "surfacearea",
            "z",
            "z0m_in",
            "zdm_in",
            "pipecapacity",
            "runofftowater",
            "narp_trans_site",
            "n_buildings",
            "h_std",
            "lambda_c",
        ]:
            # Check if column exists in dataframe
            if (var, "0") in df.columns:
                params[var] = RefValue(df.loc[grid_id, (var, "0")])
            else:
                # Use default value from the field definition if column is missing
                # This handles backward compatibility with legacy formats
                field_info = cls.model_fields.get(var)
                if field_info and field_info.default is not None:
                    params[var] = field_info.default
                # lambda_c has a default of 0
                elif var == "lambda_c":
                    params[var] = 0

        # Extract complex attributes
        params["lumps"] = LUMPSParams.from_df_state(df, grid_id)
        params["spartacus"] = SPARTACUSParams.from_df_state(df, grid_id)
        params["conductance"] = Conductance.from_df_state(df, grid_id)
        params["irrigation"] = IrrigationParams.from_df_state(df, grid_id)
        params["anthropogenic_emissions"] = AnthropogenicEmissions.from_df_state(
            df, grid_id
        )
        params["snow"] = SnowParams.from_df_state(df, grid_id)
        params["land_cover"] = LandCover.from_df_state(df, grid_id)
        params["vertical_layers"] = VerticalLayers.from_df_state(df, grid_id)

        params["stebbs"] = StebbsProperties.from_df_state(df, grid_id)
        params["building_archetype"] = ArchetypeProperties.from_df_state(df, grid_id)

        return cls(**params)


class Site(BaseModel):
    """Site configuration for SUEWS simulations.

    Represents the complete configuration for a single SUEWS simulation site,
    including all physical properties, initial states, and model parameters.
    """

    model_config = ConfigDict(title="Site Configuration")

    name: str = Field(description="Name of the site", default="test site")
    gridiv: int = Field(
        description="Grid ID for identifying this site in multi-site simulations",
        default=1,
    )
    properties: SiteProperties = Field(
        default_factory=SiteProperties,
        description="Physical and morphological properties of the site",
    )
    initial_states: InitialStates = Field(
        default_factory=InitialStates,
        description="Initial conditions for model state variables",
    )

    def to_df_state(self, grid_id: int) -> pd.DataFrame:
        """Convert site to DataFrame state format"""
        df_state = init_df_state(grid_id)
        df_site_properties = self.properties.to_df_state(grid_id)
        df_initial_states = self.initial_states.to_df_state(grid_id)
        df_state = pd.concat([df_state, df_site_properties, df_initial_states], axis=1)
        return df_state<|MERGE_RESOLUTION|>--- conflicted
+++ resolved
@@ -1765,11 +1765,7 @@
         gt=0.0,
     )
     IndoorAirCp: Optional[FlexibleRefValue(float)] = Field(
-<<<<<<< HEAD
-        default=0.0,
-=======
         default=1005.0,
->>>>>>> 3a44bc6c
         description="Specific heat capacity of indoor air [J kg-1 K-1]",
         json_schema_extra={"unit": "J kg^-1 K^-1", "display_name": "Indooraircp"},
         gt=0.0,
