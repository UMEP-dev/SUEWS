--- conflicted
+++ resolved
@@ -1350,7 +1350,6 @@
             props = site.get("properties", {})
             site_gridid = get_site_gridid(site)
 
-<<<<<<< HEAD
             def _nullify_block(block_name: str, block: Union[dict, list]) -> bool:
                 if not isinstance(block, (dict, list)) or not block:
                     return False
@@ -1373,21 +1372,6 @@
                             _recursive_nullify(item, child_path)
 
                 _recursive_nullify(block, block_name)
-=======
-            if stebbs_block:
-                # Snapshot then apply canonical nullifier
-                before_snapshot = deepcopy(stebbs_block)
-                try:
-                    nullify_co2_block_recursive(stebbs_block)
-                except Exception:
-                    logger_supy.exception(
-                        "[precheck] failed to nullify stebbs block with shared helper"
-                    )
->>>>>>> c63426e8
-
-                nullified_params = collect_nullified_paths(
-                    before_snapshot, stebbs_block
-                )
                 if nullified_params:
                     param_list = ", ".join(nullified_params)
                     adjustments.append(
