--- conflicted
+++ resolved
@@ -2464,18 +2464,12 @@
          ! save initial model states
          hydroState_in = hydroState
 
-<<<<<<< HEAD
          if (hydroState_in%state_surf(7) /= hydroState_in%state_surf(7)) then
             print*, 'Error: hydroState_in%state_surf is NaN', hydroState_in%state_surf(7)
             print*, 'hydroState: ', hydroState%state_surf(7)
          end if
-=======
-         IF (hydroState_in%state_surf /= hydroState_in%state_surf) THEN
-            PRINT *, 'Error: hydroState_in%state_surf is NaN', hydroState_in%state_surf
-            PRINT *, 'hydroState: ', hydroState%state_surf
-         END IF
->>>>>>> f0bfb5aa
-
+
+         
          ASSOCIATE ( &
             pavedPrm => siteInfo%lc_paved, &
             bldgPrm => siteInfo%lc_bldg, &
