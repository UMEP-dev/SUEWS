--- conflicted
+++ resolved
@@ -21,11 +21,7 @@
 
 | Year | Features | Bugfixes | Changes | Maintenance | Docs | Total |
 |------|----------|----------|---------|-------------|------|-------|
-<<<<<<< HEAD
-| 2025 | 39 | 30 | 18 | 36 | 19 | 138 |
-=======
-| 2025 | 56 | 65 | 20 | 68 | 36 | 245 |
->>>>>>> 40d7464f
+| 2025 | 56 | 66 | 20 | 68 | 36 | 246 |
 | 2024 | 12 | 17 | 1 | 12 | 1 | 43 |
 | 2023 | 11 | 14 | 3 | 9 | 1 | 38 |
 | 2022 | 15 | 18 | 0 | 7 | 0 | 40 |
@@ -38,11 +34,6 @@
 ## 2025
 
 ### 30 Nov 2025
-<<<<<<< HEAD
-- [bugfix] Add missing `rcmethod` to CRITICAL_PHYSICS_PARAMS in _check_critical_null_physics_params (config.py).
-- [bugfix] Add check on ARCHETYPE_REQUIRED_PARAMS in _validate_stebbs (config.py).
-- [bugfix] Fix nullification logic in phase_b.py for stebbs parameters to include building_archetype block when stebbsmethod == 0.
-=======
 
 - [bugfix] Add missing `rcmethod` to CRITICAL_PHYSICS_PARAMS in _check_critical_null_physics_params (config.py).
 - [bugfix] Add check on ARCHETYPE_REQUIRED_PARAMS in _validate_stebbs (config.py).
@@ -63,8 +54,7 @@
   - Enhanced documentation for build process and developer workflows
 - [doc] Reorganised output documentation for clarity (#944)
   - Improved structure and navigation of output variable documentation
-
->>>>>>> 40d7464f
+- [bugfix] Fix nullification logic in phase_b.py for stebbs parameters to include building_archetype block when stebbsmethod == 0.
 
 ### 29 Nov 2025
 - [feature] Integrated Python output registry with SuPy post-processing (#937)
