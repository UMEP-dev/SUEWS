--- conflicted
+++ resolved
@@ -806,16 +806,9 @@
 
                IF (SnowUse == 0) THEN
                   !No snow calculations!
-<<<<<<< HEAD
                   AddWater(i_receiver) = AddWater(i_receiver) &
                                          + (Drain(i_contributor)*sfr_surf(i_contributor) &
                                             /sfr_surf(i_receiver))*WaterDist(i_receiver, i_contributor) !Original
-=======
-                  AddWater(i_receiver) = AddWater(i_receiver) + &
-                                         (Drain(i_contributor)*sfr_surf(i_contributor) &
-                                          /sfr_surf(i_receiver))*WaterDist(i_receiver, i_contributor) !Original
->>>>>>> a4f41fc7
-
                ELSE
                   !Snow included, This needs to be fixed at some point. LJ Mar 2013
                   AddWaterRunoff(i_contributor) = AddWaterRunoff(i_contributor) &
@@ -823,15 +816,9 @@
                END IF
 
             ELSE
-<<<<<<< HEAD
-               AddWaterRunoff(i_contributor) = AddWaterRunoff(i_contributor) &
-                                               + WaterDist(i_receiver, i_contributor) !If no receiving surface exists,
-               !water fraction goes to AddWaterRunoff
-=======
                !If no receiving surface exists, water fraction goes to AddWaterRunoff
                AddWaterRunoff(i_contributor) = AddWaterRunoff(i_contributor) &
                                                + WaterDist(i_receiver, i_contributor)
->>>>>>> a4f41fc7
             END IF
          END DO
       END DO
