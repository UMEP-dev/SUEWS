<!-- Each entry should fall into one of the following categories: -->
<!-- [feature]: New feature -->
<!-- [bugfix]: Bug fixes; also, create a related GitHub issue -->
<!-- [maintenance]: Codebase maintenance (including Claude Code/dev tooling) -->
<!-- [doc]: Documentation updates -->
<!-- [change]: Changes exposed to users -->

## Table of Contents

- [2025](#2025)
- [2024](#2024)
- [2023](#2023)
- [2022](#2022)
- [2021](#2021)
- [2020](#2020)
- [2019](#2019)
- [2018](#2018)
- [2017](#2017)

## Annual Statistics

| Year | Features | Bugfixes | Changes | Maintenance | Docs | Total |
|------|----------|----------|---------|-------------|------|-------|
| 2025 | 27 | 13 | 3 | 29 | 13 | 85 |
| 2024 | 12 | 17 | 1 | 12 | 1 | 43 |
| 2023 | 11 | 14 | 3 | 9 | 1 | 38 |
| 2022 | 15 | 18 | 0 | 7 | 0 | 40 |
| 2021 | 4 | 5 | 1 | 3 | 6 | 19 |
| 2020 | 7 | 6 | 0 | 3 | 2 | 18 |
| 2019 | 4 | 8 | 1 | 6 | 1 | 20 |
| 2018 | 7 | 1 | 6 | 5 | 0 | 19 |
| 2017 | 9 | 0 | 3 | 2 | 0 | 14 |


## 2025

### 19 Sep 2025
<<<<<<< HEAD
- [bugfix] Phase A reports now display "Phase A passed" when validation completes successfully with no issues, improving clarity in multi-phase workflows
- [bugfix] Phase B now generates comprehensive error reports even when initialization fails, ensuring users always receive actionable guidance
- [bugfix] CLI validator now properly distinguishes between --mode dev and --mode public modes
- [doc] Enhanced ReadTheDocs validation documentation (validation.rst) with accurate command syntax, correct report structure examples, and comprehensive --mode dev/public usage examples
- [maintenance] Updated detailed technical documentation (PHASE_A_DETAILED.md, PHASE_B_DETAILED.md, ORCHESTRATOR.md) to reflect validator improvements and report generation enhancements
=======
- [doc] Updated technical documentation (PHASE_B_DETAILED.md, PHASE_C_DETAILED.md, README.md) to describe STEBBS convection coefficients constraints in Phase C and automatic outdoor temperature updates using CRU monthly climatological data in Phase B
>>>>>>> 8c0859ce

### 17 Sep 2025

- [change] Moved snowuse parameter validation from Phase C to orchestrator.py for early detection of restricted model options ([PR #688](https://github.com/UMEP-dev/SUEWS/pull/688))
- [change] Public mode now halts execution with clear error message when snowuse values != 0, preventing use of restricted development features
- [change] Development mode allows snowuse values != 0, maintaining same behaviour as stebbsmethod for developer access
- [doc] Updated ORCHESTRATOR.md and PHASE_A_DETAILED.md documentation to reflect snowuse restriction changes
- [bugfix] Fixed parameter naming convention mismatch between sample_config.yml and data model in validation system ([PR #686](https://github.com/UMEP-dev/SUEWS/pull/686), fixes [#650](https://github.com/UMEP-dev/SUEWS/issues/650))
- [bugfix] Added parameter name mapping in validation system to link different naming conventions between YAML and data model
- [bugfix] Prevented parameter duplication in updated user YAML files when running Phase A validation
- [maintenance] Added specific tests to test_yaml_processing.py to verify parameter naming convention fixes

- [maintenance] Fixed Linux platform support for older systems by switching to manylinux2014 for broader glibc compatibility (GitHub issue #679)
- [maintenance] Added Fortran line length compiler flag (-ffree-line-length-none) to handle long lines without manual breaking
- [maintenance] Added fprettify configuration for consistent Fortran code formatting
- [maintenance] Fixed pyarrow installation on Linux CI by configuring pip to use binary wheels instead of building from source
  - Added PIP_PREFER_BINARY=1 and PIP_ONLY_BINARY=":all:" to ensure manylinux2014 wheels are used
  - pyarrow remains a required dependency for SUEWS output functionality
- [maintenance] Enabled f90wrap build from source for Python 3.13 on Linux
  - f90wrap 0.2.16 doesn't provide Python 3.13 wheels yet
  - Modified CI to allow source builds for f90wrap while keeping binary wheels for other packages
  - Added F90=gfortran environment variable for f90wrap compilation

### 16 Sep 2025
- [bugfix] Fixed Windows Unicode encoding error in logging output
  - Replaced Unicode checkmark characters (✓) with ASCII alternatives ([OK])
  - Fixes UnicodeEncodeError on Windows console that cannot handle UTF-8 characters
  - Affects table conversion logging and CLI output messages
- [bugfix] Replaced timezonefinder with tzfpy to fix Windows installation failure ([#681](https://github.com/UMEP-dev/SUEWS/issues/681))
  - Switched from timezonefinder to tzfpy which provides pre-built Windows wheels
  - Maintains full DST calculation functionality on all platforms
  - Added compatibility wrapper to preserve existing API
  - Falls back to timezonefinder if tzfpy not available for backward compatibility
- [bugfix] Fixed SUEWS-SS to YAML conversion failure for single-layer configurations ([#650](https://github.com/UMEP-dev/SUEWS/issues/650))
  - Fixed index format mismatch in `VerticalLayers.from_df_state` and `BuildingLayer.from_df_state`
  - Single-layer configurations now correctly use index format '0' instead of '(0,)'
  - Multi-layer configurations continue to use '(0,)', '(1,)' format
  - Enables successful conversion of urban-only SUEWS-SS simulations without vegetation
- [doc] Added simple instructions for testing development versions ([#652](https://github.com/UMEP-dev/SUEWS/issues/652))
  - Added concise section in README.md for developers to test pre-release versions from test.pypi.org
  - Included uv-based installation method to resolve dependency issues
  - Provided clear steps for creating fresh environment and verifying installation
- [maintenance] Refactored all conversion tests to use proper subprocess-based CLI invocation
  - Migrated all tests from test/core/test_cmd_to_yaml.py to test/test_cli_conversion.py
  - Tests now properly invoke suews-convert command as it would be used in a terminal
  - Removed problematic Click test runner that mocked internal functions
  - Added validation tests to ensure converted YAML files can be loaded by SUEWSConfig
  - Verified that both single-layer and multi-layer conversions produce valid YAML structures
  - All conversion tests now use subprocess.run() for authentic CLI testing

### 21 Aug 2025
- [doc] Added comprehensive developer onboarding guide (`dev-ref/onboarding-guide.md`)
  - Combined structured workflow documentation with practical insights from team onboarding sessions
  - Covers user perspective, development workflow, technical setup, and general development areas
  - Includes detailed PR workflow, testing strategies, and team collaboration practices
  - Provides onboarding checklist and resources for new developers
- [doc] Created README index for development reference directory (`dev-ref/README.md`)
  - Provides overview of all development guides with quick navigation
  - Organises guides by category: Getting Started, Development Process, Testing
  - Includes quick links to key resources
- [doc] Added references to onboarding guide in Sphinx documentation
  - Linked from both `contributing.rst` and `dev_guide.rst` for better discoverability
  - Maintains separation between user docs (Sphinx) and developer reference (markdown)

### 20 Aug 2025
- [maintenance] Refactored validation module structure for better organization
  - Moved `yaml_processor` into `validation/pipeline` subdirectory
  - Moved existing validation files into `validation/core` subdirectory
  - Removed redundant top-level `validation` and `schema` facade modules
  - Updated all imports and meson.build to reflect new structure

### 19 Aug 2025
- [feature] Added unified `suews-schema` CLI for comprehensive schema management ([#612](https://github.com/UMEP-dev/SUEWS/issues/612), [#613](https://github.com/UMEP-dev/SUEWS/issues/613))
  - Consolidated schema version checking, validation, and migration into single command
  - Subcommands: `info`, `version`, `validate`, `migrate`, `export`
  - Supports batch operations on multiple YAML files
  - CI/CD friendly with `--strict` mode and multiple output formats (json, yaml, table)
  - Dry-run capability for safe migration preview
  - Automatic backup creation during updates and migrations
  - Designed for integration with future suews-wizard ([#544](https://github.com/UMEP-dev/SUEWS/issues/544))
  - Rich console output with progress tracking and color-coded status

### 15 Aug 2025
- [feature] Added YAML configuration schema versioning for structure evolution tracking ([#576](https://github.com/UMEP-dev/SUEWS/issues/576))
  - Single `schema_version` field tracks configuration structure changes (e.g., '1.0', '1.1', '2.0')
  - Schema versions are independent of SUEWS model versions for cleaner separation of concerns
  - Automatic compatibility checking with clear warnings for version mismatches
  - Migration framework for updating configurations between schema versions
  - Created `update_schema_version.py` utility for managing schema versions
  - Updated sample_config.yml with schema_version field
  - Comprehensive documentation explaining schema vs model versioning
  - Follows industry patterns (Docker Compose, Kubernetes) for configuration versioning
- [feature] Added JSON Schema publishing system for external validation and IDE support
  - Export Pydantic models to JSON Schema format for universal validation
  - Versioned schema storage in `schemas/` directory
  - User-friendly validation CLI: `suews-validate` command
  - Schema generation tool: `suews-schema` command
  - GitHub Actions workflow for automatic schema publishing on releases
  - IDE integration support (VS Code, PyCharm, Vim, etc.)
  - Enables autocomplete, inline validation, and documentation in editors
  - Comprehensive documentation for schema usage and integration
- [bugfix] Fix forcing path resolution to be relative to config file location (#573)
  - SUEWSSimulation now correctly resolves relative forcing paths relative to the config file
  - Previously, relative paths were resolved relative to the current working directory
  - Added comprehensive tests to ensure forcing paths work correctly in all scenarios
- [feature] Added community publications section for user-submitted SUEWS-related work (#80)
  - Created new community BibTeX file (refs-community.bib) for community submissions
  - Added Community Publications page with simple PR submission workflow
  - Updated main documentation to link to both core and community publications
  - Included example submission from issue #80

### 14 Aug 2025
- [bugfix] Fix test failures in CI by using package resources for sample_config.yml access
  - Use importlib.resources for proper package resource handling in tests
  - Replace hardcoded paths with trv_supy_module from supy._env
  - Ensures tests work correctly in different directory structures (local vs CI)

### 13 Aug 2025
- [maintenance] Marked ANOHM-specific fields as internal to exclude from user documentation ([#598](https://github.com/UMEP-dev/SUEWS/pull/598))
  - Added `internal_only` flag to ANOHM-specific fields (ch_anohm, rho_cp_anohm, k_anohm)
  - These fields are only used by the deprecated ANOHM method (StorageHeatMethod=3)
  - OHM fields remain visible as OHM methods (1, 6) are still valid user options
  - Documentation generation script excludes internal options when run without --include-internal flag

### 12 Aug 2025
- [feature] Enhanced YAML processor Phase C validation error reporting 
  - Converted conditional validation warnings to actionable validation errors
  - Added critical null physics parameter detection for runtime-critical parameters
  - Improved error reporting with individual, separated validation issues
  - Each validation error now shows specific field names and precise locations in YAML structure
  - Suppressed verbose validation summary warnings for cleaner user experience
  - Updated documentation to reflect new validation error handling and enhanced reporting
- [maintenance] Replaced hardcoded nested sections list with dynamic introspection in YAML processor
  - Implemented `get_allowed_nested_sections_in_properties()` with Pydantic model introspection
  - Automatically discovers nested BaseModel fields that allow extra parameters across all data model modules  
  - Eliminates maintenance burden - no manual updates needed when data model evolves
  - Added comprehensive test suite covering dynamic introspection, type extraction, and error handling
  - Enhanced technical documentation in `phase_a_detailed.rst` with implementation details

### 11 Aug 2025
- [doc] Added comprehensive parameter documentation for YAML configuration ([#577](https://github.com/UMEP-dev/SUEWS/issues/577), [#598](https://github.com/UMEP-dev/SUEWS/pull/598))
  - Created user-friendly Parameter Configuration Guide organized by use cases
  - Added practical guidance for essential parameters, physics methods, and urban morphology
  - Included common configuration examples for urban, suburban, and park sites
  - Generated searchable parameter reference with 697 documented parameters
  - Added alphabetical parameter index for quick lookup
  - Properly integrated documentation under YAML configuration section

### 10 Aug 2025
- [maintenance] Removed web UI configuration builder from documentation
  - Deleted all web UI files from `docs/source/_static/`
  - Removed references to the interactive configuration builder
  - Will be replaced by a forthcoming command-line wizard tool

### 8 Aug 2025
- [maintenance] Formalised release management plan for SUEWS ([#592](https://github.com/UMEP-dev/SUEWS/issues/592))
  - Established semantic versioning strategy with year-based major versions
  - Defined three release channels: Stable, Preview (beta/rc), and Development
  - Created quarterly release cadence aligned with academic calendar
  - Documented quality assurance process
  - Established documentation synchronisation with code releases
  - Created communication templates and notification strategies
  - Defined roles, responsibilities, and success metrics
  - Addresses needs of academic users, non-academic partners, and developers
- [maintenance] Improved table converter path handling to use RunControl.nml paths consistently (#566)
  - All SUEWS versions now read file paths from RunControl.nml FileInputPath
  - Removed special case handling for 2016a version
  - Support both absolute and relative paths in RunControl.nml
  - Automatic fallback to root/Input directories for backward compatibility
  - Refactored converter functions to reduce complexity and improve maintainability
  - Fixed ruff linting issues in yaml converter module
- [maintenance] Upgraded PyPI publishing to use Trusted Publishing (OIDC authentication)
  - Removed dependency on long-lived API tokens for PyPI and TestPyPI
  - Added OIDC permissions (`id-token: write`) to deployment jobs
  - Enhanced security with short-lived tokens generated per workflow run
  - Created documentation for configuring Trusted Publishing on PyPI
  - Maintains backward compatibility until PyPI configuration is updated

### 7 Aug 2025
- [maintenance] Added CLAUDE.md content preservation system to prevent AI-induced data loss
  - Created validation script to detect placeholder text and missing critical sections
  - Implemented automatic backup system with timestamped snapshots
  - Added Git pre-commit hook for CLAUDE.md integrity validation
  - Documented best practices for preventing content truncation
  - Ensures complete file preservation during AI-assisted edits

### 6 Aug 2025
- [maintenance] Added 2016a to YAML conversion test to test_cmd_to_yaml.py
- [bugfix] Fixed malformed SUEWS_Profiles.txt in 2016a test fixtures (extra value on line 21 causing parsing errors)
- [bugfix] Improved 2016a conversion robustness in table converter (#566)
  - Fixed `add_var` function to handle columns beyond current DataFrame width
  - Added placeholder columns when target position exceeds existing columns
  - Fixed `delete_var` and `rename_var` functions to handle edge cases with empty or reshaped DataFrames
  - Made SPARTACUS.nml loading optional for older format conversions
  - Added automatic creation of SPARTACUS.nml during conversion to 2024a or later
  - Added robust file reading that handles both tab and space-separated formats
  - Fixed NaN to integer conversion error in first column processing
  - Added comprehensive error logging for debugging conversion failures
  - Made conversion fail explicitly when a step fails rather than silently continuing
  - Fixed file preservation for SUEWS_OHMCoefficients.txt, SUEWS_Profiles.txt, SUEWS_Soil.txt, and SUEWS_WithinGridWaterDist.txt
  - Addressed formatting issues in `add_var` that caused quoted column names and malformed data values
  - Implemented `sanitize_legacy_suews_file` function to handle Fortran-era formatting:
    - Removes inline comments (text after ! character)
    - Standardizes line endings (removes carriage returns)
    - Ensures consistent column counts across all rows
    - Handles tab-separated values properly
    - Removes data after footer lines (-9)
  - Applied automatic sanitization to 2016a files during conversion
  - Fixed handling of -999 placeholder values in `build_code_df` to prevent KeyError during data model loading
  - Note: 2016a conversion now progresses through all table format conversions and partial YAML data model loading, with remaining issues in profile column handling
  - Fixed profile column processing in `build_code_df` to handle 24-hour data columns correctly
  - Fixed NaN to integer conversion by using fillna(-999) before astype(int) 
  - Fixed multi-column DataFrame creation for profile data to properly handle shape mismatches
  - Updated conversion rules to use existing profile codes (41) instead of non-existent ones (701, 702, 801, 802, 44, 45, etc.)
  - Implemented graceful handling of missing codes in `build_code_df` with warnings instead of failures
  - Added support for 2016a directory structure with files in both root and Input/ subdirectory
  - Fixed glob pattern to properly match SUEWS_*.txt files (was missing underscore)
  - Added automatic preservation of files not mentioned in conversion rules
- [bugfix] Fixed CSV quoting issue in table converter causing "need to escape" error (#581)
  - Changed from `quoting=3` (QUOTE_NONE) to `quoting=0` (QUOTE_MINIMAL) to handle special characters properly
  - Added proper version-specific test fixtures (2016a, 2024a, 2025a) for comprehensive testing
  - Added end-to-end test to verify converted YAML can be loaded and validated by SUEWSConfig
  - Made `-t/--to` option default to 'latest' when omitted, which automatically selects the most recent version
  - Added 'latest' keyword support to always use the most recent converter version
  - Renamed test function from `test_unified_interface_2025_conversion` to `test_table_to_yaml_conversion` for clarity
- [feature] Aligned converter versioning with project versioning semantics
  - `suews-convert` now uses 2025a as the last table-based version marker
  - 'latest' now dynamically references the current project version (e.g., 2025.8.6.dev81)
  - Future YAML format changes will follow semantic versioning from `get_ver_git.py`
  - Improved forward compatibility for future versions beyond 2025a
- [maintenance] Simplified converter tests to focus on essential scenario
  - Single focused test: 2024a (last table format) to latest YAML conversion
  - Test verifies conversion success and YAML validation with SUEWSConfig
  - Removed redundant tests and problematic 2016a fixtures for maintainability
- [maintenance] Cleaned up problematic commented code in table converter (#581)
  - Removed commented code that had conflicting delimiter settings (quotechar=" " with sep=" ")

- [feature] Added CRU TS4.06 climatological temperature data integration for precheck initialisation
  - Integrated CRU TS4.06 monthly temperature normals (1991-2020) for automatic temperature initialisation
  - Added `get_mean_monthly_air_temperature()` function using 0.5° global grid data
  - Optimised data storage using Parquet format (2.3MB vs 19MB CSV)
  - Provides location-specific temperature estimates for any global urban site
  - Includes spatial interpolation for nearest grid cell matching
  - Added comprehensive test coverage for temperature lookup functionality

- [maintenance] Integrated limited CI testing for draft PRs to speed up development feedback
  - Modified main CI workflow to dynamically adjust build matrix based on draft status

- [maintenance] Moved legacy configuration files from sample_run to test fixtures
  - **Moved to test/fixtures/legacy_format/** for conversion tool testing:
    - 14 txt configuration files (SUEWS tables): ~85 KB
    - 8 namelist (.nml) files: ~9 KB
    - Total: 22 files, ~94 KB moved out of main package
  - **Purpose**: These files are now test fixtures for:
    - `supy-convert` command (table version converter)
    - `supy-to-yaml` command (legacy to YAML converter)
  - **Impact**:
    - Reduces distributed package size by ~94 KB
    - Maintains backward compatibility testing capability
    - All runtime configuration now exclusively uses YAML (sample_config.yml)
    - SPARTACUS, STEBBS, and ESTM configs fully integrated in YAML

- [change] Simplified `suews-convert` command interface with automatic conversion type detection
  - Automatically determines conversion type based on target version:
    - Versions before 2025 (e.g., 2024a): Table-to-table conversion
    - Version 2025a or later: Convert to YAML format
  - No subcommands needed - single unified interface
  - Examples:
    - `suews-convert -f 2020a -t 2024a -i input_dir -o output_dir` (table conversion)
    - `suews-convert -f 2024a -t 2025a -i input_dir -o config.yml` (YAML conversion)
  - Added missing cmd/to_yaml.py to meson.build sources (#566, #582)

- [bugfix] Fixed empty list handling in modify_df_init when STEBBS disabled
  - Prevented DataFrame column name mismatch when no new columns to add

- [bugfix] Fixed missing column handling in from_df_state methods
  - Added graceful handling of missing columns in legacy format conversion
  - Affected classes: SiteProperties, ArchetypeProperties, StebbsProperties
  - Missing columns now use default values from field definitions

- [bugfix] Fixed water surface soilstore validation constraint
  - Water surfaces can now have soilstore=0 (physically correct)
  - Override constraint in InitialStateWater class

- [bugfix] Fixed missing config/description columns in legacy conversion
  - Added default values when converting from legacy format
  - Default name: "Converted from legacy format"
  - Default description: "Configuration converted from legacy SUEWS table format"
  - Added to_yaml.py to meson.build for package installation
  - Created test suite using legacy format fixtures

- [bugfix] Fixed STEBBS loading logic in _load.py
  - Fixed incorrect dict access (was using path_runcontrol["fileinputpath"] instead of dict_runconfig["fileinputpath"])
  - Skip STEBBS file loading when stebbsmethod=0 (disabled) to avoid missing test file dependencies
  - Draft PRs: Only test Linux + Python 3.9 and 3.13 (2 configurations)
  - Ready PRs: Full testing across all platforms and Python versions (20 configurations)
  - Added auto-cancellation of in-progress CI runs when new commits are pushed
  - Provides 10x faster feedback during development while ensuring full coverage when ready

### 5 Aug 2025
- [doc] Fixed FAIMethod option descriptions inconsistency ([#578](https://github.com/UMEP-dev/SUEWS/issues/578))
  - Updated Python data model FAIMethod enum to match Fortran implementation
  - Changed enum names from ZERO/FIXED to USE_PROVIDED/SIMPLE_SCHEME
  - Removed VARIABLE option (value 2) as it's not implemented in Fortran code
  - Clarified that option 0 uses provided FAI values, option 1 calculates using simple scheme
  - Updated Field description to reflect actual implementation behaviour
  - Aligned default value with Fortran code (FAIMethod.USE_PROVIDED = 0)
- [bugfix] Fixed missing to_yaml module ([#566](https://github.com/UMEP-dev/SUEWS/issues/566))
  - Added missing import of `to_yaml` function in `supy.cmd.__init__.py`
  - Added `suews-to-yaml` console script entry point in pyproject.toml
  - Moved supy imports to be lazy-loaded inside the function to avoid circular import issues
  - Note: `python -m supy.cmd.to_yaml` requires supy to be fully installed first

### 25 Jul 2025
- [bugfix] Fixed NaN QF (anthropogenic heat flux) when population density is zero ([#240](https://github.com/UMEP-dev/SUEWS/issues/240))
  - Added check to prevent division by zero in QF_build calculation
  - When population density is zero, building energy flux is now correctly set to zero
  - Added tests to verify correct behaviour with zero population density
- [bugfix] Fixed timezone field to use enum for valid timezone offsets ([PR #554](https://github.com/UMEP-dev/SUEWS/pull/554), fixes [#552](https://github.com/UMEP-dev/SUEWS/issues/552))
  - Changed timezone field from `FlexibleRefValue(int)` to `FlexibleRefValue(Union[TimezoneOffset, float])`
  - Created `TimezoneOffset` enum with all valid global timezone offsets
  - Enables support for fractional timezone offsets (e.g., 5.5 for India, 5.75 for Nepal)
  - Validates input against standard timezone offsets only (no arbitrary floats)
  - Automatically converts numeric inputs to appropriate enum values
  - Critical for accurate solar geometry calculations in regions with non-integer offsets
- [doc] Added comprehensive documentation for runoff generation mechanisms ([#212](https://github.com/UMEP-dev/SUEWS/issues/212))
  - Explained infiltration capacity exceedance (Hortonian runoff)
  - Documented saturation excess runoff for different surface types
  - Clarified timestep considerations for runoff calculations
  - Added mathematical formulations and water routing details
- [bugfix] Fixed unnecessary interpolation when tstep equals resolutionfilesin ([#161](https://github.com/UMEP-dev/SUEWS/issues/161))
  - Added conditional check to skip interpolation when model timestep matches input data resolution
  - Prevents incorrect interpolation of averaged variables like kdown
  - Ensures forcing data passes through unchanged when no resampling is needed
- [doc] Improved clarity of tstep_prev purpose for WRF-SUEWS coupling ([#551](https://github.com/UMEP-dev/SUEWS/issues/551), [#553](https://github.com/UMEP-dev/SUEWS/issues/553))
  - Added explanatory comments at all tstep_prev usage sites
  - Enhanced type definition documentation in SUEWS_TIMER
  - Added module-level documentation explaining WRF coupling support
  - Clarified that tstep_prev equals tstep in standalone SUEWS but allows adaptive timesteps in WRF
- [feature] Separated RSL and MOST height array generation ([PR #541](https://github.com/UMEP-dev/SUEWS/pull/541))
  - Fixed interpolation errors by completely separating RSL and MOST approaches
  - Improved height array generation for different atmospheric stability methods
- [maintenance] Updated PyPI/TestPyPI deployment strategy
  - PR/Push builds no longer deploy to conserve TestPyPI quota
  - Nightly builds create YYYY.M.D.dev tags after successful builds
  - Dev tags deploy all wheels to TestPyPI only
  - Production tags deploy all wheels to PyPI only
- [maintenance] Add workflow guidance for build and test before push
  - Updated CLAUDE.md with workflow section requiring build and test before pushing or creating PRs
  - Ensures Claude Code always validates code compilation and test success before remote operations
  - Fixed race condition in tag creation with single job approach
- [maintenance] Enhanced documentation for build process and introduced new agents
  - Added reminders in CLAUDE.md for updating meson.build files when creating new source files
  - Created `doc-code-sync-checker` agent to ensure documentation synchronisation with code changes
  - Created `test-coverage-mece-analyser` agent to verify comprehensive test coverage following MECE principle
- [doc] Updated issue label system to include developer queries
  - Extended 1-question label from 'User question/support' to 'User question/support/dev query'
  - Updated issue triage documentation and decision tree to reflect this change

### 24 Jul 2025
- [maintenance] Enhanced uv environment setup documentation and best practices
  - Created comprehensive `.claude/howto/setup-uv-environment.md` guide aligned with `pyproject.toml` and `env.yml`
  - Updated worktree setup guide to use `uv pip install -e ".[dev]"` for proper dependency management
  - Documented package name differences between conda and pip (e.g., `matplotlib-base` → `matplotlib`, `pytables` → `tables`)
  - Emphasised uv's 10-100x speed improvement over pip/conda for package installation
- [feature] Added minimal Makefile recipes for uv environment management
  - Added `make uv-dev` - one-stop setup with both dev and docs dependencies
  - Added `make uv-clean` - remove virtual environment
  - Streamlined recipes to avoid Makefile bloat while maintaining essential functionality
  - Includes documentation dependencies by default for complete development environment
  - Properly aligned with `pyproject.toml` dependency groups

### 23 Jul 2025
- [maintenance] Added `/log-changes` slash command for automated documentation updates
  - Created custom slash command in `.claude/commands/log-changes.md`
  - Analyses git commits to fill gaps between last documented date and today
  - Uses actual commit dates to maintain accurate historical record
  - Groups commits by date and categorises changes appropriately
  - Identifies documentation files that need updating based on code changes
  - Runs documentation generation scripts when data models or schemas change
  - Uses Claude Code's built-in slash command system with metadata and bash integration
- [maintenance] Created CHANGELOG management scripts ([PR #547](https://github.com/UMEP-dev/SUEWS/pull/547))
  - Added `.claude/scripts/changelog_restructure.py` for parsing, cleaning, and sorting entries
  - Restructured entire CHANGELOG.md file with proper reverse chronological ordering
  - Extended historical coverage from 65 to 117 dates by analyzing git commit history
  - Filled documentation gaps from 2020-2024 with comprehensive analysis of 3,418 commits
  - Established automated workflow for ongoing CHANGELOG maintenance
- [maintenance] Enhanced CLAUDE.md with documentation update requirements for Claude Code workflows
  - Updated CLAUDE.md to emphasise updating documentation and CHANGELOG.md for code changes
  - Clarified that documentation generation scripts run ONLY for specific data model changes
  - Added reminder that CLAUDE.md updates should be categorised as [maintenance]
  - Modified claude.yml and claude-code-review.yml workflows to check for documentation updates
  - Added explicit CHANGELOG.md update requirements with category guidelines

### 22 Jul 2025
- [feature] Enhanced CI workflow to trigger on tag pushes
  - Build workflow now triggers on version tag pushes for release automation
- [bugfix] Fixed input validation for zero wind speed ([PR #545](https://github.com/UMEP-dev/SUEWS/pull/545), fixes [#314](https://github.com/UMEP-dev/SUEWS/issues/314))
  - Added validation to prevent division by zero in atmospheric calculations
  - Fixed wind speed validation test to use correct forcing data structure
  - Prevents model crashes when wind speed approaches zero
- [bugfix] Fixed snow warning spam ([PR #542](https://github.com/UMEP-dev/SUEWS/pull/542), fixes [#528](https://github.com/UMEP-dev/SUEWS/issues/528))
  - Limited snow warning message to appear only once per simulation run
  - Added module-level flag to track warning display status
  - Prevents console spam when SnowUse=1 is enabled
- [maintenance] Migrated all model validators to SUEWSConfig ([PR #546](https://github.com/UMEP-dev/SUEWS/pull/546))
  - Completed systematic migration of 12 model validators from individual Pydantic classes
  - Centralised all validation logic in SUEWSConfig for better maintainability
  - Added 99 comprehensive tests for migrated validators
  - Updated legacy tests to use new centralised validation architecture
  - Improved albedo validation to allow equality for constant albedo scenarios
- [doc] Enhanced documentation for Claude Code and issue triage
  - Updated CLAUDE.md with feature planning and spec system documentation
  - Added comprehensive SUEWS issue triage guide with MECE label system
  - Added scientific review process documentation

### 21 Jul 2025
- [feature] Allow lists under RefValue for forcing data ([PR #540](https://github.com/UMEP-dev/SUEWS/pull/540), fixes [#538](https://github.com/UMEP-dev/SUEWS/issues/538))
  - Added iteration functionality to RefValue when value is a list
  - Enables more flexible configuration of forcing data parameters
  - Added comprehensive test coverage for list handling in RefValue

### 20 Jul 2025
- [feature] Enhanced code formatting automation
  - Added ability to create format-only PRs via workflow dispatch
  - Replaced master auto-format with PR-based formatting for better review
  - Added GitHub Actions workflow for Fortran code formatting
- [maintenance] Repository cleanup and reorganisation
  - Removed .ropeproject from tracking
  - Removed disabled workflow files for auto-formatting
  - Reorganised developer documentation into dev-ref directory

### 19 Jul 2025
- [maintenance] Improved auto-format workflow
  - Updated workflow to create PR instead of direct push
  - Removed pre-commit configuration
  - Fixed conflicting .fprettify.yml file

### 18 Jul 2025
- [feature] Added comprehensive testing improvements (PRs [#525](https://github.com/UMEP-dev/SUEWS/issues/525), [#526](https://github.com/UMEP-dev/SUEWS/issues/526))
  - Added extensive utility tests for core functionality
  - Added comprehensive coding guidelines and testing documentation
  - Implemented automatic code formatting on master branch
- [bugfix] Fixed CI errors in test suite
  - Disabled cmd tests to fix CI errors on Python 3.9/3.10
  - Used importlib.resources for reliable sample config access in CI
- [maintenance] Removed WRF-SUEWS integration utilities

### 17 Jul 2025
- [feature] Added cibuildwheel debug workflow with SSH access ([PR #522](https://github.com/UMEP-dev/SUEWS/pull/522))
- [maintenance] Enhanced Claude workflows with skip functionality
  - Added ability to skip reviews based on PR title keywords
  - Converted Claude code review to manual workflow dispatch
- [maintenance] Test suite improvements
  - Added pytest-order to dev dependencies
  - Enabled all tests on all platforms ([PR #513](https://github.com/UMEP-dev/SUEWS/pull/513))
  - Reorganised test suite by functionality

### 16 Jul 2025
- [bugfix] Fixed QE/QH discrepancy with atmospheric state initialization
  - Replaced exact equality checks with epsilon-based comparisons
  - Added floating-point epsilon constant for numerical stability
  - Initialised all atmospheric state variables to prevent state pollution
  - Added comprehensive floating-point stability test suite

### 15 Jul 2025
- [change] Updated data model to use rho_cp instead of cp parameter
  - Changed thermal layer specification for consistency
  - Updated pydantic data model validation

### 13 Jul 2025
- [maintenance] Improved Claude Code review formatting ([PR #474](https://github.com/UMEP-dev/SUEWS/pull/474))
  - Added collapsible HTML sections for better organisation
  - Enhanced review structure with categorised feedback

### 11 Jul 2025
- [maintenance] Added Claude Code GitHub Actions workflows (PRs [#466](https://github.com/UMEP-dev/SUEWS/issues/466), [#467](https://github.com/UMEP-dev/SUEWS/issues/467))
  - Added Claude PR Assistant workflow for automated reviews
  - Preserved security checks for authorised users
  - Added worktree command for Claude Code integration

### 10 Jul 2025
- [bugfix] Fixed version tag preservation ([PR #465](https://github.com/UMEP-dev/SUEWS/pull/465))

### 08 Jul 2025
- [feature] Added conditional validation for model options ([PR #460](https://github.com/UMEP-dev/SUEWS/pull/460))
  - Implemented validation for storage, RSL, and STEBBS options
  - Added comprehensive test coverage for conditional validation
  - Improved validation error messages with detailed issues

### 05 Jul 2025
- [feature] Simplified SUEWSSimulation API ([PR #463](https://github.com/UMEP-dev/SUEWS/pull/463))
  - Refactored class for cleaner, more intuitive interface
  - Fixed forcing file path handling issues ([#458](https://github.com/UMEP-dev/SUEWS/issues/458), [#459](https://github.com/UMEP-dev/SUEWS/issues/459))
  - Added comprehensive tests for various forcing scenarios
  - Updated documentation for new API

### 04 Jul 2025
- [feature] Enhanced SUEWS configuration builder ([PR #455](https://github.com/UMEP-dev/SUEWS/pull/455))
  - Added unsaved changes warning
  - Implemented field-specific UI controls
  - Fixed radio button styling and type conversion
  - Added experimental warnings and version info
  - Improved validation error messages
  - Modularised config-builder.js for better maintainability

### 03 Jul 2025
- [change] Added DailyState resampling option ([PR #456](https://github.com/UMEP-dev/SUEWS/pull/456))
  - Improved resampling implementation for DailyState outputs
  - Enhanced output flexibility for different temporal resolutions

### 02 Jul 2025
- [feature] Added automatic annotated YAML generation for parameter validation errors
  - Generates helpful annotated YAML files when configuration validation fails
  - Marks missing parameters with [ERROR] MISSING: and provides [TIP] ADD HERE: suggestions
  - Includes parameter descriptions and expected types for each missing field
  - Significantly improves user experience when creating configuration files
- [bugfix] Fixed parameter validation false positives and improved validation messages ([#448](https://github.com/UMEP-dev/SUEWS/issues/448))
  - Resolved spurious warnings during normal operations
  - Made validation messages clearer and more actionable
  - Fixed platform-specific test failures on Windows, Linux, and macOS
- [change] Replaced emoji markers with text markers in annotated YAML files
  - Changed from emoji (🔴, 💡) to text markers ([ERROR], [TIP]) for Windows compatibility
  - Ensures consistent display across all platforms without Unicode encoding issues

### 28 Jun 2025
- [feature] Completed SUEWS MCP (Model Context Protocol) server implementation
  - Finished all 11 tools across configuration guidance and result interpretation
  - Implemented comprehensive parameter knowledge base with scientific documentation
  - Added physics compatibility matrix for method validation
  - Created desktop extension (.dxt) for easy Claude Desktop integration
  - Tools include: validation, suggestions, templates, energy balance diagnosis, thermal comfort analysis, urban effects, validation metrics, and narrative insights
- [maintenance] Streamlined worktree workflow for Claude Code development
  - Created automated scripts for worktree management: worktree-setup.sh and worktree-cleanup.sh
  - Replaced slow mamba environment cloning with fast Python venv creation
  - Updated CLAUDE.md to prioritise friction-free workflow with single-command operations
  - Added comprehensive guide at .claude/workspace/claude-code-worktree-guide.md
  - Benefits: seconds vs minutes for setup, no shell integration issues, self-contained environments

### 22 Jun 2025
- [feature] Successfully completed SUEWSSimulation class implementation and testing
  - Fixed core SUEWSSimulation functionality to work with real SUEWS benchmark data
  - Implemented proper state conversion using actual `config.to_df_state()` method instead of placeholder
  - Fixed forcing data loading using `supy.util._io.read_forcing()` function
  - Created simplified test suite using real benchmark files: test/benchmark1/benchmark1.yml and test/benchmark1/forcing/Kc1_2011_data_5.txt
  - All 7 core functionality tests passing: init, setup_forcing, simulation_run, expected_output_variables, results_format, error_handling
  - Successfully runs complete SUEWS simulations with energy flux outputs (QH, QE, QS) and proper MultiIndex DataFrame structure
  - Validated integration with existing SuPy infrastructure including run_supy_ser execution engine

### 20 Jun 2025
- [feature] Added modern SUEWSSimulation class with comprehensive object-oriented interface
  - Implemented YAML-based configuration management with intelligent parameter overriding
  - Created pandas DataFrame integration with multi-index results structure for enhanced data manipulation
  - Added chainable method design for intuitive workflows: init, from_yaml, setup_forcing, run, get_results, summary, see, quick_plot, save, clone, reset, validate
  - Built-in validation system with British English error messages and actionable feedback
  - Multiple export formats support: CSV, Excel, Pickle, NetCDF with automatic directory creation
  - Performance optimisation with chunking support and lazy loading for large datasets
  - Comprehensive test suite with 48/48 tests passing (100% success rate) across unit, integration, and functionality tests
  - Standalone implementation addressing circular import issues during development
  - Complete documentation with usage examples and migration guidance
- [bugfix] Fixed SUEWSSimulation test failures using real SuPy sample data
  - Updated test fixtures to use actual SuPy sample configuration and forcing data instead of mock objects
  - Fixed import paths for mock decorators from 'supy.suews_sim' to 'supy._run' modules
  - Implemented proper error handling with correct exception types (ValueError vs RuntimeError)
  - Added fallback resampling functionality when SuPy's resample_output lacks required variables
  - Enhanced mock configuration for matplotlib plotting tests with proper method assignments
  - Fixed validation logic to properly handle missing vs. empty forcing data with appropriate error types
- [bugfix] Fixed claude-dev Docker image not being built with custom Dockerfile
  - Implemented pre-build approach for custom SUEWS development Docker image
  - Modified start script to build `suews-claude-dev:latest` from Dockerfile.claude-dev
  - Removed dockerfile reference from claude-sandbox.config.json to use pre-built image
  - Updated rebuild flag to handle all possible image names and force fresh builds
  - Now correctly uses the comprehensive SUEWS development environment with conda, gfortran, etc.

### 19 Jun 2025
- [maintenance] Updated main README.md and Makefile help text to reference actual Claude Code integration tools
- [maintenance] Enhanced documentation for Dropbox compatibility and multi-workspace development workflows
- [doc] Updated claude-dev/README.md to accurately reflect implementation with `claude.sh` workspace manager
- [doc] Documented advanced workspace management features for parallel development environments
- [doc] Fixed documentation inconsistencies: removed non-existent Makefile targets, corrected script names
- [doc] Reorganised README.md: moved Development Environment under Developer Note section
- [doc] Enhanced Traditional Development section with complete local setup instructions including prerequisites, workflow, and troubleshooting
- [doc] Simplified main README with Quick Start section for users, moving detailed compilation steps to developer documentation

### 15 Jun 2025
- [feature] Implemented cross-platform isolated build directories (`/tmp/suews-builds/`) to prevent environment conflicts
- [feature] Enhanced `make dev` with automatic environment detection and appropriate build configuration
- [feature] Added new Makefile target: `make deactivate` (environment management helper)
- [feature] Comprehensive help system with `make help` displaying Quick Start guide and complete command reference
- [bugfix] Resolved meson build conflicts between different Python environments by implementing isolated build directories
- [bugfix] Fixed numpy path issues when using virtual environments located within project directory structure
- [maintenance] Improved cross-platform compatibility for Windows, macOS, and Linux build environments
- [maintenance] Enhanced Makefile with unified development workflow
- [maintenance] Added automatic .gitignore rules for SPARTACUS generated files to prevent repository pollution
- [doc] Updated CLAUDE.md with comprehensive changelog management guidelines and development workflow documentation

### 13 Jun 2025
- [feature] Added YAML-based configuration system with comprehensive conversion tools and interactive web UI ([#343](https://github.com/UMEP-dev/SUEWS/issues/343))
- [feature] Implemented `to_yaml.py` command-line tool for converting legacy table-based inputs to modern YAML format with optional version upgrade support
- [feature] Created interactive web-based configuration builder with real-time validation, Bootstrap UI, and YAML/JSON export capabilities
- [feature] Added automatic JSON Schema generation from Pydantic data models for configuration validation and UI integration
- [maintenance] Unified development and documentation environments into single `environment.yml` file to simplify workflow and reduce maintenance overhead
- [maintenance] Migrated from deprecated `_config.py` to dedicated `data_model` subpackage with type-safe Pydantic models
- [maintenance] Improved Windows build compatibility with UCRT support, enhanced CI/CD workflows, and Windows-specific compiler optimisations
- [doc] Enhanced documentation system with modernised structure and comprehensive migration guides from table-based to YAML-based configuration

### 06 Jun 2025
- [doc] Added comprehensive unit documentation to all RefValue parameters in data model, improving dimensional consistency and user understanding of expected parameter scales and ranges ([#398](https://github.com/UMEP-dev/SUEWS/issues/398))

### 30 Jan 2025
- [feature] Major STEBBS (Spatially-Resolving Building Energy Balance Scheme) enhancements ([PR #309](https://github.com/UMEP-dev/SUEWS/pull/309))
  - Refactored STEBBS parameter handling and building state types
  - Added comprehensive STEBBS configuration support in YAML format
  - Updated STEBBS outputs and namelist file expectations
  - Improved STEBBS method options validation (0 or 1 only)
  - Renamed 'stebbsuse' to 'stebbsmethod' for consistency
- [maintenance] Build system improvements
  - Refactored supy_driver build process for better debugging
  - Added success message to SUEWS library build process
  - Removed temporary debug commands from meson build script
- [maintenance] CI/CD enhancements
  - Updated GitHub Actions workflow for wheel building
  - Removed archived workflow files
  - Added automated fprettify source code formatting

### 28 Jan 2025
- [feature] Python 3.13 support (PRs [#341](https://github.com/UMEP-dev/SUEWS/issues/341), [#342](https://github.com/UMEP-dev/SUEWS/issues/342))
  - Added full test coverage for Python 3.13 on linux_x86_64
  - Updated cibuildwheel to v2.20 for Python 3.13 compatibility
  - Fixed macOS wheel building for multiple Python versions
  - Enhanced CI matrix configuration for broader platform support
- [bugfix] Fixed atmospheric stability calculations (issue [#296](https://github.com/UMEP-dev/SUEWS/issues/296))
  - Modified neut_limit parameter handling
  - Changed L_MOD to L_MOD_RSL for psihath calculations
- [maintenance] Improved macOS build configuration
  - Dynamically set deployment targets based on runner platform
  - Added FC environment variable for Fortran compiler selection
  - Simplified macOS wheel building process

### 24 Jan 2025
- [maintenance] Improved CI testing workflow:
  - Added quick test mode for faster CI runs
  - Added matrix-dependent macOS deployment targets
  - Optimised test selection for different Python versions
  - Updated cibuildwheel configuration for better cross-platform compatibility

### 23 Jan 2025
- [feature] Added a pydantic-based input structure to ease the input of model parameters ([#324](https://github.com/UMEP-dev/SUEWS/issues/324))

### 21 Jan 2025
- [feature] Enhanced configuration system with Pydantic validation
  - Added pydantic dependency for robust data validation
  - Implemented from_df_state methods for configuration classes
  - Added sample_config.yml for configuration examples
  - Enhanced SUEWSConfig initialization methods
- [feature] STEBBS model improvements
  - Refactored STEBBS module for improved clarity and consistency
  - Enhanced building state management and parameter naming
  - Added detailed documentation for LBM (Local Building Model) types
  - Improved STEBBS configuration variable organization

### 8 Jan 2025
- [bugfix] Fixed STEBBS parameter type handling (PRs [#321](https://github.com/UMEP-dev/SUEWS/issues/321), [#323](https://github.com/UMEP-dev/SUEWS/issues/323), fixes [#319](https://github.com/UMEP-dev/SUEWS/issues/319))
  - Fixed string/numeric type handling in pack_var function
  - Ensured consistent output types for error handling
  - Removed DAVE-specific parameters from STEBBS


## 2024

### 20 Dec 2024
- [feature] ValueWithDOI (Value with Digital Object Identifier) system implementation
  - Added comprehensive VWD support across all model components
  - Implemented VWD for SPARTACUS, forcing files, and vertical layers
  - Added VWD to model physics, surface properties, and building layers
  - Enhanced parameter traceability with Reference class implementation
  - Applied VWD to water distribution, thermal layers, and OHM coefficients
- [feature] Enhanced parameter documentation and citation tracking
  - Added DOI references for all major parameter categories
  - Improved scientific reproducibility with parameter source tracking

### 11 Dec 2024
- [doc] Enhanced soil moisture calculations documentation
  - Refined soil moisture deficit calculations with detailed parameter guidance
  - Clarified roles of G_sm, S1, and S2 parameters
  - Improved documentation for moisture stress response mechanisms
  - Restored threshold-based approach for moisture stress calculations

### 9 Dec 2024
- [bugfix] Fixed soil water state calculations ([PR #317](https://github.com/UMEP-dev/SUEWS/pull/317), fixes [#316](https://github.com/UMEP-dev/SUEWS/issues/316))
  - Corrected soil water state initialization issues
  - Updated moisture stress calculations
- [maintenance] Development environment improvements
  - Added test-quick.py to .gitignore
  - Enhanced support for easier testing of development changes

### 8 Dec 2024
- [feature] YAML configuration system enhancements ([PR #315](https://github.com/UMEP-dev/SUEWS/pull/315), fixes [#298](https://github.com/UMEP-dev/SUEWS/issues/298))
  - Merged default YAML generator into def_config_suews function
  - Added field rules and validators for STEBBS properties
  - Enhanced configuration validation for storage heat methods
  - Generated new config-suews.yml with STEBBS parameters

### 3 Dec 2024
- [bugfix] Fixed wind speed handling in RSL calculations ([PR #307](https://github.com/UMEP-dev/SUEWS/pull/307), fixes [#283](https://github.com/UMEP-dev/SUEWS/issues/283))
  - Modified RSL calculations to avoid negative wind speeds
  - Prevented negative zero displacement height (zd) values
  - Added error catching for negative wind speed conditions

### 27 Nov 2024
- [feature] Enhanced DataFrame state conversion capabilities
  - Added from_df_state methods for multiple property classes
  - Implemented to_df_state methods for vertical layers
  - Enhanced water distribution parameter handling
  - Added comprehensive testing framework for DataFrame validation
- [bugfix] Fixed water distribution parameter bug in control files
  - Corrected parameter indexing in surface properties

### 20 Nov 2024
- [feature] YAML to DataFrame converter implementation (PRs [#305](https://github.com/UMEP-dev/SUEWS/issues/305), [#306](https://github.com/UMEP-dev/SUEWS/issues/306), fixes [#304](https://github.com/UMEP-dev/SUEWS/issues/304))
  - Created converter for YAML configurations to df_state format
  - Updated config schema for SUEWS
  - Enhanced DataFrame structure with default values
  - Added support for vertical layers, roofs, and walls configuration

### 12 Nov 2024
- [bugfix] Critical error reporting enhancement ([PR #295](https://github.com/UMEP-dev/SUEWS/pull/295), fixes [#294](https://github.com/UMEP-dev/SUEWS/issues/294))
  - Created error report system for critical issues
  - Improved error handling in data processing module
- [maintenance] Build system improvements ([PR #293](https://github.com/UMEP-dev/SUEWS/pull/293), fixes [#285](https://github.com/UMEP-dev/SUEWS/issues/285))
  - Updated Makefile to install without dependencies
  - Restored albedo value range checks in update_Veg subroutine
  - Fixed typos in documentation

### 8 Nov 2024
- [feature] Added STEBBS method switching capability
  - Implemented switch to enable/disable STEBBS calculations
  - Added configuration option for STEBBS method selection

### 8 Oct 2024
- [feature] Enhanced STEBBS output capabilities
  - Added new output line for STEBBS results
  - Improved data logging for building energy calculations

### 17 Sep 2024
- [feature] Added BUILDING_STATE type
  - Implemented new derived type for building state management
  - Enhanced building energy balance calculations

### 6 Aug 2024
- [bugfix] Fixed parallel running mode issues ([PR #282](https://github.com/UMEP-dev/SUEWS/pull/282))
  - Resolved issues with df_debug in parallel execution mode
  - Improved thread safety for debug output
  - Preserved .dev suffix in version tags
  - Fixed metadata variable error suppression during packing
  - Applied dropna only to DailyState group in resample_output

### 06 Aug 2024
- [bugfix] Fixed issue with unassociated `avcp` parameter causing model instability ([PR #282](https://github.com/UMEP-dev/SUEWS/pull/282))
- [maintenance] Simplified SuPy module's serial mode implementation for better performance

### 02 Aug 2024
- [bugfix] Fixed a bug in the calculation of the surface temperature ([#281](https://github.com/UMEP-dev/SUEWS/issues/281))

### 05 Jul 2024
- [feature] Added an option to consider the local feedback of near-surface temperature on the surface energy balance ([#132](https://github.com/UMEP-dev/SUEWS/issues/132))
- [feature] Implemented debug mode to help with model troubleshooting ([#275](https://github.com/UMEP-dev/SUEWS/issues/275))
- [bugfix] Restored full test for the DTS-based version ([#264](https://github.com/UMEP-dev/SUEWS/issues/264))
- [bugfix] Fixed the goto part in snow code implementation ([#128](https://github.com/UMEP-dev/SUEWS/issues/128))
- [maintenance] Enhanced the ability to auto-fix missing parameters in df_state ([#276](https://github.com/UMEP-dev/SUEWS/issues/276))
- [maintenance] Updated SSss_YYYY_SUEWS_TT.csv output tables

### 04 Jul 2024
- [bugfix] Fixed a bug causing an abrupt change in results due to a less smooth transition in `z0` from surfaces without roughness elements to those with them. ([#271](https://github.com/UMEP-dev/SUEWS/issues/271))
- [bugfix] Improved the discretisation of the vertical levels in the RSL scheme for better interpolation of surface diagnostics (e.g. `T2`) ([#271](https://github.com/UMEP-dev/SUEWS/issues/271))
- [maintenance] Added support for NumPy 2.0 ([#271](https://github.com/UMEP-dev/SUEWS/issues/271))

### 13 Jun 2024
- [bugfix] Fixed SUEWS-SS issue with more than 7 layers ([#268](https://github.com/UMEP-dev/SUEWS/issues/268))

### 09 Jun 2024
- [bugfix] Fixed SUEWS-SS issue when same building fractions were used ([#266](https://github.com/UMEP-dev/SUEWS/issues/266))

### 31 May 2024
- [feature] Added `dict_debug` an optional output of `run_supy` to help debug the model (for developers: add a `debug` flag to `df_state` to activate this feature) ([#233](https://github.com/UMEP-dev/SUEWS/issues/233))

### 23 May 2024
- [bugfix] Fixed string type issue on Python 3.9
- [maintenance] Added support for Python 3.9 to Python 3.12 ([#257](https://github.com/UMEP-dev/SUEWS/issues/257))
- [maintenance] Updated test suite for consistency and readability

### 17 May 2024
- [maintenance] Changed the python build backend to `meson` and `ninja` for faster builds ([#257](https://github.com/UMEP-dev/SUEWS/issues/257))

### 09 May 2024
- [feature] Added CITATION file for academic referencing ([#258](https://github.com/UMEP-dev/SUEWS/issues/258))
- [bugfix] Fixed Windows build issues
- [maintenance] Updated GitHub Actions for upload/download and EndBug/add-and-commit
- [maintenance] Removed unnecessary files and updated build configuration

### 01 Mar 2024
- [bugfix] Fixed table converter error due to issue in `rule.csv` ([#249](https://github.com/UMEP-dev/SUEWS/issues/249))
- [change] Updated update_DailyStateLine_DTS function to include additional input parameters

### 01 Feb 2024
- [maintenance] Added Apple M1 GitHub runner to CI for enhanced cross-platform testing

### 31 Jan 2024
- [bugfix] Fixed GCC and M1 environment compatibility issues


## 2023

### 19 Dec 2023
- [feature] Fixed water storage calculation and snow fraction update (contributed by @ljarvi)
- [feature] Added horizontal soil water movement with new variables
- [feature] Added option to use local air temperature in phenology-related calculations
- [feature] Added local temperature option for QF-related calculations
- [change] Refactored soil moisture calculations to use hydroState instead of hydroState_prev

### 21 Nov 2023
- [bugfix] Fixed various issues reported in [#237](https://github.com/UMEP-dev/SUEWS/issues/237) and [#238](https://github.com/UMEP-dev/SUEWS/issues/238)

### 18 Oct 2023
- [change] `Snow` is temporarily turned off for easier implementation of other functionalities; will be brought back in the future.

### 17 Oct 2023
- [bugfix] Fixed issue in calculating irrigation ([#228](https://github.com/UMEP-dev/SUEWS/issues/228))

### 15 Oct 2023
- [bugfix] Fixed installation of specific SuPy version ([#229](https://github.com/UMEP-dev/SUEWS/issues/229))
- [bugfix] Fixed potential initialisation issue in water use calculation that might lead to NaN values
- [maintenance] Multiple contributions merged from @ljarvi (patches 10-23)

### 07 Oct 2023
- [maintenance] Updated build script and full testing requirements to Python 3.11
- [doc] Updated CO2 related documentation pages ([#226](https://github.com/UMEP-dev/SUEWS/issues/226))

### 14 Aug 2023
- [feature] Added allocation/deallocation subroutines to SPARTACUS_LAYER_PRM
- [bugfix] Fixed oscillation issue in EHC ([#210](https://github.com/UMEP-dev/SUEWS/issues/210))
- [maintenance] Fixed LooseVersion deprecation issues
- [maintenance] Updated to 2nd DTS-based interface

### 01 Jul 2023
- [feature] Added a function `supy.util.get_spinup_state` to retrieve the spin-up state for the model, which can be used for debugging and initialising the model for simulation.
- [feature] Implemented fast spin-up for large-scale simulations ([#200](https://github.com/UMEP-dev/SUEWS/issues/200))
- [feature] Added Crank-Nicholson-based heat conduction solver
- [maintenance] Updated DTS procedures and functions

### 28 Jun 2023
- [bugfix] Fixed RSS problem due to incorrect porosity ([#197](https://github.com/UMEP-dev/SUEWS/issues/197))

### 05 Jun 2023
- [feature] added `FAIMethod` to help determine the FAI ([#192](https://github.com/UMEP-dev/SUEWS/issues/192))
- [bugfix] Fixed NaN in ESTM_ext surface temperature ([#182](https://github.com/UMEP-dev/SUEWS/issues/182))
- [maintenance] Updated default porosity range to avoid issues in roughness calculations

### 03 Jun 2023
- [bugfix] fixed a bug in writing out `DailyState` - all rows were written as zero ([#190](https://github.com/UMEP-dev/SUEWS/issues/190))

### 15 May 2023
- [bugfix] fixed a bug in heat flux calculation ([#182](https://github.com/UMEP-dev/SUEWS/issues/182))
- [bugfix] fixed a bug in `table-converter` ([#186](https://github.com/UMEP-dev/SUEWS/issues/186))

### 13 Apr 2023
- [feature] added more upgrade options to the `upgrade_df_state` function
- [bugfix] fixed a bug in the calculation of the soil moisture deficit weighted by vegetation fractions ([#174](https://github.com/UMEP-dev/SUEWS/issues/174))
- [change] removed `deltaLAI` from the `DailyState` output group as related info is already in `LAI` columns of all vegetated surfaces
- [maintenance] added [script](src/supy/gen_sample_output.py) to update sample output for testing

### 18 Feb 2023
- [maintenance] merged supy into suews
- [maintenance] re-organised file structure

### 16 Feb 2023
- [bugfix] Fixed issues with model stability and water balance calculations ([#142](https://github.com/UMEP-dev/SUEWS/issues/142), [#143](https://github.com/UMEP-dev/SUEWS/issues/143))

### 10 Feb 2023
- [bugfix] Fixed build system and dependency issues ([#82](https://github.com/UMEP-dev/SUEWS/issues/82))

### 27 Jan 2023
- [feature] Added EPW (EnergyPlus Weather) file header support ([#69](https://github.com/UMEP-dev/SUEWS/issues/69))
- [bugfix] Fixed various test and CI pipeline issues ([#75](https://github.com/UMEP-dev/SUEWS/issues/75), [#76](https://github.com/UMEP-dev/SUEWS/issues/76))


## 2022

### 09 Sep 2022
- [bugfix] Fixed QGIS compatibility issue with scipy/pandas dependencies
- [maintenance] Improved build system and wheel generation for releases ([#134](https://github.com/UMEP-dev/SUEWS/issues/134))

### 06 Sep 2022
- [feature] Enhanced snow module with improved debugging output
- [bugfix] Fixed snow-related calculations when snow module is disabled

### 02 Sep 2022
- [feature] Added surface-specific diagnostic output for energy balance components
- [feature] Enhanced water balance debugging with additional output variables

### 29 Aug 2022
- [bugfix] Fixed abnormal snow fraction handling when snow module is off ([#67](https://github.com/UMEP-dev/SUEWS/issues/67), [#131](https://github.com/UMEP-dev/SUEWS/issues/131))
- [bugfix] Fixed fraction calculations for surface types

### 25 Aug 2022
- [bugfix] Fixed zero QE issue when snow fraction is zero due to incorrect snow switch
- [maintenance] Reorganised snow module code structure

### 24 Aug 2022
- [bugfix] Fixed critical issues when snow module is enabled ([#127](https://github.com/UMEP-dev/SUEWS/issues/127), [#129](https://github.com/UMEP-dev/SUEWS/issues/129))
- [bugfix] Fixed snow-related initial condition loading

### 30 Jun 2022
- [feature] Improved RSL (Roughness Sublayer) calculations with better psihat correction algorithm
- [feature] Enhanced RSL calculation logic

### 29 May 2022
- [bugfix] Fixed longwave flux issues in SUEWS-SPARTACUS coupling ([#99](https://github.com/UMEP-dev/SUEWS/issues/99))

### 25 May 2022
- [feature] Added diffuse radiation at ground level output for SUEWS-SPARTACUS ([#98](https://github.com/UMEP-dev/SUEWS/issues/98))

### 24 May 2022
- [feature] Added incoming radiation into facets output for SUEWS-SPARTACUS ([#97](https://github.com/UMEP-dev/SUEWS/issues/97))
- [maintenance] Reorganised SPARTACUS output structure ([#101](https://github.com/UMEP-dev/SUEWS/issues/101))

### 14 May 2022
- [bugfix] Fixed improper hydrology calculations over roofs and walls
- [maintenance] Added Apple M1 support in Makefile

### 21 Apr 2022
- [bugfix] Fixed critical memory leakage issues
- [maintenance] Added GDB debugging instructions for macOS

### 20 Apr 2022
- [bugfix] Fixed multi-grid and multi-year run issues due to OHM averages in Qn

### 07 Apr 2022
- [feature] Added water-related results output for ESTM_ext module ([#93](https://github.com/UMEP-dev/SUEWS/issues/93))
- [bugfix] Fixed storage heat method switch issues

### 03 Apr 2022
- [feature] Added multi-grid water module implementation

### 01 Apr 2022
- [feature] Added ESTM_ext water-related variables for roofs and walls

### 30 Mar 2022
- [feature] Added combined snow and ESTM_ext functionality
- [maintenance] Split snow calculations from QE as separate module

### 24 Mar 2022
- [feature] Added `diagmethod` option for T2, RH2 and U10 calculations
- [bugfix] Fixed FAI calculation from areal mean to sum
- [bugfix] Fixed negative zd_RSL issue with small FAI and large Lc ([#88](https://github.com/UMEP-dev/SUEWS/issues/88))

### 16 Mar 2022
- [bugfix] Fixed height/level calculation bug in RSL module

### 23 Feb 2022
- [feature] ESTM coupling via surface temperature now working
  - Completed ESTM (Extended Surface Temperature Method) integration
  - Working coupling through surface temperature calculations
  - Updated SUEWS_SPARTACUS documentation

### 14 Feb 2022
- [bugfix] Fixed array allocation issues

### 10 Feb 2022
- [bugfix] Fixed multi-grid settings loading bug

### 07 Feb 2022
- [feature] Performance improvements in data loading
- [bugfix] Improved file loading procedure to handle encoding issues ([#42](https://github.com/UMEP-dev/SUEWS/issues/42))

### 24 Jan 2022
- [feature] Added skeleton code for ESTM coupling (experimental)

### 17 Jan 2022
- [maintenance] Moved SPARTACUS-specific output files to output section ([#77](https://github.com/UMEP-dev/SUEWS/issues/77))


## 2021

### 11 Dec 2021
- [doc] Restructured documentation around QF calculations ([#26](https://github.com/UMEP-dev/SUEWS/issues/26))
- [doc] Improved documentation for RSL module ([#56](https://github.com/UMEP-dev/SUEWS/issues/56))
- [doc] Enhanced spinup documentation ([#27](https://github.com/UMEP-dev/SUEWS/issues/27))
- [doc] Clarified XSMD description in meteorological input file ([#9](https://github.com/UMEP-dev/SUEWS/issues/9))

### 23 Nov 2021
- [feature] Added Python 3.10 support
- [bugfix] Fixed test issues for Python 3.10 by removing deprecated nose test
- [bugfix] Fixed pressure and relative humidity units issue ([#38](https://github.com/UMEP-dev/SUEWS/issues/38))
- [maintenance] Updated gfortran to v11 for testing
- [maintenance] Fixed Linux and manylinux build recipes

### 01 Nov 2021
- [feature] Added option to use existing surface temperature for outgoing longwave radiation

### 27 Oct 2021
- [bugfix] Fixed RH diagnostics by setting upper limit of 100%
- [doc] Added BibTeX support for references
- [doc] Fixed documentation formatting issues

### 26 Jul 2021
- [maintenance] Updated RTD configuration and version history structure

### 23 Jul 2021
- [bugfix] Fixed ERA5 download issue due to CDS variable renaming

### 15 Jul 2021
- [bugfix] Fixed parameter table loading issue with pandas 1.3.x

### 30 May 2021
- [feature] SUEWS-SPARTACUS integration completed
  - Integrated SPARTACUS radiation model with SUEWS
  - Added SPARTACUS as git submodule
  - Implemented coupling for albedo calculations
  - Added vegetation extinction calculation based on LAI
  - Made profiles constant with height
  - Added SPARTACUS namelist configuration files

### 25 May 2021
- [feature] Enhanced RSL (Roughness Sublayer) module
  - Reduced mean building height threshold for RSL activation from 6m to 5m
  - Fixed zero QE issue when vegetation fraction is zero
  - Added dynamic z0 and zd calculations based on plan area index

### 11 May 2021
- [change] Version 2021a release
  - Improved RSL computational stability
  - Added comprehensive test suite for 2021a


## 2020

### 08 Dec 2020
- [feature] Added debug output group for runtime diagnostics
- [doc] Fixed multiple documentation issues and references

### 06 Aug 2020
- [feature] Version 2020b release
  - Major improvements to RSL module stability
  - Fixed overlarge T2 issue by restricting Lc parameter
  - Enhanced numeric stability of RSL calculations
  - Fixed NaN issues within canyon for corner cases

### 14 Jul 2020
- [bugfix] Fixed argument list issue in GFORTRAN v10
- [maintenance] Improved computational stability in RSL diagnostics ([#130](https://github.com/UMEP-dev/SUEWS/issues/130))

### 01 Jul 2020
- [feature] Added option to use existing ERA5 files for forcing generation ([#165](https://github.com/UMEP-dev/SUEWS/issues/165))
- [doc] Updated tutorials for UMEP workshop ([#169](https://github.com/UMEP-dev/SUEWS/issues/169))

### 26 Jun 2020
- [feature] Version 2020a2 release with RSL improvements
- [bugfix] Fixed QF parameter issues in sample data ([#163](https://github.com/UMEP-dev/SUEWS/issues/163))

### 15 May 2020
- [feature] Version 2020a release ([#114](https://github.com/UMEP-dev/SUEWS/issues/114))
  - Added RSL (Roughness Sublayer) model for within-canyon diagnostics
  - Enhanced forcing data resampling with different methods for different variables
  - Added plotting function for RSL output ([#144](https://github.com/UMEP-dev/SUEWS/issues/144))
  - Improved ERA5 downloader functionality

### 10 May 2020
- [bugfix] Fixed TMY radiation calculations
- [maintenance] Updated sample data to match Ward et al. (2016, Urban Climate)

### 28 Feb 2020
- [bugfix] Fixed ERA5 data download permission issues ([#127](https://github.com/UMEP-dev/SUEWS/issues/127))

### 02 Feb 2020
- [feature] Added Python 3.8 support
- [bugfix] Fixed issues with pandas 1.0 compatibility

### 23 Jan 2020
- [feature] Added serial mode for run_supy for better robustness
- [bugfix] Fixed ERA5 data file location issues
- [maintenance] Enhanced testing with pytest integration


## 2019

### 15 Nov 2019
- [feature] Version 2019a release
  - Added anthropogenic emission module (Järvi et al. 2019)
  - Added canyon profile module (RSL) for within-canyon diagnostics (Theeuwes et al. 2019)
  - Recovered BLUEWS functionality with CBLUse parameter
- [bugfix] Fixed LAI calculation for long-term runs
- [bugfix] Fixed net all-wave radiation differential calculation for OHM
- [bugfix] Fixed GDD/SDD calculation cross-contamination between vegetative surfaces
- [bugfix] Fixed water redistribution bug in snow module
- [change] Renamed SUEWS_AnthropogenicHeat.txt to SUEWS_AnthropogenicEmission.txt
  - Added new parameters: MinFCMetab, MaxFCMetab, FrPDDwe, FcEF_v_kgkmWD, FcEF_v_kgkmWE
- [maintenance] Removed SOLWEIG from codebase (use separate SOLWEIG implementation)
- [maintenance] Removed netCDF output support (use SuPy with pandas/xarray instead)

### 24 Oct 2019
- [bugfix] Fixed T2 diagnostics in RSL module
- [bugfix] Fixed bug in translating iceFrac for multi-grid runs
- [bugfix] Fixed surface temperature (T_sfc) calculation
- [bugfix] Fixed Lup_snow calculation
- [maintenance] Improved RSL module consistency and stability

### 21 Feb 2019
- [feature] Version 2018c release
- [feature] Introduced SuPy (SUEWS in Python) - Python wrapper for SUEWS
  - Facilitates more fluent urban climate research workflows
  - Enhanced with Python ecosystem capabilities
- [maintenance] Improved benchmark report system with more testing sites

### 01 Jan 2019
- [feature] Added multi-timestep mode support in driver
- [maintenance] Added version tracking to supy_driver
- [maintenance] Trimmed unnecessary output groups
- [doc] Major documentation improvements and restructuring


## 2018

### 28 Dec 2018
- [change] Renamed interface variables for consistency with documentation
  - meltwaterstore → snowwater
  - soilmoist → soilstore
- [maintenance] Fixed interface issues for SuMin (WRF coupling)
- [maintenance] Added annotations for HDD_id, GDD_id, LAI_id, and WUDay_id layouts

### 17 Dec 2018
- [feature] Version 2018b release
- [bugfix] Fixed external water use pickup from meteorological forcing file
- [maintenance] Improved OHM radiation calculation using time-step-weighted dQ*
  - Better memory usage and supports variable time-step simulations
  - Essential for WRF-SUEWS coupling

### 02 Aug 2018
- [feature] Version 2018a release
- [feature] New readthedocs.org-based documentation system
- [feature] Added input_converter for version migration
- [feature] Added benchmark_report for release validation
- [feature] Improved near-surface diagnostics (T2, Q2, U10)
- [feature] Improved skin temperature calculation (Ts)
- [change] StabilityMethod recommended option changed from 2 to 3
- [change] Energy use profile selections moved from SUEWS_SiteSelect.txt to SUEWS_AnthropogenicHeat.txt
- [change] Added BiogenCO2Code to SUEWS_Veg.txt for new SUEWS_BiogenCO2.txt lookup
- [change] Expanded weekday/weekend options for multiple parameters
  - TrafficRate_WD/WE, QF0_BEU_WD/WE
  - AHMin_WD/WE, AHSlope_WD/WE, TCritic_WD/WE with cooling/heating settings
- [change] AnthropHeatMethod renamed to EmissionsMethod
- [maintenance] Major code restructuring for better modularity
  - Added explicit interface intent for module coupling
  - Restructured physics scheme layout
  - Improved output file alignment
- [maintenance] Removed AnthropCO2Method from RunControl.nml


## 2017

### 02 Aug 2017
- [feature] Version 2017b release
- [feature] Added surface-level diagnostics as default output
  - T2 (air temperature at 2 m agl)
  - Q2 (air specific humidity at 2 m agl)
  - U10 (wind speed at 10 m agl)
- [feature] Added netCDF output format support (disabled in public release)
- [maintenance] Development of new storage heat flux options (AnOHM, ESTM) - not for production use
- [maintenance] Development of carbon dioxide flux modelling - not for production use

### 01 Feb 2017
- [feature] Version 2017a release
- [feature] Automatic forcing disaggregation and output aggregation
  - Removes need for Python wrapper
  - Model handles time-step conversions internally
- [feature] Improved InitialConditions handling
  - SUEWS approximates most initial conditions if unknown
  - Detailed initial conditions still supported if available
- [feature] Surface-specific LAI calculations
  - Each vegetated surface uses its own LAI development parameters
  - Previously only deciduous tree parameters were used
- [feature] Adapted storage heat flux for sub-hourly time-steps
  - Hysteresis based on hourly running means
- [feature] Improved error handling
  - Separate files: problems.txt (serious), warnings.txt (less critical)
- [change] Major changes to input file formats
  - Simplified RunControl.nml and InitialConditions files
  - Met forcing files no longer need -9 termination rows
  - Single InitialConditions file can serve multiple grids
- [change] Longitude sign convention corrected
  - Negative values = west, positive values = east
- [change] Configurable output variable selection
  - Option to write subset of variables instead of all<|MERGE_RESOLUTION|>--- conflicted
+++ resolved
@@ -35,15 +35,12 @@
 ## 2025
 
 ### 19 Sep 2025
-<<<<<<< HEAD
+- [doc] Updated technical documentation (PHASE_B_DETAILED.md, PHASE_C_DETAILED.md, README.md) to describe STEBBS convection coefficients constraints in Phase C and automatic outdoor temperature updates using CRU monthly climatological data in Phase B
 - [bugfix] Phase A reports now display "Phase A passed" when validation completes successfully with no issues, improving clarity in multi-phase workflows
 - [bugfix] Phase B now generates comprehensive error reports even when initialization fails, ensuring users always receive actionable guidance
 - [bugfix] CLI validator now properly distinguishes between --mode dev and --mode public modes
 - [doc] Enhanced ReadTheDocs validation documentation (validation.rst) with accurate command syntax, correct report structure examples, and comprehensive --mode dev/public usage examples
 - [maintenance] Updated detailed technical documentation (PHASE_A_DETAILED.md, PHASE_B_DETAILED.md, ORCHESTRATOR.md) to reflect validator improvements and report generation enhancements
-=======
-- [doc] Updated technical documentation (PHASE_B_DETAILED.md, PHASE_C_DETAILED.md, README.md) to describe STEBBS convection coefficients constraints in Phase C and automatic outdoor temperature updates using CRU monthly climatological data in Phase B
->>>>>>> 8c0859ce
 
 ### 17 Sep 2025
 
