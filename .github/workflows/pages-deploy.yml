name: GitHub Pages Deploy

<<<<<<< HEAD
# RELIABLE GITHUB PAGES DEPLOYMENT
# =================================
# Deploys static content from site/ to GitHub Pages.
# - Push to master: Deploy production site
# - Pull request: Add preview to /preview/pr-{NUMBER}/
# - Manual dispatch: Force redeploy
#
# Previews are ephemeral - each deployment includes full site from repo.
# No wget required; repo content is the single source of truth.
=======
# UNIFIED GITHUB PAGES DEPLOYMENT
# ===============================
# This workflow handles ALL GitHub Pages content:
# - Site content (landing page, brand assets)
# - Documentation previews (for PRs)
#
# TRIGGER CONDITIONS:
# - Push to master: Deploy to production
# - Pull request: Deploy preview to /preview/pr-{NUMBER}/
# - Manual dispatch: Force regeneration
#
# CONTENT TYPES:
# - site/** → Landing page, brand assets
# - docs/** → Sphinx documentation (PR previews only)
#
# NOTE: Schema hosting removed - validation handled by Pydantic at runtime
>>>>>>> bdabb306

on:
  push:
    branches: [master]
    paths:
<<<<<<< HEAD
=======
      - '.github/workflows/pages-deploy.yml'
>>>>>>> bdabb306
      - 'site/**'
      - '.github/workflows/pages-deploy.yml'

  pull_request:
    paths:
<<<<<<< HEAD
=======
      - '.github/workflows/pages-deploy.yml'
>>>>>>> bdabb306
      - 'site/**'
      - '.github/workflows/pages-deploy.yml'

  workflow_dispatch:

concurrency:
  group: pages-deploy
  cancel-in-progress: false

permissions:
  contents: read
  pages: write
  id-token: write
  pull-requests: write

jobs:
<<<<<<< HEAD
=======
  # Detect which content types changed
  detect-changes:
    name: Detect changes
    runs-on: ubuntu-latest
    outputs:
      docs-changed: ${{ steps.filter.outputs.docs }}
      site-changed: ${{ steps.filter.outputs.site }}
    steps:
      - uses: actions/checkout@v4
      - uses: dorny/paths-filter@v3
        id: filter
        with:
          filters: |
            docs:
              - 'docs/**'
              - '.readthedocs.yml'
              - 'pyproject.toml'
            site:
              - 'site/**'

  # Build docs if changed (PR only - production uses ReadTheDocs)
  build-docs:
    name: Build documentation
    runs-on: ubuntu-latest
    needs: [detect-changes]
    if: |
      github.event_name == 'pull_request' &&
      needs.detect-changes.outputs.docs-changed == 'true'
    steps:
      - uses: actions/checkout@v4
        with:
          fetch-depth: 0
          submodules: recursive

      - uses: actions/setup-python@v5
        with:
          python-version: '3.13'

      - uses: astral-sh/setup-uv@v3

      - name: Install system dependencies
        run: |
          sudo apt-get update
          sudo apt-get install -y gfortran pandoc

      - name: Install package with dev dependencies
        run: uv pip install --system ".[dev]"

      - name: Generate RST from data models
        run: cd docs && make generate-rst

      - name: Build documentation
        run: cd docs && make html

      - name: Upload docs artifact
        uses: actions/upload-artifact@v4
        with:
          name: docs-html
          path: docs/build/html/
          retention-days: 7

  # Deploy all content to GitHub Pages
>>>>>>> bdabb306
  deploy:
    name: Deploy to GitHub Pages
    runs-on: ubuntu-latest

    # Use 'preview' environment for PRs (no branch restrictions)
    environment:
      name: ${{ github.event_name == 'pull_request' && 'preview' || 'github-pages' }}
      url: ${{ steps.deployment.outputs.page_url }}

    steps:
      - uses: actions/checkout@v4

<<<<<<< HEAD
      - name: Build site
=======
      # Download docs artifact if it was built
      - name: Download docs artifact
        if: needs.build-docs.result == 'success'
        uses: actions/download-artifact@v4
        with:
          name: docs-html
          path: docs-html/

      # Prepare deployment
      - name: Prepare deployment
        env:
          DOCS_BUILT: ${{ needs.build-docs.result == 'success' }}
>>>>>>> bdabb306
        run: |
          mkdir -p _site

          # Copy production content
          cp -r site/* _site/

          # Add PR preview if applicable
          if [ "${{ github.event_name }}" = "pull_request" ]; then
            PR_NUM="${{ github.event.pull_request.number }}"
            PR_DIR="preview/pr-${PR_NUM}"
            mkdir -p "_site/${PR_DIR}"
            cp -r site/* "_site/${PR_DIR}/"
            echo "Preview created at /${PR_DIR}/"

            # Rewrite absolute paths for preview context
            # /brand/ → /preview/pr-N/brand/ so links work within preview
            echo "Rewriting absolute paths for preview..."
            find "_site/${PR_DIR}" -name "*.html" -type f | while read -r f; do
              sed -i "s|href=\"/brand/|href=\"/${PR_DIR}/brand/|g" "$f"
              sed -i "s|href=\"/\"|href=\"/${PR_DIR}/\"|g" "$f"
            done

            # Inject preview banner into site pages
            PREVIEW_BANNER='<div id="preview-banner" style="background:linear-gradient(90deg,#ffeb3b,#ffc107);color:#333;padding:10px 20px;text-align:center;font-family:system-ui,-apple-system,sans-serif;font-size:13px;position:fixed;top:0;left:0;right:0;z-index:9999;box-shadow:0 2px 8px rgba(0,0,0,0.15);"><strong>Preview - PR #'"${PR_NUM}"'</strong> \&nbsp;\| <a href="https://suews.io/" style="color:#1565c0;text-decoration:underline;">Production</a> \&nbsp;\| <a href="https://github.com/UMEP-dev/SUEWS/pull/'"${PR_NUM}"'" style="color:#1565c0;text-decoration:underline;">View PR</a></div><style>body{padding-top:40px !important;}</style>'

            for page in index.html brand/index.html brand/brand-workshop.html brand/suews-logo-source.html; do
              target="_site/${PR_DIR}/${page}"
              if [ -f "$target" ]; then
                sed -i "s|<body>|<body>${PREVIEW_BANNER}|g" "$target"
                sed -i "s|<body |<body>${PREVIEW_BANNER}<body-placeholder |g" "$target"
                sed -i "s|<body-placeholder |<div |g" "$target"
                echo "Injected preview banner into ${page}"
              fi
            done
<<<<<<< HEAD
=======

            # Inject preview banner into docs pages (if docs were built)
            if [ "$DOCS_BUILT" = "true" ] && [ -d "_site/${PR_DIR}/docs" ]; then
              DOCS_BANNER='<div id="preview-banner" style="background:linear-gradient(90deg,#ffeb3b,#ffc107);color:#333;padding:8px 16px;text-align:center;font-family:system-ui,-apple-system,sans-serif;font-size:12px;position:fixed;top:0;left:0;right:0;z-index:9999;box-shadow:0 2px 8px rgba(0,0,0,0.15);"><strong>Docs Preview - PR #'"${PR_NUM}"'</strong> \&nbsp;\| <a href="https://docs.suews.io/" style="color:#1565c0;text-decoration:underline;">Production docs</a> \&nbsp;\| <a href="https://github.com/UMEP-dev/SUEWS/pull/'"${PR_NUM}"'" style="color:#1565c0;text-decoration:underline;">View PR</a></div><style>.bd-header{top:32px !important;}.bd-sidebar-primary{top:calc(var(--pst-header-height) + 32px) !important;}</style>'

              echo "Injecting preview banner into docs pages..."
              find "_site/${PR_DIR}/docs" -name "*.html" -type f | while read -r f; do
                sed -i "s|<body>|<body>${DOCS_BANNER}|g" "$f"
                sed -i "s|<body |<body>${DOCS_BANNER}<body-placeholder |g" "$f"
                sed -i "s|<body-placeholder |<div |g" "$f"
              done
              echo "Docs preview banner injected"
            fi

            # Ensure production landing exists
            if [ -f site/index.html ] && [ ! -f _site/index.html ]; then
              cp site/index.html _site/index.html
            fi

          else
            # === PRODUCTION DEPLOYMENT (master) ===
            if [ -d site ]; then
              cp -r site/* _site/
              echo "Site contents deployed"
            fi

            if [ ! -f _site/index.html ]; then
              cat > _site/index.html << 'FALLBACK'
          <!DOCTYPE html>
          <html>
          <head>
              <title>SUEWS</title>
              <meta charset="utf-8">
              <meta http-equiv="refresh" content="0; url=https://docs.suews.io/">
          </head>
          <body>
              <p>Redirecting to <a href="https://docs.suews.io/">documentation</a>...</p>
          </body>
          </html>
          FALLBACK
            fi
>>>>>>> bdabb306
          fi

          touch _site/.nojekyll
          echo "Site ready: $(find _site -type f | wc -l) files"

      - uses: actions/configure-pages@v5
      - uses: actions/upload-pages-artifact@v3
        with:
          path: _site
      - uses: actions/deploy-pages@v4
        id: deployment

<<<<<<< HEAD
=======
      # Comment preview URLs on PR
>>>>>>> bdabb306
      - name: Comment preview URL
        if: github.event_name == 'pull_request'
        uses: actions/github-script@v7
        with:
          script: |
            const prNumber = context.issue.number;
<<<<<<< HEAD
            const body = `## Preview Deployed
=======
            const baseUrl = 'https://suews.io';
            const docsBuilt = process.env.DOCS_BUILT === 'true';

            let body = `## Preview Deployed

            **Preview URLs:**
            - Landing: ${baseUrl}/preview/pr-${prNumber}/
            - Brand: ${baseUrl}/preview/pr-${prNumber}/brand/`;

            if (docsBuilt) {
              body += `
            - Docs: ${baseUrl}/preview/pr-${prNumber}/docs/`;
            }
>>>>>>> bdabb306

            **Preview:** https://suews.io/preview/pr-${prNumber}/

            > **Note:** This preview is ephemeral. It will be lost when:
            > - Another PR with \`site/\` changes is pushed
            > - Changes are merged to master
            > - A manual workflow dispatch runs
            >
            > To restore, push any commit to this PR.`;

            const comments = await github.rest.issues.listComments({
              owner: context.repo.owner,
              repo: context.repo.repo,
              issue_number: prNumber
            });

            const botComment = comments.data.find(c =>
              c.user.type === 'Bot' && c.body.includes('Preview Deployed')
            );

            if (botComment) {
              await github.rest.issues.updateComment({
                owner: context.repo.owner,
                repo: context.repo.repo,
                comment_id: botComment.id,
                body
              });
            } else {
              await github.rest.issues.createComment({
                owner: context.repo.owner,
                repo: context.repo.repo,
                issue_number: prNumber,
                body
              });
            }<|MERGE_RESOLUTION|>--- conflicted
+++ resolved
@@ -1,6 +1,5 @@
 name: GitHub Pages Deploy
 
-<<<<<<< HEAD
 # RELIABLE GITHUB PAGES DEPLOYMENT
 # =================================
 # Deploys static content from site/ to GitHub Pages.
@@ -10,42 +9,18 @@
 #
 # Previews are ephemeral - each deployment includes full site from repo.
 # No wget required; repo content is the single source of truth.
-=======
-# UNIFIED GITHUB PAGES DEPLOYMENT
-# ===============================
-# This workflow handles ALL GitHub Pages content:
-# - Site content (landing page, brand assets)
-# - Documentation previews (for PRs)
-#
-# TRIGGER CONDITIONS:
-# - Push to master: Deploy to production
-# - Pull request: Deploy preview to /preview/pr-{NUMBER}/
-# - Manual dispatch: Force regeneration
-#
-# CONTENT TYPES:
-# - site/** → Landing page, brand assets
-# - docs/** → Sphinx documentation (PR previews only)
 #
 # NOTE: Schema hosting removed - validation handled by Pydantic at runtime
->>>>>>> bdabb306
 
 on:
   push:
     branches: [master]
     paths:
-<<<<<<< HEAD
-=======
-      - '.github/workflows/pages-deploy.yml'
->>>>>>> bdabb306
       - 'site/**'
       - '.github/workflows/pages-deploy.yml'
 
   pull_request:
     paths:
-<<<<<<< HEAD
-=======
-      - '.github/workflows/pages-deploy.yml'
->>>>>>> bdabb306
       - 'site/**'
       - '.github/workflows/pages-deploy.yml'
 
@@ -62,71 +37,6 @@
   pull-requests: write
 
 jobs:
-<<<<<<< HEAD
-=======
-  # Detect which content types changed
-  detect-changes:
-    name: Detect changes
-    runs-on: ubuntu-latest
-    outputs:
-      docs-changed: ${{ steps.filter.outputs.docs }}
-      site-changed: ${{ steps.filter.outputs.site }}
-    steps:
-      - uses: actions/checkout@v4
-      - uses: dorny/paths-filter@v3
-        id: filter
-        with:
-          filters: |
-            docs:
-              - 'docs/**'
-              - '.readthedocs.yml'
-              - 'pyproject.toml'
-            site:
-              - 'site/**'
-
-  # Build docs if changed (PR only - production uses ReadTheDocs)
-  build-docs:
-    name: Build documentation
-    runs-on: ubuntu-latest
-    needs: [detect-changes]
-    if: |
-      github.event_name == 'pull_request' &&
-      needs.detect-changes.outputs.docs-changed == 'true'
-    steps:
-      - uses: actions/checkout@v4
-        with:
-          fetch-depth: 0
-          submodules: recursive
-
-      - uses: actions/setup-python@v5
-        with:
-          python-version: '3.13'
-
-      - uses: astral-sh/setup-uv@v3
-
-      - name: Install system dependencies
-        run: |
-          sudo apt-get update
-          sudo apt-get install -y gfortran pandoc
-
-      - name: Install package with dev dependencies
-        run: uv pip install --system ".[dev]"
-
-      - name: Generate RST from data models
-        run: cd docs && make generate-rst
-
-      - name: Build documentation
-        run: cd docs && make html
-
-      - name: Upload docs artifact
-        uses: actions/upload-artifact@v4
-        with:
-          name: docs-html
-          path: docs/build/html/
-          retention-days: 7
-
-  # Deploy all content to GitHub Pages
->>>>>>> bdabb306
   deploy:
     name: Deploy to GitHub Pages
     runs-on: ubuntu-latest
@@ -139,22 +49,7 @@
     steps:
       - uses: actions/checkout@v4
 
-<<<<<<< HEAD
       - name: Build site
-=======
-      # Download docs artifact if it was built
-      - name: Download docs artifact
-        if: needs.build-docs.result == 'success'
-        uses: actions/download-artifact@v4
-        with:
-          name: docs-html
-          path: docs-html/
-
-      # Prepare deployment
-      - name: Prepare deployment
-        env:
-          DOCS_BUILT: ${{ needs.build-docs.result == 'success' }}
->>>>>>> bdabb306
         run: |
           mkdir -p _site
 
@@ -189,50 +84,6 @@
                 echo "Injected preview banner into ${page}"
               fi
             done
-<<<<<<< HEAD
-=======
-
-            # Inject preview banner into docs pages (if docs were built)
-            if [ "$DOCS_BUILT" = "true" ] && [ -d "_site/${PR_DIR}/docs" ]; then
-              DOCS_BANNER='<div id="preview-banner" style="background:linear-gradient(90deg,#ffeb3b,#ffc107);color:#333;padding:8px 16px;text-align:center;font-family:system-ui,-apple-system,sans-serif;font-size:12px;position:fixed;top:0;left:0;right:0;z-index:9999;box-shadow:0 2px 8px rgba(0,0,0,0.15);"><strong>Docs Preview - PR #'"${PR_NUM}"'</strong> \&nbsp;\| <a href="https://docs.suews.io/" style="color:#1565c0;text-decoration:underline;">Production docs</a> \&nbsp;\| <a href="https://github.com/UMEP-dev/SUEWS/pull/'"${PR_NUM}"'" style="color:#1565c0;text-decoration:underline;">View PR</a></div><style>.bd-header{top:32px !important;}.bd-sidebar-primary{top:calc(var(--pst-header-height) + 32px) !important;}</style>'
-
-              echo "Injecting preview banner into docs pages..."
-              find "_site/${PR_DIR}/docs" -name "*.html" -type f | while read -r f; do
-                sed -i "s|<body>|<body>${DOCS_BANNER}|g" "$f"
-                sed -i "s|<body |<body>${DOCS_BANNER}<body-placeholder |g" "$f"
-                sed -i "s|<body-placeholder |<div |g" "$f"
-              done
-              echo "Docs preview banner injected"
-            fi
-
-            # Ensure production landing exists
-            if [ -f site/index.html ] && [ ! -f _site/index.html ]; then
-              cp site/index.html _site/index.html
-            fi
-
-          else
-            # === PRODUCTION DEPLOYMENT (master) ===
-            if [ -d site ]; then
-              cp -r site/* _site/
-              echo "Site contents deployed"
-            fi
-
-            if [ ! -f _site/index.html ]; then
-              cat > _site/index.html << 'FALLBACK'
-          <!DOCTYPE html>
-          <html>
-          <head>
-              <title>SUEWS</title>
-              <meta charset="utf-8">
-              <meta http-equiv="refresh" content="0; url=https://docs.suews.io/">
-          </head>
-          <body>
-              <p>Redirecting to <a href="https://docs.suews.io/">documentation</a>...</p>
-          </body>
-          </html>
-          FALLBACK
-            fi
->>>>>>> bdabb306
           fi
 
           touch _site/.nojekyll
@@ -245,33 +96,13 @@
       - uses: actions/deploy-pages@v4
         id: deployment
 
-<<<<<<< HEAD
-=======
-      # Comment preview URLs on PR
->>>>>>> bdabb306
       - name: Comment preview URL
         if: github.event_name == 'pull_request'
         uses: actions/github-script@v7
         with:
           script: |
             const prNumber = context.issue.number;
-<<<<<<< HEAD
             const body = `## Preview Deployed
-=======
-            const baseUrl = 'https://suews.io';
-            const docsBuilt = process.env.DOCS_BUILT === 'true';
-
-            let body = `## Preview Deployed
-
-            **Preview URLs:**
-            - Landing: ${baseUrl}/preview/pr-${prNumber}/
-            - Brand: ${baseUrl}/preview/pr-${prNumber}/brand/`;
-
-            if (docsBuilt) {
-              body += `
-            - Docs: ${baseUrl}/preview/pr-${prNumber}/docs/`;
-            }
->>>>>>> bdabb306
 
             **Preview:** https://suews.io/preview/pr-${prNumber}/
 
