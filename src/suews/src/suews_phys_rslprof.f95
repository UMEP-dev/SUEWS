MODULE rsl_module
   USE AtmMoistStab_module, ONLY: neut_limit, cal_Stab, stab_psi_mom, stab_psi_heat, stab_phi_heat, stab_phi_mom
   USE meteo, ONLY: RH2qa, qa2RH
   USE allocateArray, ONLY: &
      nsurf, BldgSurf, ConifSurf, DecidSurf, ncolumnsDataOutRSL
   USE PhysConstants, ONLY: eps_fp
   IMPLICIT NONE

   INTEGER, PARAMETER :: nz = 30 ! number of levels 10 levels in canopy plus 20 (3 x Zh) above the canopy
   REAL(KIND(1D0)), PARAMETER :: neut_limit_rsl = 0.0D0 ! RSL uses neutral limit of 0

CONTAINS

   ! RSL-specific wrapper functions that use neut_limit_rsl = 0.0
   ! These are thread-safe alternatives to modifying the global neut_limit
   
   FUNCTION rsl_rsl_stab_psi_mom(StabilityMethod, zL) RESULT(psi)
      USE AtmMoistStab_module, ONLY: k, W16, K75, B71, J12
      USE PhysConstants, ONLY: pi
      IMPLICIT NONE
      INTEGER, INTENT(in) :: StabilityMethod
      REAL(KIND(1D0)), INTENT(in) :: zL
      REAL(KIND(1D0)) :: psi
      REAL(KIND(1D0)) :: x
      
      ! Use RSL-specific neutral limit of 0.0
      IF (ABS(zL) <= neut_limit_rsl) THEN
         psi = 0
      ELSEIF (zL > 0) THEN  ! Stable
         SELECT CASE (StabilityMethod)
         CASE (W16, K75)
            psi = -5*zL
         CASE (B71)
            psi = -4.7*zL
         CASE (J12)
            psi = -6*LOG(1 + zL)
         END SELECT
      ELSE  ! Unstable
         SELECT CASE (StabilityMethod)
         CASE (W16, B71)
            x = (1 - 16*zL)**0.25
            psi = 2*LOG((1 + x)/2) + LOG((1 + x**2)/2) - 2*ATAN(x) + pi/2
         CASE (K75)
            x = (1 - 16*zL)**(1./3.)
            psi = 1.5*LOG((x**2 + x + 1)/3) - SQRT(3.0)*ATAN((2*x + 1)/SQRT(3.0)) + pi/SQRT(3.0)
         CASE (J12)
            x = (1 - 16*zL)**0.25
            psi = 2*LOG((1 + x)/2) + LOG((1 + x**2)/2) - 2*ATAN(x) + pi/2
         END SELECT
      END IF
   END FUNCTION rsl_stab_psi_mom
   
   FUNCTION rsl_rsl_stab_psi_heat(StabilityMethod, zL) RESULT(psi)
      USE AtmMoistStab_module, ONLY: W16, K75, B71, J12
      IMPLICIT NONE
      INTEGER, INTENT(in) :: StabilityMethod
      REAL(KIND(1D0)), INTENT(in) :: zL
      REAL(KIND(1D0)) :: psi
      REAL(KIND(1D0)) :: x
      
      ! Use RSL-specific neutral limit of 0.0
      IF (ABS(zL) <= neut_limit_rsl) THEN
         psi = 0
      ELSEIF (zL > 0) THEN  ! Stable
         SELECT CASE (StabilityMethod)
         CASE (W16, K75)
            psi = -5*zL
         CASE (B71)
            psi = -4.7*zL
         CASE (J12)
            psi = -6*LOG(1 + zL)
         END SELECT
      ELSE  ! Unstable
         SELECT CASE (StabilityMethod)
         CASE (W16, B71, K75)
            x = (1 - 16*zL)**0.5
            psi = 2*LOG((1 + x)/2)
         CASE (J12)
            x = (1 - 16*zL)**0.5
            psi = 2*LOG((1 + x)/2)
         END SELECT
      END IF
   END FUNCTION rsl_stab_psi_heat
   
   FUNCTION rsl_rsl_stab_phi_mom(StabilityMethod, zL) RESULT(phi)
      USE AtmMoistStab_module, ONLY: W16, K75, B71, J12
      IMPLICIT NONE
      INTEGER, INTENT(in) :: StabilityMethod
      REAL(KIND(1D0)), INTENT(in) :: zL
      REAL(KIND(1D0)) :: phi
      
      ! Use RSL-specific neutral limit of 0.0
      IF (ABS(zL) <= neut_limit_rsl) THEN
         phi = 1
      ELSEIF (zL > 0) THEN  ! Stable
         SELECT CASE (StabilityMethod)
         CASE (W16, K75)
            phi = 1 + 5*zL
         CASE (B71)
            phi = 1 + 4.7*zL
         CASE (J12)
            phi = 1 + 6*zL/(1 + zL)
         END SELECT
      ELSE  ! Unstable
         SELECT CASE (StabilityMethod)
         CASE (W16, B71, K75)
            phi = (1 - 16*zL)**(-0.25)
         CASE (J12)
            phi = (1 - 16*zL)**(-0.25)
         END SELECT
      END IF
   END FUNCTION rsl_stab_phi_mom
   
   FUNCTION rsl_rsl_stab_phi_heat(StabilityMethod, zL) RESULT(phi)
      USE AtmMoistStab_module, ONLY: W16, K75, B71, J12
      IMPLICIT NONE
      INTEGER, INTENT(in) :: StabilityMethod
      REAL(KIND(1D0)), INTENT(in) :: zL
      REAL(KIND(1D0)) :: phi
      
      ! Use RSL-specific neutral limit of 0.0
      IF (ABS(zL) <= neut_limit_rsl) THEN
         phi = 1
      ELSEIF (zL > 0) THEN  ! Stable
         SELECT CASE (StabilityMethod)
         CASE (W16, K75)
            phi = 1 + 5*zL
         CASE (B71)
            phi = 1 + 4.7*zL
         CASE (J12)
            phi = 1 + 6*zL/(1 + zL)
         END SELECT
      ELSE  ! Unstable
         SELECT CASE (StabilityMethod)
         CASE (W16, B71, K75)
            phi = 0.95*(1 - 16*zL)**(-0.5)
         CASE (J12)
            phi = 0.95*(1 - 16*zL)**(-0.5)
         END SELECT
      END IF
   END FUNCTION rsl_stab_phi_heat

   SUBROUTINE RSLProfile( &
      DiagMethod, &
      Zh, z0m, zdm, z0v, &
      L_MOD, sfr_surf, FAI, PAI, &
      StabilityMethod, RA_h, &
      avcp, lv_J_kg, avdens, &
      avU1, Temp_C, avRH, Press_hPa, zMeas, qh, qe, & ! input
      T2_C, q2_gkg, U10_ms, RH2, & !output
      dataoutLineRSL) ! output
      !-----------------------------------------------------
      ! calculates windprofiles using MOST with a RSL-correction
      ! based on Harman & Finnigan 2007
      !
      ! last modified by:
      ! NT 16 Mar 2019: initial version
      ! TS 16 Oct 2019: improved consistency in parameters/varaibles within SUEWS
      ! TODO how to improve the speed of this code
      !
      !-----------------------------------------------------

      IMPLICIT NONE

      REAL(KIND(1D0)), DIMENSION(nsurf), INTENT(in) :: sfr_surf ! surface fractions [-]
      REAL(KIND(1D0)), INTENT(in) :: zMeas ! height of atmospheric forcing [m]
      REAL(KIND(1D0)), INTENT(in) :: avU1 ! Wind speed at forcing height [m s-1]
      REAL(KIND(1D0)), INTENT(in) :: Temp_C ! Air temperature at forcing height [C]
      REAL(KIND(1D0)), INTENT(in) :: avRH ! relative humidity at forcing height [-]
      REAL(KIND(1D0)), INTENT(in) :: Press_hPa ! pressure at forcing height [hPa]
      REAL(KIND(1D0)), INTENT(in) :: L_MOD ! Obukhov length [m]
      REAL(KIND(1D0)), INTENT(in) :: RA_h ! aerodynamic resistance for heat [s m-1]
      REAL(KIND(1D0)), INTENT(in) :: avcp ! specific heat capacity [J kg-1 K-1]
      REAL(KIND(1D0)), INTENT(in) :: lv_J_kg ! Latent heat of vaporization in [J kg-1]
      REAL(KIND(1D0)), INTENT(in) :: avdens ! air density [kg m-3]
      REAL(KIND(1D0)), INTENT(in) :: qh ! sensible heat flux [W m-2]
      REAL(KIND(1D0)), INTENT(in) :: qe ! Latent heat flux [W m-2]
      REAL(KIND(1D0)), INTENT(in) :: Zh ! Mean building height [m]
      REAL(KIND(1D0)), INTENT(in) :: z0m ! roughness for momentum [m]
      REAL(KIND(1D0)), INTENT(in) :: z0v ! roughnesslength for heat [s m-1]
      REAL(KIND(1D0)), INTENT(in) :: zdm ! zero-plane displacement [m]
      REAL(KIND(1D0)), INTENT(in) :: FAI ! Frontal area index [-]
      REAL(KIND(1D0)), INTENT(in) :: PAI ! Plan area index [-]
      ! REAL(KIND(1D0)), INTENT(in) :: FAIBldg ! Frontal area index of buildings [-]
      ! REAL(KIND(1D0)), INTENT(in) :: porosity_dectr ! porosity of deciduous trees [-]

      INTEGER, INTENT(in) :: StabilityMethod
      INTEGER, INTENT(in) :: DiagMethod

      REAL(KIND(1D0)), INTENT(out) :: T2_C ! Air temperature at 2 m [C]
      REAL(KIND(1D0)), INTENT(out) :: q2_gkg ! Air specific humidity at 2 m [g kg-1]
      REAL(KIND(1D0)), INTENT(out) :: U10_ms ! wind speed at 10 m [m s-1]
      REAL(KIND(1D0)), INTENT(out) :: RH2 ! Air relative humidity [-]

      INTEGER, PARAMETER :: nz = 30 ! number of levels 10 levels in canopy plus 20 (3 x Zh) above the canopy

      REAL(KIND(1D0)), PARAMETER :: cd_tree = 1.2 ! drag coefficient tree canopy !!!!needs adjusting!!!
      REAL(KIND(1D0)), PARAMETER :: a_tree = 0.05 ! the foliage area per unit volume !!!!needs adjusting!!!
      REAL(KIND(1D0)), PARAMETER :: kappa = 0.40 ! von karman constant

      REAL(KIND(1D0)), PARAMETER :: beta_N = 0.40 ! H&F beta coefficient in neutral conditions from Theeuwes et al., 2019 BLM
      REAL(KIND(1D0)), PARAMETER :: pi = 4.*ATAN(1.0), r = 0.1
      REAL(KIND(1D0)), PARAMETER :: a1 = 4., a2 = -0.1, a3 = 1.5, a4 = -1. ! constraints to determine beta

      REAL(KIND(1D0)), PARAMETER :: porosity_evetr = 0.32 ! assumed porosity of evergreen trees, ref: Lai et al. (2022), http://dx.doi.org/10.2139/ssrn.4058842

      ! Variables array [z,U,T,q, 12 debug vars]
      ! z: height array
      ! U,T,q: wind speed, air temp, specific humidity at z;
      ! debug vars: see dataoutLineRSL
      REAL(KIND(1D0)), INTENT(out), DIMENSION(ncolumnsDataOutRSL - 5) :: dataoutLineRSL
      REAL(KIND(1D0)), DIMENSION(nz) :: psihatm_z
      REAL(KIND(1D0)), DIMENSION(nz) :: psihath_z
      ! REAL(KIND(1D0)), DIMENSION(nz) :: dif
      ! REAL(KIND(1d0)), DIMENSION(nz):: psihatm_z, psihath_z
      REAL(KIND(1D0)), DIMENSION(nz) :: zarray
      REAL(KIND(1D0)), DIMENSION(nz) :: dataoutLineURSL ! wind speed array [m s-1]
      REAL(KIND(1D0)), DIMENSION(nz) :: dataoutLineTRSL ! Temperature array [C]
      REAL(KIND(1D0)), DIMENSION(nz) :: dataoutLineqRSL ! Specific humidity array [g kg-1]

      REAL(KIND(1D0)) :: z0_RSL ! roughness length from H&F
      REAL(KIND(1D0)) :: zd_RSL ! zero-plane displacement

      ! REAL(KIND(1d0))::Lc_build, Lc_tree, Lc ! canopy drag length scale
      REAL(KIND(1D0)) :: Lc ! canopy drag length scale
      ! REAL(KIND(1d0))::Lc_stab ! threshold of canopy drag length scale under stable conditions
      ! REAL(KIND(1d0))::Lc_unstab ! threshold of canopy drag length scale under unstable conditions
      REAL(KIND(1D0)) :: Scc ! Schmidt number for temperature and humidity
      REAL(KIND(1D0)) :: psimz, psimz0, psimza, psihz, psihz0, psihza ! stability function for momentum
      ! REAL(KIND(1d0))::betaHF, betaNL, beta, betaN2  ! beta coefficient from Harman 2012
      REAL(KIND(1D0)) :: beta ! beta coefficient from Harman 2012
      REAL(KIND(1D0)) :: elm ! mixing length
      ! REAL(KIND(1d0))::xxm1, xxm1_2, xxh1, xxh1_2, dphi, dphih ! dummy variables for stability functions
      REAL(KIND(1D0)) :: fx ! H&F'07 and H&F'08 'constants'
      REAL(KIND(1D0)) :: t_h, q_h ! H&F'08 canopy corrections
      REAL(KIND(1D0)) :: TStar_RSL ! temperature scale
      REAL(KIND(1D0)) :: UStar_RSL ! friction velocity used in RSL
      REAL(KIND(1D0)) :: UStar_heat ! friction velocity derived from RA_h with correction/restriction
      ! REAL(KIND(1D0)) :: PAI ! plan area index, including areas of roughness elements: buildings and trees
      ! REAL(KIND(1d0))::sfr_tr ! land cover fraction of trees
      REAL(KIND(1D0)) :: L_MOD_RSL ! Obukhov length used in RSL module with thresholds applied
      ! real(KIND(1D0))::L_stab ! threshold for Obukhov length under stable conditions
      ! real(KIND(1D0))::L_unstab ! threshold for Obukhov length under unstable conditions
      REAL(KIND(1D0)) :: zStd ! Standard deviation of buildings heights !added vlavor
      REAL(KIND(1D0)) :: SurfaceArea
      REAL(KIND(1D0)) :: nBuildings
      REAL(KIND(1D0)) :: zH_RSL ! mean canyon height used in RSL module with thresholds applied
      REAL(KIND(1D0)) :: dz_above ! height step above canopy
      REAL(KIND(1D0)) :: dz_can ! height step within canopy
      ! REAL(KIND(1D0)) :: phi_hatmZh, phim_zh
      ! REAL(KIND(1d0)), parameter::zH_min = 8! limit for minimum canyon height used in RSL module
      ! REAL(KIND(1D0)), PARAMETER :: ratio_dz = 1.618 ! ratio between neighbouring height steps

      REAL(KIND(1D0)) :: qa_gkg, qStar_RSL ! specific humidity scale
      INTEGER :: I, z
      INTEGER :: nz_can ! number of heights in canyon
      INTEGER :: nz_above ! number of heights above canyon

      LOGICAL :: flag_RSL ! whether RSL correction is used

      ! CHARACTER(len=1024) :: Errmessage
      ! Step 0: Calculate grid-cell dependent constants and Beta (crucial for H&F method)
      ! Step 1: determine if RSL should be used
      ! Step 2: determine vertical levels used in RSL
      ! Step 3: calculate the stability dependent H&F constants
      ! Step 4: determine psihat at levels above the canopy
      ! Step 5: Calculate z0 iteratively
      ! Step 6: Calculate mean variables above canopy
      ! Step 7: Calculate mean variables in canopy

!  ! Step 0: Calculate grid-cell dependent constants and Beta (crucial for H&F method)
!       CALL RSL_cal_prms( &
!          StabilityMethod, & !input
!          zh, L_MOD, sfr_surf, FAI, PAI, & !input
!          zH_RSL, L_MOD_RSL, & ! output
!          Lc, beta, zd_RSL, z0_RSL, elm, Scc, fx)

      ! Step 1: determine if RSL should be used

      ! RSL calculations use neut_limit_rsl = 0.0 (thread-safe approach)

      IF (DiagMethod == 0) THEN
         ! force MOST to be used
         flag_RSL = .FALSE.
      ELSEIF (DiagMethod == 1) THEN
         ! force RSL to be used
         flag_RSL = .TRUE.
      ELSEIF (DiagMethod == 2) THEN

         flag_RSL = &
            ! zd>0 subject to FAI > beta**2*(1-PAI); also beta<0.5;
            ! hence the lower limit of FAI below
            ! FAI > 0.25*(1 - PAI) .AND. FAI < 0.45 .AND. & ! FAI
            ! FAI < 0.45 .AND. & ! remove the lower limit of FAI
            ! PAI > 0.1 .AND. PAI < 0.61 .AND. & ! PAI
            PAI > 0.1 .AND. PAI < 0.68 .AND. & ! PAI
            zH > 2 ! effective canopy height
         ! LB Oct2021 - FAI and PAI can be larger than 0.45 and 0.61 respectively -> remove (1.-PAI)/FAI > .021 constraint
         !(note: it seems wrong anyway - should be 0.87 not 0.021 based on G&O1991 numbers)
      ELSE
         ! default is to use MOST
         flag_RSL = .FALSE.
      END IF

      ! Height array initialization moved to separate functions
      ! (setup_RSL_heights for RSL, setup_MOST_heights for MOST)
      nz_can = 20  ! Standard number of within-canopy levels for RSL
      nz_above = nz - nz_can

      qa_gkg = RH2qa(avRH/100, Press_hPa, Temp_c)  ! Calculate specific humidity
      
      IF (flag_RSL) THEN
         ! ========== RSL APPROACH ==========
         ! First generate RSL height array
         zH_RSL = MAX(Zh, 2.) ! minimum canyon height
         CALL setup_RSL_heights(nz, nz_can, zH_RSL, zMeas, zarray)
         
         ! Initialize RSL correction arrays
         psihatm_z = 0.*zarray
         psihath_z = 0.*zarray
         
         ! Calculate grid-cell dependent constants and Beta (crucial for H&F method)
         CALL RSL_cal_prms( &
            StabilityMethod, & !input
            nz_above + 1, zarray(nz_can:nz), & !input
            zh, zStd, L_MOD, sfr_surf, FAI, PAI, SurfaceArea, nBuildings, & !input
            psihatm_z(nz_can:nz), psihath_z(nz_can:nz), & ! Calculate psihatm_z at zH
            zH_RSL, L_MOD_RSL, & ! output
            Lc, beta, zd_RSL, z0_RSL, elm, Scc, fx)
<<<<<<< HEAD

         ! Step 3: calculate the stability dependent H&F constants

         ! CALL cal_ch(StabilityMethod, zh_RSL, zd_RSL, Lc, beta, L_MOD_RSL, Scc, fx, c2h, ch)
         ! CALL cal_cm(StabilityMethod, zH_RSL, zd_RSL, Lc, beta, L_MOD_RSL, c2m, cm)

         ! ! Step 4: determine psihat at levels above the canopy
         ! DO z = nz - 1, idx_can, -1
         !    phimz = rsl_stab_phi_heat(StabilityMethod, (zarray(z) - zd_RSL)/L_MOD_RSL)
         !    phimzp = rsl_stab_phi_heat(StabilityMethod, (zarray(z + 1) - zd_RSL)/L_MOD_RSL)
         !    phihz = rsl_stab_phi_heat(StabilityMethod, (zarray(z) - zd_RSL)/L_MOD_RSL)
         !    phihzp = rsl_stab_phi_heat(StabilityMethod, (zarray(z + 1) - zd_RSL)/L_MOD_RSL)

         !    psihatm_z(z) = psihatm_z(z + 1) + dz_above/2.*phimzp*(cm*EXP(-1.*c2m*beta*(zarray(z + 1) - zd_RSL)/elm)) & !Taylor's approximation for integral
         !                   /(zarray(z + 1) - zd_RSL)
         !    psihatm_z(z) = psihatm_z(z) + dz_above/2.*phimz*(cm*EXP(-1.*c2m*beta*(zarray(z) - zd_RSL)/elm)) &
         !                   /(zarray(z) - zd_RSL)
         !    psihath_z(z) = psihath_z(z + 1) + dz_above/2.*phihzp*(ch*EXP(-1.*c2h*beta*(zarray(z + 1) - zd_RSL)/elm)) & !Taylor's approximation for integral
         !                   /(zarray(z + 1) - zd_RSL)
         !    psihath_z(z) = psihath_z(z) + dz_above/2.*phihz*(ch*EXP(-1.*c2h*beta*(zarray(z) - zd_RSL)/elm)) &
         !                   /(zarray(z) - zd_RSL)
         ! END DO
=======
            
         ! Calculate UStar and TStar for RSL
         psimz0 = stab_psi_mom(StabilityMethod, z0_RSL/L_MOD_RSL)
         psimza = stab_psi_mom(StabilityMethod, (zMeas - zd_RSL)/L_MOD_RSL)
         psihza = stab_psi_heat(StabilityMethod, (zMeas - zd_RSL)/L_MOD_RSL)
         
         UStar_RSL = avU1*kappa/(LOG((zMeas - zd_RSL)/z0_RSL) - psimza + psimz0 + psihatm_z(nz))
         UStar_RSL = MAX(0.001, UStar_RSL)
         IF ((ZMeas - zd_RSL)/L_MOD_RSL < -neut_limit) UStar_RSL = MAX(0.15, UStar_RSL)
         
         UStar_heat = MAX(0.15, UStar_RSL)
         TStar_RSL = -1.*(qh/(avcp*avdens))/UStar_heat
         IF (ABS(qe) <= eps_fp) THEN
            qStar_RSL = 10.**(-10)
         ELSE
            qStar_RSL = -1.*(qe/lv_J_kg*avdens)/UStar_heat
         END IF
>>>>>>> fd60f8ec

      ELSE
         ! ========== MOST APPROACH ==========
         ! Parameters will be set in the main branch below
         ! Just initialize arrays here
         psihatm_z = 0.0D0
         psihath_z = 0.0D0
      END IF
      !
      ! Step 7: calculate in canopy variables
      !
      ! Complete separation of RSL and MOST approaches
      IF (flag_RSL) THEN
         ! ========== RSL APPROACH ==========
         ! Call dedicated RSL profile calculation
         CALL cal_profile_RSL( &
                  StabilityMethod, nz, nz_can, zMeas, zH_RSL, &
                  L_MOD_RSL, zd_RSL, z0_RSL, &
                  beta, elm, Scc, fx, &
                  Temp_C, &
                  UStar_RSL, TStar_RSL, qStar_RSL, qa_gkg, &
                  psihatm_z, psihath_z, &
                  zarray, dataoutLineURSL, dataoutLineTRSL, dataoutLineqRSL)

      ELSE
         ! ========== MOST APPROACH ==========
         ! Use standard Monin-Obukhov Similarity Theory
         
         ! --- MOST parameters (use standard SUEWS values) ---
         L_MOD_RSL = L_MOD
         zH_RSL = Zh
         UStar_heat = 1/(kappa*RA_h)*(LOG((zMeas - zdm)/z0v) - &
                      stab_psi_heat(StabilityMethod, (zMeas - zdm)/L_MOD) + &
                      stab_psi_heat(StabilityMethod, z0v/L_MOD))
         
         TStar_RSL = -1.*(qh/(avcp*avdens))/UStar_heat
         IF (ABS(qe) <= eps_fp) THEN
            qStar_RSL = 10.**(-10)
         ELSE
            qStar_RSL = -1.*(qe/lv_J_kg*avdens)/UStar_heat
         END IF
         UStar_RSL = UStar_heat  ! For consistency in output
         
         ! --- RSL-specific parameters not used in MOST ---
         psihatm_z = 0.0D0  ! Initialize array to zeros
         psihath_z = 0.0D0  ! Initialize array to zeros
         Lc = -999
         beta = -999
         Scc = -999
         fx = -999
         elm = -999
<<<<<<< HEAD

         ! then MOST recovers from RSL correction
      END IF

      ! Step 6: Calculate mean variables above canopy
      !
      psimz0 = rsl_rsl_stab_psi_mom(StabilityMethod, z0_RSL/L_MOD_RSL)
      psimza = rsl_rsl_stab_psi_mom(StabilityMethod, (zMeas - zd_RSL)/L_MOD_RSL)
      psihza = rsl_rsl_stab_psi_heat(StabilityMethod, (zMeas - zd_RSL)/L_MOD_RSL)

      UStar_RSL = avU1*kappa/(LOG((zMeas - zd_RSL)/z0_RSL) - psimza + psimz0 + psihatm_z(nz))

      ! TS 11 Feb 2021: limit UStar and TStar to reasonable ranges
      ! under all conditions, min(UStar)==0.001 m s-1 (Jimenez et al 2012, MWR, https://doi.org/10.1175/mwr-d-11-00056.1
      UStar_RSL = MAX(0.001, UStar_RSL)
      ! under convective/unstable condition, min(UStar)==0.15 m s-1: (Schumann 1988, BLM, https://doi.org/10.1007/BF00123019)
      ! Use original neutral limit at measurement height
      IF ((ZMeas - zd_RSL)/L_MOD_RSL < -neut_limit) UStar_RSL = MAX(0.15, UStar_RSL)

      ! TStar_RSL = -1.*(qh/(avcp*avdens))/UStar_RSL
      ! qStar_RSL = -1.*(qe/lv_J_kg*avdens)/UStar_RSL
      IF (flag_RSL) THEN
         UStar_heat = MAX(0.15, UStar_RSL)
      ELSE
         ! use UStar_heat implied by RA_h using MOST
         psihz0 = rsl_stab_psi_heat(StabilityMethod, z0v/L_MOD_RSL)
         UStar_heat = 1/(kappa*RA_h)*(LOG((zMeas - zd_RSL)/z0v) - psihza + psihz0)
      END IF
      TStar_RSL = -1.*(qh/(avcp*avdens))/UStar_heat
      IF (ABS(qe) <= eps_fp) THEN
         qStar_RSL = 10.**(-10) ! avoid the situation where qe=0, qstar_RSL=0 and the code breaks LB 21 May 2021
      ELSE
         qStar_RSL = -1.*(qe/lv_J_kg*avdens)/UStar_heat
      END IF
      qa_gkg = RH2qa(avRH/100, Press_hPa, Temp_c)

      DO z = nz_can, nz
         psimz = rsl_stab_psi_mom(StabilityMethod, (zarray(z) - zd_RSL)/L_MOD_RSL)
         psihz = rsl_stab_psi_heat(StabilityMethod, (zarray(z) - zd_RSL)/L_MOD_RSL)
         dataoutLineURSL(z) = (LOG((zarray(z) - zd_RSL)/z0_RSL) - psimz + psimz0 + psihatm_z(z))/kappa ! eqn. 3 in Theeuwes et al. (2019 BLM)
         dataoutLineTRSL(z) = (LOG((zarray(z) - zd_RSL)/(zMeas - zd_RSL)) - psihz + psihza + psihath_z(z) - psihath_z(nz))/kappa ! eqn. 4 in Theeuwes et al. (2019 BLM)
         dataoutLineqRSL(z) = dataoutLineTRSL(z)
      END DO
      !
      ! Step 7: calculate in canopy variables
      !
      IF (flag_RSL) THEN
         ! RSL approach: exponential profiles within canopy
         IF (nz_can > 1) THEN
            t_h = Scc*TStar_RSL/(beta*fx)
            q_h = Scc*qStar_RSL/(beta*fx)
            DO z = 1, nz_can - 1
               dataoutLineURSL(z) = dataoutLineURSL(nz_can)*EXP(beta*(zarray(z) - Zh_RSL)/elm)
               dataoutLineTRSL(z) = dataoutLineTRSL(nz_can) + (t_h*EXP(beta*fx*(zarray(z) - Zh_RSL)/elm) - t_h)/TStar_RSL
               dataoutLineqRSL(z) = dataoutLineqRSL(nz_can) + (q_h*EXP(beta*fx*(zarray(z) - Zh_RSL)/elm) - q_h)/qStar_RSL
            END DO
         END IF
      ELSE
         ! MOST approach:
         DO z = 1, nz_can
            ! when using MOST, all vertical levels should larger than zd_RSL
            IF (zarray(z) <= zd_RSL) zarray(z) = 1.01*(zd_RSL + z0_RSL)
            psimz = rsl_stab_psi_mom(StabilityMethod, (zarray(z) - zd_RSL)/L_MOD_RSL)
            psihz = rsl_stab_psi_heat(StabilityMethod, (zarray(z) - zd_RSL)/L_MOD_RSL)
            dataoutLineURSL(z) = (LOG((zarray(z) - zd_RSL)/z0_RSL) - psimz + psimz0)/kappa
            dataoutLineTRSL(z) = (LOG((zarray(z) - zd_RSL)/(zMeas - zd_RSL)) - psihz + psihza)/kappa
            dataoutLineqRSL(z) = dataoutLineTRSL(z)
         END DO
      END IF

      ! associate physical quantities to correction profilles
      dataoutLineURSL = dataoutLineURSL*UStar_RSL
      dataoutLineTRSL = dataoutLineTRSL*TStar_RSL + Temp_C
      dataoutLineqRSL = (dataoutLineqRSL*qStar_RSL + qa_gkg/1000.)*1000.
=======
         zd_RSL = -999
         z0_RSL = -999
         
         ! Call dedicated MOST profile calculation
         CALL cal_profile_MOST( &
                  StabilityMethod, nz, zMeas, zdm, z0m, z0v, L_MOD, &
                  avU1, Temp_C, &
                  TStar_RSL, qStar_RSL, qa_gkg, &
                  zarray, dataoutLineURSL, dataoutLineTRSL, dataoutLineqRSL)
      END IF
>>>>>>> fd60f8ec

      ! construct output line for output file
      dataoutLineRSL = [zarray, dataoutLineURSL, dataoutLineTRSL, dataoutLineqRSL, &
                        !information for debugging
                        ! L_stab, L_unstab,
                        L_MOD_RSL, &
                        zH_RSL, &
                        ! Lc_stab, Lc_unstab,
                        Lc, &
                        beta, zd_RSL, z0_RSL, elm, Scc, fx, &
                        UStar_RSL, UStar_heat, TStar_RSL, FAI, PAI, MERGE(1.D0, 0.D0, flag_RSL) &
                        ]

      !
      ! Step 8
      ! retrieve the diagnostics at key heights
      !
      IF (flag_RSL) THEN
         ! RSL approach: diagnostics within canopy, heights are above ground level
         T2_C = interp_z(2D0, zarray, dataoutLineTRSL)
         q2_gkg = interp_z(2D0, zarray, dataoutLineqRSL)
         U10_ms = interp_z(10D0, zarray, dataoutLineURSL)
      ELSE
         ! MOST approach: diagnostics at standard heights
         T2_C = interp_z(2D0, zarray, dataoutLineTRSL)
         q2_gkg = interp_z(2D0, zarray, dataoutLineqRSL)
         U10_ms = interp_z(10D0, zarray, dataoutLineURSL)
      END IF
      ! get relative humidity:
      RH2 = qa2RH(q2_gkg, press_hPa, T2_C)

      ! Restore original neut_limit value
      ! End of RSL calculations

   END SUBROUTINE RSLProfile

   SUBROUTINE cal_profile_MOST( &
      StabilityMethod, nz, zMeas, zdm, z0m, z0v, L_MOD, &
      avU1, Temp_C, &
      TStar, qStar, qa_gkg, &
      zarray, dataoutLineURSL, dataoutLineTRSL, dataoutLineqRSL)

      IMPLICIT NONE

      INTEGER, INTENT(in) :: StabilityMethod
      INTEGER, INTENT(in) :: nz
      REAL(KIND(1D0)), INTENT(in) :: zMeas, zdm, z0m, z0v, L_MOD
      REAL(KIND(1D0)), INTENT(in) :: avU1, Temp_C
      REAL(KIND(1D0)), INTENT(in) :: TStar, qStar, qa_gkg

      REAL(KIND(1D0)), DIMENSION(nz), INTENT(out) :: zarray
      REAL(KIND(1D0)), DIMENSION(nz), INTENT(out) :: dataoutLineURSL
      REAL(KIND(1D0)), DIMENSION(nz), INTENT(out) :: dataoutLineTRSL
      REAL(KIND(1D0)), DIMENSION(nz), INTENT(out) :: dataoutLineqRSL

      ! Local variables
      REAL(KIND(1D0)) :: psimz0, psimza, psihz0, psihza
      REAL(KIND(1D0)) :: psimz, psihz
      REAL(KIND(1D0)) :: UStar_MOST
      REAL(KIND(1D0)), PARAMETER :: kappa = 0.40
      INTEGER :: i

      ! Step 1: Generate height array for MOST
      CALL setup_MOST_heights(nz, zdm, z0m, zMeas, zarray)

      ! Step 2: Calculate stability functions at measurement height
      psimz0 = stab_psi_mom(StabilityMethod, z0m/L_MOD)
      psimza = stab_psi_mom(StabilityMethod, (zMeas - zdm)/L_MOD)
      psihz0 = stab_psi_heat(StabilityMethod, z0v/L_MOD)
      psihza = stab_psi_heat(StabilityMethod, (zMeas - zdm)/L_MOD)

      ! Step 3: Calculate friction velocity for MOST
      UStar_MOST = avU1*kappa/(LOG((zMeas - zdm)/z0m) - psimza + psimz0)
      UStar_MOST = MAX(0.001, UStar_MOST)  ! Apply minimum threshold

      ! Step 4: Calculate profiles at all heights
      DO i = 1, nz
         psimz = stab_psi_mom(StabilityMethod, (zarray(i) - zdm)/L_MOD)
         psihz = stab_psi_heat(StabilityMethod, (zarray(i) - zdm)/L_MOD)

         ! Wind speed profile
         dataoutLineURSL(i) = UStar_MOST/kappa * (LOG((zarray(i) - zdm)/z0m) - psimz + psimz0)

         ! Temperature and humidity profiles
         dataoutLineTRSL(i) = Temp_C + TStar/kappa * (LOG((zarray(i) - zdm)/z0v) - psihz + psihz0)
         dataoutLineqRSL(i) = (qa_gkg/1000. + qStar/kappa * (LOG((zarray(i) - zdm)/z0v) - psihz + psihz0))*1000.
      END DO

   END SUBROUTINE cal_profile_MOST

   SUBROUTINE cal_profile_RSL( &
      StabilityMethod, nz, nz_can, zMeas, zH_RSL, &
      L_MOD_RSL, zd_RSL, z0_RSL, &
      beta, elm, Scc, fx, &
      Temp_C, &
      UStar_RSL, TStar_RSL, qStar_RSL, qa_gkg, &
      psihatm_z, psihath_z, &
      zarray, dataoutLineURSL, dataoutLineTRSL, dataoutLineqRSL)

      IMPLICIT NONE

      INTEGER, INTENT(in) :: StabilityMethod
      INTEGER, INTENT(in) :: nz, nz_can
      REAL(KIND(1D0)), INTENT(in) :: zMeas, zH_RSL
      REAL(KIND(1D0)), INTENT(in) :: L_MOD_RSL, zd_RSL, z0_RSL
      REAL(KIND(1D0)), INTENT(in) :: beta, elm, Scc, fx
      REAL(KIND(1D0)), INTENT(in) :: Temp_C
      REAL(KIND(1D0)), INTENT(in) :: UStar_RSL, TStar_RSL, qStar_RSL, qa_gkg
      REAL(KIND(1D0)), DIMENSION(nz), INTENT(in) :: psihatm_z, psihath_z

      REAL(KIND(1D0)), DIMENSION(nz), INTENT(out) :: zarray
      REAL(KIND(1D0)), DIMENSION(nz), INTENT(out) :: dataoutLineURSL
      REAL(KIND(1D0)), DIMENSION(nz), INTENT(out) :: dataoutLineTRSL
      REAL(KIND(1D0)), DIMENSION(nz), INTENT(out) :: dataoutLineqRSL

      ! Local variables
      REAL(KIND(1D0)) :: psimz0, psimza, psihz0, psihza
      REAL(KIND(1D0)) :: psimz, psihz
      REAL(KIND(1D0)) :: t_h, q_h
      REAL(KIND(1D0)), PARAMETER :: kappa = 0.40
      INTEGER :: z

      ! Step 1: Generate height array for RSL
      CALL setup_RSL_heights(nz, nz_can, zH_RSL, zMeas, zarray)

      ! Step 2: Calculate stability functions
      psimz0 = stab_psi_mom(StabilityMethod, z0_RSL/L_MOD_RSL)
      psimza = stab_psi_mom(StabilityMethod, (zMeas - zd_RSL)/L_MOD_RSL)
      psihz0 = stab_psi_heat(StabilityMethod, z0_RSL/L_MOD_RSL)
      psihza = stab_psi_heat(StabilityMethod, (zMeas - zd_RSL)/L_MOD_RSL)

      ! Step 3: Above canopy profiles (RSL correction)
      DO z = nz_can, nz
         psimz = stab_psi_mom(StabilityMethod, (zarray(z) - zd_RSL)/L_MOD_RSL)
         psihz = stab_psi_heat(StabilityMethod, (zarray(z) - zd_RSL)/L_MOD_RSL)
         dataoutLineURSL(z) = UStar_RSL/kappa * (LOG((zarray(z) - zd_RSL)/z0_RSL) - psimz + psimz0 + psihatm_z(z))
         dataoutLineTRSL(z) = TStar_RSL/kappa * (LOG((zarray(z) - zd_RSL)/(zMeas - zd_RSL)) - psihz + psihza + psihath_z(z) - psihath_z(nz))
         dataoutLineqRSL(z) = qStar_RSL/kappa * (LOG((zarray(z) - zd_RSL)/(zMeas - zd_RSL)) - psihz + psihza + psihath_z(z) - psihath_z(nz))
      END DO

      ! Step 4: Within canopy profiles (exponential)
      IF (nz_can > 1) THEN
         t_h = Scc*TStar_RSL/(beta*fx)
         q_h = Scc*qStar_RSL/(beta*fx)
         DO z = 1, nz_can - 1
            dataoutLineURSL(z) = dataoutLineURSL(nz_can)*EXP(beta*(zarray(z) - zH_RSL)/elm)
            dataoutLineTRSL(z) = dataoutLineTRSL(nz_can) + (t_h*EXP(beta*fx*(zarray(z) - zH_RSL)/elm) - t_h)/TStar_RSL
            dataoutLineqRSL(z) = dataoutLineqRSL(nz_can) + (q_h*EXP(beta*fx*(zarray(z) - zH_RSL)/elm) - q_h)/qStar_RSL
         END DO
      END IF

      ! Step 5: Convert to physical units
      dataoutLineTRSL = dataoutLineTRSL + Temp_C
      dataoutLineqRSL = (dataoutLineqRSL + qa_gkg/1000.)*1000.

   END SUBROUTINE cal_profile_RSL

   SUBROUTINE setup_MOST_heights(nz, zdm, z0m, zMeas, zarray)
      IMPLICIT NONE
      
      INTEGER, INTENT(in) :: nz
      REAL(KIND(1D0)), INTENT(in) :: zdm, z0m, zMeas
      REAL(KIND(1D0)), DIMENSION(nz), INTENT(out) :: zarray
      
      ! Local variables
      REAL(KIND(1D0)) :: z_start, z_ratio
      INTEGER :: i, idx_2m, idx_10m
      REAL(KIND(1D0)) :: z_temp
      
      ! Start from above the roughness sublayer
      z_start = 1.01D0 * (zdm + z0m)  ! 1% above to avoid singularity
      
      ! Ensure we capture diagnostic heights
      z_start = MIN(z_start, 1.5D0)  ! Don't start too high to miss 2m diagnostic
      
      ! Calculate ratio for logarithmic spacing
      z_ratio = (zMeas/z_start)**(1.0D0/(nz-1))
      
      ! Generate logarithmic height array
      DO i = 1, nz
         zarray(i) = z_start * z_ratio**(i-1)
      END DO
      
      ! Ensure 2m and 10m are included
      idx_2m = 0
      idx_10m = 0
      DO i = 1, nz-1
         IF (zarray(i) <= 2.0D0 .AND. zarray(i+1) > 2.0D0) idx_2m = i
         IF (zarray(i) <= 10.0D0 .AND. zarray(i+1) > 10.0D0) idx_10m = i
      END DO
      
      ! Add exact heights if needed
      IF (idx_2m > 0 .AND. idx_2m < nz) THEN
         ! Adjust nearest point to exactly 2m
         IF (ABS(zarray(idx_2m) - 2.0D0) < ABS(zarray(idx_2m+1) - 2.0D0)) THEN
            zarray(idx_2m) = 2.0D0
         ELSE
            zarray(idx_2m+1) = 2.0D0
         END IF
      END IF
      
      IF (idx_10m > 0 .AND. idx_10m < nz) THEN
         ! Adjust nearest point to exactly 10m
         IF (ABS(zarray(idx_10m) - 10.0D0) < ABS(zarray(idx_10m+1) - 10.0D0)) THEN
            zarray(idx_10m) = 10.0D0
         ELSE
            zarray(idx_10m+1) = 10.0D0
         END IF
      END IF
      
      ! Ensure monotonicity
      DO i = 2, nz
         IF (zarray(i) <= zarray(i-1)) THEN
            zarray(i) = zarray(i-1) * 1.01D0
         END IF
      END DO
      
   END SUBROUTINE setup_MOST_heights

   SUBROUTINE setup_RSL_heights(nz, nz_can, zH_RSL, zMeas, zarray)
      IMPLICIT NONE
      
      INTEGER, INTENT(in) :: nz, nz_can
      REAL(KIND(1D0)), INTENT(in) :: zH_RSL, zMeas
      REAL(KIND(1D0)), DIMENSION(nz), INTENT(out) :: zarray
      
      ! Local variables
      REAL(KIND(1D0)) :: dz_can, dz_above
      INTEGER :: i
      
      ! Within canopy: levels 1 to nz_can
      ! Split into two parts for better resolution
      
      ! Lower half: surface to half canyon height
      zarray(1) = MIN(zH_RSL*.01, 1.999D0)  ! Guarantee 2m is within array
      zarray(10) = zH_RSL*.5
      
      ! Densify near the surface
      DO i = 2, 9
         dz_can = zarray(10) - zarray(i - 1)
         zarray(i) = zarray(i - 1) + dz_can*.1
         dz_can = zH_RSL - zarray(i)
      END DO
      
      ! Upper half: half canyon to canyon top
      dz_can = zH_RSL - zarray(10)
      DO i = 11, nz_can
         zarray(i) = zarray(i - 1) + dz_can*.5
         dz_can = zH_RSL - zarray(i)
      END DO
      
      ! Above canopy: levels nz_can+1 to nz
      zarray(nz) = zMeas
      dz_above = zMeas - zH_RSL
      
      ! Densify near the canyon top
      DO i = nz - 1, nz_can + 1, -1
         zarray(i) = zarray(i + 1) - dz_above*.3
         dz_above = zarray(i) - zH_RSL
      END DO
      
   END SUBROUTINE setup_RSL_heights

!    SUBROUTINE RSLProfile_DTS( &
!       DiagMethod, &
!       Zh, z0m, zdm, z0v, &
!       L_MOD, &
!       sfr_paved, sfr_bldg, sfr_evetr, sfr_dectr, sfr_grass, sfr_bsoil, sfr_water, &
!       FAI, PAI, &
!       StabilityMethod, RA_h, &
!       avcp, lv_J_kg, avdens, &
!       avU1, Temp_C, avRH, Press_hPa, zMeas, qh, qe, & ! input
!       T2_C, q2_gkg, U10_ms, RH2, & !output
!       dataoutLineRSL) ! output
!       !-----------------------------------------------------
!       ! calculates windprofiles using MOST with a RSL-correction
!       ! based on Harman & Finnigan 2007
!       !
!       ! last modified by:
!       ! NT 16 Mar 2019: initial version
!       ! TS 16 Oct 2019: improved consistency in parameters/varaibles within SUEWS
!       ! TODO how to improve the speed of this code
!       !
!       !-----------------------------------------------------

!       IMPLICIT NONE

!       REAL(KIND(1D0)), INTENT(IN) :: sfr_paved
!       REAL(KIND(1D0)), INTENT(IN) :: sfr_bldg
!       REAL(KIND(1D0)), INTENT(IN) :: sfr_evetr
!       REAL(KIND(1D0)), INTENT(IN) :: sfr_dectr
!       REAL(KIND(1D0)), INTENT(IN) :: sfr_grass
!       REAL(KIND(1D0)), INTENT(IN) :: sfr_bsoil
!       REAL(KIND(1D0)), INTENT(IN) :: sfr_water
!       REAL(KIND(1D0)), DIMENSION(nsurf) :: sfr_surf !surface fraction ratio [-]

!       REAL(KIND(1D0)), INTENT(in) :: zMeas ! height of atmospheric forcing [m]
!       REAL(KIND(1D0)), INTENT(in) :: avU1 ! Wind speed at forcing height [m s-1]
!       REAL(KIND(1D0)), INTENT(in) :: Temp_C ! Air temperature at forcing height [C]
!       REAL(KIND(1D0)), INTENT(in) :: avRH ! relative humidity at forcing height [-]
!       REAL(KIND(1D0)), INTENT(in) :: Press_hPa ! pressure at forcing height [hPa]
!       REAL(KIND(1D0)), INTENT(in) :: L_MOD ! Obukhov length [m]
!       REAL(KIND(1D0)), INTENT(in) :: RA_h ! aerodynamic resistance for heat [s m-1]
!       REAL(KIND(1D0)), INTENT(in) :: avcp ! specific heat capacity [J kg-1 K-1]
!       REAL(KIND(1D0)), INTENT(in) :: lv_J_kg ! Latent heat of vaporization in [J kg-1]
!       REAL(KIND(1D0)), INTENT(in) :: avdens ! air density [kg m-3]
!       REAL(KIND(1D0)), INTENT(in) :: qh ! sensible heat flux [W m-2]
!       REAL(KIND(1D0)), INTENT(in) :: qe ! Latent heat flux [W m-2]
!       REAL(KIND(1D0)), INTENT(in) :: Zh ! Mean building height [m]
!       REAL(KIND(1D0)), INTENT(in) :: z0m ! roughness for momentum [m]
!       REAL(KIND(1D0)), INTENT(in) :: z0v ! roughnesslength for heat [s m-1]
!       REAL(KIND(1D0)), INTENT(in) :: zdm ! zero-plane displacement [m]
!       REAL(KIND(1D0)), INTENT(in) :: FAI ! Frontal area index [-]
!       REAL(KIND(1D0)), INTENT(in) :: PAI ! Plan area index [-]
!       ! REAL(KIND(1D0)), INTENT(in) :: FAIBldg ! Frontal area index of buildings [-]
!       ! REAL(KIND(1D0)), INTENT(in) :: porosity_dectr ! porosity of deciduous trees [-]

!       INTEGER, INTENT(in) :: StabilityMethod
!       INTEGER, INTENT(in) :: DiagMethod

!       REAL(KIND(1D0)), INTENT(out) :: T2_C ! Air temperature at 2 m [C]
!       REAL(KIND(1D0)), INTENT(out) :: q2_gkg ! Air specific humidity at 2 m [g kg-1]
!       REAL(KIND(1D0)), INTENT(out) :: U10_ms ! wind speed at 10 m [m s-1]
!       REAL(KIND(1D0)), INTENT(out) :: RH2 ! Air relative humidity [-]

!       INTEGER, PARAMETER :: nz = 30 ! number of levels 10 levels in canopy plus 20 (3 x Zh) above the canopy

!       REAL(KIND(1D0)), PARAMETER :: cd_tree = 1.2 ! drag coefficient tree canopy !!!!needs adjusting!!!
!       REAL(KIND(1D0)), PARAMETER :: a_tree = 0.05 ! the foliage area per unit volume !!!!needs adjusting!!!
!       REAL(KIND(1D0)), PARAMETER :: kappa = 0.40 ! von karman constant

!       REAL(KIND(1D0)), PARAMETER :: beta_N = 0.40 ! H&F beta coefficient in neutral conditions from Theeuwes et al., 2019 BLM
!       REAL(KIND(1D0)), PARAMETER :: pi = 4.*ATAN(1.0), r = 0.1
!       REAL(KIND(1D0)), PARAMETER :: a1 = 4., a2 = -0.1, a3 = 1.5, a4 = -1. ! constraints to determine beta

!       REAL(KIND(1D0)), PARAMETER :: porosity_evetr = 0.32 ! assumed porosity of evergreen trees, ref: Lai et al. (2022), http://dx.doi.org/10.2139/ssrn.4058842

!       ! Variables array [z,U,T,q, 12 debug vars]
!       ! z: height array
!       ! U,T,q: wind speed, air temp, specific humidity at z;
!       ! debug vars: see dataoutLineRSL
!       REAL(KIND(1D0)), INTENT(out), DIMENSION(ncolumnsDataOutRSL - 5) :: dataoutLineRSL
!       REAL(KIND(1D0)), DIMENSION(nz) :: psihatm_z
!       REAL(KIND(1D0)), DIMENSION(nz) :: psihath_z
!       ! REAL(KIND(1D0)), DIMENSION(nz) :: dif
!       ! REAL(KIND(1d0)), DIMENSION(nz):: psihatm_z, psihath_z
!       REAL(KIND(1D0)), DIMENSION(nz) :: zarray
!       REAL(KIND(1D0)), DIMENSION(nz) :: dataoutLineURSL ! wind speed array [m s-1]
!       REAL(KIND(1D0)), DIMENSION(nz) :: dataoutLineTRSL ! Temperature array [C]
!       REAL(KIND(1D0)), DIMENSION(nz) :: dataoutLineqRSL ! Specific humidity array [g kg-1]

!       REAL(KIND(1D0)) :: z0_RSL ! roughness length from H&F
!       REAL(KIND(1D0)) :: zd_RSL ! zero-plane displacement

!       ! REAL(KIND(1d0))::Lc_build, Lc_tree, Lc ! canopy drag length scale
!       REAL(KIND(1D0)) :: Lc ! canopy drag length scale
!       ! REAL(KIND(1d0))::Lc_stab ! threshold of canopy drag length scale under stable conditions
!       ! REAL(KIND(1d0))::Lc_unstab ! threshold of canopy drag length scale under unstable conditions
!       REAL(KIND(1D0)) :: Scc ! Schmidt number for temperature and humidity
!       REAL(KIND(1D0)) :: psimz, psimz0, psimza, psihz, psihz0, psihza ! stability function for momentum
!       ! REAL(KIND(1d0))::betaHF, betaNL, beta, betaN2  ! beta coefficient from Harman 2012
!       REAL(KIND(1D0)) :: beta ! beta coefficient from Harman 2012
!       REAL(KIND(1D0)) :: elm ! mixing length
!       ! REAL(KIND(1d0))::xxm1, xxm1_2, xxh1, xxh1_2, dphi, dphih ! dummy variables for stability functions
!       REAL(KIND(1D0)) :: fx ! H&F'07 and H&F'08 'constants'
!       REAL(KIND(1D0)) :: t_h, q_h ! H&F'08 canopy corrections
!       REAL(KIND(1D0)) :: TStar_RSL ! temperature scale
!       REAL(KIND(1D0)) :: UStar_RSL ! friction velocity used in RSL
!       REAL(KIND(1D0)) :: UStar_heat ! friction velocity derived from RA_h with correction/restriction
!       ! REAL(KIND(1D0)) :: PAI ! plan area index, including areas of roughness elements: buildings and trees
!       ! REAL(KIND(1d0))::sfr_tr ! land cover fraction of trees
!       REAL(KIND(1D0)) :: L_MOD_RSL ! Obukhov length used in RSL module with thresholds applied
!       ! real(KIND(1D0))::L_stab ! threshold for Obukhov length under stable conditions
!       ! real(KIND(1D0))::L_unstab ! threshold for Obukhov length under unstable conditions

!       REAL(KIND(1D0)) :: zH_RSL ! mean canyon height used in RSL module with thresholds applied
!       REAL(KIND(1D0)) :: dz_above ! height step above canopy
!       REAL(KIND(1D0)) :: dz_can ! height step within canopy
!       ! REAL(KIND(1D0)) :: phi_hatmZh, phim_zh
!       ! REAL(KIND(1d0)), parameter::zH_min = 8! limit for minimum canyon height used in RSL module
!       ! REAL(KIND(1D0)), PARAMETER :: ratio_dz = 1.618 ! ratio between neighbouring height steps

!       REAL(KIND(1D0)) :: qa_gkg, qStar_RSL ! specific humidity scale
!       INTEGER :: I, z
!       INTEGER :: nz_can ! number of heights in canyon
!       INTEGER :: nz_above ! number of heights above canyon

!       LOGICAL :: flag_RSL ! whether RSL correction is used

!       ! CHARACTER(len=1024) :: Errmessage
!       ! Step 0: Calculate grid-cell dependent constants and Beta (crucial for H&F method)
!       ! Step 1: determine if RSL should be used
!       ! Step 2: determine vertical levels used in RSL
!       ! Step 3: calculate the stability dependent H&F constants
!       ! Step 4: determine psihat at levels above the canopy
!       ! Step 5: Calculate z0 iteratively
!       ! Step 6: Calculate mean variables above canopy
!       ! Step 7: Calculate mean variables in canopy

! !  ! Step 0: Calculate grid-cell dependent constants and Beta (crucial for H&F method)
! !       CALL RSL_cal_prms( &
! !          StabilityMethod, & !input
! !          zh, L_MOD, sfr_surf, FAI, PAI, & !input
! !          zH_RSL, L_MOD_RSL, & ! output
! !          Lc, beta, zd_RSL, z0_RSL, elm, Scc, fx)

!       ! Step 1: determine if RSL should be used
!       sfr_surf = [sfr_paved, sfr_bldg, sfr_evetr, sfr_dectr, sfr_grass, sfr_bsoil, sfr_water]

!       IF (DiagMethod == 0) THEN
!          ! force MOST to be used
!          flag_RSL = .FALSE.
!       ELSEIF (DiagMethod == 1) THEN
!          ! force RSL to be used
!          flag_RSL = .TRUE.
!       ELSEIF (DiagMethod == 2) THEN

!          flag_RSL = &
!             ! zd>0 subject to FAI > beta**2*(1-PAI); also beta<0.5;
!             ! hence the lower limit of FAI below
!             ! FAI > 0.25*(1 - PAI) .AND. FAI < 0.45 .AND. & ! FAI
!             ! PAI > 0.1 .AND. PAI < 0.61 .AND. & ! PAI
!             PAI > 0.1 .AND. PAI < 0.68 .AND. & ! PAI
!             zH > 2 ! effective canopy height
!          ! LB Oct2021 - FAI and PAI can be larger than 0.45 and 0.61 respectively -> remove (1.-PAI)/FAI > .021 constraint
!          !(note: it seems wrong anyway - should be 0.87 not 0.021 based on G&O1991 numbers)
!       ELSE
!          ! default is to use MOST
!          flag_RSL = .FALSE.
!       END IF

!       !
!       ! ! Step 2
!       ! ! determine vertical levels used in RSL
!       ! Define the height array with consideration of key heights
!       ! set number of heights within canopy
!       IF (Zh <= 2) THEN
!          nz_can = 3
!       ELSE IF (Zh <= 10) THEN
!          nz_can = 6
!       ELSE
!          nz_can = 15
!       END IF
!       ! fill up heights in canopy
!       dz_can = Zh/nz_can
!       DO i = 1, nz_can
!          zarray(i) = dz_can*i
!       END DO

!       ! guaranttee 2 m is within the zarray
!       IF (dz_can > 2) zarray(1) = 1.999

!       ! fill up heights above canopy
!       nz_above = nz - nz_can
!       dz_above = (zMeas - Zh)/nz_above
!       DO i = nz_can + 1, nz
!          zarray(i) = Zh + (i - nz_can)*dz_above
!       END DO

!       ! ! determine index at the canyon top
!       ! DO z = 1, nz
!       !    dif(z) = ABS(zarray(z) - Zh)
!       ! END DO
!       ! nz_can = MINLOC(dif, DIM=1)
!       ! ! zarray(idx_can+2) = Zh+.1
!       ! ! zarray(idx_can+1) = Zh+.05
!       ! zarray(nz_can) = Zh
!       ! zarray(idx_can-1) = Zh-.1

!       ! determine index at measurement height
!       ! nz = nz
!       zarray(nz) = zMeas

!       IF (flag_RSL) THEN

!          ! use RSL approach to calculate correction factors
!          psihatm_z = 0.*zarray
!          psihath_z = 0.*zarray
!          ! Step 0: Calculate grid-cell dependent constants and Beta (crucial for H&F method)
!          CALL RSL_cal_prms( &
!             StabilityMethod, & !input
!             nz_above, zarray(nz_can + 1:nz), & !input
!             zh, L_MOD, sfr_surf, FAI, PAI, & !input
!             psihatm_z(nz_can + 1:nz), psihath_z(nz_can + 1:nz), & !output
!             zH_RSL, L_MOD_RSL, & ! output
!             Lc, beta, zd_RSL, z0_RSL, elm, Scc, fx)

!          ! Step 3: calculate the stability dependent H&F constants

!          ! CALL cal_ch(StabilityMethod, zh_RSL, zd_RSL, Lc, beta, L_MOD_RSL, Scc, fx, c2h, ch)
!          ! CALL cal_cm(StabilityMethod, zH_RSL, zd_RSL, Lc, beta, L_MOD_RSL, c2m, cm)

!          ! ! Step 4: determine psihat at levels above the canopy
!          ! DO z = nz - 1, idx_can, -1
!          !    phimz = rsl_stab_phi_heat(StabilityMethod, (zarray(z) - zd_RSL)/L_MOD_RSL)
!          !    phimzp = rsl_stab_phi_heat(StabilityMethod, (zarray(z + 1) - zd_RSL)/L_MOD_RSL)
!          !    phihz = rsl_stab_phi_heat(StabilityMethod, (zarray(z) - zd_RSL)/L_MOD_RSL)
!          !    phihzp = rsl_stab_phi_heat(StabilityMethod, (zarray(z + 1) - zd_RSL)/L_MOD_RSL)

!          !    psihatm_z(z) = psihatm_z(z + 1) + dz_above/2.*phimzp*(cm*EXP(-1.*c2m*beta*(zarray(z + 1) - zd_RSL)/elm)) & !Taylor's approximation for integral
!          !                   /(zarray(z + 1) - zd_RSL)
!          !    psihatm_z(z) = psihatm_z(z) + dz_above/2.*phimz*(cm*EXP(-1.*c2m*beta*(zarray(z) - zd_RSL)/elm)) &
!          !                   /(zarray(z) - zd_RSL)
!          !    psihath_z(z) = psihath_z(z + 1) + dz_above/2.*phihzp*(ch*EXP(-1.*c2h*beta*(zarray(z + 1) - zd_RSL)/elm)) & !Taylor's approximation for integral
!          !                   /(zarray(z + 1) - zd_RSL)
!          !    psihath_z(z) = psihath_z(z) + dz_above/2.*phihz*(ch*EXP(-1.*c2h*beta*(zarray(z) - zd_RSL)/elm)) &
!          !                   /(zarray(z) - zd_RSL)
!          ! END DO

!       ELSE

!          ! correct parameters if RSL approach doesn't apply for scenario of isolated flows
!          ! see Fig 1 of Grimmond and Oke (1999)
!          ! when isolated flow or skimming flow, implying RSL doesn't apply, force RSL correction to zero
!          psihatm_z = 0
!          psihath_z = 0

!          ! use L_MOD as in other parts of SUEWS
!          L_MOD_RSL = L_MOD

!          !correct RSL-based using SUEWS system-wide values
!          z0_RSL = z0m
!          zd_RSL = zdm
!          zH_RSL = Zh

!          Lc = -999
!          beta = -999
!          Scc = -999
!          fx = -999
!          elm = -999

!          ! then MOST recovers from RSL correction
!       END IF

!       ! Step 6: Calculate mean variables above canopy
!       !
!       psimz0 = rsl_stab_psi_mom(StabilityMethod, z0_RSL/L_MOD_RSL)
!       psimza = rsl_stab_psi_mom(StabilityMethod, (zMeas - zd_RSL)/L_MOD_RSL)
!       psihza = rsl_stab_psi_heat(StabilityMethod, (zMeas - zd_RSL)/L_MOD_RSL)

!       UStar_RSL = avU1*kappa/(LOG((zMeas - zd_RSL)/z0_RSL) - psimza + psimz0 + psihatm_z(nz))

!       ! TS 11 Feb 2021: limit UStar and TStar to reasonable ranges
!       ! under all conditions, min(UStar)==0.001 m s-1 (Jimenez et al 2012, MWR, https://doi.org/10.1175/mwr-d-11-00056.1
!       UStar_RSL = MAX(0.001, UStar_RSL)
!       ! under convective/unstable condition, min(UStar)==0.15 m s-1: (Schumann 1988, BLM, https://doi.org/10.1007/BF00123019)
!       IF ((ZMeas - zd_RSL)/L_MOD_RSL < -neut_limit) UStar_RSL = MAX(0.15, UStar_RSL)

!       ! TStar_RSL = -1.*(qh/(avcp*avdens))/UStar_RSL
!       ! qStar_RSL = -1.*(qe/lv_J_kg*avdens)/UStar_RSL
!       IF (flag_RSL) THEN
!          UStar_heat = MAX(0.15, UStar_RSL)
!       ELSE
!          ! use UStar_heat implied by RA_h using MOST
!          psihz0 = rsl_stab_psi_heat(StabilityMethod, z0v/L_MOD_RSL)
!          UStar_heat = 1/(kappa*RA_h)*(LOG((zMeas - zd_RSL)/z0v) - psihza + psihz0)
!       END IF
!       TStar_RSL = -1.*(qh/(avcp*avdens))/UStar_heat
!       IF (ABS(qe) <= eps_fp) THEN
!          qStar_RSL = 10.**(-10) ! avoid the situation where qe=0, qstar_RSL=0 and the code breaks LB 21 May 2021
!       ELSE
!          qStar_RSL = -1.*(qe/lv_J_kg*avdens)/UStar_heat
!       END IF
!       qa_gkg = RH2qa(avRH/100, Press_hPa, Temp_c)

!       DO z = nz_can, nz
!          psimz = rsl_stab_psi_mom(StabilityMethod, (zarray(z) - zd_RSL)/L_MOD_RSL)
!          psihz = rsl_stab_psi_heat(StabilityMethod, (zarray(z) - zd_RSL)/L_MOD_RSL)
!          dataoutLineURSL(z) = (LOG((zarray(z) - zd_RSL)/z0_RSL) - psimz + psimz0 + psihatm_z(z))/kappa ! eqn. 3 in Theeuwes et al. (2019 BLM)
!          dataoutLineTRSL(z) = (LOG((zarray(z) - zd_RSL)/(zMeas - zd_RSL)) - psihz + psihza + psihath_z(z) - psihath_z(nz))/kappa ! eqn. 4 in Theeuwes et al. (2019 BLM)
!          dataoutLineqRSL(z) = dataoutLineTRSL(z)
!       END DO
!       !
!       ! Step 7: calculate in canopy variables
!       !
!       IF (flag_RSL) THEN
!          ! RSL approach: exponential profiles within canopy
!          IF (nz_can > 1) THEN
!             t_h = Scc*TStar_RSL/(beta*fx)
!             q_h = Scc*qStar_RSL/(beta*fx)
!             DO z = 1, nz_can - 1
!                dataoutLineURSL(z) = dataoutLineURSL(nz_can)*EXP(beta*(zarray(z) - Zh_RSL)/elm)
!                dataoutLineTRSL(z) = dataoutLineTRSL(nz_can) + (t_h*EXP(beta*fx*(zarray(z) - Zh_RSL)/elm) - t_h)/TStar_RSL
!                dataoutLineqRSL(z) = dataoutLineqRSL(nz_can) + (q_h*EXP(beta*fx*(zarray(z) - Zh_RSL)/elm) - q_h)/qStar_RSL
!             END DO
!          END IF
!       ELSE
!          ! MOST approach:
!          DO z = 1, nz_can
!             ! when using MOST, all vertical levels should larger than zd_RSL
!             IF (zarray(z) <= zd_RSL) zarray(z) = 1.01*(zd_RSL + z0_RSL)
!             psimz = rsl_stab_psi_mom(StabilityMethod, (zarray(z) - zd_RSL)/L_MOD_RSL)
!             psihz = rsl_stab_psi_heat(StabilityMethod, (zarray(z) - zd_RSL)/L_MOD_RSL)
!             dataoutLineURSL(z) = (LOG((zarray(z) - zd_RSL)/z0_RSL) - psimz + psimz0)/kappa
!             dataoutLineTRSL(z) = (LOG((zarray(z) - zd_RSL)/(zMeas - zd_RSL)) - psihz + psihza)/kappa
!             dataoutLineqRSL(z) = dataoutLineTRSL(z)
!          END DO
!       END IF

!       ! associate physical quantities to correction profilles
!       dataoutLineURSL = dataoutLineURSL*UStar_RSL
!       dataoutLineTRSL = dataoutLineTRSL*TStar_RSL + Temp_C
!       dataoutLineqRSL = (dataoutLineqRSL*qStar_RSL + qa_gkg/1000.)*1000.

!       ! construct output line for output file
!       dataoutLineRSL = [zarray, dataoutLineURSL, dataoutLineTRSL, dataoutLineqRSL, &
!                         !information for debugging
!                         ! L_stab, L_unstab,
!                         L_MOD_RSL, &
!                         zH_RSL, &
!                         ! Lc_stab, Lc_unstab,
!                         Lc, &
!                         beta, zd_RSL, z0_RSL, elm, Scc, fx, &
!                         UStar_RSL, UStar_heat, TStar_RSL, FAI, PAI, MERGE(1.D0, 0.D0, flag_RSL) &
!                         ]

!       !
!       ! Step 8
!       ! retrieve the diagnostics at key heights
!       !
!       IF (flag_RSL) THEN
!          ! RSL approach: diagnostics within canopy, heights are above ground level
!          T2_C = interp_z(2D0, zarray, dataoutLineTRSL)
!          q2_gkg = interp_z(2D0, zarray, dataoutLineqRSL)
!          U10_ms = interp_z(10D0, zarray, dataoutLineURSL)
!       ELSE
!          ! MOST approach: diagnostics at heights above zdm+z0m to avoid insane values
!          T2_C = interp_z(2D0 + zd_rsl + z0_rsl, zarray, dataoutLineTRSL)
!          q2_gkg = interp_z(2D0 + zd_rsl + z0_rsl, zarray, dataoutLineqRSL)
!          U10_ms = interp_z(10D0 + zd_rsl + z0_rsl, zarray, dataoutLineURSL)
!       END IF
!       ! get relative humidity:
!       RH2 = qa2RH(q2_gkg, press_hPa, T2_C)

!    END SUBROUTINE RSLProfile_DTS

   SUBROUTINE RSLProfile_DTS( &
      timer, config, forcing, siteInfo, & ! input
      modState, & ! input/output:
      dataoutLineURSL, dataoutLineTRSL, dataoutLineqRSL, &
      dataoutLineRSL) ! output
      !-----------------------------------------------------
      ! calculates windprofiles using MOST with a RSL-correction
      ! based on Harman & Finnigan 2007
      !
      ! last modified by:
      ! NT 16 Mar 2019: initial version
      ! TS 16 Oct 2019: improved consistency in parameters/varaibles within SUEWS
      ! TODO how to improve the speed of this code
      !
      !-----------------------------------------------------
      USE SUEWS_DEF_DTS, ONLY: SUEWS_CONFIG, SUEWS_TIMER, SUEWS_FORCING, LC_PAVED_PRM, LC_BLDG_PRM, &
                               LC_EVETR_PRM, LC_DECTR_PRM, LC_GRASS_PRM, &
                               LC_BSOIL_PRM, LC_WATER_PRM, &
                               SUEWS_SITE, atm_state, ROUGHNESS_STATE, &
                               HEAT_STATE, SUEWS_STATE

      IMPLICIT NONE

      TYPE(SUEWS_CONFIG), INTENT(IN) :: config
      TYPE(SUEWS_TIMER), INTENT(IN) :: timer
      TYPE(SUEWS_FORCING), INTENT(IN) :: forcing
      TYPE(SUEWS_SITE), INTENT(IN) :: siteInfo

      ! TYPE(LC_PAVED_PRM), INTENT(IN) :: pavedPrm
      ! TYPE(LC_BLDG_PRM), INTENT(IN) :: bldgPrm
      ! TYPE(LC_EVETR_PRM), INTENT(IN) :: evetrPrm
      ! TYPE(LC_DECTR_PRM), INTENT(IN) :: dectrPrm
      ! TYPE(LC_GRASS_PRM), INTENT(IN) :: grassPrm
      ! TYPE(LC_BSOIL_PRM), INTENT(IN) :: bsoilPrm
      ! TYPE(LC_WATER_PRM), INTENT(IN) :: waterPrm

      TYPE(SUEWS_STATE), INTENT(INOUT) :: modState

      ! TYPE(HEAT_STATE), INTENT(IN) :: heatState
      ! TYPE(atm_state), INTENT(INOUT) :: atmState
      ! TYPE(ROUGHNESS_STATE), INTENT(IN) :: roughnessState

      ! REAL(KIND(1D0)), DIMENSION(nsurf) :: sfr_surf !surface fraction ratio [-]

      ! REAL(KIND(1D0)) :: zMeas ! height of atmospheric forcing [m]
      ! REAL(KIND(1D0)) :: avU1 ! Wind speed at forcing height [m s-1]
      ! REAL(KIND(1D0)) :: Temp_C ! Air temperature at forcing height [C]
      ! REAL(KIND(1D0)) :: avRH ! relative humidity at forcing height [-]
      ! REAL(KIND(1D0)) :: Press_hPa ! pressure at forcing height [hPa]
      ! REAL(KIND(1D0)), INTENT(in) :: L_MOD ! Obukhov length [m]
      ! REAL(KIND(1D0)), INTENT(in) :: RA_h ! aerodynamic resistance for heat [s m-1]
      ! REAL(KIND(1D0)), INTENT(in) :: avcp ! specific heat capacity [J kg-1 K-1]
      ! REAL(KIND(1D0)), INTENT(in) :: lv_J_kg ! Latent heat of vaporization in [J kg-1]
      ! REAL(KIND(1D0)), INTENT(in) :: avdens ! air density [kg m-3]
      ! REAL(KIND(1D0)), INTENT(in) :: qh ! sensible heat flux [W m-2]
      ! REAL(KIND(1D0)), INTENT(in) :: qe ! Latent heat flux [W m-2]
      ! REAL(KIND(1D0)), INTENT(in) :: Zh ! Mean building height [m]
      ! REAL(KIND(1D0)), INTENT(in) :: z0m ! roughness for momentum [m]
      ! REAL(KIND(1D0)), INTENT(in) :: z0v ! roughnesslength for heat [s m-1]
      ! REAL(KIND(1D0)), INTENT(in) :: zdm ! zero-plane displacement [m]
      ! REAL(KIND(1D0)), INTENT(in) :: FAI ! Frontal area index [-]
      ! REAL(KIND(1D0)), INTENT(in) :: PAI ! Plan area index [-]
      ! REAL(KIND(1D0)), INTENT(in) :: FAIBldg ! Frontal area index of buildings [-]
      ! REAL(KIND(1D0)), INTENT(in) :: porosity_dectr ! porosity of deciduous trees [-]

      ! INTEGER :: StabilityMethod
      ! INTEGER :: DiagMethod

      ! REAL(KIND(1D0)), INTENT(out) :: T2_C ! Air temperature at 2 m [C]
      ! REAL(KIND(1D0)), INTENT(out) :: q2_gkg ! Air specific humidity at 2 m [g kg-1]
      ! REAL(KIND(1D0)), INTENT(out) :: U10_ms ! wind speed at 10 m [m s-1]
      ! REAL(KIND(1D0)), INTENT(out) :: RH2 ! Air relative humidity [-]

      ! INTEGER, PARAMETER :: nz = 30 ! number of levels 10 levels in canopy plus 20 (3 x Zh) above the canopy

      REAL(KIND(1D0)), PARAMETER :: cd_tree = 1.2 ! drag coefficient tree canopy !!!!needs adjusting!!!
      REAL(KIND(1D0)), PARAMETER :: a_tree = 0.05 ! the foliage area per unit volume !!!!needs adjusting!!!
      REAL(KIND(1D0)), PARAMETER :: kappa = 0.40 ! von karman constant

      REAL(KIND(1D0)), PARAMETER :: beta_N = 0.40 ! H&F beta coefficient in neutral conditions from Theeuwes et al., 2019 BLM
      REAL(KIND(1D0)), PARAMETER :: pi = 4.*ATAN(1.0), r = 0.1
      REAL(KIND(1D0)), PARAMETER :: a1 = 4., a2 = -0.1, a3 = 1.5, a4 = -1. ! constraints to determine beta

      REAL(KIND(1D0)), PARAMETER :: porosity_evetr = 0.32 ! assumed porosity of evergreen trees, ref: Lai et al. (2022), http://dx.doi.org/10.2139/ssrn.4058842

      ! Variables array [z,U,T,q, 12 debug vars]
      ! z: height array
      ! U,T,q: wind speed, air temp, specific humidity at z;
      ! debug vars: see dataoutLineRSL
      REAL(KIND(1D0)), INTENT(out), DIMENSION(ncolumnsDataOutRSL - 5) :: dataoutLineRSL
      REAL(KIND(1D0)), DIMENSION(nz) :: psihatm_z
      REAL(KIND(1D0)), DIMENSION(nz) :: psihath_z
      ! REAL(KIND(1D0)), DIMENSION(nz) :: dif
      ! REAL(KIND(1d0)), DIMENSION(nz):: psihatm_z, psihath_z
      REAL(KIND(1D0)), DIMENSION(nz) :: zarray
      REAL(KIND(1D0)), DIMENSION(nz) :: dataoutLineURSL ! wind speed array [m s-1]
      REAL(KIND(1D0)), DIMENSION(nz) :: dataoutLineTRSL ! Temperature array [C]
      REAL(KIND(1D0)), DIMENSION(nz) :: dataoutLineqRSL ! Specific humidity array [g kg-1]

      REAL(KIND(1D0)) :: z0_RSL ! roughness length from H&F
      REAL(KIND(1D0)) :: zd_RSL ! zero-plane displacement

      ! REAL(KIND(1d0))::Lc_build, Lc_tree, Lc ! canopy drag length scale
      REAL(KIND(1D0)) :: Lc ! canopy drag length scale
      ! REAL(KIND(1d0))::Lc_stab ! threshold of canopy drag length scale under stable conditions
      ! REAL(KIND(1d0))::Lc_unstab ! threshold of canopy drag length scale under unstable conditions
      REAL(KIND(1D0)) :: Scc ! Schmidt number for temperature and humidity
      REAL(KIND(1D0)) :: psimz, psimz0, psimza, psihz, psihz0, psihza ! stability function for momentum
      ! REAL(KIND(1d0))::betaHF, betaNL, beta, betaN2  ! beta coefficient from Harman 2012
      REAL(KIND(1D0)) :: beta ! beta coefficient from Harman 2012
      REAL(KIND(1D0)) :: elm ! mixing length
      ! REAL(KIND(1d0))::xxm1, xxm1_2, xxh1, xxh1_2, dphi, dphih ! dummy variables for stability functions
      REAL(KIND(1D0)) :: fx ! H&F'07 and H&F'08 'constants'
      REAL(KIND(1D0)) :: t_h, q_h ! H&F'08 canopy corrections
      REAL(KIND(1D0)) :: TStar_RSL ! temperature scale
      REAL(KIND(1D0)) :: UStar_RSL ! friction velocity used in RSL
      REAL(KIND(1D0)) :: UStar_heat ! friction velocity derived from RA_h with correction/restriction
      ! REAL(KIND(1D0)) :: PAI ! plan area index, including areas of roughness elements: buildings and trees
      ! REAL(KIND(1d0))::sfr_tr ! land cover fraction of trees
      REAL(KIND(1D0)) :: L_MOD_RSL ! Obukhov length used in RSL module with thresholds applied
      ! real(KIND(1D0))::L_stab ! threshold for Obukhov length under stable conditions
      ! real(KIND(1D0))::L_unstab ! threshold for Obukhov length under unstable conditions

      REAL(KIND(1D0)) :: zH_RSL ! mean canyon height used in RSL module with thresholds applied
      REAL(KIND(1D0)) :: dz_above ! height step above canopy
      REAL(KIND(1D0)) :: dz_can ! height step within canopy
      ! REAL(KIND(1D0)) :: phi_hatmZh, phim_zh
      ! REAL(KIND(1d0)), parameter::zH_min = 8! limit for minimum canyon height used in RSL module
      ! REAL(KIND(1D0)), PARAMETER :: ratio_dz = 1.618 ! ratio between neighbouring height steps

      REAL(KIND(1D0)) :: qa_gkg, qStar_RSL ! specific humidity scale
      INTEGER :: I, z
      INTEGER :: nz_can ! number of heights in canyon
      INTEGER :: nz_above ! number of heights above canyon

      LOGICAL :: flag_RSL ! whether RSL correction is used

      ! CHARACTER(len=1024) :: Errmessage
      ! Step 0: Calculate grid-cell dependent constants and Beta (crucial for H&F method)
      ! Step 1: determine if RSL should be used
      ! Step 2: determine vertical levels used in RSL
      ! Step 3: calculate the stability dependent H&F constants
      ! Step 4: determine psihat at levels above the canopy
      ! Step 5: Calculate z0 iteratively
      ! Step 6: Calculate mean variables above canopy
      ! Step 7: Calculate mean variables in canopy

!  ! Step 0: Calculate grid-cell dependent constants and Beta (crucial for H&F method)
!       CALL RSL_cal_prms( &
!          StabilityMethod, & !input
!          zh, L_MOD, sfr_surf, FAI, PAI, & !input
!          zH_RSL, L_MOD_RSL, & ! output
!          Lc, beta, zd_RSL, z0_RSL, elm, Scc, fx)
      ASSOCIATE ( &
         heatState => modState%heatState, &
         atmState => modState%atmState, &
         roughnessState => modState%roughnessState &
         )

         ASSOCIATE ( &
            zStd => siteInfo%h_std, &
            nBuildings => siteInfo%n_buildings, &
            pavedPrm => siteInfo%lc_paved, &
            bldgPrm => siteInfo%lc_bldg, &
            evetrPrm => siteInfo%lc_evetr, &
            dectrPrm => siteInfo%lc_dectr, &
            grassPrm => siteInfo%lc_grass, &
            bsoilPrm => siteInfo%lc_bsoil, &
            waterPrm => siteInfo%lc_water, &
            ehcPrm => siteInfo%ehc, &
            nlayer => siteInfo%nlayer, &
            sfr_surf => siteInfo%sfr_surf, &
            sfr_roof => siteInfo%sfr_roof, &
            sfr_wall => siteInfo%sfr_wall, &
            SurfaceArea => siteInfo%SurfaceArea, &
            snowPrm => siteInfo%snow, &
            PipeCapacity => siteInfo%PipeCapacity, &
            RunoffToWater => siteInfo%RunoffToWater, &
            FlowChange => siteInfo%FlowChange, &
            PervFraction => siteInfo%PervFraction, &
            vegfraction => siteInfo%vegfraction, &
            NonWaterFraction => siteInfo%NonWaterFraction, &
            zMeas => siteInfo%z, &
            tstep_real => timer%tstep_real, &
            ! tsfc_surf => heatState_out%tsfc_surf, &
            ! tsfc_roof => heatState_out%tsfc_roof, &
            ! tsfc_wall => heatState_out%tsfc_wall, &
            xsmd => forcing%xsmd, &
            Temp_C => forcing%Temp_C, &
            avU1 => forcing%U, &
            avRH => forcing%RH, &
            Press_hPa => forcing%pres, &
            RA_h => atmState%RA_h, &
            avdens => atmState%avdens, &
            avcp => atmState%avcp, &
            lv_J_kg => atmState%lv_J_kg, &
            L_MOD => atmState%L_MOD, &
            T2_C => atmState%T2_C, &
            q2_gkg => atmState%q2_gkg, &
            U10_ms => atmState%U10_ms, &
            U_hbh => atmState%U_hbh, &
            T_hbh_C => atmState%T_hbh_C, &
            RH2 => atmState%RH2, &
            Zh => roughnessState%Zh, &
            z0m => roughnessState%z0m, &
            zdm => roughnessState%zdm, &
            z0v => roughnessState%z0v, &
            FAI => roughnessState%FAI, &
            PAI => roughnessState%PAI, &
            ! qh_resist_surf => heatState%qh_resist_surf, &
            ! qh_resist_roof => heatState%qh_resist_roof, &
            ! qh_resist_wall => heatState%qh_resist_wall, &
            ! qh => heatState%qh, &
            ! qh_resist => heatState%qh_resist, &
            ! qh_residual => heatState%qh_residual, &
            qh => heatState%qh, &
            qe => heatState%qe, &
            SMDMethod => config%SMDMethod, &
            storageheatmethod => config%StorageHeatMethod, &
            DiagMethod => config%DiagMethod, &
            StabilityMethod => config%StabilityMethod, &
            Diagnose => config%Diagnose &
            )

            ! DiagMethod = config%DiagMethod
            ! StabilityMethod = config%StabilityMethod

            ! Temp_C = forcing%Temp_C
            ! avU1 = forcing%U
            ! avRH = forcing%RH
            ! Press_hPa = forcing%pres

            ! zMeas = siteInfo%z

            ! Step 1: determine if RSL should be used
            ! sfr_surf = [pavedPrm%sfr, bldgPrm%sfr, evetrPrm%sfr, dectrPrm%sfr, grassPrm%sfr, bsoilPrm%sfr, waterPrm%sfr]

            ! RSL calculations use neut_limit_rsl = 0.0 (thread-safe approach)

            IF (DiagMethod == 0) THEN
               ! force MOST to be used
               flag_RSL = .FALSE.
            ELSEIF (DiagMethod == 1) THEN
               ! force RSL to be used
               flag_RSL = .TRUE.
            ELSEIF (DiagMethod == 2) THEN

               flag_RSL = &
                  ! zd>0 subject to FAI > beta**2*(1-PAI); also beta<0.5;
                  ! hence the lower limit of FAI below
                  ! FAI > 0.25*(1 - PAI) .AND. FAI < 0.45 .AND. & ! FAI
                  ! PAI > 0.1 .AND. PAI < 0.61 .AND. & ! PAI
                  PAI > 0.1 .AND. PAI < 0.68 .AND. & ! PAI
                  zH > 2 ! effective canopy height
               ! LB Oct2021 - FAI and PAI can be larger than 0.45 and 0.61 respectively -> remove (1.-PAI)/FAI > .021 constraint
               !(note: it seems wrong anyway - should be 0.87 not 0.021 based on G&O1991 numbers)
            ELSE
               ! default is to use MOST
               flag_RSL = .FALSE.
            END IF
            !
            ! ! Step 2
            ! ! determine vertical levels used in RSL
            ! Height array initialization moved to separate functions
            nz_can = 20
            nz_above = nz - nz_can

            IF (flag_RSL) THEN
               ! ========== RSL APPROACH ==========
               ! First generate RSL height array
               zH_RSL = MAX(Zh, 2.) ! minimum canyon height
               CALL setup_RSL_heights(nz, nz_can, zH_RSL, zMeas, zarray)
               
               ! Initialize RSL correction arrays
               psihatm_z = 0.*zarray
               psihath_z = 0.*zarray
               
               ! Calculate grid-cell dependent constants and Beta (crucial for H&F method)
               CALL RSL_cal_prms( &
                  StabilityMethod, & !input
                  nz_above + 1, zarray(nz_can:nz), & !input
                  zh, zStd, L_MOD, sfr_surf, FAI, PAI, SurfaceArea, nBuildings, & !input
                  psihatm_z(nz_can:nz), psihath_z(nz_can:nz), & !output
                  zH_RSL, L_MOD_RSL, & ! output
                  Lc, beta, zd_RSL, z0_RSL, elm, Scc, fx)

            ELSE
               ! ========== MOST APPROACH ==========
               ! Generate MOST height array
               CALL setup_MOST_heights(nz, zdm, z0m, zMeas, zarray)
               
               ! Initialize arrays
               psihatm_z = 0.0D0
               psihath_z = 0.0D0

               ! use L_MOD as in other parts of SUEWS
               L_MOD_RSL = L_MOD

               !correct RSL-based using SUEWS system-wide values
               z0_RSL = z0m
               zd_RSL = zdm
               zH_RSL = Zh

               Lc = -999
               beta = -999
               Scc = -999
               fx = -999
               elm = -999
            END IF

            ! Step 6: Calculate mean variables above canopy
            !
            psimz0 = rsl_stab_psi_mom(StabilityMethod, z0_RSL/L_MOD_RSL)
            psimza = rsl_stab_psi_mom(StabilityMethod, (zMeas - zd_RSL)/L_MOD_RSL)
            psihza = rsl_stab_psi_heat(StabilityMethod, (zMeas - zd_RSL)/L_MOD_RSL)

            UStar_RSL = avU1*kappa/(LOG((zMeas - zd_RSL)/z0_RSL) - psimza + psimz0 + psihatm_z(nz))

            ! TS 11 Feb 2021: limit UStar and TStar to reasonable ranges
            ! under all conditions, min(UStar)==0.001 m s-1 (Jimenez et al 2012, MWR, https://doi.org/10.1175/mwr-d-11-00056.1
            UStar_RSL = MAX(0.001, UStar_RSL)
            ! under convective/unstable condition, min(UStar)==0.15 m s-1: (Schumann 1988, BLM, https://doi.org/10.1007/BF00123019)
            ! Use original neutral limit at measurement height
            IF ((ZMeas - zd_RSL)/L_MOD_RSL < -neut_limit) UStar_RSL = MAX(0.15, UStar_RSL)

            ! TStar_RSL = -1.*(qh/(avcp*avdens))/UStar_RSL
            ! qStar_RSL = -1.*(qe/lv_J_kg*avdens)/UStar_RSL
            IF (flag_RSL) THEN
               UStar_heat = MAX(0.15, UStar_RSL)
            ELSE
               ! use UStar_heat implied by RA_h using MOST
               psihz0 = rsl_stab_psi_heat(StabilityMethod, z0v/L_MOD_RSL)
               UStar_heat = 1/(kappa*RA_h)*(LOG((zMeas - zd_RSL)/z0v) - psihza + psihz0)
            END IF
            TStar_RSL = -1.*(qh/(avcp*avdens))/UStar_heat
            IF (ABS(qe) <= eps_fp) THEN
               qStar_RSL = 10.**(-10) ! avoid the situation where qe=0, qstar_RSL=0 and the code breaks LB 21 May 2021
            ELSE
               qStar_RSL = -1.*(qe/lv_J_kg*avdens)/UStar_heat
            END IF
            qa_gkg = RH2qa(avRH/100, Press_hPa, Temp_c)

            DO z = nz_can, nz
               psimz = rsl_stab_psi_mom(StabilityMethod, (zarray(z) - zd_RSL)/L_MOD_RSL)
               psihz = rsl_stab_psi_heat(StabilityMethod, (zarray(z) - zd_RSL)/L_MOD_RSL)
               dataoutLineURSL(z) = (LOG((zarray(z) - zd_RSL)/z0_RSL) - psimz + psimz0 + psihatm_z(z))/kappa ! eqn. 3 in Theeuwes et al. (2019 BLM)
               ! eqn. 4 in Theeuwes et al. (2019 BLM)
               dataoutLineTRSL(z) = (LOG((zarray(z) - zd_RSL)/(zMeas - zd_RSL)) - psihz + psihza + psihath_z(z) - psihath_z(nz)) &
                                    /kappa
               dataoutLineqRSL(z) = dataoutLineTRSL(z)
            END DO
            !
            ! Step 7: calculate in canopy variables
            !
            IF (flag_RSL) THEN
               ! RSL approach: exponential profiles within canopy
               IF (nz_can > 1) THEN
                  t_h = Scc*TStar_RSL/(beta*fx)
                  q_h = Scc*qStar_RSL/(beta*fx)
                  DO z = 1, nz_can - 1
                     dataoutLineURSL(z) = dataoutLineURSL(nz_can)*EXP(beta*(zarray(z) - Zh_RSL)/elm)
                     dataoutLineTRSL(z) = dataoutLineTRSL(nz_can) + (t_h*EXP(beta*fx*(zarray(z) - Zh_RSL)/elm) - t_h)/TStar_RSL
                     dataoutLineqRSL(z) = dataoutLineqRSL(nz_can) + (q_h*EXP(beta*fx*(zarray(z) - Zh_RSL)/elm) - q_h)/qStar_RSL
                  END DO
               END IF
            ELSE
               ! MOST approach:
               DO z = 1, nz_can
                  ! when using MOST, all vertical levels should larger than zd_RSL
<<<<<<< HEAD
                  IF (zarray(z) <= zd_RSL) zarray(z) = 1.01*(zd_RSL + z0_RSL)
                  psimz = rsl_stab_psi_mom(StabilityMethod, (zarray(z) - zd_RSL)/L_MOD_RSL)
                  psihz = rsl_stab_psi_heat(StabilityMethod, (zarray(z) - zd_RSL)/L_MOD_RSL)
=======
                  ! REMOVED: This line creates non-monotonic arrays
                  ! IF (zarray(z) <= zd_RSL) zarray(z) = 1.01*(zd_RSL + z0_RSL)
                  psimz = stab_psi_mom(StabilityMethod, (zarray(z) - zd_RSL)/L_MOD_RSL)
                  psihz = stab_psi_heat(StabilityMethod, (zarray(z) - zd_RSL)/L_MOD_RSL)
>>>>>>> fd60f8ec
                  dataoutLineURSL(z) = (LOG((zarray(z) - zd_RSL)/z0_RSL) - psimz + psimz0)/kappa
                  dataoutLineTRSL(z) = (LOG((zarray(z) - zd_RSL)/(zMeas - zd_RSL)) - psihz + psihza)/kappa
                  dataoutLineqRSL(z) = dataoutLineTRSL(z)
               END DO
            END IF

            ! associate physical quantities to correction profilles
            dataoutLineURSL = dataoutLineURSL*UStar_RSL
            dataoutLineTRSL = dataoutLineTRSL*TStar_RSL + Temp_C
            dataoutLineqRSL = (dataoutLineqRSL*qStar_RSL + qa_gkg/1000.)*1000.

            ! construct output line for output file
            dataoutLineRSL = [zarray, dataoutLineURSL, dataoutLineTRSL, dataoutLineqRSL, &
                              !information for debugging
                              ! L_stab, L_unstab,
                              L_MOD_RSL, &
                              zH_RSL, &
                              ! Lc_stab, Lc_unstab,
                              Lc, &
                              beta, zd_RSL, z0_RSL, elm, Scc, fx, &
                              UStar_RSL, UStar_heat, TStar_RSL, FAI, PAI, MERGE(1.D0, 0.D0, flag_RSL) &
                              ]

            !
            ! Step 8
            ! retrieve the diagnostics at key heights
            !
            IF (flag_RSL) THEN
               ! RSL approach: diagnostics within canopy, heights are above ground level
               T2_C = interp_z(2D0, zarray, dataoutLineTRSL)
               q2_gkg = interp_z(2D0, zarray, dataoutLineqRSL)
               U10_ms = interp_z(10D0, zarray, dataoutLineURSL)
            ELSE
               ! MOST approach: diagnostics at heights above zdm+z0m to avoid insane values
               T2_C = interp_z(2D0 + zd_rsl + z0_rsl, zarray, dataoutLineTRSL)
               q2_gkg = interp_z(2D0 + zd_rsl + z0_rsl, zarray, dataoutLineqRSL)
               U10_ms = interp_z(10D0 + zd_rsl + z0_rsl, zarray, dataoutLineURSL)
            END IF
            ! get relative humidity:
            RH2 = qa2RH(q2_gkg, press_hPa, T2_C)
            ! get wind speed and air temp at half building height
            U_hbh = dataoutLineURSL(10)
            T_hbh_C = dataoutLineTRSL(10)

         END ASSOCIATE
      END ASSOCIATE

      ! Restore original neut_limit value
      ! End of RSL calculations

   END SUBROUTINE RSLProfile_DTS

   FUNCTION interp_z(z_x, z, v) RESULT(v_x)

      REAL(KIND(1D0)), INTENT(in) :: z_x ! height to interpolate at
      REAL(KIND(1D0)), DIMENSION(nz), INTENT(in) :: z ! heights
      REAL(KIND(1D0)), DIMENSION(nz), INTENT(in) :: v ! values associated with heights

      ! output
      REAL(KIND(1D0)) :: v_x ! zd used in RSL

      ! local variables
      REAL(KIND(1D0)) :: slope ! slope
      REAL(KIND(1D0)) :: dz ! slope
      REAL(KIND(1D0)), DIMENSION(nz) :: dif ! slope
      INTEGER :: idx_low ! vertical index lower than z_x
      INTEGER :: idx_x ! vertical index lower than z_x
      INTEGER :: idx_high ! vertical index higher than z_x
      ! INTEGER :: idx ! vertical index higher than z_x
      INTEGER, PARAMETER :: nz = 30 ! vertical index higher than z_x

      ! initialise variables
      idx_x = 0

      dif = z - z_x
      idx_x = MAXLOC(dif, 1, ABS(dif) < 1.D-6)
      idx_low = MAXLOC(dif, 1, dif < 0.)
      idx_high = MINLOC(dif, 1, dif > 0.)

      IF (idx_x > 0) THEN
         ! z_x is one of zarray elements
         v_x = v(idx_x)
      ELSE
         ! linear interpolation is performed
         dz = z(idx_high) - z(idx_low)
         slope = (v(idx_high) - v(idx_low))/dz
         v_x = v(idx_low) + (z_x - z(idx_low))*slope
      END IF

   END FUNCTION interp_z

   FUNCTION cal_elm_RSL(beta, Lc) RESULT(elm)

      REAL(KIND(1D0)), INTENT(in) :: Lc ! height scale for bluff bodies [m]
      REAL(KIND(1D0)), INTENT(in) :: beta ! parameter in RSL

      ! output
      REAL(KIND(1D0)) :: elm ! a scaling parameter for RSL

      elm = 2.*beta**3*Lc

   END FUNCTION cal_elm_RSL

   RECURSIVE FUNCTION cal_psim_hat(StabilityMethod, &
                                   psihatm_top, psihatm_mid, &
                                   z_top, z_mid, z_btm, &
                                   cm, c2, &
                                   zh_RSL, zd_RSL, L_MOD, beta, elm, Lc) &
      RESULT(psihatm_btm)
      ! TS, 23 Oct 2019: calculate psi_hat for momentum
      ! TS 30 Jun 2022: revised calculation logic for better calculation performance
      IMPLICIT NONE
      INTEGER, INTENT(in) :: StabilityMethod ! stability method
      REAL(KIND(1D0)), INTENT(in) :: psihatm_top ! height of interest [m]
      REAL(KIND(1D0)), INTENT(in) :: z_top ! height of interest [m]
      REAL(KIND(1D0)), INTENT(in) :: psihatm_mid ! height of interest [m]
      REAL(KIND(1D0)), INTENT(in) :: z_mid ! height of interest [m]
      REAL(KIND(1D0)), INTENT(in) :: z_btm ! height of interest [m]
      REAL(KIND(1D0)), INTENT(in) :: zh_RSL ! canyon depth [m]
      REAL(KIND(1D0)), INTENT(in) :: zd_RSL ! canyon depth [m]
      REAL(KIND(1D0)), INTENT(in) :: Lc ! height scale for bluff bodies [m]
      REAL(KIND(1D0)), INTENT(in) :: beta ! parameter in RSL
      REAL(KIND(1D0)), INTENT(in) :: elm ! parameter in RSL
      REAL(KIND(1D0)), INTENT(in) :: L_MOD ! Obukhov length [m]
      REAL(KIND(1D0)), INTENT(in) :: cm ! Obukhov length [m]
      REAL(KIND(1D0)), INTENT(in) :: c2 ! Obukhov length [m]

      ! output
      REAL(KIND(1D0)) :: psihatm_btm ! psim_hat at height of interest

      ! internal variables
      REAL(KIND(1D0)) :: phim_btm ! displacement height used in RSL
      REAL(KIND(1D0)) :: phim_mid ! displacement height used in RSL
      REAL(KIND(1D0)) :: slope_top ! displacement height used in RSL
      REAL(KIND(1D0)) :: slope_btm ! displacement height used in RSL
      REAL(KIND(1D0)) :: z_plus ! displacement height used in RSL
      REAL(KIND(1D0)) :: psihatm_plus ! displacement height used in RSL

      REAL(KIND(1D0)), PARAMETER :: tol = 0.5 ! tolerance for iterative calculations
      REAL(KIND(1D0)), PARAMETER :: kappa = 0.40
      REAL(KIND(1D0)) :: dz_above

      dz_above = z_mid - z_btm
      ! single step calculation
      phim_mid = rsl_stab_phi_mom(StabilityMethod, (z_mid - zd_RSL)/L_MOD)
      phim_btm = rsl_stab_phi_mom(StabilityMethod, (z_btm - zd_RSL)/L_MOD)

      psihatm_btm = psihatm_mid + dz_above/2.*phim_mid*(cm*EXP(-1.*c2*beta*(z_mid - zd_RSL)/elm)) & !Taylor's approximation for integral
                    /(z_mid - zd_RSL)
      psihatm_btm = psihatm_btm + dz_above/2.*phim_btm*(cm*EXP(-1.*c2*beta*(z_btm - zd_RSL)/elm)) &
                    /(z_btm - zd_RSL)
      IF (dz_above/zd_RSL < 1E-2) THEN
         RETURN ! psihatm_z will be returned
      END IF

      IF (ABS(psihatm_btm) > 1E-3) THEN
         ! test if recursion is needed by comparing slopes of psihat within the top and mid ranges
         slope_top = (psihatm_top - psihatm_mid)/(z_top - z_mid)
         slope_btm = (psihatm_mid - psihatm_btm)/(z_mid - z_btm)
         IF (ABS(slope_btm) > (1 + tol)*ABS(slope_top)) THEN
            z_plus = (z_mid + z_btm)/2
            psihatm_plus = cal_psim_hat( &
                           StabilityMethod, &
                           psihatm_top, psihatm_mid, &
                           z_top, z_mid, z_plus, &
                           cm, c2, &
                           zh_RSL, zd_RSL, L_MOD, beta, elm, Lc)
            psihatm_btm = cal_psim_hat( &
                          StabilityMethod, &
                          psihatm_mid, psihatm_plus, &
                          z_mid, z_plus, z_btm, &
                          cm, c2, &
                          zh_RSL, zd_RSL, L_MOD, beta, elm, Lc)
         END IF
      END IF

   END FUNCTION cal_psim_hat

   RECURSIVE FUNCTION cal_psih_hat(StabilityMethod, &
                                   psihath_top, psihath_mid, &
                                   z_top, z_mid, z_btm, &
                                   ch, c2h, &
                                   zh_RSL, zd_RSL, L_MOD, beta, elm, Lc) &
      RESULT(psihath_btm)
      ! TS, 23 Oct 2019: calculate psi_hat for momentum
      ! TS 30 Jun 2022: revised calculation logic for better calculation performance
      IMPLICIT NONE
      INTEGER, INTENT(in) :: StabilityMethod ! stability method
      REAL(KIND(1D0)), INTENT(in) :: psihath_top ! psihath at z_top [m]
      REAL(KIND(1D0)), INTENT(in) :: z_top ! height at a top level [m]
      REAL(KIND(1D0)), INTENT(in) :: psihath_mid ! psihath at z_mid [m]
      REAL(KIND(1D0)), INTENT(in) :: z_mid ! height at a middle level [m]
      REAL(KIND(1D0)), INTENT(in) :: z_btm ! height of interest [m]
      REAL(KIND(1D0)), INTENT(in) :: zh_RSL ! canyon depth [m]
      REAL(KIND(1D0)), INTENT(in) :: zd_RSL ! displacement height [m]
      REAL(KIND(1D0)), INTENT(in) :: Lc ! height scale for bluff bodies [m]
      REAL(KIND(1D0)), INTENT(in) :: beta ! parameter in RSL
      REAL(KIND(1D0)), INTENT(in) :: elm ! parameter in RSL
      REAL(KIND(1D0)), INTENT(in) :: L_MOD ! Obukhov length [m]
      REAL(KIND(1D0)), INTENT(in) :: ch ! parameter in RSL
      REAL(KIND(1D0)), INTENT(in) :: c2h ! parameter in RSL

      ! output
      REAL(KIND(1D0)) :: psihath_btm ! psim_hat at height of interest

      ! internal variables
      REAL(KIND(1D0)) :: phih_btm ! displacement height used in RSL
      REAL(KIND(1D0)) :: phih_mid ! displacement height used in RSL
      ! REAL(KIND(1D0)) :: psihatm_btm ! displacement height used in RSL
      REAL(KIND(1D0)) :: slope_top ! displacement height used in RSL
      REAL(KIND(1D0)) :: slope_btm ! displacement height used in RSL
      REAL(KIND(1D0)) :: z_plus ! displacement height used in RSL
      REAL(KIND(1D0)) :: psihath_plus ! displacement height used in RSL

      REAL(KIND(1D0)), PARAMETER :: tol = 0.1 ! tolerance for iterative calculations
      REAL(KIND(1D0)), PARAMETER :: kappa = 0.40
      REAL(KIND(1D0)) :: dz_above

      dz_above = z_mid - z_btm
      ! single step calculation
      phih_mid = rsl_stab_phi_heat(StabilityMethod, (z_mid - zd_RSL)/L_MOD)
      phih_btm = rsl_stab_phi_heat(StabilityMethod, (z_btm - zd_RSL)/L_MOD)

      psihath_btm = psihath_mid + dz_above/2.*phih_mid*(ch*EXP(-1.*c2h*beta*(z_mid - zd_RSL)/elm)) & !Taylor's approximation for integral
                    /(z_mid - zd_RSL)
      psihath_btm = psihath_btm + dz_above/2.*phih_btm*(ch*EXP(-1.*c2h*beta*(z_btm - zd_RSL)/elm)) &
                    /(z_btm - zd_RSL)
      IF (dz_above/zd_RSL < 1E-2) THEN
         RETURN ! psihatm_z will be returned
      END IF

      IF (ABS(psihath_btm) > 1E-3) THEN
         ! test if recursion is needed by comparing slopes of psihat within the top and mid ranges
         slope_top = (psihath_top - psihath_mid)/(z_top - z_mid)
         slope_btm = (psihath_mid - psihath_btm)/(z_mid - z_btm)
         IF (ABS(slope_btm) > (1 + tol)*ABS(slope_top)) THEN
            z_plus = (z_mid + z_btm)/2
            psihath_plus = cal_psih_hat( &
                           StabilityMethod, &
                           psihath_top, psihath_mid, &
                           z_top, z_mid, z_plus, &
                           ch, c2h, &
                           zh_RSL, zd_RSL, L_MOD, beta, elm, Lc)
            psihath_btm = cal_psih_hat( &
                          StabilityMethod, &
                          psihath_mid, psihath_plus, &
                          z_mid, z_plus, z_btm, &
                          ch, c2h, &
                          zh_RSL, zd_RSL, L_MOD, beta, elm, Lc)
         END IF
      END IF

   END FUNCTION cal_psih_hat

   FUNCTION cal_phim_hat(StabilityMethod, z, zh_RSL, L_MOD, beta, lc) RESULT(phim_hat)
      IMPLICIT NONE
      INTEGER, INTENT(in) :: StabilityMethod ! stability method
      REAL(KIND(1D0)), INTENT(in) :: z
      REAL(KIND(1D0)), INTENT(in) :: zh_RSL
      REAL(KIND(1D0)), INTENT(in) :: L_MOD
      REAL(KIND(1D0)), INTENT(in) :: beta
      REAL(KIND(1D0)), INTENT(in) :: lc
      REAL(KIND(1D0)) :: phim_hat
      REAL(KIND(1D0)) :: zd_RSL

      REAL(KIND(1D0)) :: elm
      REAL(KIND(1D0)) :: c2
      REAL(KIND(1D0)) :: cm

      elm = cal_elm_RSL(beta, lc)

      zd_RSL = cal_zd_RSL(Zh_RSL, beta, lc)

      CALL cal_cm(StabilityMethod, zh_RSL, zd_RSL, Lc, beta, L_MOD, c2, cm)

      phim_hat = 1 - cm*EXP(-1.*c2*beta*(z - zd_RSL)/elm)

   END FUNCTION cal_phim_hat

   SUBROUTINE cal_cm(StabilityMethod, zh_RSL, zd_RSL, Lc, beta, L_MOD, c2, cm)

      IMPLICIT NONE
      INTEGER, INTENT(in) :: StabilityMethod ! stability method
      ! real(KIND(1D0)), intent(in) :: z ! height of interest [m]
      REAL(KIND(1D0)), INTENT(in) :: zh_RSL ! canyon depth [m]
      REAL(KIND(1D0)), INTENT(in) :: zd_RSL ! canyon depth [m]
      REAL(KIND(1D0)), INTENT(in) :: Lc ! height scale for bluff bodies [m]
      REAL(KIND(1D0)), INTENT(in) :: beta ! parameter in RSL
      REAL(KIND(1D0)), INTENT(in) :: L_MOD ! Obukhov length [m]

      ! output
      REAL(KIND(1D0)), INTENT(out) :: c2
      REAL(KIND(1D0)), INTENT(out) :: cm

      ! internal variables
      ! real(KIND(1D0)) ::phim_zh
      REAL(KIND(1D0)) :: phi_hatmZh
      REAL(KIND(1D0)) :: phim_zh
      REAL(KIND(1D0)) :: phim_zhdz
      REAL(KIND(1D0)) :: dphi
      ! real(KIND(1D0)) ::phi_hatmZh

      REAL(KIND(1D0)), PARAMETER :: kappa = 0.40
      REAL(KIND(1D0)), PARAMETER :: dz = 0.1 !height step

      phim_zh = rsl_stab_phi_mom(StabilityMethod, (Zh_RSL - zd_RSL)/L_MOD)
      phim_zhdz = rsl_stab_phi_mom(StabilityMethod, (Zh_RSL - zd_RSL + dz)/L_MOD)

      dphi = (phim_zhdz - phim_zh)/dz
      IF (phim_zh /= 0.) THEN
         phi_hatmZh = kappa/(2.*beta*phim_zh)
      ELSE
         ! neutral condition
         phi_hatmZh = 1.
      END IF

      IF (phi_hatmZh >= 1.) THEN
         ! more stable, but less correct
         c2 = 0.5
         phi_hatmZh = 1.
      ELSE
         ! if very unstable this might cause some high values of psihat_z
         c2 = (kappa*(3.-(2.*beta**2.*Lc/phim_zh*dphi)))/(2.*beta*phim_zh - kappa)
      END IF
      ! force c2 to 0.5 for better stability. TS 14 Jul 2020
      ! TODO: a more proper threshold needs to be determined
      c2 = 0.5

      cm = (1.-phi_hatmZh)*EXP(c2/2.)

   END SUBROUTINE cal_cm

   SUBROUTINE cal_ch(StabilityMethod, zh_RSL, zd_RSL, Lc, beta, L_MOD, Scc, f, c2h, ch)

      IMPLICIT NONE
      INTEGER, INTENT(in) :: StabilityMethod ! stability method
      ! real(KIND(1D0)), intent(in) :: z ! height of interest [m]
      REAL(KIND(1D0)), INTENT(in) :: zh_RSL ! canyon depth [m]
      REAL(KIND(1D0)), INTENT(in) :: zd_RSL ! canyon depth [m]
      REAL(KIND(1D0)), INTENT(in) :: Scc !
      REAL(KIND(1D0)), INTENT(in) :: f !
      REAL(KIND(1D0)), INTENT(in) :: Lc ! height scale for bluff bodies [m]
      REAL(KIND(1D0)), INTENT(in) :: beta ! parameter in RSL
      REAL(KIND(1D0)), INTENT(in) :: L_MOD ! Obukhov length [m]

      ! output
      REAL(KIND(1D0)), INTENT(out) :: ch
      REAL(KIND(1D0)), INTENT(out) :: c2h ! displacement height used in RSL

      ! internal variables
      REAL(KIND(1D0)) :: phih_zh ! displacement height used in RSL
      REAL(KIND(1D0)) :: phih_zhdz ! displacement height used in RSL
      REAL(KIND(1D0)) :: dphih ! displacement height used in RSL
      REAL(KIND(1D0)) :: phi_hathZh ! displacement height used in RSL

      REAL(KIND(1D0)), PARAMETER :: kappa = 0.40
      REAL(KIND(1D0)), PARAMETER :: dz = 0.1 !height step

      phih_zh = rsl_stab_phi_heat(StabilityMethod, (Zh_RSL - zd_RSL)/L_MOD)
      phih_zhdz = rsl_stab_phi_heat(StabilityMethod, (Zh_RSL - zd_RSL + 1.)/L_MOD)

      dphih = phih_zhdz - phih_zh
      IF (phih_zh /= 0.) THEN
         phi_hathZh = kappa*Scc/(2.*beta*phih_zh)
      ELSE
         phi_hathZh = 1.
      END IF

      IF (phi_hathZh >= 1.) THEN
         ! more stable, but less correct
         c2h = 0.5
         phi_hathZh = 1.
      ELSE
         ! if very unstable this might cause some high values of psihat_z
         c2h = (kappa*Scc*(2.+f - (dphih*2.*beta**2.*Lc/phih_zh)))/(2.*beta*phih_zh - kappa*Scc)
      END IF
      ! force c2h to 0.5 for better stability. TS 14 Jul 2020
      ! TODO: a more proper threshold needs to be determined
      c2h = 0.5

      ch = (1.-phi_hathZh)*EXP(c2h/2.)

   END SUBROUTINE cal_ch

   ! function cal_psihatm_z(StabilityMethod, nz, zarray, L_MOD_RSL, zH_RSL, Lc, beta, zd, elm) result(psihatm_z)

   !    ! calculate psi_hat for momentum
   !    ! TS, 23 Oct 2019
   !    implicit none
   !    integer, intent(in) :: StabilityMethod ! stability method
   !    integer, intent(in) :: nz ! number of vertical layers
   !    real(KIND(1D0)), DIMENSION(nz), intent(in) :: zarray ! height of interest [m]
   !    real(KIND(1D0)), intent(in) ::  zh_RSL ! canyon depth [m]
   !    real(KIND(1D0)), intent(in) ::  Lc ! height scale for bluff bodies [m]
   !    real(KIND(1D0)), intent(in) ::  beta ! parameter in RSL
   !    real(KIND(1D0)), intent(in) ::  L_MOD_RSL ! Obukhov length [m]
   !    real(KIND(1D0)), intent(in) ::zd ! displacement height used in RSL
   !    real(KIND(1D0)), intent(in) ::elm ! displacement height used in RSL

   !    ! output
   !    real(KIND(1D0)), DIMENSION(nz) ::psihatm_z ! psim_hat at height of interest

   !    ! internal variables
   !    ! real(KIND(1D0)) ::zp ! a height above z used for iterative calculations
   !    ! real(KIND(1D0)) ::phim_lc ! displacement height used in RSL
   !    real(KIND(1D0)) ::phimz ! displacement height used in RSL
   !    real(KIND(1D0)) ::phimzp ! displacement height used in RSL
   !    ! real(KIND(1D0)) ::psim_hat_zp ! displacement height used in RSL
   !    real(KIND(1D0)) ::xxm1 ! displacement height used in RSL
   !    real(KIND(1D0)) ::xxm1_2 ! displacement height used in RSL
   !    real(KIND(1D0)) ::dphi ! displacement height used in RSL
   !    real(KIND(1D0)) ::phi_hatmZh ! displacement height used in RSL
   !    real(KIND(1D0)) ::cm ! displacement height used in RSL
   !    real(KIND(1D0)) ::c2 ! displacement height used in RSL
   !    REAL(KIND(1d0)), DIMENSION(nz):: dif

   !    REAL(KIND(1d0)), PARAMETER::kappa = 0.40
   !    REAL(KIND(1d0)), PARAMETER::dz = 0.1 !height step

   !    integer::z, idx_can

   !    psihatm_z = 0.*zarray

   !    ! determine index at the canyon top
   !    DO z = 1, nz
   !       dif(z) = ABS(zarray(z) - Zh_RSL)
   !    ENDDO
   !    idx_can = MINLOC(dif, DIM=1)
   !    ! zarray(idx_can) = Zh_RSL

   !    ! calculate phihatM according to H&F '07 and H&F '08 for heat and humidity
   !    xxm1 = rsl_stab_phi_mom(StabilityMethod, (Zh_RSL - zd)/L_MOD_RSL)
   !    xxm1_2 = rsl_stab_phi_mom(StabilityMethod, (Zh_RSL - zd + 1.)/L_MOD_RSL)

   !    phi_hatmZh = kappa/(2.*beta*xxm1)
   !    dphi = xxm1_2 - xxm1

   !    IF (phi_hatmZh > 1.) THEN
   !       c2 = 0.5 ! more stable, but less correct
   !       ! c2h = 0.5
   !    ELSE
   !       c2 = (kappa*(3.-(2.*beta**2.*Lc/xxm1*dphi)))/(2.*beta*xxm1 - kappa)  ! if very unstable this might cause some high values of psihat_z
   !       ! c2h = (kappa*Scc*(2.+f - (dphih*2.*beta**2.*Lc/xxh1)))/(2.*beta*xxh1 - kappa*Scc)
   !    ENDIF
   !    cm = (1.-phi_hatmZh)*EXP(c2/2.)
   !    ! ch = (1.-phi_hathzh)*EXP(c2h/2.)

   !    DO z = nz - 1, idx_can - 1, -1
   !       phimz = rsl_stab_phi_mom(StabilityMethod, (zarray(z) - zd)/L_MOD_RSL)
   !       phimzp = rsl_stab_phi_mom(StabilityMethod, (zarray(z + 1) - zd)/L_MOD_RSL)

   !       psihatm_z(z) = psihatm_z(z + 1) + dz/2.*phimzp*(cm*EXP(-1.*c2*beta*(zarray(z + 1) - zd)/elm)) &  !Taylor's approximation for integral
   !                      /(zarray(z + 1) - zd)
   !       psihatm_z(z) = psihatm_z(z) + dz/2.*phimz*(cm*EXP(-1.*c2*beta*(zarray(z) - zd)/elm)) &
   !                      /(zarray(z) - zd)

   !    ENDDO

   ! end function cal_psihatm_z

   ! function cal_psihath_z(StabilityMethod, nz, zarray, L_MOD_RSL, zH_RSL, Lc, beta, zd, elm, Scc, f) result(psihath_z)

   !    ! calculate psi_hat for momentum
   !    ! TS, 23 Oct 2019
   !    implicit none
   !    integer, intent(in) :: StabilityMethod ! stability method
   !    integer, intent(in) :: nz ! number of vertical layers

   !    real(KIND(1D0)), DIMENSION(nz), intent(in) :: zarray ! height of interest [m]
   !    real(KIND(1D0)), intent(in) ::  zh_RSL ! canyon depth [m]
   !    real(KIND(1D0)), intent(in) ::  Lc ! height scale for bluff bodies [m]
   !    real(KIND(1D0)), intent(in) ::  beta ! parameter in RSL
   !    real(KIND(1D0)), intent(in) ::  Scc ! parameter in RSL
   !    real(KIND(1D0)), intent(in) ::  f ! parameter in RSL
   !    real(KIND(1D0)), intent(in) ::  L_MOD_RSL ! Obukhov length [m]
   !    real(KIND(1D0)), intent(in) ::  elm ! displacement height used in RSL
   !    real(KIND(1D0)), intent(in) ::zd ! displacement height used in RSL

   !    ! output
   !    real(KIND(1D0)), DIMENSION(nz) ::psihath_z ! psim_hat at height of interest

   !    ! internal variables
   !    ! real(KIND(1D0)) ::zp ! a height above z used for iterative calculations
   !    ! real(KIND(1D0)) ::phim_lc ! displacement height used in RSL
   !    real(KIND(1D0)) ::phihz ! displacement height used in RSL
   !    real(KIND(1D0)) ::phihzp ! displacement height used in RSL
   !    ! real(KIND(1D0)) ::psim_hat_zp ! displacement height used in RSL
   !    real(KIND(1D0)) ::xxh1 ! displacement height used in RSL
   !    real(KIND(1D0)) ::xxh1_2 ! displacement height used in RSL
   !    real(KIND(1D0)) ::dphih ! displacement height used in RSL
   !    real(KIND(1D0)) ::phi_hathZh ! displacement height used in RSL
   !    real(KIND(1D0)) ::ch ! displacement height used in RSL
   !    real(KIND(1D0)) ::c2h ! displacement height used in RSL
   !    REAL(KIND(1d0)), DIMENSION(nz):: dif

   !    REAL(KIND(1d0)), PARAMETER::kappa = 0.40
   !    REAL(KIND(1d0)), PARAMETER::dz = 0.1 !height step

   !    integer::z, idx_can

   !    psihath_z = 0.*zarray

   !    ! determine index at the canyon top
   !    DO z = 1, nz
   !       dif(z) = ABS(zarray(z) - Zh_RSL)
   !    ENDDO
   !    idx_can = MINLOC(dif, DIM=1)
   !    ! zarray(idx_can) = Zh_RSL

   !    ! calculate phihatM according to H&F '07 and H&F '08 for heat and humidity
   !    xxh1 = rsl_stab_phi_heat(StabilityMethod, (Zh_RSL - zd)/L_MOD_RSL)
   !    xxh1_2 = rsl_stab_phi_heat(StabilityMethod, (Zh_RSL - zd + 1.)/L_MOD_RSL)

   !    phi_hathZh = kappa*Scc/(2.*beta*xxh1)
   !    dphih = xxh1_2 - xxh1

   !    IF (phi_hathZh > 1.) THEN
   !       ! c2 = 0.5 ! more stable, but less correct
   !       c2h = 0.5
   !    ELSE
   !       ! c2 = (kappa*(3.-(2.*beta**2.*Lc/xxm1*dphi)))/(2.*beta*xxm1 - kappa)  ! if very unstable this might cause some high values of psihat_z
   !       c2h = (kappa*Scc*(2.+f - (dphih*2.*beta**2.*Lc/xxh1)))/(2.*beta*xxh1 - kappa*Scc)
   !    ENDIF
   !    ! cm = (1.-phi_hatmZh)*EXP(c2/2.)
   !    ch = (1.-phi_hathzh)*EXP(c2h/2.)

   !    DO z = nz - 1, idx_can - 1, -1
   !       phihz = rsl_stab_phi_heat(StabilityMethod, (zarray(z) - zd)/L_MOD_RSL)
   !       phihzp = rsl_stab_phi_heat(StabilityMethod, (zarray(z + 1) - zd)/L_MOD_RSL)

   !       psihath_z(z) = psihath_z(z + 1) + dz/2.*phihzp*(ch*EXP(-1.*c2h*beta*(zarray(z + 1) - zd)/elm)) &  !Taylor's approximation for integral
   !                      /(zarray(z + 1) - zd)
   !       psihath_z(z) = psihath_z(z) + dz/2.*phihz*(ch*EXP(-1.*c2h*beta*(zarray(z) - zd)/elm)) &
   !                      /(zarray(z) - zd)

   !    ENDDO

   ! end function cal_psihath_z

   FUNCTION cal_zd_RSL(zh_RSL, beta, Lc) RESULT(zd_RSL)

      REAL(KIND(1D0)), INTENT(in) :: zh_RSL ! canyon depth [m]
      REAL(KIND(1D0)), INTENT(in) :: Lc ! height scale for bluff bodies [m]
      REAL(KIND(1D0)), INTENT(in) :: beta ! parameter in RSL

      ! output
      REAL(KIND(1D0)) :: zd_RSL ! zd used in RSL

      !zd_RSL = Zh_RSL - (beta**2.)*Lc
      zd_RSL = Zh_RSL/(1.-EXP(-Zh_RSL/((beta**2.)*Lc))) - (beta**2.)*Lc
      !correct negative values using rule of thumb, TS 24 Jun 2020
      ! if (zd_RSL < 0) zd_RSL = 0.7*Zh_RSL

   END FUNCTION cal_zd_RSL

   FUNCTION cal_z0_RSL(StabilityMethod, zH_RSL, zd_RSL, beta, L_MOD_RSL, psihatm_Zh) RESULT(z0_RSL)
      ! calculate z0 iteratively
      ! TS, 23 Oct 2019
      IMPLICIT NONE
      INTEGER, INTENT(in) :: StabilityMethod
      REAL(KIND(1D0)), INTENT(in) :: zH_RSL ! canyon depth [m]
      REAL(KIND(1D0)), INTENT(in) :: zd_RSL ! displacement height [m]
      REAL(KIND(1D0)), INTENT(in) :: L_MOD_RSL ! Monin Obukhov length[m]
      ! REAL(KIND(1D0)), INTENT(in) :: Lc ! canyon length scale [m]
      REAL(KIND(1D0)), INTENT(in) :: beta ! height scale for bluff bodies [m]
      REAL(KIND(1D0)), INTENT(in) :: psihatm_Zh ! psihatm at zH

      ! output
      REAL(KIND(1D0)) :: z0_RSL

      ! internal variables
      REAL(KIND(1D0)) :: psimZh, psimz0, z0_RSL_x
      REAL(KIND(1D0)) :: err
      INTEGER :: it

      REAL(KIND(1D0)), PARAMETER :: kappa = 0.40
      ! REAL(KIND(1d0)), PARAMETER::r = 0.1
      ! REAL(KIND(1d0)), PARAMETER::a1 = 4., a2 = -0.1, a3 = 1.5, a4 = -1.

      psimZh = rsl_stab_psi_mom(StabilityMethod, (Zh_RSL - zd_RSL)/L_MOD_RSL)
      ! psihatm_Zh = cal_psim_hat(StabilityMethod, Zh_RSL, zh_RSL, L_MOD_RSL, beta, Lc)

      !first guess
      z0_RSL = 0.1*Zh_RSL
      err = 10.
      ! psimz0 = 0.5
      it = 1
      DO WHILE ((err > 0.001) .AND. (it < 10))
         z0_RSL_x = z0_RSL
         psimz0 = rsl_stab_psi_mom(StabilityMethod, z0_RSL_x/L_MOD_RSL)
         z0_RSL = (Zh_RSL - zd_RSL)*EXP(-1.*kappa/beta)*EXP(-1.*psimZh + psimz0)*EXP(psihatm_Zh)
         err = ABS(z0_RSL_x - z0_RSL)
         it = it + 1
      END DO

      ! set limit on z0_RSL for numeric stability
      z0_RSL = MERGE(z0_RSL, 1D-2, z0_RSL > 1D-2)

   END FUNCTION cal_z0_RSL

   SUBROUTINE RSL_cal_prms( &
      StabilityMethod, nz_above, z_array, zh, zStd, L_MOD, sfr_surf, FAI, PAI, SurfaceArea, nBuildings, & !input
      psihatm_array, psihath_array, zH_RSL, L_MOD_RSL, Lc, beta, zd_RSL, z0_RSL, elm, Scc, fx) !output

      IMPLICIT NONE
      INTEGER, INTENT(in) :: StabilityMethod ! stability method
      INTEGER, INTENT(IN) :: nz_above ! number of layers above zh
      REAL(KIND(1D0)), DIMENSION(nz_above), INTENT(in) :: z_array ! land cover fractions
      REAL(KIND(1D0)), DIMENSION(nz_above), INTENT(out) :: psihatm_array ! land cover fractions
      REAL(KIND(1D0)), DIMENSION(nz_above), INTENT(out) :: psihath_array ! land cover fractions
      REAL(KIND(1D0)), INTENT(in) :: zh ! canyon depth [m]
      REAL(KIND(1D0)), INTENT(in) :: zStd ! Standard deviation of buildings heights
      REAL(KIND(1D0)), INTENT(in) :: FAI ! frontal area index inlcuding trees
      ! REAL(KIND(1D0)), INTENT(in) :: FAIBldg ! frontal area index of buildings
      REAL(KIND(1D0)), INTENT(in) :: PAI ! plan area index inlcuding area of trees
      ! REAL(KIND(1D0)), INTENT(in) :: porosity_dectr ! porosity of deciduous trees
      REAL(KIND(1D0)), INTENT(in) :: L_MOD ! Obukhov length [m]
      REAL(KIND(1D0)), DIMENSION(nsurf), INTENT(in) :: sfr_surf ! land cover fractions

      ! output
      ! real(KIND(1D0)), intent(out) ::L_stab ! threshold for Obukhov length under stable conditions
      ! real(KIND(1D0)), intent(out) ::L_unstab ! threshold for Obukhov length under unstable conditions
      REAL(KIND(1D0)), INTENT(out) :: L_MOD_RSL ! Obukhov length used in RSL module with thresholds applied
      REAL(KIND(1D0)), INTENT(out) :: zH_RSL ! mean canyon height used in RSL module with thresholds applied
      ! real(KIND(1D0)), intent(out) ::Lc_stab ! threshold for penetration distance scale under stable conditions
      ! real(KIND(1D0)), intent(out) ::Lc_unstab ! threshold for penetration distance scale under unstable conditions
      REAL(KIND(1D0)), INTENT(out) :: Lc ! penetration distance scale for bluff bodies [m]
      REAL(KIND(1D0)), INTENT(out) :: beta ! psim_hat at height of interest
      REAL(KIND(1D0)), INTENT(out) :: zd_RSL ! displacement height to prescribe if necessary [m]
      REAL(KIND(1D0)), INTENT(out) :: z0_RSL ! roughness length [m]
      REAL(KIND(1D0)), INTENT(out) :: elm ! length scale used in RSL
      REAL(KIND(1D0)), INTENT(out) :: Scc ! parameter in RSL
      REAL(KIND(1D0)), INTENT(out) :: fx ! parameter in RSL

      ! internal variables
      INTEGER :: iz
      REAL(KIND(1D0)) :: sfr_tr
      REAL(KIND(1D0)) :: psihatm_Zh
      ! real(KIND(1D0)) ::L_MOD_RSL_x
      ! real(KIND(1D0)) ::lc_x
      REAL(KIND(1D0)) :: lc_over_L
      REAL(KIND(1D0)) :: z_top, z_mid, z_btm
      REAL(KIND(1D0)) :: psihatm_top, psihatm_mid, psihatm_btm
      REAL(KIND(1D0)) :: psihath_top, psihath_mid, psihath_btm
      REAL(KIND(1D0)) :: cm, ch, c2m, c2h
      ! real(KIND(1D0)) ::betaHF
      ! real(KIND(1D0)) ::betaNL
      REAL(KIND(1D0)) :: Lc_min ! LB Oct2021 - minimum value of Lc
      REAL(KIND(1D0)) :: dim_bluffbody ! LB Oct2021 - horizontal building dimensions
      REAL(KIND(1D0)) :: SurfaceArea ! Grid Surface Area: TODO Check units
      REAL(KIND(1D0)) :: nBuildings ! Number of Buildings in Grid
      REAL(KIND(1D0)) :: Dx
      REAL(KIND(1D0)) :: Lx
      REAL(KIND(1D0)) :: zR

      REAL(KIND(1D0)), PARAMETER :: cd_tree = 1.2 ! drag coefficient tree canopy !!!!needs adjusting!!!
      REAL(KIND(1D0)), PARAMETER :: a_tree = 0.05 ! the foliage area per unit volume !!!!needs adjusting!!!
      !   lv_J_kg = 2.5E6, &! latent heat for water vapor!!! make consistant with rest of code
      REAL(KIND(1D0)), PARAMETER :: beta_N = 0.40 ! H&F beta coefficient in neutral conditions from Theeuwes et al., 2019 BLM
      REAL(KIND(1D0)), PARAMETER :: pi = 4.*ATAN(1.0)

      REAL(KIND(1D0)), PARAMETER :: planF_low = 1E-6
      REAL(KIND(1D0)), PARAMETER :: kappa = 0.40 ! von karman constant
      ! REAL(KIND(1d0)), PARAMETER::z0m= 0.40
      REAL(KIND(1D0)), PARAMETER :: r = 0.1
      REAL(KIND(1D0)), PARAMETER :: a1 = 4., a2 = -0.1, a3 = 1.5, a4 = -1. ! constraints to determine beta
      REAL(KIND(1D0)), PARAMETER :: Zh_min = 0.4 ! limit for minimum canyon height used in RSL module
      REAL(KIND(1D0)), PARAMETER :: porosity_evetr = 0.32 ! assumed porosity of evergreen trees, ref: Lai et al. (2022), http://dx.doi.org/10.2139/ssrn.4058842

      ! under stable conditions, set a threshold for L_MOD to avoid numerical issues. TS 28 Oct 2019
      ! L_MOD = merge(L_MOD, 300.d1, L_MOD < 300.)

      ! zH_RSL
      zH_RSL = MAX(zh, Zh_min)

      ! ! land cover fraction of bluff bodies
      ! PAI = DOT_PRODUCT(sfr_surf([BldgSurf, ConifSurf, DecidSurf]), [1D0, 1 - porosity_evetr, 1 - porosity_dectr])
      ! set a threshold for sfr_zh to avoid numerical difficulties
      ! PAI = min(PAI, 0.8)

      ! land cover fraction of trees
      sfr_tr = SUM(sfr_surf([ConifSurf, DecidSurf]))

      ! height scale for buildings !not used? why?
      ! Lc_build = (1.-sfr_surf(BldgSurf))/FAI*Zh_RSL  ! Coceal and Belcher 2004 assuming Cd = 2

      ! height scale for tress
      ! Lc_tree = 1./(cd_tree*a_tree) ! not used? why?

      ! height scale for bluff bodies
      ! LB Oct2021 - replaced PAI with sfr(BldgSurf) since the parameter should represent the solid fraction (and trees have negligible solid fraction).
      ! TS 18 Jun 2022 - changed sfr_surf(BldgSurf) back to PAI to account for trees with PAI updated by accounting for porosity.
      Lc = (1.-PAI)/FAI*Zh_RSL

      ! set a minimum threshold (of 0.5*Zh_RSL) for Lc to avoid numerical diffulties when FAI is too large (e.g., FAI>10)
      ! Lc = MERGE(Lc, 0.5*Zh_RSL, Lc > 0.5*Zh_RSL)
      ! LB Oct2021 - set a minimum Lc threshold based on the Lc required to ensure the horizontal length scale associated with changes in canopy geometry (i.e. 3Lc) is greater than a typical street+building unit
      ! Note: the horizontal building size and street+building unit size is calculated assuming a regular array of cuboids with the same x and y dimension but with height that can be different
      dim_bluffbody = Zh_RSL*PAI/FAI
      Lc_min = dim_bluffbody*PAI**(-0.5)/3.
      Lc = MERGE(Lc, Lc_min, Lc > Lc_min)

      ! a normalised scale with a physcially valid range between [-2,2] (Harman 2012, BLM)
      lc_over_L = Lc/L_MOD
      ! lc_over_L = lc/L_MOD_RSL_x
      IF (lc_over_L > 0) THEN
         lc_over_L = MIN(2., lc_over_L)
      ELSE
         lc_over_L = MAX(-2., lc_over_L)
      END IF
      ! correct L_MOD_RSL
      L_MOD_RSL = Lc/lc_over_L

      ! Step 2:
      ! Parameterise beta according to Harman 2012 with upper limit of 0.5
      beta = cal_beta_RSL(StabilityMethod, zH_RSL, zStd, FAI, PAI, sfr_tr, lc_over_L)

      ! Schmidt number Harman and Finnigan 2008: assuming the same for heat and momemntum
      Scc = 0.5 + 0.3*TANH(2.*lc_over_L)
      fx = 0.5*((1.+4.*r*Scc)**0.5) - 0.5

      ! zero displacement height used in RSL
      zd_RSL = cal_zd_RSL(Zh_RSL, beta, lc)

      ! scaling parameter for RSL
      elm = cal_elm_RSL(beta, Lc)

      CALL cal_ch(StabilityMethod, zh_RSL, zd_RSL, Lc, beta, L_MOD_RSL, Scc, fx, c2h, ch)
      CALL cal_cm(StabilityMethod, zH_RSL, zd_RSL, Lc, beta, L_MOD_RSL, c2m, cm)

      ! Calculate blending height zR - the height at which RSL influences both momentum and heat # Issue338
      ! ref: eqn 21 in Grimmond (1999, JAM)
      Dx = SQRT(SurfaceArea/nBuildings)
      Lx = SQRT(Dx**2*PAI)
      zR = zH_RSL + 1.5*(Dx - Lx)

      ! calculate psihat values at desirable heights
      psihatm_top = 0
      psihatm_mid = 0
      psihatm_array(nz_above) = 0
      psihatm_array(nz_above - 1) = 0

      psihath_top = 0
      psihath_mid = 0
      psihath_array(nz_above) = 0
      psihath_array(nz_above - 1) = 0

      DO iz = nz_above, 3, -1
         z_top = z_array(iz)
         z_mid = z_array(iz - 1)
         z_btm = z_array(iz - 2)

         ! momentum
         psihatm_btm = cal_psim_hat(StabilityMethod, &
                                    psihatm_top, psihatm_mid, &
                                    z_top, z_mid, z_btm, &
                                    cm, c2m, &
                                    zh_RSL, zd_RSL, L_MOD_RSL, beta, elm, Lc)
         !zh_RSL, zd_RSL, L_MOD, beta, elm, Lc)
         IF (z_btm < zR) THEN
            psihatm_array(iz - 2) = psihatm_btm
         ELSE
            psihatm_btm = 0 ! psihah = 0 if z>zR
            psihatm_array(iz - 2) = psihatm_btm
         END IF
         !psihatm_array(iz - 2) = psihatm_btm
         psihatm_top = psihatm_mid
         psihatm_mid = psihatm_btm

         ! heat
         psihath_btm = cal_psih_hat(StabilityMethod, &
                                    psihath_top, psihath_mid, &
                                    z_top, z_mid, z_btm, &
                                    ch, c2h, &
                                    zH_RSL, zd_RSL, L_MOD_RSL, beta, elm, Lc)
         IF (z_btm < zR) THEN
            psihath_array(iz - 2) = psihath_btm
         ELSE
            psihath_btm = 0 ! psihah = 0 if z>zR
            psihath_array(iz - 2) = psihath_btm
         END IF
         !psihath_array(iz - 2) = psihath_btm
         psihath_top = psihath_mid
         psihath_mid = psihath_btm

      END DO

      ! calculate z0 iteratively
      psihatm_Zh = psihatm_array(1)
      z0_RSL = cal_z0_RSL(StabilityMethod, zh_RSL, zd_RSL, beta, L_MOD_RSL, psihatm_Zh)

   END SUBROUTINE RSL_cal_prms

   FUNCTION cal_beta_RSL(StabilityMethod, zH_RSL, zStd, FAI, PAI, sfr_tr, lc_over_L) RESULT(beta)
      ! Step 2:
      ! Parameterise beta according to Harman 2012 with upper limit of 0.5
      IMPLICIT NONE

      INTEGER, INTENT(in) :: StabilityMethod ! stability method
      REAL(KIND(1D0)), INTENT(in) :: zH_RSL
      REAL(KIND(1D0)), INTENT(in) :: zStd
      REAL(KIND(1D0)), INTENT(in) :: PAI
      REAL(KIND(1D0)), INTENT(in) :: FAI
      REAL(KIND(1D0)), INTENT(in) :: sfr_tr
      REAL(KIND(1D0)), INTENT(in) :: lc_over_L

      ! output
      REAL(KIND(1D0)) :: beta

      ! internal use
      REAL(KIND(1D0)) :: betaHF
      REAL(KIND(1D0)) :: betaNL
      REAL(KIND(1D0)) :: H_

      REAL(KIND(1D0)), PARAMETER :: kappa = 0.4
      REAL(KIND(1D0)), PARAMETER :: a1 = 4., a2 = -0.1, a3 = 1.5, a4 = -1.
      ! real(KIND(1D0)) :: phim_hat
      ! real(KIND(1D0)) :: zd_RSL

      REAL(KIND(1D0)) :: betaN2
      ! INTEGER :: it
      ! real(KIND(1D0)) :: err
      ! real(KIND(1D0)) :: phim

      ! betaN for trees found to be 0.3 and for urban 0.4 linearly interpolate between the two using surface fractions
      ! betaN2 = 0.30 + (1.-sfr_surf(ConifSurf) - sfr_surf(ConifSurf))*0.1
      !IF (PAI > 0) THEN
      !   betaN2 = 0.30*sfr_tr/PAI + (PAI - sfr_tr)/PAI*0.4
      !ELSE
      !   betaN2 = 0.35
      !END IF

      ! Include betaN2 parametrized based on UrbanTALES dataset (https://urbantales.vercel.app/) #Issue338
      ! betaN2 = f(H_, FAI)
      H_ = zStd/zH_RSL

      IF (H_ < 0.25) THEN
         betaN2 = (3.444*FAI**0.971)/(1 + 10.487*FAI**0.971)
      ELSEIF (H_ >= 0.25 .AND. H_ <= 0.50) THEN
         betaN2 = (0.264*FAI**0.348)/(1 - 0.511*FAI**0.348)
      ELSE
         betaN2 = (6.822*FAI**1.365)/(1 + 14.808*FAI**1.365)
      END IF
      betaN2 = MIN(MAX(betaN2, 0.15), 0.50) !

      betaHF = cal_beta_lc(stabilityMethod, betaN2, lc_over_L)

      betaNL = cal_beta_lc(stabilityMethod, kappa/2., lc_over_L)

      IF (lc_over_L > a2) THEN
         beta = betaHF
      ELSE
         beta = betaNL + ((betaHF - betaNL)/(1.+a1*ABS(lc_over_L - a2)**a3))
      END IF

      IF (beta > 0.5) THEN
         beta = 0.5
      END IF

   END FUNCTION cal_beta_RSL

   FUNCTION cal_beta_lc(stabilityMethod, beta0, lc_over_l) RESULT(beta_x)
      ! TS, 03 Aug 2020:
      ! iterative determination of beta depending on Lc/L
      ! ref: eqn 10 & 11 in Harman (2012, BLM)
      IMPLICIT NONE
      INTEGER, INTENT(in) :: StabilityMethod
      REAL(KIND(1D0)), INTENT(in) :: beta0
      REAL(KIND(1D0)), INTENT(in) :: lc_over_l
      REAL(KIND(1D0)) :: beta_x

      REAL(KIND(1D0)) :: phim, err, beta_x0

      INTEGER :: it

      it = 1
      phim = 1
      err = 1
      ! print *, '***********************'
      ! print *, 'beta0:', beta0
      ! print *, 'Lc/L_MOD:', lc_over_l
      DO WHILE ((err > 0.001) .AND. (it < 20))
         beta_x0 = beta0/phim
         phim = rsl_stab_phi_heat(StabilityMethod, (beta_x0**2)*lc_over_l)
         ! TODO: how to deal with neutral condition when phim=0? TS 05 Feb 2021
         ! here we use beta=0.35 as a temporary workaround but a better solution is still neded.
         beta_x = beta0/phim
         err = ABS(beta_x - beta_x0)
         ! print *, it, err, beta_x0, beta_x, phim, lc_over_l
         it = it + 1

      END DO
      ! print *, ''

   END FUNCTION cal_beta_lc

END MODULE rsl_module
<|MERGE_RESOLUTION|>--- conflicted
+++ resolved
@@ -14,7 +14,7 @@
    ! RSL-specific wrapper functions that use neut_limit_rsl = 0.0
    ! These are thread-safe alternatives to modifying the global neut_limit
    
-   FUNCTION rsl_rsl_stab_psi_mom(StabilityMethod, zL) RESULT(psi)
+   FUNCTION rsl_stab_psi_mom(StabilityMethod, zL) RESULT(psi)
       USE AtmMoistStab_module, ONLY: k, W16, K75, B71, J12
       USE PhysConstants, ONLY: pi
       IMPLICIT NONE
@@ -50,7 +50,7 @@
       END IF
    END FUNCTION rsl_stab_psi_mom
    
-   FUNCTION rsl_rsl_stab_psi_heat(StabilityMethod, zL) RESULT(psi)
+   FUNCTION rsl_stab_psi_heat(StabilityMethod, zL) RESULT(psi)
       USE AtmMoistStab_module, ONLY: W16, K75, B71, J12
       IMPLICIT NONE
       INTEGER, INTENT(in) :: StabilityMethod
@@ -82,7 +82,7 @@
       END IF
    END FUNCTION rsl_stab_psi_heat
    
-   FUNCTION rsl_rsl_stab_phi_mom(StabilityMethod, zL) RESULT(phi)
+   FUNCTION rsl_stab_phi_mom(StabilityMethod, zL) RESULT(phi)
       USE AtmMoistStab_module, ONLY: W16, K75, B71, J12
       IMPLICIT NONE
       INTEGER, INTENT(in) :: StabilityMethod
@@ -111,7 +111,7 @@
       END IF
    END FUNCTION rsl_stab_phi_mom
    
-   FUNCTION rsl_rsl_stab_phi_heat(StabilityMethod, zL) RESULT(phi)
+   FUNCTION rsl_stab_phi_heat(StabilityMethod, zL) RESULT(phi)
       USE AtmMoistStab_module, ONLY: W16, K75, B71, J12
       IMPLICIT NONE
       INTEGER, INTENT(in) :: StabilityMethod
@@ -277,8 +277,6 @@
 
       ! Step 1: determine if RSL should be used
 
-      ! RSL calculations use neut_limit_rsl = 0.0 (thread-safe approach)
-
       IF (DiagMethod == 0) THEN
          ! force MOST to be used
          flag_RSL = .FALSE.
@@ -327,35 +325,11 @@
             psihatm_z(nz_can:nz), psihath_z(nz_can:nz), & ! Calculate psihatm_z at zH
             zH_RSL, L_MOD_RSL, & ! output
             Lc, beta, zd_RSL, z0_RSL, elm, Scc, fx)
-<<<<<<< HEAD
-
-         ! Step 3: calculate the stability dependent H&F constants
-
-         ! CALL cal_ch(StabilityMethod, zh_RSL, zd_RSL, Lc, beta, L_MOD_RSL, Scc, fx, c2h, ch)
-         ! CALL cal_cm(StabilityMethod, zH_RSL, zd_RSL, Lc, beta, L_MOD_RSL, c2m, cm)
-
-         ! ! Step 4: determine psihat at levels above the canopy
-         ! DO z = nz - 1, idx_can, -1
-         !    phimz = rsl_stab_phi_heat(StabilityMethod, (zarray(z) - zd_RSL)/L_MOD_RSL)
-         !    phimzp = rsl_stab_phi_heat(StabilityMethod, (zarray(z + 1) - zd_RSL)/L_MOD_RSL)
-         !    phihz = rsl_stab_phi_heat(StabilityMethod, (zarray(z) - zd_RSL)/L_MOD_RSL)
-         !    phihzp = rsl_stab_phi_heat(StabilityMethod, (zarray(z + 1) - zd_RSL)/L_MOD_RSL)
-
-         !    psihatm_z(z) = psihatm_z(z + 1) + dz_above/2.*phimzp*(cm*EXP(-1.*c2m*beta*(zarray(z + 1) - zd_RSL)/elm)) & !Taylor's approximation for integral
-         !                   /(zarray(z + 1) - zd_RSL)
-         !    psihatm_z(z) = psihatm_z(z) + dz_above/2.*phimz*(cm*EXP(-1.*c2m*beta*(zarray(z) - zd_RSL)/elm)) &
-         !                   /(zarray(z) - zd_RSL)
-         !    psihath_z(z) = psihath_z(z + 1) + dz_above/2.*phihzp*(ch*EXP(-1.*c2h*beta*(zarray(z + 1) - zd_RSL)/elm)) & !Taylor's approximation for integral
-         !                   /(zarray(z + 1) - zd_RSL)
-         !    psihath_z(z) = psihath_z(z) + dz_above/2.*phihz*(ch*EXP(-1.*c2h*beta*(zarray(z) - zd_RSL)/elm)) &
-         !                   /(zarray(z) - zd_RSL)
-         ! END DO
-=======
             
          ! Calculate UStar and TStar for RSL
-         psimz0 = stab_psi_mom(StabilityMethod, z0_RSL/L_MOD_RSL)
-         psimza = stab_psi_mom(StabilityMethod, (zMeas - zd_RSL)/L_MOD_RSL)
-         psihza = stab_psi_heat(StabilityMethod, (zMeas - zd_RSL)/L_MOD_RSL)
+         psimz0 = rsl_stab_psi_mom(StabilityMethod, z0_RSL/L_MOD_RSL)
+         psimza = rsl_stab_psi_mom(StabilityMethod, (zMeas - zd_RSL)/L_MOD_RSL)
+         psihza = rsl_stab_psi_heat(StabilityMethod, (zMeas - zd_RSL)/L_MOD_RSL)
          
          UStar_RSL = avU1*kappa/(LOG((zMeas - zd_RSL)/z0_RSL) - psimza + psimz0 + psihatm_z(nz))
          UStar_RSL = MAX(0.001, UStar_RSL)
@@ -368,7 +342,6 @@
          ELSE
             qStar_RSL = -1.*(qe/lv_J_kg*avdens)/UStar_heat
          END IF
->>>>>>> fd60f8ec
 
       ELSE
          ! ========== MOST APPROACH ==========
@@ -420,82 +393,6 @@
          Scc = -999
          fx = -999
          elm = -999
-<<<<<<< HEAD
-
-         ! then MOST recovers from RSL correction
-      END IF
-
-      ! Step 6: Calculate mean variables above canopy
-      !
-      psimz0 = rsl_rsl_stab_psi_mom(StabilityMethod, z0_RSL/L_MOD_RSL)
-      psimza = rsl_rsl_stab_psi_mom(StabilityMethod, (zMeas - zd_RSL)/L_MOD_RSL)
-      psihza = rsl_rsl_stab_psi_heat(StabilityMethod, (zMeas - zd_RSL)/L_MOD_RSL)
-
-      UStar_RSL = avU1*kappa/(LOG((zMeas - zd_RSL)/z0_RSL) - psimza + psimz0 + psihatm_z(nz))
-
-      ! TS 11 Feb 2021: limit UStar and TStar to reasonable ranges
-      ! under all conditions, min(UStar)==0.001 m s-1 (Jimenez et al 2012, MWR, https://doi.org/10.1175/mwr-d-11-00056.1
-      UStar_RSL = MAX(0.001, UStar_RSL)
-      ! under convective/unstable condition, min(UStar)==0.15 m s-1: (Schumann 1988, BLM, https://doi.org/10.1007/BF00123019)
-      ! Use original neutral limit at measurement height
-      IF ((ZMeas - zd_RSL)/L_MOD_RSL < -neut_limit) UStar_RSL = MAX(0.15, UStar_RSL)
-
-      ! TStar_RSL = -1.*(qh/(avcp*avdens))/UStar_RSL
-      ! qStar_RSL = -1.*(qe/lv_J_kg*avdens)/UStar_RSL
-      IF (flag_RSL) THEN
-         UStar_heat = MAX(0.15, UStar_RSL)
-      ELSE
-         ! use UStar_heat implied by RA_h using MOST
-         psihz0 = rsl_stab_psi_heat(StabilityMethod, z0v/L_MOD_RSL)
-         UStar_heat = 1/(kappa*RA_h)*(LOG((zMeas - zd_RSL)/z0v) - psihza + psihz0)
-      END IF
-      TStar_RSL = -1.*(qh/(avcp*avdens))/UStar_heat
-      IF (ABS(qe) <= eps_fp) THEN
-         qStar_RSL = 10.**(-10) ! avoid the situation where qe=0, qstar_RSL=0 and the code breaks LB 21 May 2021
-      ELSE
-         qStar_RSL = -1.*(qe/lv_J_kg*avdens)/UStar_heat
-      END IF
-      qa_gkg = RH2qa(avRH/100, Press_hPa, Temp_c)
-
-      DO z = nz_can, nz
-         psimz = rsl_stab_psi_mom(StabilityMethod, (zarray(z) - zd_RSL)/L_MOD_RSL)
-         psihz = rsl_stab_psi_heat(StabilityMethod, (zarray(z) - zd_RSL)/L_MOD_RSL)
-         dataoutLineURSL(z) = (LOG((zarray(z) - zd_RSL)/z0_RSL) - psimz + psimz0 + psihatm_z(z))/kappa ! eqn. 3 in Theeuwes et al. (2019 BLM)
-         dataoutLineTRSL(z) = (LOG((zarray(z) - zd_RSL)/(zMeas - zd_RSL)) - psihz + psihza + psihath_z(z) - psihath_z(nz))/kappa ! eqn. 4 in Theeuwes et al. (2019 BLM)
-         dataoutLineqRSL(z) = dataoutLineTRSL(z)
-      END DO
-      !
-      ! Step 7: calculate in canopy variables
-      !
-      IF (flag_RSL) THEN
-         ! RSL approach: exponential profiles within canopy
-         IF (nz_can > 1) THEN
-            t_h = Scc*TStar_RSL/(beta*fx)
-            q_h = Scc*qStar_RSL/(beta*fx)
-            DO z = 1, nz_can - 1
-               dataoutLineURSL(z) = dataoutLineURSL(nz_can)*EXP(beta*(zarray(z) - Zh_RSL)/elm)
-               dataoutLineTRSL(z) = dataoutLineTRSL(nz_can) + (t_h*EXP(beta*fx*(zarray(z) - Zh_RSL)/elm) - t_h)/TStar_RSL
-               dataoutLineqRSL(z) = dataoutLineqRSL(nz_can) + (q_h*EXP(beta*fx*(zarray(z) - Zh_RSL)/elm) - q_h)/qStar_RSL
-            END DO
-         END IF
-      ELSE
-         ! MOST approach:
-         DO z = 1, nz_can
-            ! when using MOST, all vertical levels should larger than zd_RSL
-            IF (zarray(z) <= zd_RSL) zarray(z) = 1.01*(zd_RSL + z0_RSL)
-            psimz = rsl_stab_psi_mom(StabilityMethod, (zarray(z) - zd_RSL)/L_MOD_RSL)
-            psihz = rsl_stab_psi_heat(StabilityMethod, (zarray(z) - zd_RSL)/L_MOD_RSL)
-            dataoutLineURSL(z) = (LOG((zarray(z) - zd_RSL)/z0_RSL) - psimz + psimz0)/kappa
-            dataoutLineTRSL(z) = (LOG((zarray(z) - zd_RSL)/(zMeas - zd_RSL)) - psihz + psihza)/kappa
-            dataoutLineqRSL(z) = dataoutLineTRSL(z)
-         END DO
-      END IF
-
-      ! associate physical quantities to correction profilles
-      dataoutLineURSL = dataoutLineURSL*UStar_RSL
-      dataoutLineTRSL = dataoutLineTRSL*TStar_RSL + Temp_C
-      dataoutLineqRSL = (dataoutLineqRSL*qStar_RSL + qa_gkg/1000.)*1000.
-=======
          zd_RSL = -999
          z0_RSL = -999
          
@@ -506,7 +403,6 @@
                   TStar_RSL, qStar_RSL, qa_gkg, &
                   zarray, dataoutLineURSL, dataoutLineTRSL, dataoutLineqRSL)
       END IF
->>>>>>> fd60f8ec
 
       ! construct output line for output file
       dataoutLineRSL = [zarray, dataoutLineURSL, dataoutLineTRSL, dataoutLineqRSL, &
@@ -538,9 +434,6 @@
       ! get relative humidity:
       RH2 = qa2RH(q2_gkg, press_hPa, T2_C)
 
-      ! Restore original neut_limit value
-      ! End of RSL calculations
-
    END SUBROUTINE RSLProfile
 
    SUBROUTINE cal_profile_MOST( &
@@ -633,15 +526,15 @@
       CALL setup_RSL_heights(nz, nz_can, zH_RSL, zMeas, zarray)
 
       ! Step 2: Calculate stability functions
-      psimz0 = stab_psi_mom(StabilityMethod, z0_RSL/L_MOD_RSL)
-      psimza = stab_psi_mom(StabilityMethod, (zMeas - zd_RSL)/L_MOD_RSL)
-      psihz0 = stab_psi_heat(StabilityMethod, z0_RSL/L_MOD_RSL)
-      psihza = stab_psi_heat(StabilityMethod, (zMeas - zd_RSL)/L_MOD_RSL)
+      psimz0 = rsl_stab_psi_mom(StabilityMethod, z0_RSL/L_MOD_RSL)
+      psimza = rsl_stab_psi_mom(StabilityMethod, (zMeas - zd_RSL)/L_MOD_RSL)
+      psihz0 = rsl_stab_psi_heat(StabilityMethod, z0_RSL/L_MOD_RSL)
+      psihza = rsl_stab_psi_heat(StabilityMethod, (zMeas - zd_RSL)/L_MOD_RSL)
 
       ! Step 3: Above canopy profiles (RSL correction)
       DO z = nz_can, nz
-         psimz = stab_psi_mom(StabilityMethod, (zarray(z) - zd_RSL)/L_MOD_RSL)
-         psihz = stab_psi_heat(StabilityMethod, (zarray(z) - zd_RSL)/L_MOD_RSL)
+         psimz = rsl_stab_psi_mom(StabilityMethod, (zarray(z) - zd_RSL)/L_MOD_RSL)
+         psihz = rsl_stab_psi_heat(StabilityMethod, (zarray(z) - zd_RSL)/L_MOD_RSL)
          dataoutLineURSL(z) = UStar_RSL/kappa * (LOG((zarray(z) - zd_RSL)/z0_RSL) - psimz + psimz0 + psihatm_z(z))
          dataoutLineTRSL(z) = TStar_RSL/kappa * (LOG((zarray(z) - zd_RSL)/(zMeas - zd_RSL)) - psihz + psihza + psihath_z(z) - psihath_z(nz))
          dataoutLineqRSL(z) = qStar_RSL/kappa * (LOG((zarray(z) - zd_RSL)/(zMeas - zd_RSL)) - psihz + psihza + psihath_z(z) - psihath_z(nz))
@@ -1001,10 +894,10 @@
 
 !          ! ! Step 4: determine psihat at levels above the canopy
 !          ! DO z = nz - 1, idx_can, -1
-!          !    phimz = rsl_stab_phi_heat(StabilityMethod, (zarray(z) - zd_RSL)/L_MOD_RSL)
-!          !    phimzp = rsl_stab_phi_heat(StabilityMethod, (zarray(z + 1) - zd_RSL)/L_MOD_RSL)
-!          !    phihz = rsl_stab_phi_heat(StabilityMethod, (zarray(z) - zd_RSL)/L_MOD_RSL)
-!          !    phihzp = rsl_stab_phi_heat(StabilityMethod, (zarray(z + 1) - zd_RSL)/L_MOD_RSL)
+!          !    phimz = stab_phi_heat(StabilityMethod, (zarray(z) - zd_RSL)/L_MOD_RSL)
+!          !    phimzp = stab_phi_heat(StabilityMethod, (zarray(z + 1) - zd_RSL)/L_MOD_RSL)
+!          !    phihz = stab_phi_heat(StabilityMethod, (zarray(z) - zd_RSL)/L_MOD_RSL)
+!          !    phihzp = stab_phi_heat(StabilityMethod, (zarray(z + 1) - zd_RSL)/L_MOD_RSL)
 
 !          !    psihatm_z(z) = psihatm_z(z + 1) + dz_above/2.*phimzp*(cm*EXP(-1.*c2m*beta*(zarray(z + 1) - zd_RSL)/elm)) & !Taylor's approximation for integral
 !          !                   /(zarray(z + 1) - zd_RSL)
@@ -1043,9 +936,9 @@
 
 !       ! Step 6: Calculate mean variables above canopy
 !       !
-!       psimz0 = rsl_stab_psi_mom(StabilityMethod, z0_RSL/L_MOD_RSL)
-!       psimza = rsl_stab_psi_mom(StabilityMethod, (zMeas - zd_RSL)/L_MOD_RSL)
-!       psihza = rsl_stab_psi_heat(StabilityMethod, (zMeas - zd_RSL)/L_MOD_RSL)
+!       psimz0 = stab_psi_mom(StabilityMethod, z0_RSL/L_MOD_RSL)
+!       psimza = stab_psi_mom(StabilityMethod, (zMeas - zd_RSL)/L_MOD_RSL)
+!       psihza = stab_psi_heat(StabilityMethod, (zMeas - zd_RSL)/L_MOD_RSL)
 
 !       UStar_RSL = avU1*kappa/(LOG((zMeas - zd_RSL)/z0_RSL) - psimza + psimz0 + psihatm_z(nz))
 
@@ -1061,7 +954,7 @@
 !          UStar_heat = MAX(0.15, UStar_RSL)
 !       ELSE
 !          ! use UStar_heat implied by RA_h using MOST
-!          psihz0 = rsl_stab_psi_heat(StabilityMethod, z0v/L_MOD_RSL)
+!          psihz0 = stab_psi_heat(StabilityMethod, z0v/L_MOD_RSL)
 !          UStar_heat = 1/(kappa*RA_h)*(LOG((zMeas - zd_RSL)/z0v) - psihza + psihz0)
 !       END IF
 !       TStar_RSL = -1.*(qh/(avcp*avdens))/UStar_heat
@@ -1073,8 +966,8 @@
 !       qa_gkg = RH2qa(avRH/100, Press_hPa, Temp_c)
 
 !       DO z = nz_can, nz
-!          psimz = rsl_stab_psi_mom(StabilityMethod, (zarray(z) - zd_RSL)/L_MOD_RSL)
-!          psihz = rsl_stab_psi_heat(StabilityMethod, (zarray(z) - zd_RSL)/L_MOD_RSL)
+!          psimz = stab_psi_mom(StabilityMethod, (zarray(z) - zd_RSL)/L_MOD_RSL)
+!          psihz = stab_psi_heat(StabilityMethod, (zarray(z) - zd_RSL)/L_MOD_RSL)
 !          dataoutLineURSL(z) = (LOG((zarray(z) - zd_RSL)/z0_RSL) - psimz + psimz0 + psihatm_z(z))/kappa ! eqn. 3 in Theeuwes et al. (2019 BLM)
 !          dataoutLineTRSL(z) = (LOG((zarray(z) - zd_RSL)/(zMeas - zd_RSL)) - psihz + psihza + psihath_z(z) - psihath_z(nz))/kappa ! eqn. 4 in Theeuwes et al. (2019 BLM)
 !          dataoutLineqRSL(z) = dataoutLineTRSL(z)
@@ -1098,8 +991,8 @@
 !          DO z = 1, nz_can
 !             ! when using MOST, all vertical levels should larger than zd_RSL
 !             IF (zarray(z) <= zd_RSL) zarray(z) = 1.01*(zd_RSL + z0_RSL)
-!             psimz = rsl_stab_psi_mom(StabilityMethod, (zarray(z) - zd_RSL)/L_MOD_RSL)
-!             psihz = rsl_stab_psi_heat(StabilityMethod, (zarray(z) - zd_RSL)/L_MOD_RSL)
+!             psimz = stab_psi_mom(StabilityMethod, (zarray(z) - zd_RSL)/L_MOD_RSL)
+!             psihz = stab_psi_heat(StabilityMethod, (zarray(z) - zd_RSL)/L_MOD_RSL)
 !             dataoutLineURSL(z) = (LOG((zarray(z) - zd_RSL)/z0_RSL) - psimz + psimz0)/kappa
 !             dataoutLineTRSL(z) = (LOG((zarray(z) - zd_RSL)/(zMeas - zd_RSL)) - psihz + psihza)/kappa
 !             dataoutLineqRSL(z) = dataoutLineTRSL(z)
@@ -1380,8 +1273,6 @@
             ! Step 1: determine if RSL should be used
             ! sfr_surf = [pavedPrm%sfr, bldgPrm%sfr, evetrPrm%sfr, dectrPrm%sfr, grassPrm%sfr, bsoilPrm%sfr, waterPrm%sfr]
 
-            ! RSL calculations use neut_limit_rsl = 0.0 (thread-safe approach)
-
             IF (DiagMethod == 0) THEN
                ! force MOST to be used
                flag_RSL = .FALSE.
@@ -1455,9 +1346,9 @@
 
             ! Step 6: Calculate mean variables above canopy
             !
-            psimz0 = rsl_stab_psi_mom(StabilityMethod, z0_RSL/L_MOD_RSL)
-            psimza = rsl_stab_psi_mom(StabilityMethod, (zMeas - zd_RSL)/L_MOD_RSL)
-            psihza = rsl_stab_psi_heat(StabilityMethod, (zMeas - zd_RSL)/L_MOD_RSL)
+            psimz0 = stab_psi_mom(StabilityMethod, z0_RSL/L_MOD_RSL)
+            psimza = stab_psi_mom(StabilityMethod, (zMeas - zd_RSL)/L_MOD_RSL)
+            psihza = stab_psi_heat(StabilityMethod, (zMeas - zd_RSL)/L_MOD_RSL)
 
             UStar_RSL = avU1*kappa/(LOG((zMeas - zd_RSL)/z0_RSL) - psimza + psimz0 + psihatm_z(nz))
 
@@ -1465,7 +1356,6 @@
             ! under all conditions, min(UStar)==0.001 m s-1 (Jimenez et al 2012, MWR, https://doi.org/10.1175/mwr-d-11-00056.1
             UStar_RSL = MAX(0.001, UStar_RSL)
             ! under convective/unstable condition, min(UStar)==0.15 m s-1: (Schumann 1988, BLM, https://doi.org/10.1007/BF00123019)
-            ! Use original neutral limit at measurement height
             IF ((ZMeas - zd_RSL)/L_MOD_RSL < -neut_limit) UStar_RSL = MAX(0.15, UStar_RSL)
 
             ! TStar_RSL = -1.*(qh/(avcp*avdens))/UStar_RSL
@@ -1486,8 +1376,8 @@
             qa_gkg = RH2qa(avRH/100, Press_hPa, Temp_c)
 
             DO z = nz_can, nz
-               psimz = rsl_stab_psi_mom(StabilityMethod, (zarray(z) - zd_RSL)/L_MOD_RSL)
-               psihz = rsl_stab_psi_heat(StabilityMethod, (zarray(z) - zd_RSL)/L_MOD_RSL)
+               psimz = stab_psi_mom(StabilityMethod, (zarray(z) - zd_RSL)/L_MOD_RSL)
+               psihz = stab_psi_heat(StabilityMethod, (zarray(z) - zd_RSL)/L_MOD_RSL)
                dataoutLineURSL(z) = (LOG((zarray(z) - zd_RSL)/z0_RSL) - psimz + psimz0 + psihatm_z(z))/kappa ! eqn. 3 in Theeuwes et al. (2019 BLM)
                ! eqn. 4 in Theeuwes et al. (2019 BLM)
                dataoutLineTRSL(z) = (LOG((zarray(z) - zd_RSL)/(zMeas - zd_RSL)) - psihz + psihza + psihath_z(z) - psihath_z(nz)) &
@@ -1512,16 +1402,10 @@
                ! MOST approach:
                DO z = 1, nz_can
                   ! when using MOST, all vertical levels should larger than zd_RSL
-<<<<<<< HEAD
-                  IF (zarray(z) <= zd_RSL) zarray(z) = 1.01*(zd_RSL + z0_RSL)
+                  ! REMOVED: This line creates non-monotonic arrays
+                  ! IF (zarray(z) <= zd_RSL) zarray(z) = 1.01*(zd_RSL + z0_RSL)
                   psimz = rsl_stab_psi_mom(StabilityMethod, (zarray(z) - zd_RSL)/L_MOD_RSL)
                   psihz = rsl_stab_psi_heat(StabilityMethod, (zarray(z) - zd_RSL)/L_MOD_RSL)
-=======
-                  ! REMOVED: This line creates non-monotonic arrays
-                  ! IF (zarray(z) <= zd_RSL) zarray(z) = 1.01*(zd_RSL + z0_RSL)
-                  psimz = stab_psi_mom(StabilityMethod, (zarray(z) - zd_RSL)/L_MOD_RSL)
-                  psihz = stab_psi_heat(StabilityMethod, (zarray(z) - zd_RSL)/L_MOD_RSL)
->>>>>>> fd60f8ec
                   dataoutLineURSL(z) = (LOG((zarray(z) - zd_RSL)/z0_RSL) - psimz + psimz0)/kappa
                   dataoutLineTRSL(z) = (LOG((zarray(z) - zd_RSL)/(zMeas - zd_RSL)) - psihz + psihza)/kappa
                   dataoutLineqRSL(z) = dataoutLineTRSL(z)
@@ -1568,9 +1452,6 @@
 
          END ASSOCIATE
       END ASSOCIATE
-
-      ! Restore original neut_limit value
-      ! End of RSL calculations
 
    END SUBROUTINE RSLProfile_DTS
 
@@ -1953,8 +1834,8 @@
    !    ! zarray(idx_can) = Zh_RSL
 
    !    ! calculate phihatM according to H&F '07 and H&F '08 for heat and humidity
-   !    xxm1 = rsl_stab_phi_mom(StabilityMethod, (Zh_RSL - zd)/L_MOD_RSL)
-   !    xxm1_2 = rsl_stab_phi_mom(StabilityMethod, (Zh_RSL - zd + 1.)/L_MOD_RSL)
+   !    xxm1 = stab_phi_mom(StabilityMethod, (Zh_RSL - zd)/L_MOD_RSL)
+   !    xxm1_2 = stab_phi_mom(StabilityMethod, (Zh_RSL - zd + 1.)/L_MOD_RSL)
 
    !    phi_hatmZh = kappa/(2.*beta*xxm1)
    !    dphi = xxm1_2 - xxm1
@@ -1970,8 +1851,8 @@
    !    ! ch = (1.-phi_hathzh)*EXP(c2h/2.)
 
    !    DO z = nz - 1, idx_can - 1, -1
-   !       phimz = rsl_stab_phi_mom(StabilityMethod, (zarray(z) - zd)/L_MOD_RSL)
-   !       phimzp = rsl_stab_phi_mom(StabilityMethod, (zarray(z + 1) - zd)/L_MOD_RSL)
+   !       phimz = stab_phi_mom(StabilityMethod, (zarray(z) - zd)/L_MOD_RSL)
+   !       phimzp = stab_phi_mom(StabilityMethod, (zarray(z + 1) - zd)/L_MOD_RSL)
 
    !       psihatm_z(z) = psihatm_z(z + 1) + dz/2.*phimzp*(cm*EXP(-1.*c2*beta*(zarray(z + 1) - zd)/elm)) &  !Taylor's approximation for integral
    !                      /(zarray(z + 1) - zd)
@@ -2032,8 +1913,8 @@
    !    ! zarray(idx_can) = Zh_RSL
 
    !    ! calculate phihatM according to H&F '07 and H&F '08 for heat and humidity
-   !    xxh1 = rsl_stab_phi_heat(StabilityMethod, (Zh_RSL - zd)/L_MOD_RSL)
-   !    xxh1_2 = rsl_stab_phi_heat(StabilityMethod, (Zh_RSL - zd + 1.)/L_MOD_RSL)
+   !    xxh1 = stab_phi_heat(StabilityMethod, (Zh_RSL - zd)/L_MOD_RSL)
+   !    xxh1_2 = stab_phi_heat(StabilityMethod, (Zh_RSL - zd + 1.)/L_MOD_RSL)
 
    !    phi_hathZh = kappa*Scc/(2.*beta*xxh1)
    !    dphih = xxh1_2 - xxh1
@@ -2049,8 +1930,8 @@
    !    ch = (1.-phi_hathzh)*EXP(c2h/2.)
 
    !    DO z = nz - 1, idx_can - 1, -1
-   !       phihz = rsl_stab_phi_heat(StabilityMethod, (zarray(z) - zd)/L_MOD_RSL)
-   !       phihzp = rsl_stab_phi_heat(StabilityMethod, (zarray(z + 1) - zd)/L_MOD_RSL)
+   !       phihz = stab_phi_heat(StabilityMethod, (zarray(z) - zd)/L_MOD_RSL)
+   !       phihzp = stab_phi_heat(StabilityMethod, (zarray(z + 1) - zd)/L_MOD_RSL)
 
    !       psihath_z(z) = psihath_z(z + 1) + dz/2.*phihzp*(ch*EXP(-1.*c2h*beta*(zarray(z + 1) - zd)/elm)) &  !Taylor's approximation for integral
    !                      /(zarray(z + 1) - zd)
